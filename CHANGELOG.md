--- conflicted
+++ resolved
@@ -9,11 +9,8 @@
 - [](https://github.com/vegaprotocol/vega/issues/xxxx) -
 
 ### 🛠 Improvements
-<<<<<<< HEAD
 - [7434](https://github.com/vegaprotocol/vega/issues/7434) - Update design architecture diagram
-=======
 - [7429](https://github.com/vegaprotocol/vega/issues/7429) - Do not mark wallet and network as incompatible when the patch version doesn't match
->>>>>>> 14877d75
 
 ### 🐛 Fixes
 - [7407](https://github.com/vegaprotocol/vega/issues/7407) - fix `ethereum` timestamp in stake linking in `graphql`
