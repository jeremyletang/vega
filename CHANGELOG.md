--- conflicted
+++ resolved
@@ -19,11 +19,8 @@
 - [6138](https://github.com/vegaprotocol/vega/issues/6138) - Return more useful information when a transaction submitted to a node contains validation errors
 - [6156](https://github.com/vegaprotocol/vega/issues/6156) - Return only delegations for the specific node in `graphql` node delegation query
 - [6175](https://github.com/vegaprotocol/vega/issues/6175) - Fix `datanode` updating node public key on key rotation
-<<<<<<< HEAD
+- [5948](https://github.com/vegaprotocol/vega/issues/5948) - Shutdown node gracefully when panics or `sigterm` during chain-replay
 - [6109](https://github.com/vegaprotocol/vega/issues/6109) - Candle query returns unexpected data.
-=======
-- [5948](https://github.com/vegaprotocol/vega/issues/5948) - Shutdown node gracefully when panics or `sigterm` during chain-replay
->>>>>>> fb1ce228
 
 ## 0.55.0
 
