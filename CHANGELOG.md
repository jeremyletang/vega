--- conflicted
+++ resolved
@@ -28,12 +28,8 @@
 - [4571](https://github.com/vegaprotocol/vega/pull/4571) - Update `CHANGELOG.md` for `0.47.x`
 - [4573](https://github.com/vegaprotocol/vega/pull/4573) - Remove execution configuration duplication from configuration root
 - [4592](https://github.com/vegaprotocol/vega/pull/4592) - Update instructions on how to use docker without `sudo`
-<<<<<<< HEAD
 - [4599](https://github.com/vegaprotocol/vega/pull/4599) - Allow raw private keys for bridges functions
-
-=======
 - [4588](https://github.com/vegaprotocol/vega/pull/4588) - Add `--update` and `--replace` flags on `vega genesis new validator`
->>>>>>> 93720a0e
 
 ### 🐛 Fixes
 - [4521](https://github.com/vegaprotocol/vega/pull/4521) - Better error when trying to use the null-blockchain with an ERC20 asset
