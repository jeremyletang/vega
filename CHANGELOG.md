--- conflicted
+++ resolved
@@ -19,6 +19,7 @@
 - [7207](https://github.com/vegaprotocol/vega/issues/7207) - Fix panic, return on error in pool configuration
 - [7213](https://github.com/vegaprotocol/vega/issues/7213) - Implement separate `DB` for snapshots `metadata`
 - [7220](https://github.com/vegaprotocol/vega/issues/7220) - Fix panic when LP is closed out
+- [7029](https://github.com/vegaprotocol/vega/issues/7029) - Added admin `API` for Data Node to secure some `dehistory` commands
 
 ##  0.65.1
 
@@ -54,11 +55,7 @@
 - [7157](https://github.com/vegaprotocol/vega/issues/7157) - Core waits for data node and shuts down gracefully during protocol upgrade
 - [7113](https://github.com/vegaprotocol/vega/issues/7113) - Added API for epoch summaries of rewards distributed
 - [6956](https://github.com/vegaprotocol/vega/issues/6956) - Include liquidity measure of deployed orders in the fees distribution
-<<<<<<< HEAD
-- [7029](https://github.com/vegaprotocol/vega/issues/7029) - Added admin `API` for Data Node to secure some `dehistory` commands
-=======
 - [7168](https://github.com/vegaprotocol/vega/issues/7168) - Expose liquidity score on on market data `API`
->>>>>>> 3c64dbf8
 
 ### 🐛 Fixes
 - [7040](https://github.com/vegaprotocol/vega/issues/7040) - Block explorer use different codes than 500 on error
