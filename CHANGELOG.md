# Changelog

## Unreleased 0.65.0

### 🚨 Breaking changes
- [6955](https://github.com/vegaprotocol/vega/issues/6955) - Market definition extended with the new field for LP price range across the API.

### 🗑️ Deprecation
- [7068](https://github.com/vegaprotocol/vega/issues/7068) - Alias `vegawallet info` to `vegawallet describe`, before definitive renaming.

### 🛠 Improvements
- [7032](https://github.com/vegaprotocol/vega/issues/7032) - Make deposits and withdrawals `hypertables` and change `deposits_current` and `withdrawals_current` into views to improve resource usage
- [7136](https://github.com/vegaprotocol/vega/issues/7136) - Update ban duration to 30 minutes for spam
- [7026](https://github.com/vegaprotocol/vega/issues/7026) - Let decentralised history use the snapshot event from the core as an indication for snapshot rather than doing the calculation based on the interval network parameter.
- [7098](https://github.com/vegaprotocol/vega/issues/7098) - Add an event when the core is taking a snapshot
- [7122](https://github.com/vegaprotocol/vega/issues/7122) - Allow for tolerance in validator performance calculation
- [7104](https://github.com/vegaprotocol/vega/issues/7104) - Provide a better error message when party has insufficient balance of an asset
<<<<<<< HEAD
- [7143](https://github.com/vegaprotocol/vega/issues/7143) - Update `grpc-rest-bindings` for Oracle `API`
=======
- [7027](https://github.com/vegaprotocol/vega/issues/7027) - `Dehistory` store does not clean up resources after a graceful shutdown
>>>>>>> 660843ff

### 🐛 Fixes
- [7040](https://github.com/vegaprotocol/vega/issues/7040) - Block explorer use different codes than 500 on error
- [7099](https://github.com/vegaprotocol/vega/issues/7099) - Remove undelegate method `IN_ANGER`
- [7021](https://github.com/vegaprotocol/vega/issues/7021) - MTM settlement on trading terminated fix.
- [7102](https://github.com/vegaprotocol/vega/issues/7102) - Ensure the `api-token init -f` wipes the tokens file
- [7106](https://github.com/vegaprotocol/vega/issues/7106) - Properties of oracle data sent in non-deterministic order
- [7029](https://github.com/vegaprotocol/vega/issues/7029) - Remove unsafe `GRPC` endpoint in data node
- [7116](https://github.com/vegaprotocol/vega/issues/7116) - Fix MTM trade price check when trading is terminated.
- [7112](https://github.com/vegaprotocol/vega/issues/7112) - Restore order's original price when restoring from a snapshot
- [6955](https://github.com/vegaprotocol/vega/issues/6955) - Remove scaling by probability when implying LP volumes. Only change the LP order price if it’s outside the new “valid LP price range” - move it to the bound in that case.
- [7132](https://github.com/vegaprotocol/vega/issues/7132) - Make the recovery phrase import white space resistant
- [7150](https://github.com/vegaprotocol/vega/issues/7150) - Avoid taking 2 snapshots upon protocol upgrade block


## 0.64.0

### 🗑️ Deprecation
- [7065](https://github.com/vegaprotocol/vega/issues/7065) - Scope technical commands on wallet command line
- [7066](https://github.com/vegaprotocol/vega/issues/7066) - Move network compatibility check to a dedicated wallet command line

### 🛠 Improvements
- [7052](https://github.com/vegaprotocol/vega/issues/7052) - Add a specific error message when trying to access administrative endpoints on wallet API
- [7064](https://github.com/vegaprotocol/vega/issues/7064) - Make `SQL` store tests run in temporary transactions instead of truncating all tables for each test
- [7053](https://github.com/vegaprotocol/vega/issues/7053) - Add info endpoint for the block explorer

### 🐛 Fixes
- [7011](https://github.com/vegaprotocol/vega/issues/7011) - Incorrect flagging of live orders when multiple updates in the same block
- [7037](https://github.com/vegaprotocol/vega/issues/7037) - Reinstate permissions endpoints on the wallet API
- [7034](https://github.com/vegaprotocol/vega/issues/7034) - Rename `network` to `name` in `admin.remove_network`
- [7031](https://github.com/vegaprotocol/vega/issues/7031) - `datanode` expects protocol upgrade event in the right sequence
- [7072](https://github.com/vegaprotocol/vega/issues/7072) - Check if event forwarding engine is started before reloading
- [7017](https://github.com/vegaprotocol/vega/issues/7017) - Fix issue with market update during opening auction


## 0.63.1

### 🛠 Improvements
- [7003](https://github.com/vegaprotocol/vega/pull/7003) - Expose bus event stream on the `REST` API
- [7044](https://github.com/vegaprotocol/vega/issues/7044) - Proof of work improvements
- [7041](https://github.com/vegaprotocol/vega/issues/7041) - Change witness vote count to be based on voting power
- [7073](https://github.com/vegaprotocol/vega/issues/7073) - Upgrade `btcd` library

## 0.63.0

### 🚨 Breaking changes
- [6898](https://github.com/vegaprotocol/vega/issues/6795) - allow `-snapshot.load-from-block-height=` to apply to `statesync` snapshots
- [6716](https://github.com/vegaprotocol/vega/issues/6716) - Use timestamp on all times fields
- [6887](https://github.com/vegaprotocol/vega/issues/6716) - `client.get_permissions` and `client.request_permissions` have been removed from Wallet service V2 with permissions now asked during `client.list_keys`
- [6725](https://github.com/vegaprotocol/vega/issues/6725) - Fix inconsistent use of node field on `GraphQL` connection edges
- [6746](https://github.com/vegaprotocol/vega/issues/6746) - The `validating_nodes` has been removed from `NodeData` and replaced with details of each node set

### 🛠 Improvements
- [6898](https://github.com/vegaprotocol/vega/issues/6898) - allow `-snapshot.load-from-block-height=` to apply to `statesync` snapshots
- [6871](https://github.com/vegaprotocol/vega/issues/6871) - Assure integration test framework throws an error when no watchers specified for a network parameter being set/updated
- [6795](https://github.com/vegaprotocol/vega/issues/6795) - max gas implementation
- [6641](https://github.com/vegaprotocol/vega/issues/6641) - network wide limits
- [6731](https://github.com/vegaprotocol/vega/issues/6731) - standardize on 'network' and '' for network party and no market identifiers
- [6792](https://github.com/vegaprotocol/vega/issues/6792) - Better handling of panics when moving time with `nullchain`, add endpoint to query whether `nullchain` is replaying
- [6753](https://github.com/vegaprotocol/vega/issues/6753) - Filter votes per party and/or proposal
- [6959](https://github.com/vegaprotocol/vega/issues/6959) - Fix listing transactions by block height in block explorer back end
- [6832](https://github.com/vegaprotocol/vega/issues/6832) - Add signature to transaction information returned by block explorer API
- [6884](https://github.com/vegaprotocol/vega/issues/6884) - Specify transaction as `JSON` rather than a base64 encoded string in `client_{sign|send}_transaction`
- [6975](https://github.com/vegaprotocol/vega/issues/6975) - Implement `admin.sign_transaction` in the wallet
- [6974](https://github.com/vegaprotocol/vega/issues/6974) - Make names in wallet admin `API` consistent
- [6642](https://github.com/vegaprotocol/vega/issues/6642) - Add methods to manage the wallet service and its connections on wallet API version 2
- [6853](https://github.com/vegaprotocol/vega/issues/6853) - Max gas and priority improvements
- [6782](https://github.com/vegaprotocol/vega/issues/6782) - Bump embedded `postgres` version to hopefully fix `CI` instability
- [6880](https://github.com/vegaprotocol/vega/issues/6880) - Omit transactions we can't decode in block explorer transaction list
- [6640](https://github.com/vegaprotocol/vega/issues/6640) - Mark to market to happen every N seconds.
- [6827](https://github.com/vegaprotocol/vega/issues/6827) - Add `LastTradedPrice` field in market data
- [6871](https://github.com/vegaprotocol/vega/issues/6871) - Assure integration test framework throws an error when no watchers specified for a network parameter being set/updated
- [6908](https://github.com/vegaprotocol/vega/issues/6871) - Update default retention policy
- [6827](https://github.com/vegaprotocol/vega/issues/6615) - Add filters to `ordersConnection`
- [6910](https://github.com/vegaprotocol/vega/issues/6910) - Separate settled position from position
- [6988](https://github.com/vegaprotocol/vega/issues/6988) - Handle 0 timestamps in `graphql` marshaller
- [6910](https://github.com/vegaprotocol/vega/issues/6910) - Separate settled position from position
- [6949](https://github.com/vegaprotocol/vega/issues/6949) - Mark positions to market at the end of the block.
- [6819](https://github.com/vegaprotocol/vega/issues/6819) - Support long-living token in wallet client API
- [6964](https://github.com/vegaprotocol/vega/issues/6964) - Add support for long living tokens with expiry
- [6991](https://github.com/vegaprotocol/vega/issues/6991) - Expose error field in explorer API
- [5769](https://github.com/vegaprotocol/vega/issues/5769) - Automatically resolve the host name in the client wallet API
- [6910](https://github.com/vegaprotocol/vega/issues/6910) - Separate settled position from position

### 🐛 Fixes
- [6924](https://github.com/vegaprotocol/vega/issues/6924) - Fix deterministic sorting when nodes have equal scores and we have to choose who is in the signer set
- [6812](https://github.com/vegaprotocol/vega/issues/6812) - Network name is derived solely from the filename to cause less confusion if the network `config` is renamed
- [6831](https://github.com/vegaprotocol/vega/issues/6831) - Fix settlement state in snapshots and market settlement.
- [6801](https://github.com/vegaprotocol/vega/issues/6801) - Fix internal data source validations
- [6766](https://github.com/vegaprotocol/vega/issues/6766) - Handle relative vega home path being passed in `postgres` snapshots
- [6885](https://github.com/vegaprotocol/vega/issues/6885) - Don't ignore 'bootstrap peers' `IPFS` configuration setting in `datanode`
- [6799](https://github.com/vegaprotocol/vega/issues/6799) - Move LP fees in transit to the network treasury
- [6781](https://github.com/vegaprotocol/vega/issues/6781) - Fix bug where only first 32 characters of the `IPFS` identity seed were used.
- [6824](https://github.com/vegaprotocol/vega/issues/6824) - Respect `VEGA_HOME` for embedded `postgres` log location
- [6843](https://github.com/vegaprotocol/vega/issues/6843) - Fix Visor runner keys
- [6934](https://github.com/vegaprotocol/vega/issues/6934) - from/to accounts for ledger entries in database were reversed
- [6826](https://github.com/vegaprotocol/vega/issues/6826) - Update `spam.pow.numberOfPastBlocks` range values
- [6332](https://github.com/vegaprotocol/vega/issues/6332) - Standardise `graphql` responses
- [6862](https://github.com/vegaprotocol/vega/issues/6862) - Add party in account update
- [6888](https://github.com/vegaprotocol/vega/issues/6888) - Errors on accepted transaction with an invalid state are correctly handled in the wallet API version 2
- [6899](https://github.com/vegaprotocol/vega/issues/6899) - Upgrade to tendermint 0.34.24
- [6894](https://github.com/vegaprotocol/vega/issues/6894) - Finer error code returned to the third-party application
- [6849](https://github.com/vegaprotocol/vega/issues/6849) - Ensure the positions are remove from the positions engine when they are closed
- [6767](https://github.com/vegaprotocol/vega/issues/6767) - Protocol upgrade rejected events fail to write in the database
- [6896](https://github.com/vegaprotocol/vega/issues/6896) - Fix timestamps in proposals (`GQL`)
- [6844](https://github.com/vegaprotocol/vega/issues/6844) - Use proper type in `GQL` for transfer types and some types rename
- [6783](https://github.com/vegaprotocol/vega/issues/6783) - Unstable `CI` tests for `dehistory`
- [6844](https://github.com/vegaprotocol/vega/issues/6844) - Unstable `CI` tests for `dehistory`
- [6844](https://github.com/vegaprotocol/vega/issues/6844) - Add API descriptions, remove unused ledger entries and fix typos
- [6960](https://github.com/vegaprotocol/vega/issues/6960) - Infer has traded from settlement engine rather than from an unsaved-to-snapshot flag
- [6941](https://github.com/vegaprotocol/vega/issues/6941) - Rename `admin.describe_network` parameter to `name`
- [6976](https://github.com/vegaprotocol/vega/issues/6976) - Recalculate margins on MTM anniversary even if there were no trades.
- [6977](https://github.com/vegaprotocol/vega/issues/6977) - Prior to final settlement, perform MTM on unsettled trades.
- [6569](https://github.com/vegaprotocol/vega/issues/6569) - Fix margin calculations during auctions.
- [7001](https://github.com/vegaprotocol/vega/issues/7001) - Set mark price on final settlement.


## 0.62.1

### 🛠 Improvements
- [6726](https://github.com/vegaprotocol/vega/issues/6726) - Talk to embedded `postgres` via a `UNIX` domain socket in tests.

### 🐛 Fixes
- [6759](https://github.com/vegaprotocol/vega/issues/6759) - Send events when liquidity provisions are `undeployed`
- [6764](https://github.com/vegaprotocol/vega/issues/6764) - If a trading terminated oracle changes after trading already terminated do not subscribe to it
- [6775](https://github.com/vegaprotocol/vega/issues/6775) - Fix oracle spec identifiers
- [6762](https://github.com/vegaprotocol/vega/issues/6762) - Fix one off transfer events serialization
- [6747](https://github.com/vegaprotocol/vega/issues/6747) - Ensure proposal with no participation does not get enacted
- [6757](https://github.com/vegaprotocol/vega/issues/6655) - Fix oracle spec resolvers in Gateway
- [6952](https://github.com/vegaprotocol/vega/issues/6757) - Fix signers resolvers in Gateway


## 0.62.0

### 🚨 Breaking changes
- [6598](https://github.com/vegaprotocol/vega/issues/6598) - Rework `vega tools snapshot` command to be more consistent with other CLI options

### 🛠 Improvements
- [6681](https://github.com/vegaprotocol/vega/issues/6681) - Add indexes to improve balance history query
- [6682](https://github.com/vegaprotocol/vega/issues/6682) - Add indexes to orders by reference query
- [6668](https://github.com/vegaprotocol/vega/issues/6668) - Add indexes to trades by buyer/seller
- [6628](https://github.com/vegaprotocol/vega/issues/6628) - Improve node health check in the wallet
- [6711](https://github.com/vegaprotocol/vega/issues/6711) - `Anti-whale ersatz` validators reward stake scores

### 🐛 Fixes
- [6701](https://github.com/vegaprotocol/vega/issues/6701) - Fix `GraphQL` `API` not returning `x-vega-*` headers
- [6563](https://github.com/vegaprotocol/vega/issues/6563) - Liquidity engine reads orders directly from the matching engine
- [6696](https://github.com/vegaprotocol/vega/issues/6696) - New nodes are now visible from the epoch they announced and not epoch they become active
- [6661](https://github.com/vegaprotocol/vega/issues/6661) - Scale price to asset decimal in estimate orders
- [6685](https://github.com/vegaprotocol/vega/issues/6685) - `vega announce_node` now returns a `txHash` when successful or errors from `CheckTx`
- [6687](https://github.com/vegaprotocol/vega/issues/6687) - Expose `admin.update_passphrase` in admin wallet API
- [6686](https://github.com/vegaprotocol/vega/issues/6686) - Expose `admin.rename_wallet` in admin wallet API
- [6496](https://github.com/vegaprotocol/vega/issues/6496) - Fix margin calculation for pegged and liquidity orders
- [6670](https://github.com/vegaprotocol/vega/issues/6670) - Add governance by `ID` endpoint to `REST` bindings
- [6679](https://github.com/vegaprotocol/vega/issues/6679) - Permit `GFN` pegged orders
- [6707](https://github.com/vegaprotocol/vega/issues/6707) - Fix order event for liquidity provisions
- [6699](https://github.com/vegaprotocol/vega/issues/6699) - `orders` and `orders_current` view uses a redundant union causing performance issues
- [6721](https://github.com/vegaprotocol/vega/issues/6721) - Visor fix if condition for `maxNumberOfFirstConnectionRetries`
- [6655](https://github.com/vegaprotocol/vega/issues/6655) - Fix market query by `ID`
- [6656](https://github.com/vegaprotocol/vega/issues/6656) - Fix data sources to handle opening with internal source
- [6722](https://github.com/vegaprotocol/vega/issues/6722) - Fix get market response to contain oracle id


## 0.61.0

### 🚨 Breaking changes
- [5674](https://github.com/vegaprotocol/vega/issues/5674) - Remove `V1` data node `API`
- [5714](https://github.com/vegaprotocol/vega/issues/5714) - Update data sourcing types

### 🛠 Improvements
- [6603](https://github.com/vegaprotocol/vega/issues/6603) - Put embedded `postgres` files in proper state directory
- [6552](https://github.com/vegaprotocol/vega/issues/6552) - Add `datanode` `API` for querying protocol upgrade proposals
- [6613](https://github.com/vegaprotocol/vega/issues/6613) - Add file buffering to datanode
- [6602](https://github.com/vegaprotocol/vega/issues/6602) - Panic if data node receives events in unexpected order
- [6595](https://github.com/vegaprotocol/vega/issues/6595) - Support for cross network parameter dependency and validation
- [6627](https://github.com/vegaprotocol/vega/issues/6627) - Fix order estimates
- [6604](https://github.com/vegaprotocol/vega/issues/6604) - Fix transfer funds documentations in `protos`
- [6463](https://github.com/vegaprotocol/vega/issues/6463) - Implement chain replay and snapshot restore for the `nullblockchain`
- [6652](https://github.com/vegaprotocol/vega/issues/6652) - Change protocol upgrade consensus do be based on voting power

### 🐛 Fixes
- [6356](https://github.com/vegaprotocol/vega/issues/6356) - When querying for proposals from `GQL` return votes.
- [6623](https://github.com/vegaprotocol/vega/issues/6623) - Fix `nil` pointer panic in `datanode` for race condition in `recvEventRequest`
- [6601](https://github.com/vegaprotocol/vega/issues/6601) - Removed resend event when the socket client fails
- [5715](https://github.com/vegaprotocol/vega/issues/5715) - Fix documentation for Oracle Submission elements
- [5770](https://github.com/vegaprotocol/vega/issues/5770) - Fix Nodes data query returns incorrect results


## 0.60.0

### 🚨 Breaking changes
- [6227](https://github.com/vegaprotocol/vega/issues/6227) - Datanode Decentralized History - datanode init command now requires the chain id as a parameter

### 🛠 Improvements
- [6530](https://github.com/vegaprotocol/vega/issues/6530) - Add command to rename a wallet
- [6531](https://github.com/vegaprotocol/vega/issues/6531) - Add command to update the passphrase of a wallet
- [6482](https://github.com/vegaprotocol/vega/issues/6482) - Improve `TransferType` mapping usage
- [6546](https://github.com/vegaprotocol/vega/issues/6546) - Add a separate README for datanode/api gRPC handling principles
- [6582](https://github.com/vegaprotocol/vega/issues/6582) - Match validation to the required ranges
- [6596](https://github.com/vegaprotocol/vega/issues/6596) - Add market risk parameter validation

### 🐛 Fixes
- [6410](https://github.com/vegaprotocol/vega/issues/6410) - Add input validation for the `EstimateFee` endpoint.
- [6556](https://github.com/vegaprotocol/vega/issues/6556) - Limit ledger entries filtering complexity and potential number of items.
- [6539](https://github.com/vegaprotocol/vega/issues/6539) - Fix total fee calculation in estimate order
- [6584](https://github.com/vegaprotocol/vega/issues/6584) - Simplify `ListBalanceChanges`, removing aggregation and forward filling for now
- [6583](https://github.com/vegaprotocol/vega/issues/6583) - Cancel wallet connection request if no wallet


## 0.59.0

### 🚨 Breaking changes
- [6505](https://github.com/vegaprotocol/vega/issues/6505) - Allow negative position decimal places for market
- [6477](https://github.com/vegaprotocol/vega/issues/6477) - Allow the user to specify a different passphrase when isolating a key
- [6549](https://github.com/vegaprotocol/vega/issues/6549) - Output from `nodewallet reload` is now more useful `json`
- [6458](https://github.com/vegaprotocol/vega/issues/6458) - Rename `GetMultiSigSigner...Bundles API` functions to `ListMultiSigSigner...Bundles` to be consistent with `v2 APIs`
- [6506](https://github.com/vegaprotocol/vega/issues/6506) - Swap places of PID and date in log files in the wallet service

### 🛠 Improvements
- [6080](https://github.com/vegaprotocol/vega/issues/6080) - Data-node handles upgrade block and ensures data is persisted before upgrade
- [6527](https://github.com/vegaprotocol/vega/issues/6527) - Add `last-block` sub-command to `datanode CLI`
- [6529](https://github.com/vegaprotocol/vega/issues/6529) - Added reason to transfer to explain why it was stopped or rejected
- [6513](https://github.com/vegaprotocol/vega/issues/6513) - Refactor `datanode` `api` for getting balance history

### 🐛 Fixes
- [6480](https://github.com/vegaprotocol/vega/issues/6480) - Wallet `openrpc.json` is now a valid OpenRPC file
- [6473](https://github.com/vegaprotocol/vega/issues/6473) - Infrastructure Fee Account returns error when asset is pending listing
- [5690](https://github.com/vegaprotocol/vega/issues/5690) - Markets query now excludes rejected markets
- [5479](https://github.com/vegaprotocol/vega/issues/5479) - Fix inconsistent naming in API error
- [6525](https://github.com/vegaprotocol/vega/issues/6525) - Round the right way when restoring the integer representation of cached price ranges from a snapshot
- [6011](https://github.com/vegaprotocol/vega/issues/6011) - Fix data node fails when `Postgres` starts slowly
- [6341](https://github.com/vegaprotocol/vega/issues/6341) - Embedded `Postgres` should only capture logs during testing
- [6511](https://github.com/vegaprotocol/vega/issues/6511) - Do not check writer interface for null when starting embedded `Postgres`
- [6510](https://github.com/vegaprotocol/vega/issues/6510) - Filter parties with 0 reward from reward payout event
- [6471](https://github.com/vegaprotocol/vega/issues/6471) - Fix potential nil reference when owner is system for ledger entries
- [6519](https://github.com/vegaprotocol/vega/issues/6519) - Fix errors in the ledger entries `GraphQL` query.
- [6515](https://github.com/vegaprotocol/vega/issues/6515) - Required properties in OpenRPC documentation are marked as such
- [6234](https://github.com/vegaprotocol/vega/issues/6234) - Fix response in query for oracle data spec by id
- [6294](https://github.com/vegaprotocol/vega/issues/6294) - Fix response for query for non-existing market
- [6508](https://github.com/vegaprotocol/vega/issues/6508) - Fix data node starts slowly when the database is not empty
- [6532](https://github.com/vegaprotocol/vega/issues/6532) - Add current totals to the vote events

## 0.58.0

### 🚨 Breaking changes
- [6271](https://github.com/vegaprotocol/vega/issues/6271) - Require signature from new Ethereum key to validate key rotation submission
- [6364](https://github.com/vegaprotocol/vega/issues/6364) - Rename `oracleSpecForSettlementPrice` to `oracleSpecForSettlementData`
- [6401](https://github.com/vegaprotocol/vega/issues/6401) - Fix estimate fees and margin `APis`
- [6428](https://github.com/vegaprotocol/vega/issues/6428) - Update the wallet connection decision for future work
- [6429](https://github.com/vegaprotocol/vega/issues/6429) - Rename pipeline to interactor for better understanding
- [6430](https://github.com/vegaprotocol/vega/issues/6430) - Split the transaction status interaction depending on success and failure

### 🛠 Improvements
- [6399](https://github.com/vegaprotocol/vega/issues/6399) - Add `init-db` and `unsafe-reset-all` commands to block explorer
- [6348](https://github.com/vegaprotocol/vega/issues/6348) - Reduce pool size to leave more available `Postgres` connections
- [6453](https://github.com/vegaprotocol/vega/issues/6453) - Add ability to write `pprofs` at intervals to core
- [6312](https://github.com/vegaprotocol/vega/issues/6312) - Add back amended balance tests and correct ordering
- [6320](https://github.com/vegaprotocol/vega/issues/6320) - Use `Account` type without internal `id` in `datanode`
- [6461](https://github.com/vegaprotocol/vega/issues/6461) - Occasionally close `postgres` pool connections
- [6435](https://github.com/vegaprotocol/vega/issues/6435) - Add `GetTransaction` `API` call for block explorer
- [6464](https://github.com/vegaprotocol/vega/issues/6464) - Improve block explorer performance when filtering by submitter
- [6211](https://github.com/vegaprotocol/vega/issues/6211) - Handle `BeginBlock` and `EndBlock` events
- [6361](https://github.com/vegaprotocol/vega/issues/6361) - Remove unnecessary logging in market
- [6378](https://github.com/vegaprotocol/vega/issues/6378) - Migrate remaining views of current data to tables with current data
- [6425](https://github.com/vegaprotocol/vega/issues/6425) - Introduce interaction for beginning and ending of request
- [6308](https://github.com/vegaprotocol/vega/issues/6308) - Support parallel requests in wallet API version 2
- [6426](https://github.com/vegaprotocol/vega/issues/6426) - Add a name field on interaction to know what they are when JSON
- [6427](https://github.com/vegaprotocol/vega/issues/6427) - Improve interactions documentation
- [6431](https://github.com/vegaprotocol/vega/issues/6431) - Pass a human-readable input data in Transaction Succeeded and Failed notifications
- [6448](https://github.com/vegaprotocol/vega/issues/6448) - Improve wallet interaction JSON conversion
- [6454](https://github.com/vegaprotocol/vega/issues/6454) - Improve test coverage for setting fees and rewarding LPs
- [6458](https://github.com/vegaprotocol/vega/issues/6458) - Return a context aware message in `RequestSuccessful` interaction
- [6451](https://github.com/vegaprotocol/vega/issues/6451) - Improve interaction error message
- [6432](https://github.com/vegaprotocol/vega/issues/6432) - Use optionals for order error and proposal error
- [6368](https://github.com/vegaprotocol/vega/pull/6368) - Add Ledger Entry API

### 🐛 Fixes
- [6444](https://github.com/vegaprotocol/vega/issues/6444) - Send a transaction error if the same node announces itself twice
- [6388](https://github.com/vegaprotocol/vega/issues/6388) - Do not transfer stake and delegations after a key rotation
- [6266](https://github.com/vegaprotocol/vega/issues/6266) - Do not take a snapshot at block height 1 and handle increase of interval appropriately
- [6338](https://github.com/vegaprotocol/vega/issues/6338) - Fix validation for update an new asset proposals
- [6357](https://github.com/vegaprotocol/vega/issues/6357) - Fix potential panic in `gql` resolvers
- [6391](https://github.com/vegaprotocol/vega/issues/6391) - Fix dropped connection between core and data node when large `(>1mb)` messages are sent.
- [6358](https://github.com/vegaprotocol/vega/issues/6358) - Do not show hidden files nor directories as wallet
- [6374](https://github.com/vegaprotocol/vega/issues/6374) - Fix panic with the metrics
- [6373](https://github.com/vegaprotocol/vega/issues/6373) - Fix panic with the metrics as well
- [6238](https://github.com/vegaprotocol/vega/issues/6238) - Return empty string for `multisig` bundle, not `0x` when asset doesn't have one
- [6236](https://github.com/vegaprotocol/vega/issues/6236) - Make `erc20ListAssetBundle` `nullable` in `GraphQL`
- [6395](https://github.com/vegaprotocol/vega/issues/6395) - Wallet selection doesn't lower case the wallet name during input verification
- [6408](https://github.com/vegaprotocol/vega/issues/6408) - Initialise observer in liquidity provision `sql` store
- [6406](https://github.com/vegaprotocol/vega/issues/6406) - Fix invalid tracking of cumulative volume and price
- [6387](https://github.com/vegaprotocol/vega/issues/6387) - Fix max open interest calculation
- [6416](https://github.com/vegaprotocol/vega/issues/6416) - Prevent submission of `erc20` address already used by another asset
- [6375](https://github.com/vegaprotocol/vega/issues/6375) - If there is one unit left over at the end of final market settlement - transfer it to the network treasury. if there is more than one, log all transfers and panic.
- [6456](https://github.com/vegaprotocol/vega/issues/6456) - Assure liquidity fee gets update when target stake drops (even in the absence of trades)
- [6459](https://github.com/vegaprotocol/vega/issues/6459) - Send lifecycle notifications after parameters validation
- [6420](https://github.com/vegaprotocol/vega/issues/6420) - Support cancellation of a request during a wallet interaction

## 0.57.0

### 🚨 Breaking changes
- [6291](https://github.com/vegaprotocol/vega/issues/6291) - Remove `Nodewallet.ETH` configuration and add flags to supply `clef` addresses when importing or generating accounts
- [6314](https://github.com/vegaprotocol/vega/issues/6314) - Rename session namespace to client in wallet API version 2

### 🛠 Improvements
- [6283](https://github.com/vegaprotocol/vega/issues/6283) - Add commit hash to version if is development version
- [6321](https://github.com/vegaprotocol/vega/issues/6321) - Get rid of the `HasChanged` check in snapshot engines
- [6126](https://github.com/vegaprotocol/vega/issues/6126) - Don't generate market depth subscription messages if nothing has changed

### 🐛 Fixes
- [6287](https://github.com/vegaprotocol/vega/issues/6287) - Fix GraphQL `proposals` API `proposalType` filter
- [6307](https://github.com/vegaprotocol/vega/issues/6307) - Emit an event with status rejected if a protocol upgrade proposal has no validator behind it
- [5305](https://github.com/vegaprotocol/vega/issues/5305) - Handle market updates changing price monitoring parameters correctly.

## 0.56.0

### 🚨 Breaking changes
- [6196](https://github.com/vegaprotocol/vega/pull/6196) - Remove unused network parameters network end of life and market freeze date
- [6155](https://github.com/vegaprotocol/vega/issues/6155) - Rename "Client" to "User" in wallet API version 2
- [5641](https://github.com/vegaprotocol/vega/issues/5641) - Rename `SettlementPriceDecimals` to `SettlementDataDecimals`

### 🛠 Improvements
- [6103](hhttps://github.com/vegaprotocol/vega/issues/6103) - Verify that order amendment has the desired effect on opening auction
- [6170](https://github.com/vegaprotocol/vega/pull/6170) - Order GraphQL schema (query and subscription types) alphabetically
- [6163](https://github.com/vegaprotocol/vega/issues/6163) - Add block explorer back end
- [6153](https://github.com/vegaprotocol/vega/issues/6153) - Display UI friendly logs when calling `session.send_transaction`
- [6063](https://github.com/vegaprotocol/vega/pull/6063) - Update average entry valuation calculation according to spec change.
- [6191](https://github.com/vegaprotocol/vega/pull/6191) - Remove the retry on node health check in the wallet API version 2
- [6221](https://github.com/vegaprotocol/vega/pull/6221) - Add documentation for new `GraphQL endpoints`
- [6498](https://github.com/vegaprotocol/vega/pull/6498) - Fix incorrectly encoded account id
- [5600](https://github.com/vegaprotocol/vega/issues/5600) - Migrate all wallet capabilities to V2 api
- [6077](https://github.com/vegaprotocol/vega/issues/6077) - Add proof-of-work to transaction when using `vegawallet command sign`
- [6203](https://github.com/vegaprotocol/vega/issues/6203) - Support automatic consent for transactions sent through the wallet API version 2
- [6203](https://github.com/vegaprotocol/vega/issues/6203) - Log node selection process on the wallet CLI
- [5925](https://github.com/vegaprotocol/vega/issues/5925) - Clean transfer response API, now ledger movements
- [6254](https://github.com/vegaprotocol/vega/issues/6254) - Reject Ethereum configuration update via proposals
- [5706](https://github.com/vegaprotocol/vega/issues/5076) - Datanode snapshot create and restore support

### 🐛 Fixes
- [6255](https://github.com/vegaprotocol/vega/issues/6255) - Fix `WebSocket` upgrading when setting headers in HTTP middleware.
- [6101](https://github.com/vegaprotocol/vega/issues/6101) - Fix Nodes API not returning new `ethereumAdress` after `EthereumKeyRotation` event.
- [6183](https://github.com/vegaprotocol/vega/issues/6183) - Shutdown blockchain before protocol services
- [6148](https://github.com/vegaprotocol/vega/issues/6148) - Fix API descriptions for typos
- [6187](https://github.com/vegaprotocol/vega/issues/6187) - Not hash message before signing if using clef for validator heartbeats
- [6138](https://github.com/vegaprotocol/vega/issues/6138) - Return more useful information when a transaction submitted to a node contains validation errors
- [6156](https://github.com/vegaprotocol/vega/issues/6156) - Return only delegations for the specific node in `graphql` node delegation query
- [6233](https://github.com/vegaprotocol/vega/issues/6233) - Fix `GetNodeSignatures` GRPC api
- [6175](https://github.com/vegaprotocol/vega/issues/6175) - Fix `datanode` updating node public key on key rotation
- [5948](https://github.com/vegaprotocol/vega/issues/5948) - Shutdown node gracefully when panics or `sigterm` during chain-replay
- [6109](https://github.com/vegaprotocol/vega/issues/6109) - Candle query returns unexpected data.
- [5988](https://github.com/vegaprotocol/vega/issues/5988) - Exclude tainted keys from `session.list_keys` endpoint
- [5164](https://github.com/vegaprotocol/vega/issues/5164) - Distribute LP fees on settlement
- [6212](https://github.com/vegaprotocol/vega/issues/6212) - Change the error for protocol upgrade request for block 0
- [6242](https://github.com/vegaprotocol/vega/issues/6242) - Allow migrate between wallet types during Ethereum key rotation reload
- [6202](https://github.com/vegaprotocol/vega/issues/6202) - Always update margins for parties on amend
- [6228](https://github.com/vegaprotocol/vega/issues/6228) - Reject protocol upgrade downgrades
- [6245](https://github.com/vegaprotocol/vega/issues/6245) - Recalculate equity values when virtual stake changes
- [6260](https://github.com/vegaprotocol/vega/issues/6260) - Prepend `chainID` to input data only when signing the transaction
- [6036](https://github.com/vegaprotocol/vega/issues/6036) - Fix `protobuf<->swagger` generation
- [6248](https://github.com/vegaprotocol/vega/issues/6245) - Candles connection is not returning any candle data
- [6037](https://github.com/vegaprotocol/vega/issues/6037) - Fix auction events.
- [6061](https://github.com/vegaprotocol/vega/issues/6061) - Attempt at stabilizing the tests on the broker in the core
- [6178](https://github.com/vegaprotocol/vega/issues/6178) - Historical balances fails with `scany` error
- [6193](https://github.com/vegaprotocol/vega/issues/6193) - Use Data field from transaction successfully sent but that were rejected
- [6230](https://github.com/vegaprotocol/vega/issues/6230) - Node Signature Connection should return a list or an appropriate error message
- [5998](https://github.com/vegaprotocol/vega/issues/5998) - Positions should be zero when markets are closed and settled
- [6297](https://github.com/vegaprotocol/vega/issues/6297) - Historic Balances fails if `MarketId` is used in `groupBy`

## 0.55.0

### 🚨 Breaking changes
- [5989](https://github.com/vegaprotocol/vega/issues/5989) - Remove liquidity commitment from market proposal
- [6031](https://github.com/vegaprotocol/vega/issues/6031) - Remove market name from `graphql` market type
- [6095](https://github.com/vegaprotocol/vega/issues/6095) - Rename taker fees to maker paid fees
- [5442](https://github.com/vegaprotocol/vega/issues/5442) - Default behaviour when starting to node is to use the latest local snapshot if it exists
- [6139](https://github.com/vegaprotocol/vega/issues/6139) - Return the key on `session.list_keys` endpoint on wallet API version 2

### 🛠 Improvements
- [5971](https://github.com/vegaprotocol/vega/issues/5971) - Add headers `X-Block-Height`, `X-Block-Timestamp` and `X-Vega-Connection` to all API responses
- [5694](https://github.com/vegaprotocol/vega/issues/5694) - Add field `settlementPriceDecimals` to GraphQL `Future` and `FutureProduct` types
- [6048](https://github.com/vegaprotocol/vega/issues/6048) - Upgrade `golangci-lint` to `1.49.0` and implement its suggestions
- [5807](https://github.com/vegaprotocol/vega/issues/5807) - Add Vega tools: `stream`, `snapshot` and `checkpoint`
- [5678](https://github.com/vegaprotocol/vega/issues/5678) - Add GraphQL endpoints for Ethereum bundles: `listAsset`, `updateAsset`, `addSigner` and `removeSigner`
- [5881](https://github.com/vegaprotocol/vega/issues/5881) - Return account subscription as a list
- [5766](https://github.com/vegaprotocol/vega/issues/5766) - Better notification for version update on the wallet
- [5841](https://github.com/vegaprotocol/vega/issues/5841) - Add transaction to request `multisigControl` signatures on demand
- [5937](https://github.com/vegaprotocol/vega/issues/5937) - Add more flexibility to market creation bonus
- [5932](https://github.com/vegaprotocol/vega/issues/5932) - Remove Name and Symbol from update asset proposal
- [5880](https://github.com/vegaprotocol/vega/issues/5880) - Send initial image with subscriptions to positions, orders & accounts
- [5878](https://github.com/vegaprotocol/vega/issues/5878) - Add option to return only live orders in `ListOrders` `API`
- [5937](https://github.com/vegaprotocol/vega/issues/5937) - Add more flexibility to market creation bonus
- [5708](https://github.com/vegaprotocol/vega/issues/5708) - Use market price when reporting average trade price
- [5949](https://github.com/vegaprotocol/vega/issues/5949) - Transfers processed in the order they were received
- [5966](https://github.com/vegaprotocol/vega/issues/5966) - Do not send transaction from wallet if `chainID` is empty
- [5675](https://github.com/vegaprotocol/vega/issues/5675) - Add transaction information to all database tables
- [6004](https://github.com/vegaprotocol/vega/issues/6004) - Probability of trading refactoring
- [5849](https://github.com/vegaprotocol/vega/issues/5849) - Use network parameter from creation time of the proposal for requirements
- [5846](https://github.com/vegaprotocol/vega/issues/5846) - Expose network parameter from creation time of the proposal through `APIs`.
- [5999](https://github.com/vegaprotocol/vega/issues/5999) - Recalculate margins after risk parameters are updated.
- [5682](https://github.com/vegaprotocol/vega/issues/5682) - Expose equity share weight in the API
- [5684](https://github.com/vegaprotocol/vega/issues/5684) - Added date range to a number of historic balances, deposits, withdrawals, orders and trades queries
- [6071](https://github.com/vegaprotocol/vega/issues/6071) - Allow for empty settlement asset in recurring transfer metric definition for market proposer bonus
- [6042](https://github.com/vegaprotocol/vega/issues/6042) - Set GraphQL query complexity limit
- [6106](https://github.com/vegaprotocol/vega/issues/6106) - Returned signed transaction in wallet API version 2 `session.send_transaction`
- [6105](https://github.com/vegaprotocol/vega/issues/6105) - Add `session.sign_transaction` endpoint on wallet API version 2
- [6042](https://github.com/vegaprotocol/vega/issues/5270) - Set GraphQL query complexity limit
- [5888](https://github.com/vegaprotocol/vega/issues/5888) - Add Liquidity Provision subscription to GraphQL
- [5961](https://github.com/vegaprotocol/vega/issues/5961) - Add batch market instructions command
- [5974](https://github.com/vegaprotocol/vega/issues/5974) - Flatten subscription in `Graphql`
- [6146](https://github.com/vegaprotocol/vega/issues/6146) - Add version command to Vega Visor
- [6671](https://github.com/vegaprotocol/vega/issues/6671) - Vega Visor allows to postpone first failure when Core node is slow to startup

### 🐛 Fixes
- [5934](https://github.com/vegaprotocol/vega/issues/5934) - Ensure wallet without permissions can be read
- [5950](https://github.com/vegaprotocol/vega/issues/5934) - Fix documentation for new wallet command
- [5687](https://github.com/vegaprotocol/vega/issues/5934) - Asset cache was returning stale data
- [6032](https://github.com/vegaprotocol/vega/issues/6032) - Risk factors store errors after update to a market
- [5986](https://github.com/vegaprotocol/vega/issues/5986) - Error string on failed transaction is sent in the plain, no need to decode
- [5860](https://github.com/vegaprotocol/vega/issues/5860) - Enacted but unlisted new assets are now included in checkpoints
- [6023](https://github.com/vegaprotocol/vega/issues/6023) - Tell the `datanode` when a genesis validator does not exist in a `checkpoint`
- [5963](https://github.com/vegaprotocol/vega/issues/5963) - Check other nodes during version check if the first one is unavailable
- [6002](https://github.com/vegaprotocol/vega/issues/6002) - Do not emit events for unmatched oracle data and unsubscribe market as soon as oracle data is received
- [6008](https://github.com/vegaprotocol/vega/issues/6008) - Fix equity like share and average trade value calculation with opening auctions
- [6040](https://github.com/vegaprotocol/vega/issues/6040) - Fix protocol upgrade transaction submission and small Visor improvements
- [5977](https://github.com/vegaprotocol/vega/issues/5977) - Fix missing block height and block time on stake linking API
- [6054](https://github.com/vegaprotocol/vega/issues/6054) - Fix panic on settlement
- [6060](https://github.com/vegaprotocol/vega/issues/6060) - Fix connection results should not be declared as mandatory in GQL schema.
- [6097](https://github.com/vegaprotocol/vega/issues/6067) - Fix incorrect asset (metric asset) used for checking market proposer eligibility
- [6099](https://github.com/vegaprotocol/vega/issues/6099) - Allow recurring transfers with the same to and from but with different asset
- [6067](https://github.com/vegaprotocol/vega/issues/6067) - Verify global reward is transferred to party address 0
- [6131](https://github.com/vegaprotocol/vega/issues/6131) - `nullblockchain` should call Tendermint Info `abci` to match real flow
- [6119](https://github.com/vegaprotocol/vega/issues/6119) - Correct order in which market event is emitted
- [5890](https://github.com/vegaprotocol/vega/issues/5890) - Margin breach during amend doesn't cancel order
- [6144](https://github.com/vegaprotocol/vega/issues/6144) - Price and Pegged Offset in orders are Decimals
- [6111](https://github.com/vegaprotocol/vega/issues/5890) - Handle candles transient failure and prevent subscription blocking
- [6204](https://github.com/vegaprotocol/vega/issues/6204) - Data Node add Ethereum Key Rotations subscriber and rest binding

## 0.54.0

### 🚨 Breaking changes
With this release a few breaking changes are introduced.
The Vega application is now a built-in application. This means that Tendermint doesn't need to be started separately any more.
The `vega node` command has been renamed `vega start`.
The `vega tm` command has been renamed `vega tendermint`.
The `Blockchain.Tendermint.ClientAddr` configuration field have been renamed `Blockchain.Tendermint.RPCAddr`.
The init command now also generate the configuration for tendermint, the flags `--no-tendermint`, `--tendermint-home` and `--tendermint-key` have been introduced

- [5579](https://github.com/vegaprotocol/vega/issues/5579) - Make vega a built-in Tendermint application
- [5249](https://github.com/vegaprotocol/vega/issues/5249) - Migrate to Tendermint version 0.35.8
- [5624](https://github.com/vegaprotocol/vega/issues/5624) - Get rid of `updateFrequency` in price monitoring definition
- [5601](https://github.com/vegaprotocol/vega/issues/5601) - Remove support for launching a proxy in front of console and token dApp
- [5872](https://github.com/vegaprotocol/vega/issues/5872) - Remove console and token dApp from networks
- [5802](https://github.com/vegaprotocol/vega/issues/5802) - Remove support for transaction version 1

### 🗑️ Deprecation
- [4655](https://github.com/vegaprotocol/vega/issues/4655) - Move Ethereum `RPC` endpoint configuration from `Nodewallet` section to `Ethereum` section

### 🛠 Improvements
- [5589](https://github.com/vegaprotocol/vega/issues/5589) - Used custom version of Clef
- [5541](https://github.com/vegaprotocol/vega/issues/5541) - Support permissions in wallets
- [5439](https://github.com/vegaprotocol/vega/issues/5439) - `vegwallet` returns better responses when a transaction fails
- [5465](https://github.com/vegaprotocol/vega/issues/5465) - Verify `bytecode` of smart-contracts on startup
- [5608](https://github.com/vegaprotocol/vega/issues/5608) - Ignore stale price monitoring trigger when market is already in auction
- [5673](https://github.com/vegaprotocol/vega/issues/5673) - Add support for `ethereum` key rotations to `datanode`
- [5639](https://github.com/vegaprotocol/vega/issues/5639) - Move all core code in the core directory
- [5613](https://github.com/vegaprotocol/vega/issues/5613) - Import the `datanode` in the vega repo
- [5660](https://github.com/vegaprotocol/vega/issues/5660) - Migrate subscription `apis` from `datanode v1 api` to `datanode v2 api`
- [5636](https://github.com/vegaprotocol/vega/issues/5636) - Assure no false positives in cucumber steps
- [5011](https://github.com/vegaprotocol/vega/issues/5011) - Import the `protos` repo in the vega repo
- [5774](https://github.com/vegaprotocol/vega/issues/5774) - Use `generics` for `ID` types
- [5785](https://github.com/vegaprotocol/vega/issues/5785) - Add support form `ERC20` bridge stopped and resumed events
- [5712](https://github.com/vegaprotocol/vega/issues/5712) - Configurable `graphql` endpoint
- [5689](https://github.com/vegaprotocol/vega/issues/5689) - Support `UpdateAsset` proposal in APIs
- [5685](https://github.com/vegaprotocol/vega/issues/5685) - Migrated `apis` from `datanode v1` to `datanode v2`
- [5760](https://github.com/vegaprotocol/vega/issues/5760) - Map all `GRPC` to `REST`
- [5804](https://github.com/vegaprotocol/vega/issues/5804) - Rollback Tendermint to version `0.34.20`
- [5503](https://github.com/vegaprotocol/vega/issues/5503) - Introduce wallet API version 2 based on JSON-RPC with new authentication workflow
- [5822](https://github.com/vegaprotocol/vega/issues/5822) - Rename `Graphql` enums
- [5618](https://github.com/vegaprotocol/vega/issues/5618) - Add wallet JSON-RPC documentation
- [5776](https://github.com/vegaprotocol/vega/issues/5776) - Add endpoint to get a single network parameter
- [5685](https://github.com/vegaprotocol/vega/issues/5685) - Migrated `apis` from `datanode v1` to `datanode v2`
- [5761](https://github.com/vegaprotocol/vega/issues/5761) - Transfers connection make direction optional
- [5762](https://github.com/vegaprotocol/vega/issues/5762) - Transfers connection add under `party` type
- [5685](https://github.com/vegaprotocol/vega/issues/5685) - Migrated `apis` from `datanode v1` to `datanode v2`
- [5705](https://github.com/vegaprotocol/vega/issues/5705) - Use enum for validator status
- [5685](https://github.com/vegaprotocol/vega/issues/5685) - Migrated `apis` from `datanode v1` to `datanode v2`
- [5834](https://github.com/vegaprotocol/vega/issues/5834) - Avoid saving proposals of terminated/cancelled/rejected/settled markets in checkpoint
- [5619](https://github.com/vegaprotocol/vega/issues/5619) - Add wallet HTTP API version 2 documentation
- [5823](https://github.com/vegaprotocol/vega/issues/5823) - Add endpoint to wallet HTTP API version 2 to list available RPC methods
- [5814](https://github.com/vegaprotocol/vega/issues/5815) - Add proposal validation date time to `graphql`
- [5865](https://github.com/vegaprotocol/vega/issues/5865) - Allow a validator to withdraw their protocol upgrade proposal
- [5803](https://github.com/vegaprotocol/vega/issues/5803) - Update cursor pagination to use new method from [5784](https://github.com/vegaprotocol/vega/pull/5784)
- [5862](https://github.com/vegaprotocol/vega/issues/5862) - Add base `URL` in `swagger`
- [5817](https://github.com/vegaprotocol/vega/issues/5817) - Add validation error on asset proposal when rejected
- [5816](https://github.com/vegaprotocol/vega/issues/5816) - Set proper status to rejected asset proposal
- [5893](https://github.com/vegaprotocol/vega/issues/5893) - Remove total supply from assets
- [5752](https://github.com/vegaprotocol/vega/issues/5752) - Remove URL and Hash from proposal rationale, add Title
- [5802](https://github.com/vegaprotocol/vega/issues/5802) - Introduce transaction version 3 that encode the chain ID in its input data to protect against transaction replay
- [5358](https://github.com/vegaprotocol/vega/issues/5358) - Port equity like shares update to new structure
- [5926](https://github.com/vegaprotocol/vega/issues/5926) - Check for liquidity auction at the end of a block instead of after every trade

### 🐛 Fixes
- [5571](https://github.com/vegaprotocol/vega/issues/5571) - Restore pending assets status correctly after snapshot restore
- [5857](https://github.com/vegaprotocol/vega/issues/5857) - Fix panic when calling `ListAssets` `grpc` end point with no arguments
- [5572](https://github.com/vegaprotocol/vega/issues/5572) - Add validation on `IDs` and public keys
- [5348](https://github.com/vegaprotocol/vega/issues/5348) - Restore markets from checkpoint proposal
- [5279](https://github.com/vegaprotocol/vega/issues/5279) - Fix loading of proposals from checkpoint
- [5598](https://github.com/vegaprotocol/vega/issues/5598) - Remove `currentTime` from topology engine to ease snapshot restoration
- [5836](https://github.com/vegaprotocol/vega/issues/5836) - Add missing `GetMarket` `GRPC` end point
- [5609](https://github.com/vegaprotocol/vega/issues/5609) - Set event forwarder last seen height after snapshot restore
- [5782](https://github.com/vegaprotocol/vega/issues/5782) - `Pagination` with a cursor was returning incorrect results
- [5629](https://github.com/vegaprotocol/vega/issues/5629) - Fixes for loading voting power from checkpoint with non genesis validators
- [5626](https://github.com/vegaprotocol/vega/issues/5626) - Update `protos`, remove optional types
- [5665](https://github.com/vegaprotocol/vega/issues/5665) - Binary version hash always contain `-modified` suffix
- [5633](https://github.com/vegaprotocol/vega/issues/5633) - Allow `minProposerEquityLikeShare` to accept 0
- [5672](https://github.com/vegaprotocol/vega/issues/5672) - Typo fixed in datanode `ethereum` address
- [5863](https://github.com/vegaprotocol/vega/issues/5863) - Fix panic when calling `VegaTime` on `v2 api`
- [5683](https://github.com/vegaprotocol/vega/issues/5683) - Made market mandatory in `GraphQL` for order
- [5789](https://github.com/vegaprotocol/vega/issues/5789) - Fix performance issue with position query
- [5677](https://github.com/vegaprotocol/vega/issues/5677) - Fixed trading mode status
- [5663](https://github.com/vegaprotocol/vega/issues/5663) - Fixed panic with de-registering positions
- [5781](https://github.com/vegaprotocol/vega/issues/5781) - Make enactment timestamp optional in proposal for `graphql`
- [5767](https://github.com/vegaprotocol/vega/issues/5767) - Fix typo in command validation
- [5900](https://github.com/vegaprotocol/vega/issues/5900) - Add missing `/api/v2/parties/{party_id}/stake` `REST` end point
- [5825](https://github.com/vegaprotocol/vega/issues/5825) - Fix panic in pegged orders when going into auction
- [5763](https://github.com/vegaprotocol/vega/issues/5763) - Transfers connection rename `pubkey` to `partyId`
- [5486](https://github.com/vegaprotocol/vega/issues/5486) - Fix amend order expiring
- [5809](https://github.com/vegaprotocol/vega/issues/5809) - Remove state variables when a market proposal is rejected
- [5329](https://github.com/vegaprotocol/vega/issues/5329) - Fix checks for market enactment and termination
- [5837](https://github.com/vegaprotocol/vega/issues/5837) - Allow a promotion due to increased slots and a swap to happen in the same epoch
- [5819](https://github.com/vegaprotocol/vega/issues/5819) - Add new asset proposal validation timestamp validation
- [5897](https://github.com/vegaprotocol/vega/issues/5897) - Return uptime of 0, rather than error, when querying for `NodeData` before end of first epoch
- [5811](https://github.com/vegaprotocol/vega/issues/5811) - Do not overwrite local changes when updating wallet through JSON-RPC API
- [5868](https://github.com/vegaprotocol/vega/issues/5868) - Clarify the error for insufficient token to submit proposal or vote
- [5867](https://github.com/vegaprotocol/vega/issues/5867) - Fix witness check for majority
- [5853](https://github.com/vegaprotocol/vega/issues/5853) - Do not ignore market update proposals when loading from checkpoint
- [5648](https://github.com/vegaprotocol/vega/issues/5648) - Ethereum key rotation - search validators by Vega pub key and listen to rotation events in core API
- [5648](https://github.com/vegaprotocol/vega/issues/5648) - Search validator by vega pub key and update the core validators API

## 0.53.0

### 🗑️ Deprecation
- [5513](https://github.com/vegaprotocol/vega/issues/5513) - Remove all checkpoint restore command

### 🛠 Improvements
- [5428](https://github.com/vegaprotocol/vega/pull/5428) - Update contributor information
- [5519](https://github.com/vegaprotocol/vega/pull/5519) - Add `--genesis-file` option to the `load_checkpoint` command
- [5538](https://github.com/vegaprotocol/vega/issues/5538) - Core side implementation of protocol upgrade
- [5525](https://github.com/vegaprotocol/vega/pull/5525) - Release `vegawallet` from the core
- [5524](https://github.com/vegaprotocol/vega/pull/5524) - Align `vegawallet` and core versions
- [5524](https://github.com/vegaprotocol/vega/pull/5549) - Add endpoint for getting the network's `chain-id`
- [5524](https://github.com/vegaprotocol/vega/pull/5552) - Handle tendermint demotion and `ersatz` slot reduction at the same time

### 🐛 Fixes
- [5476](https://github.com/vegaprotocol/vega/issues/5476) - Include settlement price in snapshot
- [5476](https://github.com/vegaprotocol/vega/issues/5314) - Fix validation of checkpoint file
- [5499](https://github.com/vegaprotocol/vega/issues/5499) - Add error from app specific validation to check transaction response
- [5508](https://github.com/vegaprotocol/vega/issues/5508) - Fix duplicated staking events
- [5514](https://github.com/vegaprotocol/vega/issues/5514) - Emit `rewardScore` event correctly after loading from checkpoint
- [5520](https://github.com/vegaprotocol/vega/issues/5520) - Do not fail silently when wallet fails to start
- [5521](https://github.com/vegaprotocol/vega/issues/5521) - Fix asset bundle and add asset status
- [5546](https://github.com/vegaprotocol/vega/issues/5546) - Fix collateral checkpoint to unlock locked reward account balance
- [5194](https://github.com/vegaprotocol/vega/issues/5194) - Fix market trading mode vs market state
- [5432](https://github.com/vegaprotocol/vega/issues/5431) - Do not accept transaction with unexpected public keys
- [5478](https://github.com/vegaprotocol/vega/issues/5478) - Assure uncross and fake uncross are in line with each other
- [5480](https://github.com/vegaprotocol/vega/issues/5480) - Assure indicative trades are in line with actual uncrossing trades
- [5556](https://github.com/vegaprotocol/vega/issues/5556) - Fix id generation seed
- [5361](https://github.com/vegaprotocol/vega/issues/5361) - Fix limits for proposals
- [5557](https://github.com/vegaprotocol/vega/issues/5427) - Fix oracle status at market settlement

## 0.52.0

### 🛠 Improvements
- [5421](https://github.com/vegaprotocol/vega/issues/5421) - Fix notary snapshot determinism when no signature are generated yet
- [5415](https://github.com/vegaprotocol/vega/issues/5415) - Regenerate smart contracts code
- [5434](https://github.com/vegaprotocol/vega/issues/5434) - Add health check for faucet
- [5412](https://github.com/vegaprotocol/vega/issues/5412) - Proof of work improvement to support history of changes to network parameters
- [5378](https://github.com/vegaprotocol/vega/issues/5278) - Allow new market proposals without LP

### 🐛 Fixes
- [5438](https://github.com/vegaprotocol/vega/issues/5438) - Evaluate all trades resulting from an aggressive orders in one call to price monitoring engine
- [5444](https://github.com/vegaprotocol/vega/issues/5444) - Merge both checkpoints and genesis asset on startup
- [5446](https://github.com/vegaprotocol/vega/issues/5446) - Cover liquidity monitoring acceptance criteria relating to aggressive order removing best bid or ask from the book
- [5457](https://github.com/vegaprotocol/vega/issues/5457) - Fix sorting of validators for demotion check
- [5460](https://github.com/vegaprotocol/vega/issues/5460) - Fix theoretical open interest calculation
- [5477](https://github.com/vegaprotocol/vega/issues/5477) - Pass a clone of the liquidity commitment offset to pegged orders
- [5468](https://github.com/vegaprotocol/vega/issues/5468) - Bring indicative trades inline with actual auction uncrossing trades in presence of wash trades
- [5419](https://github.com/vegaprotocol/vega/issues/5419) - Fix listeners ordering and state updates

## 0.51.1

### 🛠 Improvements
- [5395](https://github.com/vegaprotocol/vega/issues/5395) - Add `burn_nonce` bridge tool
- [5403](https://github.com/vegaprotocol/vega/issues/5403) - Allow spam free / proof of work free running of null blockchain
- [5175](https://github.com/vegaprotocol/vega/issues/5175) - Validation free transactions (including signature verification) for null blockchain
- [5371](https://github.com/vegaprotocol/vega/issues/5371) - Ensure threshold is not breached in ERC20 withdrawal
- [5358](https://github.com/vegaprotocol/vega/issues/5358) - Update equity shares following updated spec.

### 🐛 Fixes
- [5362](https://github.com/vegaprotocol/vega/issues/5362) - Liquidity and order book point to same underlying order after restore
- [5367](https://github.com/vegaprotocol/vega/issues/5367) - better serialisation for party orders in liquidity snapshot
- [5377](https://github.com/vegaprotocol/vega/issues/5377) - Serialise state var internal state
- [5388](https://github.com/vegaprotocol/vega/issues/5388) - State variable snapshot now works as intended
- [5388](https://github.com/vegaprotocol/vega/issues/5388) - Repopulate cached order-book after snapshot restore
- [5203](https://github.com/vegaprotocol/vega/issues/5203) - Market liquidity monitor parameters trump network parameters on market creation
- [5297](https://github.com/vegaprotocol/vega/issues/5297) - Assure min/max price always accurate
- [4223](https://github.com/vegaprotocol/vega/issues/4223) - Use uncrossing price for target stake calculation during auction
- [3047](https://github.com/vegaprotocol/vega/issues/3047) - Improve interaction between liquidity and price monitoring auctions
- [3570](https://github.com/vegaprotocol/vega/issues/3570) - Set extension trigger during opening auction with insufficient liquidity
- [3362](https://github.com/vegaprotocol/vega/issues/3362) - Stop non-persistent orders from triggering auctions
- [5388](https://github.com/vegaprotocol/vega/issues/5388) - Use `UnixNano()` to snapshot price monitor times
- [5237](https://github.com/vegaprotocol/vega/issues/5237) - Trigger state variable calculation first time indicative uncrossing price is available
- [5397](https://github.com/vegaprotocol/vega/issues/5397) - Bring indicative trades price inline with that of actual auction uncrossing trades

## 0.51.0

### 🚨 Breaking changes
- [5192](https://github.com/vegaprotocol/vega/issues/5192) - Require a rationale on proposals

### 🛠 Improvements
- [5318](https://github.com/vegaprotocol/vega/issues/5318) - Automatically dispatch reward pool into markets in recurring transfers
- [5333](https://github.com/vegaprotocol/vega/issues/5333) - Run snapshot generation for all providers in parallel
- [5343](https://github.com/vegaprotocol/vega/issues/5343) - Snapshot optimisation part II - get rid of `getHash`
- [5324](https://github.com/vegaprotocol/vega/issues/5324) -  Send event when oracle data doesn't match
- [5140](https://github.com/vegaprotocol/vega/issues/5140) - Move limits (enabled market / assets from) to network parameters
- [5360](https://github.com/vegaprotocol/vega/issues/5360) - rewards test coverage

### 🐛 Fixes
- [5338](https://github.com/vegaprotocol/vega/issues/5338) - Checking a transaction should return proper success code
- [5277](https://github.com/vegaprotocol/vega/issues/5277) - Updating a market should default auction extension to 1
- [5284](https://github.com/vegaprotocol/vega/issues/5284) - price monitoring past prices are now included in the snapshot
- [5294](https://github.com/vegaprotocol/vega/issues/5294) - Parse timestamps oracle in market proposal validation
- [5292](https://github.com/vegaprotocol/vega/issues/5292) - Internal time oracle broadcasts timestamp without nanoseconds
- [5297](https://github.com/vegaprotocol/vega/issues/5297) - Assure min/max price always accurate
- [5286](https://github.com/vegaprotocol/vega/issues/5286) - Ensure liquidity fees are updated when updating the market
- [5322](https://github.com/vegaprotocol/vega/issues/5322) - Change vega pub key hashing in topology to fix key rotation submission.
- [5313](https://github.com/vegaprotocol/vega/issues/5313) - Future update was using oracle spec for settlement price as trading termination spec
- [5304](https://github.com/vegaprotocol/vega/issues/5304) - Fix bug causing trade events at auction end showing the wrong price.
- [5345](https://github.com/vegaprotocol/vega/issues/5345) - Fix issue with state variable transactions assumed gone missing
- [5351](https://github.com/vegaprotocol/vega/issues/5351) - Fix panic when node is interrupted before snapshot engine gets cleared and initialised
- [5972](https://github.com/vegaprotocol/vega/issues/5972) - Allow submitting a market update with termination oracle ticking before enactment of the update

## 0.50.2

### 🛠 Improvements
- [5001](https://github.com/vegaprotocol/vega/issues/5001) - Set and increment LP version field correctly
- [5001](https://github.com/vegaprotocol/vega/issues/5001) - Add integration test for LP versioning
- [3372](https://github.com/vegaprotocol/vega/issues/3372) - Add integration test making sure margin is released when an LP is cancelled.
- [5235](https://github.com/vegaprotocol/vega/issues/5235) - Use `BroadcastTxSync` instead of async for submitting transactions to `tendermint`
- [5268](https://github.com/vegaprotocol/vega/issues/5268) - Make validator heartbeat frequency a function of the epoch duration.
- [5271](https://github.com/vegaprotocol/vega/issues/5271) - Make generated hex IDs lower case
- [5273](https://github.com/vegaprotocol/vega/issues/5273) - Reward / Transfer to allow payout of reward in an arbitrary asset unrelated to the settlement and by market.
- [5207](https://github.com/vegaprotocol/vega/issues/5206) - Add integration tests to ensure price bounds and decimal places work as expected
- [5243](https://github.com/vegaprotocol/vega/issues/5243) - Update equity like share according to spec changes.
- [5249](https://github.com/vegaprotocol/vega/issues/5249) - Upgrade to tendermint 0.35.6

### 🐛 Fixes
- [4798](https://github.com/vegaprotocol/vega/issues/4978) - Set market pending timestamp to the time at which the market is created.
- [5222](https://github.com/vegaprotocol/vega/issues/5222) - Do not panic when admin server stops.
- [5103](https://github.com/vegaprotocol/vega/issues/5103) - Fix invalid http status set in faucet
- [5239](https://github.com/vegaprotocol/vega/issues/5239) - Always call `StartAggregate()` when signing validators joining and leaving even if not a validator
- [5128](https://github.com/vegaprotocol/vega/issues/5128) - Fix wrong http rate limit for faucet
- [5231](https://github.com/vegaprotocol/vega/issues/5231) - Fix pegged orders to be reset to the order pointer after snapshot loading
- [5247](https://github.com/vegaprotocol/vega/issues/5247) - Fix the check for overflow in scaling settlement price
- [5250](https://github.com/vegaprotocol/vega/issues/5250) - Fixed panic in loading validator checkpoint
- [5260](https://github.com/vegaprotocol/vega/issues/5260) - Process recurring transfer before rewards
- [5262](https://github.com/vegaprotocol/vega/issues/5262) - Allow recurring transfers to start during the current epoch
- [5267](https://github.com/vegaprotocol/vega/issues/5267) - Do not check commitment on `UpdateMarket` proposals

## 0.50.1

### 🐛 Fixes
- [5226](https://github.com/vegaprotocol/vega/issues/5226) - Add support for settlement price decimal place in governance


## 0.50.0

### 🚨 Breaking changes
- [5197](https://github.com/vegaprotocol/vega/issues/5197) - Scale settlement price based on oracle definition

### 🛠 Improvements
- [5055](https://github.com/vegaprotocol/vega/issues/5055) - Ensure at most 5 triggers are used in price monitoring settings
- [5100](https://github.com/vegaprotocol/vega/issues/5100) - add a new scenario into feature test, auction folder, leaving auction when liquidity provider provides a limit order
- [4919](https://github.com/vegaprotocol/vega/issues/4919) - Feature tests for 0011 check order allocate margin
- [4922](https://github.com/vegaprotocol/vega/issues/4922) - Feature tests for 0015 market insurance pool collateral
- [4926](https://github.com/vegaprotocol/vega/issues/4926) - Feature tests for 0019 margin calculator scenarios
- [5119](https://github.com/vegaprotocol/vega/issues/5119) - Add Ethereum key rotation support
- [5209](https://github.com/vegaprotocol/vega/issues/5209) - Add retries to floating point consensus engine to work around tendermint missing transactions
- [5219](https://github.com/vegaprotocol/vega/issues/5219) - Remove genesis sign command.

### 🐛 Fixes
- [5078](https://github.com/vegaprotocol/vega/issues/5078) - Unwrap properly position decimal place from payload
- [5076](https://github.com/vegaprotocol/vega/issues/5076) - Set last mark price to settlement price when market is settled
- [5038](https://github.com/vegaprotocol/vega/issues/5038) - Send proof-of-work when when announcing node
- [5034](https://github.com/vegaprotocol/vega/issues/5034) - Ensure to / from in transfers payloads are vega public keys
- [5111](https://github.com/vegaprotocol/vega/issues/5111) - Stop updating the market's initial configuration when an opening auction is extended
- [5066](https://github.com/vegaprotocol/vega/issues/5066) - Return an error if market decimal place > to asset decimal place
- [5095](https://github.com/vegaprotocol/vega/issues/5095) - Stabilise state sync restore and restore block height in the topology engine
- [5204](https://github.com/vegaprotocol/vega/issues/5204) - Mark a snapshot state change when liquidity provision state changes
- [4870](https://github.com/vegaprotocol/vega/issues/5870) - Add missing commands to the `TxError` event
- [5136](https://github.com/vegaprotocol/vega/issues/5136) - Fix banking snapshot for transfers, risk factor restoration, and `statevar` handling of settled markets
- [5088](https://github.com/vegaprotocol/vega/issues/5088) - Fixed MTM bug where settlement balance would not be zero when loss amount was 1.
- [5093](https://github.com/vegaprotocol/vega/issues/5093) - Fixed proof of engine end of block callback never called to clear up state
- [4996](https://github.com/vegaprotocol/vega/issues/4996) - Fix positions engines `vwBuys` and `vwSell` when amending, send events on `Update` and `UpdateNetwork`
- [5016](https://github.com/vegaprotocol/vega/issues/5016) - Target stake in asset decimal place in Market Data
- [5109](https://github.com/vegaprotocol/vega/issues/5109) - Fixed promotion of ersatz to tendermint validator
- [5110](https://github.com/vegaprotocol/vega/issues/5110) - Fixed wrong tick size used for calculating probability of trading
- [5144](https://github.com/vegaprotocol/vega/issues/5144) - Fixed the default voting power in case there is stake in the network
- [5124](https://github.com/vegaprotocol/vega/issues/5124) - Add proto serialization for update market proposal
- [5124](https://github.com/vegaprotocol/vega/issues/5124) - Ensure update market proposal compute a proper auction duration
- [5172](https://github.com/vegaprotocol/vega/issues/5172) - Add replay protection for validator commands
- [5181](https://github.com/vegaprotocol/vega/issues/5181) - Ensure Oracle specs handle numbers using `num.Decimal` and `num.Int`
- [5059](https://github.com/vegaprotocol/vega/issues/5059) - Validators without tendermint status vote in the witness and notary engine but their votes do not count
- [5190](https://github.com/vegaprotocol/vega/issues/5190) - Fix settlement at expiry to scale the settlement price from market decimals to asset decimals
- [5185](https://github.com/vegaprotocol/vega/issues/5185) - Fix MTM settlement where win transfers get truncated resulting in settlement balance not being zero after settlement.
- [4943](https://github.com/vegaprotocol/vega/issues/4943) - Fix bug where amending orders in opening auctions did not work as expected

## 0.49.8

### 🛠 Improvements
- [4814](https://github.com/vegaprotocol/vega/issues/4814) - Review fees tests
- [5067](https://github.com/vegaprotocol/vega/pull/5067) - Adding acceptance codes and tidy up tests
- [5052](https://github.com/vegaprotocol/vega/issues/5052) - Adding acceptance criteria tests for market decimal places
- [5138](https://github.com/vegaprotocol/vega/issues/5038) - Adding feature test for "0032-PRIM-price_monitoring.md"
- [4753](https://github.com/vegaprotocol/vega/issues/4753) - Adding feature test for oracle spec public key validation
- [4559](https://github.com/vegaprotocol/vega/issues/4559) - Small fixes to the amend order flow

### 🐛 Fixes
- [5064](https://github.com/vegaprotocol/vega/issues/5064) - Send order event on settlement
- [5068](https://github.com/vegaprotocol/vega/issues/5068) - Use settlement price if exists when received trading terminated event


## 0.49.7

### 🚨 Breaking changes
- [4985](https://github.com/vegaprotocol/vega/issues/4985) - Proof of work spam protection

### 🛠 Improvements
- [5007](https://github.com/vegaprotocol/vega/issues/5007) - Run approbation as part of the CI pipeline
- [5019](https://github.com/vegaprotocol/vega/issues/5019) - Label Price Monitoring tests
- [5022](https://github.com/vegaprotocol/vega/issues/5022) - CI: Run approbation for main/master/develop branches only
- [5017](https://github.com/vegaprotocol/vega/issues/5017) - Added access functions to `PositionState` type
- [5049](https://github.com/vegaprotocol/vega/issues/5049) - Liquidity Provision test coverage for 0034 spec
- [5022](https://github.com/vegaprotocol/vega/issues/5022) - CI: Run approbation for main/master/develop branches
only
- [4916](https://github.com/vegaprotocol/vega/issues/4916) - Add acceptance criteria number in the existing feature tests to address acceptance criteria in `0008-TRAD-trading_workflow.md`
- [5061](https://github.com/vegaprotocol/vega/issues/5061) - Add a test scenario using log normal risk model into feature test "insurance-pool-balance-test.feature"


### 🐛 Fixes
- [5025](https://github.com/vegaprotocol/vega/issues/5025) - Witness snapshot breaking consensus
- [5046](https://github.com/vegaprotocol/vega/issues/5046) - Save all events in `ERC20` topology snapshot


## 0.49.4
### 🛠 Improvements
- [2585](https://github.com/vegaprotocol/vega/issues/2585) - Adding position state event to event bus
- [4952](https://github.com/vegaprotocol/vega/issues/4952) - Add checkpoints for staking and `multisig control`
- [4923](https://github.com/vegaprotocol/vega/issues/4923) - Add checkpoint state in the genesis file + add subcommand to do it.

### 🐛 Fixes
- [4983](https://github.com/vegaprotocol/vega/issues/4983) - Set correct event type for positions state event
- [4989](https://github.com/vegaprotocol/vega/issues/4989) - Fixing incorrect overflow logic
- [5036](https://github.com/vegaprotocol/vega/issues/5036) - Fix the `nullblockchain`
- [4981](https://github.com/vegaprotocol/vega/issues/4981) - Fix bug causing LP orders to uncross at auction end.

## 0.49.2

### 🛠 Improvements
- [4951](https://github.com/vegaprotocol/vega/issues/4951) - Add ability to stream events to a file
- [4953](https://github.com/vegaprotocol/vega/issues/4953) - Add block hash to statistics and to block height request
- [4961](https://github.com/vegaprotocol/vega/issues/4961) - Extend auction feature tests
- [4832](https://github.com/vegaprotocol/vega/issues/4832) - Add validation of update market proposals.
- [4971](https://github.com/vegaprotocol/vega/issues/4971) - Add acceptance criteria to auction tests
- [4833](https://github.com/vegaprotocol/vega/issues/4833) - Propagate market update to other engines

### 🐛 Fixes
- [4947](https://github.com/vegaprotocol/vega/issues/4947) - Fix time formatting problem that was breaking consensus on nodes in different time zones
- [4956](https://github.com/vegaprotocol/vega/issues/4956) - Fix concurrent write to price monitoring ref price cache
- [4987](https://github.com/vegaprotocol/vega/issues/4987) - Include the witness engine in snapshots
- [4957](https://github.com/vegaprotocol/vega/issues/4957) - Fix `vega announce_node` to work with `--home` and `--passphrase-file`
- [4964](https://github.com/vegaprotocol/vega/issues/4964) - Fix price monitoring snapshot
- [4974](https://github.com/vegaprotocol/vega/issues/4974) - Fix panic when checkpointing staking accounts if there are no events
- [4888](https://github.com/vegaprotocol/vega/issues/4888) - Fix memory leak when loading snapshots.
- [4993](https://github.com/vegaprotocol/vega/issues/4993) - Stop snapshots thinking we've loaded via `statesync` when we just lost connection to TM
- [4981](https://github.com/vegaprotocol/vega/issues/4981) - Fix bug causing LP orders to uncross at auction end.


## 0.49.1

### 🛠 Improvements
- [4895](https://github.com/vegaprotocol/vega/issues/4895) - Emit validators signature when a validator is added or remove from the set
- [4901](https://github.com/vegaprotocol/vega/issues/4901) - Update the decimal library
- [4906](https://github.com/vegaprotocol/vega/issues/4906) - Get rid of unnecessary `ToDecimal` conversions (no functional change)
- [4838](https://github.com/vegaprotocol/vega/issues/4838) - Implement governance vote based on equity-like share for market update

### 🐛 Fixes
- [4877](https://github.com/vegaprotocol/vega/issues/4877) - Fix topology and `erc20` topology snapshots
- [4890](https://github.com/vegaprotocol/vega/issues/4890) - epoch service now notifies other engines when it has restored from a snapshot
- [4879](https://github.com/vegaprotocol/vega/issues/4879) - Fixes for invalid data types in the `MarketData` proto message.
- [4881](https://github.com/vegaprotocol/vega/issues/4881) - Set tendermint validators' voting power when loading from snapshot
- [4915](https://github.com/vegaprotocol/vega/issues/4915) - Take full snapshot of collateral engine, always read epoch length from network parameters, use back-off on heartbeats
- [4882](https://github.com/vegaprotocol/vega/issues/4882) - Fixed tracking of liquidity fee received and added feature tests for the fee based rewards
- [4898](https://github.com/vegaprotocol/vega/issues/4898) - Add ranking score information to checkpoint and snapshot and emit an event when loaded
- [4932](https://github.com/vegaprotocol/vega/issues/4932) - Fix the string used for resource id of stake total supply to be stable to fix the replay of non validator node locally

## 0.49.0

### 🚨 Breaking changes
- [4900](https://github.com/vegaprotocol/vega/issues/4809) - Review LP fee tests, and move to VEGA repo
- [4844](https://github.com/vegaprotocol/vega/issues/4844) - Add endpoints for checking transactions raw transactions
- [4515](https://github.com/vegaprotocol/vega/issues/4615) - Add snapshot options description and check provided storage method
- [4581](https://github.com/vegaprotocol/vega/issues/4561) - Separate endpoints for liquidity provision submissions, amendment and cancellation
- [4390](https://github.com/vegaprotocol/vega/pull/4390) - Introduce node mode, `vega init` now require a mode: full or validator
- [4383](https://github.com/vegaprotocol/vega/pull/4383) - Rename flag `--tm-root` to `--tm-home`
- [4588](https://github.com/vegaprotocol/vega/pull/4588) - Remove the outdated `--network` flag on `vega genesis generate` and `vega genesis update`
- [4605](https://github.com/vegaprotocol/vega/pull/4605) - Use new format for `EthereumConfig` in network parameters.
- [4508](https://github.com/vegaprotocol/vega/pull/4508) - Disallow negative offset for pegged orders
- [4465](https://github.com/vegaprotocol/vega/pull/4465) - Update to tendermint `v0.35.0`
- [4594](https://github.com/vegaprotocol/vega/issues/4594) - Add support for decimal places specific to markets. This means market price values and position events can have different values. Positions will be expressed in asset decimal places, market specific data events will list prices in market precision.
- [4660](https://github.com/vegaprotocol/vega/pull/4660) - Add tendermint transaction hash to events
- [4670](https://github.com/vegaprotocol/vega/pull/4670) - Rework `freeform proposal` structure so that they align with other proposals
- [4681](https://github.com/vegaprotocol/vega/issues/4681) - Remove tick size from market
- [4698](https://github.com/vegaprotocol/vega/issues/4698) - Remove maturity field from future
- [4699](https://github.com/vegaprotocol/vega/issues/4699) - Remove trading mode one off from market proposal
- [4790](https://github.com/vegaprotocol/vega/issues/4790) - Fix core to work with `protos` generated by newer versions of `protoc-gen-xxx`
- [4856](https://github.com/vegaprotocol/vega/issues/4856) - Fractional orders and positions

### 🗑️ Deprecation

### 🛠 Improvements
- [4793](https://github.com/vegaprotocol/vega/issues/4793) - Add specific insurance pool balance test
- [4633](https://github.com/vegaprotocol/vega/pull/4633) - Add possibility to list snapshots from the vega command line
- [4640](https://github.com/vegaprotocol/vega/pull/4640) - Update feature tests related to liquidity provision following integration of probability of trading with floating point consensus
- [4558](https://github.com/vegaprotocol/vega/pull/4558) - Add MacOS install steps and information required to use `dockerisedvega.sh` script with private docker repository
- [4496](https://github.com/vegaprotocol/vega/pull/4496) - State variable engine for floating point consensus
- [4481](https://github.com/vegaprotocol/vega/pull/4481) - Add an example client application that uses the null-blockchain
- [4514](https://github.com/vegaprotocol/vega/pull/4514) - Add network limits service and events
- [4516](https://github.com/vegaprotocol/vega/pull/4516) - Add a command to cleanup all vega node state
- [4531](https://github.com/vegaprotocol/vega/pull/4531) - Remove Float from network parameters, use `num.Decimal` instead
- [4537](https://github.com/vegaprotocol/vega/pull/4537) - Send staking asset total supply through consensus
- [4540](https://github.com/vegaprotocol/vega/pull/4540) - Require Go minimum version 1.17
- [4530](https://github.com/vegaprotocol/vega/pull/4530) - Integrate risk factors with floating point consensus engine
- [4485](https://github.com/vegaprotocol/vega/pull/4485) - Change snapshot interval default to 1000 blocks
- [4505](https://github.com/vegaprotocol/vega/pull/4505) - Fast forward epochs when loading from checkpoint to trigger payouts for the skipped time
- [4554](https://github.com/vegaprotocol/vega/pull/4554) - Integrate price ranges with floating point consensus engine
- [4544](https://github.com/vegaprotocol/vega/pull/4544) - Ensure validators are started with the right set of keys
- [4569](https://github.com/vegaprotocol/vega/pull/4569) - Move to `ghcr.io` docker container registry
- [4571](https://github.com/vegaprotocol/vega/pull/4571) - Update `CHANGELOG.md` for `0.47.x`
- [4577](https://github.com/vegaprotocol/vega/pull/4577) - Update `CHANGELOG.md` for `0.45.6` patch
- [4573](https://github.com/vegaprotocol/vega/pull/4573) - Remove execution configuration duplication from configuration root
- [4555](https://github.com/vegaprotocol/vega/issues/4555) - Probability of trading integrated into floating point consensus engine
- [4592](https://github.com/vegaprotocol/vega/pull/4592) - Update instructions on how to use docker without `sudo`
- [4491](https://github.com/vegaprotocol/vega/issues/4491) - Measure validator performance and use to penalise rewards
- [4599](https://github.com/vegaprotocol/vega/pull/4599) - Allow raw private keys for bridges functions
- [4588](https://github.com/vegaprotocol/vega/pull/4588) - Add `--update` and `--replace` flags on `vega genesis new validator`
- [4522](https://github.com/vegaprotocol/vega/pull/4522) - Add `--network-url` option to `vega tm`
- [4580](https://github.com/vegaprotocol/vega/pull/4580) - Add transfer command support (one off transfers)
- [4636](https://github.com/vegaprotocol/vega/pull/4636) - Update the Core Team DoD and issue templates
- [4629](https://github.com/vegaprotocol/vega/pull/4629) - Update `CHANGELOG.md` to include `0.47.5` changes
- [4580](https://github.com/vegaprotocol/vega/pull/4580) - Add transfer command support (recurring transfers)
- [4643](https://github.com/vegaprotocol/vega/issues/4643) - Add noise to floating point consensus variables in QA
- [4639](https://github.com/vegaprotocol/vega/pull/4639) - Add cancel transfer command
- [4750](https://github.com/vegaprotocol/vega/pull/4750) - Fix null blockchain by forcing it to always be a non-validator node
- [4754](https://github.com/vegaprotocol/vega/pull/4754) - Fix null blockchain properly this time
- [4754](https://github.com/vegaprotocol/vega/pull/4754) - Remove old id generator fields from execution engine's snapshot
- [4830](https://github.com/vegaprotocol/vega/pull/4830) - Reward refactoring for network treasury
- [4647](https://github.com/vegaprotocol/vega/pull/4647) - Added endpoint `SubmitRawTransaction` to provide support for different transaction request message versions
- [4653](https://github.com/vegaprotocol/vega/issues/4653) - Replace asset insurance pool with network treasury
- [4638](https://github.com/vegaprotocol/vega/pull/4638) - CI add option to specify connected changes in other repos
- [4650](https://github.com/vegaprotocol/vega/pull/4650) - Restore code from rebase and ensure node retries connection with application
- [4570](https://github.com/vegaprotocol/vega/pull/4570) - Internalize Ethereum Event Forwarder
- [4663](https://github.com/vegaprotocol/vega/issues/4663) - CI set `qa` build tag when running system tests
- [4709](https://github.com/vegaprotocol/vega/issues/4709) - Make `BlockNr` part of event interface
- [4657](https://github.com/vegaprotocol/vega/pull/4657) - Rename `min_lp_stake` to quantum + use it in liquidity provisions
- [4672](https://github.com/vegaprotocol/vega/issues/4672) - Update Jenkinsfile
- [4712](https://github.com/vegaprotocol/vega/issues/4712) - Check smart contract hash on startup to ensure the correct version is being used
- [4594](https://github.com/vegaprotocol/vega/issues/4594) - Add integration test ensuring positions plug-in calculates P&L accurately.
- [4689](https://github.com/vegaprotocol/vega/issues/4689) - Validators joining and leaving the network
- [4680](https://github.com/vegaprotocol/vega/issues/4680) - Add `totalTokenSupplyStake` to the snapshots
- [4645](https://github.com/vegaprotocol/vega/pull/4645) - Add transfers snapshots
- [4707](https://github.com/vegaprotocol/vega/pull/4707) - Serialize timestamp in time update message as number of nano seconds instead of seconds
- [4595](https://github.com/vegaprotocol/vega/pull/4595) - Add internal oracle supplying vega time data for time-triggered events
- [4737](https://github.com/vegaprotocol/vega/pull/4737) - Use a deterministic generator for order ids, set new order ids to the transaction hash of the Submit transaction
- [4741](https://github.com/vegaprotocol/vega/pull/4741) - Hash again list of hash from engines
- [4751](https://github.com/vegaprotocol/vega/pull/4751) - Make trade ids unique using the deterministic id generator
- [4766](https://github.com/vegaprotocol/vega/issues/4766) - Added feature tests and integration steps for transfers
- [4771](https://github.com/vegaprotocol/vega/issues/4771) - Small fixes and conformance update for transfers
- [4785](https://github.com/vegaprotocol/vega/issues/4785) - Implement feature tests given the acceptance criteria for transfers
- [4784](https://github.com/vegaprotocol/vega/issues/4784) - Moving feature tests from specs internal to verified folder
- [4797](https://github.com/vegaprotocol/vega/issues/4784) - Update `CODEOWNERS` for research to review verified feature files
- [4801](https://github.com/vegaprotocol/vega/issues/4801) - added acceptance criteria codes to feature tests for Settlement at expiry spec
- [4823](https://github.com/vegaprotocol/vega/issues/4823) - simplified performance score
- [4805](https://github.com/vegaprotocol/vega/issues/4805) - Add command line tool to sign for the asset pool method `set_bridge_address`
- [4839](https://github.com/vegaprotocol/vega/issues/4839) - Send governance events when restoring proposals on checkpoint reload.
- [4829](https://github.com/vegaprotocol/vega/issues/4829) - Fix margins calculations for positions with a size of 0 but with a non zero potential sell or buy
- [4826](https://github.com/vegaprotocol/vega/issues/4826) - Tidying up feature tests in verified folder
- [4843](https://github.com/vegaprotocol/vega/issues/4843) - Make snapshot engine aware of local storage old versions, and manage them accordingly to stop growing disk usage.
- [4863](https://github.com/vegaprotocol/vega/issues/4863) - Improve replay protection
- [4867](https://github.com/vegaprotocol/vega/issues/4867) - Optimise replay protection
- [4865](https://github.com/vegaprotocol/vega/issues/4865) - Fix: issue with project board automation action and update commit checker action
- [4674](https://github.com/vegaprotocol/vega/issues/4674) - Add Ethereum events reconciliation for `multisig control`
- [4886](https://github.com/vegaprotocol/vega/pull/4886) - Add more integration tests around order amends and fees.
- [4885](https://github.com/vegaprotocol/vega/pull/4885) - Update amend orders scenario to have fees transfers in int tests

### 🐛 Fixes
- [4842](https://github.com/vegaprotocol/vega/pull/4842) - Fix margin balance not being released after close-out.
- [4798](https://github.com/vegaprotocol/vega/pull/4798) - Fix panic in loading topology from snapshot
- [4521](https://github.com/vegaprotocol/vega/pull/4521) - Better error when trying to use the null-blockchain with an ERC20 asset
- [4692](https://github.com/vegaprotocol/vega/pull/4692) - Set statistics block height after a snapshot reload
- [4702](https://github.com/vegaprotocol/vega/pull/4702) - User tree importer and exporter to transfer snapshots via `statesync`
- [4516](https://github.com/vegaprotocol/vega/pull/4516) - Fix release number title typo - 0.46.1 > 0.46.2
- [4524](https://github.com/vegaprotocol/vega/pull/4524) - Updated `vega verify genesis` to understand new `app_state` layout
- [4515](https://github.com/vegaprotocol/vega/pull/4515) - Set log level in snapshot engine
- [4721](https://github.com/vegaprotocol/vega/pull/4721) - Save checkpoint with `UnixNano` when taking a snapshot
- [4728](https://github.com/vegaprotocol/vega/pull/4728) - Fix restoring markets from snapshot by handling generated providers properly
- [4742](https://github.com/vegaprotocol/vega/pull/4742) - `corestate` endpoints are now populated after a snapshot restore
- [4847](https://github.com/vegaprotocol/vega/pull/4847) - save state of the `feesplitter` in the execution snapshot
- [4782](https://github.com/vegaprotocol/vega/pull/4782) - Fix restoring markets from snapshot in an auction with orders
- [4522](https://github.com/vegaprotocol/vega/pull/4522) - Set transfer responses event when paying rewards
- [4566](https://github.com/vegaprotocol/vega/pull/4566) - Withdrawal fails should return a status rejected rather than cancelled
- [4582](https://github.com/vegaprotocol/vega/pull/4582) - Deposits stayed in memory indefinitely, and withdrawal keys were not being sorted to ensure determinism.
- [4588](https://github.com/vegaprotocol/vega/pull/4588) - Fail when missing tendermint home and public key in `nodewallet import` command
- [4623](https://github.com/vegaprotocol/vega/pull/4623) - Bug fix for `--snapshot.db-path` parameter not being used if it is set
- [4634](https://github.com/vegaprotocol/vega/pull/4634) - Bug fix for `--snapshot.max-retries` parameter not working correctly
- [4775](https://github.com/vegaprotocol/vega/pull/4775) - Restore all market fields when restoring from a snapshot
- [4845](https://github.com/vegaprotocol/vega/pull/4845) - Fix restoring rejected markets by signalling to the generated providers that their parent is dead
- [4651](https://github.com/vegaprotocol/vega/pull/4651) - An array of fixes in the snapshot code path
- [4658](https://github.com/vegaprotocol/vega/pull/4658) - Allow replaying a chain from zero when old snapshots exist
- [4659](https://github.com/vegaprotocol/vega/pull/4659) - Fix liquidity provision commands decode
- [4665](https://github.com/vegaprotocol/vega/pull/4665) - Remove all references to `TxV2`
- [4686](https://github.com/vegaprotocol/vega/pull/4686) - Fix commit hash problem when checkpoint and snapshot overlap. Ensure the snapshot contains the correct checkpoint state.
- [4691](https://github.com/vegaprotocol/vega/pull/4691) - Handle undelegate stake with no balances gracefully
- [4716](https://github.com/vegaprotocol/vega/pull/4716) - Fix protobuf conversion in orders
- [4861](https://github.com/vegaprotocol/vega/pull/4861) - Set a protocol version and properly send it to `Tendermint` in all cases
- [4732](https://github.com/vegaprotocol/vega/pull/4732) - `TimeUpdate` is now first event sent
- [4714](https://github.com/vegaprotocol/vega/pull/4714) - Ensure EEF doesn't process the current block multiple times
- [4700](https://github.com/vegaprotocol/vega/pull/4700) - Ensure verification of type between oracle spec binding and oracle spec
- [4738](https://github.com/vegaprotocol/vega/pull/4738) - Add vesting contract as part of the Ethereum event forwarder
- [4747](https://github.com/vegaprotocol/vega/pull/4747) - Dispatch network parameter updates at the same block when loaded from checkpoint
- [4732](https://github.com/vegaprotocol/vega/pull/4732) - Revert tendermint to version 0.34.14
- [4756](https://github.com/vegaprotocol/vega/pull/4756) - Fix for markets loaded from snapshot not terminated by their oracle
- [4776](https://github.com/vegaprotocol/vega/pull/4776) - Add testing for auction state changes and remove unnecessary market state change
- [4590](https://github.com/vegaprotocol/vega/pull/4590) - Added verification of uint market data in integration test
- [4749](https://github.com/vegaprotocol/vega/pull/4794) - Fixed issue where LP orders did not get redeployed
- [4820](https://github.com/vegaprotocol/vega/pull/4820) - Snapshot fixes for market + update market tracker on trades
- [4854](https://github.com/vegaprotocol/vega/pull/4854) - Snapshot fixes for the `statevar` engine
- [3919](https://github.com/vegaprotocol/vega/pull/3919) - Fixed panic in `maybeInvalidateDuringAuction`
- [4849](https://github.com/vegaprotocol/vega/pull/4849) - Fixed liquidity auction trigger for certain cancel & replace amends.

## 0.47.6
*2022-02-01*

### 🐛 Fixes
- [4691](https://github.com/vegaprotocol/vega/pull/4691) - Handle undelegate stake with no balances gracefully

## 0.47.5
*2022-01-20*

### 🐛 Fixes
- [4617](https://github.com/vegaprotocol/vega/pull/4617) - Bug fix for incorrectly reporting auto delegation

## 0.47.4
*2022-01-05*

### 🐛 Fixes
- [4563](https://github.com/vegaprotocol/vega/pull/4563) - Send an epoch event when loaded from checkpoint

## 0.47.3
*2021-12-24*

### 🐛 Fixes
- [4529](https://github.com/vegaprotocol/vega/pull/4529) - Non determinism in checkpoint fixed

## 0.47.2
*2021-12-17*

### 🐛 Fixes
- [4500](https://github.com/vegaprotocol/vega/pull/4500) - Set minimum for validator power to avoid accidentally removing them
- [4503](https://github.com/vegaprotocol/vega/pull/4503) - Limit delegation epochs in core API
- [4504](https://github.com/vegaprotocol/vega/pull/4504) - Fix premature ending of epoch when loading from checkpoint

## 0.47.1
*2021-11-24*

### 🐛 Fixes
- [4488](https://github.com/vegaprotocol/vega/pull/4488) - Disable snapshots
- [4536](https://github.com/vegaprotocol/vega/pull/4536) - Fixed non determinism in topology checkpoint
- [4550](https://github.com/vegaprotocol/vega/pull/4550) - Do not validate assets when loading checkpoint from non-validators

## 0.47.0
*2021-11-24*

### 🛠 Improvements
- [4480](https://github.com/vegaprotocol/vega/pull/4480) - Update `CHANGELOG.md` since GH Action implemented
- [4439](https://github.com/vegaprotocol/vega/pull/4439) - Create `release_ticket.md` issue template
- [4456](https://github.com/vegaprotocol/vega/pull/4456) - Return 400 on bad mint amounts sent via the faucet
- [4434](https://github.com/vegaprotocol/vega/pull/4434) - Add free form governance net parameters to `allKeys` map
- [4436](https://github.com/vegaprotocol/vega/pull/4436) - Add ability for the null-blockchain to deliver transactions
- [4455](https://github.com/vegaprotocol/vega/pull/4455) - Introduce API to allow time-forwarding in the null-blockchain
- [4422](https://github.com/vegaprotocol/vega/pull/4422) - Add support for validator key rotation
- [4463](https://github.com/vegaprotocol/vega/pull/4463) - Remove the need for an Ethereum connection when using the null-blockchain
- [4477](https://github.com/vegaprotocol/vega/pull/4477) - Allow reloading of null-blockchain configuration while core is running
- [4468](https://github.com/vegaprotocol/vega/pull/4468) - Change validator weights to be based on validator score
- [4484](https://github.com/vegaprotocol/vega/pull/4484) - Add checkpoint validator key rotation
- [4459](https://github.com/vegaprotocol/vega/pull/4459) - Add network parameters overwrite from checkpoints
- [4070](https://github.com/vegaprotocol/vega/pull/4070) - Add calls to enable state-sync via tendermint
- [4465](https://github.com/vegaprotocol/vega/pull/4465) - Add events tags to the `ResponseDeliverTx`

### 🐛 Fixes
- [4435](https://github.com/vegaprotocol/vega/pull/4435) - Fix non determinism in deposits snapshot
- [4418](https://github.com/vegaprotocol/vega/pull/4418) - Add some logging + height/version handling fixes
- [4461](https://github.com/vegaprotocol/vega/pull/4461) - Fix problem where chain id was not present on event bus during checkpoint loading
- [4475](https://github.com/vegaprotocol/vega/pull/4475) - Fix rewards checkpoint not assigned to its correct place

## 0.46.2
*2021-11-24*

### 🐛 Fixes
- [4445](https://github.com/vegaprotocol/vega/pull/4445) - Limit the number of iterations for reward calculation for delegator and fix for division by zero

## 0.46.1
*2021-11-22*

### 🛠 Improvements
- [4437](https://github.com/vegaprotocol/vega/pull/4437) - Turn snapshots off for `v0.46.1` only


## 0.46.0
*2021-11-22*

### 🛠 Improvements
- [4431](https://github.com/vegaprotocol/vega/pull/4431) - Update Vega wallet to version 0.10.0
- [4406](https://github.com/vegaprotocol/vega/pull/4406) - Add changelog and project board Github actions and update linked PR action version
- [4328](https://github.com/vegaprotocol/vega/pull/4328) - Unwrap the timestamps in reward payout event
- [4330](https://github.com/vegaprotocol/vega/pull/4330) - Remove badger related code from the codebase
- [4336](https://github.com/vegaprotocol/vega/pull/4336) - Add oracle snapshot
- [4299](https://github.com/vegaprotocol/vega/pull/4299) - Add liquidity snapshot
- [4196](https://github.com/vegaprotocol/vega/pull/4196) - Experiment at removing the snapshot details from the engine
- [4338](https://github.com/vegaprotocol/vega/pull/4338) - Adding more error messages
- [4317](https://github.com/vegaprotocol/vega/pull/4317) - Extend integration tests with global check for net deposits
- [3616](https://github.com/vegaprotocol/vega/pull/3616) - Add tests to show margins not being released
- [4171](https://github.com/vegaprotocol/vega/pull/4171) - Add trading fees feature test
- [4348](https://github.com/vegaprotocol/vega/pull/4348) - Updating return codes
- [4346](https://github.com/vegaprotocol/vega/pull/4346) - Implement liquidity supplied snapshot
- [4351](https://github.com/vegaprotocol/vega/pull/4351) - Add target liquidity engine
- [4362](https://github.com/vegaprotocol/vega/pull/4362) - Remove staking of cache at the beginning of the epoch for spam protection
- [4364](https://github.com/vegaprotocol/vega/pull/4364) - Change spam error messages to debug and enabled reloading of configuration
- [4353](https://github.com/vegaprotocol/vega/pull/4353) - remove usage of `vegatime.Now` over the codebase
- [4382](https://github.com/vegaprotocol/vega/pull/4382) - Add Prometheus metrics on snapshots
- [4190](https://github.com/vegaprotocol/vega/pull/4190) - Add markets snapshot
- [4389](https://github.com/vegaprotocol/vega/pull/4389) - Update issue templates #4389
- [4392](https://github.com/vegaprotocol/vega/pull/4392) - Update `GETTING_STARTED.md` documentation
- [4391](https://github.com/vegaprotocol/vega/pull/4391) - Refactor delegation
- [4423](https://github.com/vegaprotocol/vega/pull/4423) - Add CLI options to start node with a null-blockchain
- [4400](https://github.com/vegaprotocol/vega/pull/4400) - Add transaction hash to `SubmitTransactionResponse`
- [4394](https://github.com/vegaprotocol/vega/pull/4394) - Add step to clear all events in integration tests
- [4403](https://github.com/vegaprotocol/vega/pull/4403) - Fully remove expiry from withdrawals #4403
- [4396](https://github.com/vegaprotocol/vega/pull/4396) - Add free form governance proposals
- [4413](https://github.com/vegaprotocol/vega/pull/4413) - Deploy to Devnet with Jenkins and remove drone
- [4429](https://github.com/vegaprotocol/vega/pull/4429) - Release version `v0.46.0`
- [4442](https://github.com/vegaprotocol/vega/pull/4442) - Reduce the number of iterations in reward calculation
- [4409](https://github.com/vegaprotocol/vega/pull/4409) - Include chain id in bus messages
- [4464](https://github.com/vegaprotocol/vega/pull/4466) - Update validator power in tendermint based on their staking

### 🐛 Fixes
- [4325](https://github.com/vegaprotocol/vega/pull/4325) - Remove state from the witness snapshot and infer it from votes
- [4334](https://github.com/vegaprotocol/vega/pull/4334) - Fix notary implementation
- [4343](https://github.com/vegaprotocol/vega/pull/4343) - Fix non deterministic test by using same `idGenerator`
- [4352](https://github.com/vegaprotocol/vega/pull/4352) - Remove usage of `time.Now()` in the auction state
- [4380](https://github.com/vegaprotocol/vega/pull/4380) - Implement Uint for network parameters and use it for monies values
- [4369](https://github.com/vegaprotocol/vega/pull/4369) - Fix orders still being accepted after market in trading terminated state
- [4395](https://github.com/vegaprotocol/vega/pull/4395) - Fix drone pipeline
- [4398](https://github.com/vegaprotocol/vega/pull/4398) - Fix to set proper status on withdrawal errors
- [4421](https://github.com/vegaprotocol/vega/issues/4421) - Fix to missing pending rewards in LNL checkpoint
- [4419](https://github.com/vegaprotocol/vega/pull/4419) - Fix snapshot cleanup, improve logging when specified block height could not be reloaded.
- [4444](https://github.com/vegaprotocol/vega/pull/4444) - Fix division by zero when all validator scores are 0
- [4467](https://github.com/vegaprotocol/vega/pull/4467) - Fix reward account balance not being saved/loaded to/from checkpoint
- [4474](https://github.com/vegaprotocol/vega/pull/4474) - Wire rewards checkpoint to checkpoint engine and store infrastructure fee accounts in collateral checkpoint

## 0.45.6
*2021-11-16*

### 🐛 Fixes
- [4506](https://github.com/vegaprotocol/vega/pull/4506) - Wire network parameters to time service to flush out pending changes

## 0.45.5
*2021-11-16*

### 🐛 Fixes
- [4403](https://github.com/vegaprotocol/vega/pull/4403) - Fully remove expiry from withdrawals and release version `v0.45.5`


## 0.45.4
*2021-11-05*

### 🐛 Fixes
- [4372](https://github.com/vegaprotocol/vega/pull/4372) - Fix, if all association is nominated, allow association to be unnominated and nominated again in the same epoch


## 0.45.3
*2021-11-04*

### 🐛 Fixes
- [4362](https://github.com/vegaprotocol/vega/pull/4362) - Remove staking of cache at the beginning of the epoch for spam protection


## 0.45.2
*2021-10-27*

### 🛠 Improvements
- [4308](https://github.com/vegaprotocol/vega/pull/4308) - Add Visual Studio Code configuration
- [4319](https://github.com/vegaprotocol/vega/pull/4319) - Add snapshot node topology
- [4321](https://github.com/vegaprotocol/vega/pull/4321) - Release version `v0.45.2` #4321

### 🐛 Fixes
- [4320](https://github.com/vegaprotocol/vega/pull/4320) - Implement retries for notary transactions
- [4312](https://github.com/vegaprotocol/vega/pull/4312) - Implement retries for witness transactions


## 0.45.1
*2021-10-23*

### 🛠 Improvements
- [4246](https://github.com/vegaprotocol/vega/pull/4246) - Add replay protection snapshot
- [4245](https://github.com/vegaprotocol/vega/pull/4245) - Add ABCI snapshot
- [4260](https://github.com/vegaprotocol/vega/pull/4260) - Reconcile delegation more frequently
- [4255](https://github.com/vegaprotocol/vega/pull/4255) - Add staking snapshot
- [4278](https://github.com/vegaprotocol/vega/pull/4278) - Add timestamps to rewards
- [4265](https://github.com/vegaprotocol/vega/pull/4265) - Add witness snapshot
- [4287](https://github.com/vegaprotocol/vega/pull/4287) - Add stake verifier snapshot
- [4292](https://github.com/vegaprotocol/vega/pull/4292) - Update the vega wallet version

### 🐛 Fixes
- [4280](https://github.com/vegaprotocol/vega/pull/4280) - Make event forwarder hashing result more random
- [4270](https://github.com/vegaprotocol/vega/pull/4270) - Prevent overflow with pending delegation
- [4274](https://github.com/vegaprotocol/vega/pull/4274) - Ensure sufficient balances when nominating multiple nodes
- [4286](https://github.com/vegaprotocol/vega/pull/4286) - Checkpoints fixes


## 0.45.0
*2021-10-19*

### 🛠 Improvements
- [4188](https://github.com/vegaprotocol/vega/pull/4188) - Add rewards snapshot
- [4191](https://github.com/vegaprotocol/vega/pull/4191) - Add limit snapshot
- [4192](https://github.com/vegaprotocol/vega/pull/4192) - Ask for passphrase confirmation on init and generate commands when applicable
- [4201](https://github.com/vegaprotocol/vega/pull/4201) - Implement spam snapshot
- [4214](https://github.com/vegaprotocol/vega/pull/4214) - Add golangci-lint to CI
- [4199](https://github.com/vegaprotocol/vega/pull/4199) - Add ERC20 logic signing
- [4211](https://github.com/vegaprotocol/vega/pull/4211) - Implement snapshot for notary
- [4219](https://github.com/vegaprotocol/vega/pull/4219) - Enable linters
- [4218](https://github.com/vegaprotocol/vega/pull/4218) - Run system-tests in separate build
- [4227](https://github.com/vegaprotocol/vega/pull/4227) - Ignore system-tests failures for non PR builds
- [4232](https://github.com/vegaprotocol/vega/pull/4232) - golangci-lint increase timeout
- [4229](https://github.com/vegaprotocol/vega/pull/4229) - Ensure the vega and Ethereum wallet are not nil before accessing
- [4230](https://github.com/vegaprotocol/vega/pull/4230) - Replay protection snapshot
- [4242](https://github.com/vegaprotocol/vega/pull/4242) - Set timeout for system-tests steps
- [4215](https://github.com/vegaprotocol/vega/pull/4215) - Improve handling of expected trades
- [4224](https://github.com/vegaprotocol/vega/pull/4224) - Make evt forward mode deterministic
- [4168](https://github.com/vegaprotocol/vega/pull/4168) - Update code still using uint64
- [4240](https://github.com/vegaprotocol/vega/pull/4240) - Add command to list and describe Vega paths

### 🐛 Fixes
- [4228](https://github.com/vegaprotocol/vega/pull/4228) - Fix readme updates
- [4210](https://github.com/vegaprotocol/vega/pull/4210) - Add min validators network parameter and bug fix for overflow reward


## 0.44.2
*2021-10-11*

### 🐛 Fixes
- [4195](https://github.com/vegaprotocol/vega/pull/4195) - Fix rewards payout with delay


## 0.44.1
*2021-10-08*

### 🐛 Fixes
- [4183](https://github.com/vegaprotocol/vega/pull/4183) - Fix `undelegateNow` to use the passed amount instead of 0
- [4184](https://github.com/vegaprotocol/vega/pull/4184) - Remove 0 balance events from checkpoint of delegations
- [4185](https://github.com/vegaprotocol/vega/pull/4185) - Fix event sent on reward pool creation + fix owner


## 0.44.0
*2021-10-07*

### 🛠 Improvements
- [4159](https://github.com/vegaprotocol/vega/pull/4159) - Clean-up and separate checkpoints and snapshots
- [4172](https://github.com/vegaprotocol/vega/pull/4172) - Added assetActions to banking snapshot
- [4173](https://github.com/vegaprotocol/vega/pull/4173) - Add tools and linting
- [4161](https://github.com/vegaprotocol/vega/pull/4161) - Assets snapshot implemented
- [4142](https://github.com/vegaprotocol/vega/pull/4142) - Add clef wallet
- [4160](https://github.com/vegaprotocol/vega/pull/4160) - Snapshot positions engine
- [4170](https://github.com/vegaprotocol/vega/pull/4170) - Update to latest proto and go mod tidy
- [4157](https://github.com/vegaprotocol/vega/pull/4157) - Adding IDGenerator types
- [4166](https://github.com/vegaprotocol/vega/pull/4166) - Banking snapshot
- [4133](https://github.com/vegaprotocol/vega/pull/4133) - Matching engine snapshots
- [4162](https://github.com/vegaprotocol/vega/pull/4162) - Add fields to validators genesis
- [4154](https://github.com/vegaprotocol/vega/pull/4154) - Port code to use last version of proto (layout change)
- [4141](https://github.com/vegaprotocol/vega/pull/4141) - Collateral snapshots
- [4131](https://github.com/vegaprotocol/vega/pull/4131) - Snapshot epoch engine
- [4143](https://github.com/vegaprotocol/vega/pull/4143) - Add delegation snapshot
- [4114](https://github.com/vegaprotocol/vega/pull/4114) - Document default file location
- [4130](https://github.com/vegaprotocol/vega/pull/4130) - Update proto dependencies to latest
- [4134](https://github.com/vegaprotocol/vega/pull/4134) - Checkpoints and snapshots are 2 different things
- [4121](https://github.com/vegaprotocol/vega/pull/4121) - Additional test scenarios for delegation & rewards
- [4111](https://github.com/vegaprotocol/vega/pull/4111) - Simplify nodewallet integration
- [4110](https://github.com/vegaprotocol/vega/pull/4110) - Auto delegation
- [4123](https://github.com/vegaprotocol/vega/pull/4123) - Add auto delegation to checkpoint
- [4120](https://github.com/vegaprotocol/vega/pull/4120) - Snapshot preparation
- [4060](https://github.com/vegaprotocol/vega/pull/4060) - Edge case scenarios delegation

### 🐛 Fixes
- [4156](https://github.com/vegaprotocol/vega/pull/4156) - Fix filename for checkpoints
- [4158](https://github.com/vegaprotocol/vega/pull/4158) - Remove delay in reward/delegation calculation
- [4150](https://github.com/vegaprotocol/vega/pull/4150) - De-duplicate stake linkings
- [4137](https://github.com/vegaprotocol/vega/pull/4137) - Add missing key to all network parameters key map
- [4132](https://github.com/vegaprotocol/vega/pull/4132) - Send delegation events
- [4128](https://github.com/vegaprotocol/vega/pull/4128) - Simplify checkpointing for network parameters and start fixing collateral checkpoint
- [4124](https://github.com/vegaprotocol/vega/pull/4124) - Fixed non-deterministic checkpoint and added auto delegation to checkpoint
- [4118](https://github.com/vegaprotocol/vega/pull/4118) - Fixed epoch issue


## 0.43.0
*2021-09-22*

### 🛠 Improvements
- [4051](https://github.com/vegaprotocol/vega/pull/4051) - New type to handle signed versions of the uint256 values we already support
- [4090](https://github.com/vegaprotocol/vega/pull/4090) - Update the proto repository dependencies
- [4023](https://github.com/vegaprotocol/vega/pull/4023) - Implement the spam protection engine
- [4063](https://github.com/vegaprotocol/vega/pull/4063) - Migrate to XDG structure
- [4075](https://github.com/vegaprotocol/vega/pull/4075) - Prefix checkpoint files with time and interval for automated tests
- [4050](https://github.com/vegaprotocol/vega/pull/4050) - Extend delegation feature test scenarios
- [4056](https://github.com/vegaprotocol/vega/pull/4056) - Improve message for genesis error with topology
- [4017](https://github.com/vegaprotocol/vega/pull/4017) - Migrate wallet to XGD file structure
- [4024](https://github.com/vegaprotocol/vega/pull/4024) - Extend delegation rewards feature test scenarios
- [4035](https://github.com/vegaprotocol/vega/pull/4035) - Implement multisig control signatures
- [4083](https://github.com/vegaprotocol/vega/pull/4083) - Remove expiry support for withdrawals
- [4068](https://github.com/vegaprotocol/vega/pull/4068) - Allow proposal votes to happen during the validation period
- [4088](https://github.com/vegaprotocol/vega/pull/4088) - Implements the simple JSON oracle source
- [4105](https://github.com/vegaprotocol/vega/pull/4105) - Add more hashes to the app state hash
- [4107](https://github.com/vegaprotocol/vega/pull/4107) - Remove the trading proxy service
- [4101](https://github.com/vegaprotocol/vega/pull/4101) - Remove dependency to the Ethereum client from the Ethereum wallet

### 🐛 Fixes
- [4053](https://github.com/vegaprotocol/vega/pull/4053) - Fix readme explanation for log levels
- [4054](https://github.com/vegaprotocol/vega/pull/4054) - Capture errors with Ethereum iterator and continue
- [4040](https://github.com/vegaprotocol/vega/pull/4040) - Fix bug where the withdrawal signature uses uint64
- [4042](https://github.com/vegaprotocol/vega/pull/4042) - Extended delegation rewards feature test scenario edits
- [4034](https://github.com/vegaprotocol/vega/pull/4034) - Update integration tests now TxErr events are not sent in the execution package
- [4106](https://github.com/vegaprotocol/vega/pull/4106) - Fix a panic when reloading checkpoints
- [4115](https://github.com/vegaprotocol/vega/pull/4115) - Use block height in checkpoint file names

## 0.42.0
*2021-09-10*

### 🛠 Improvements
- [3862](https://github.com/vegaprotocol/vega/pull/3862) - Collateral snapshot: Add checkpoints where needed, update processor (ABCI app) to write checkpoint data to file.
- [3926](https://github.com/vegaprotocol/vega/pull/3926) - Add epoch to delegation balance events and changes to the delegation / reward engines
- [3963](https://github.com/vegaprotocol/vega/pull/3963) - Load tendermint logger configuration
- [3958](https://github.com/vegaprotocol/vega/pull/3958) - Update istake ABI and run abigen
- [3933](https://github.com/vegaprotocol/vega/pull/3933) - Remove redundant API from Validator node
- [3971](https://github.com/vegaprotocol/vega/pull/3971) - Reinstate wallet subcommand tests
- [3961](https://github.com/vegaprotocol/vega/pull/3961) - Implemented feature test for delegation
- [3977](https://github.com/vegaprotocol/vega/pull/3977) - Add undelegate, delegate and register snapshot errors
- [3976](https://github.com/vegaprotocol/vega/pull/3976) - Add network parameter for competition level
- [3975](https://github.com/vegaprotocol/vega/pull/3975) - Add parties stake api
- [3978](https://github.com/vegaprotocol/vega/pull/3978) - Update dependencies
- [3980](https://github.com/vegaprotocol/vega/pull/3980) - Update protobuf dependencies
- [3910](https://github.com/vegaprotocol/vega/pull/3910) - Change all price, amounts, balances from uint64 to string
- [3969](https://github.com/vegaprotocol/vega/pull/3969) - Bump dlv and geth to latest versions
- [3925](https://github.com/vegaprotocol/vega/pull/3925) - Add command to sign a subset of network parameters
- [3981](https://github.com/vegaprotocol/vega/pull/3981) - Remove the `wallet-pubkey` flag on genesis sign command
- [3987](https://github.com/vegaprotocol/vega/pull/3987) - Add genesis verify command to verify signature against local genesis file
- [3984](https://github.com/vegaprotocol/vega/pull/3984) - Update the mainnet addresses in genesis generation command
- [3983](https://github.com/vegaprotocol/vega/pull/3983) - Added action field to epoch events
- [3988](https://github.com/vegaprotocol/vega/pull/3988) - Update the go-ethereum dependency
- [3991](https://github.com/vegaprotocol/vega/pull/3991) - Remove hardcoded address to the Ethereum node
- [3990](https://github.com/vegaprotocol/vega/pull/3990) - Network bootstrapping
- [3992](https://github.com/vegaprotocol/vega/pull/3992) - Check big int conversion from string in ERC20 code
- [3993](https://github.com/vegaprotocol/vega/pull/3993) - Use the vega public key as node id
- [3955](https://github.com/vegaprotocol/vega/pull/3955) - Use staking accounts in governance
- [4004](https://github.com/vegaprotocol/vega/pull/4004) - Broker configuration: change IP to address Address
- [4005](https://github.com/vegaprotocol/vega/pull/4005) - Add a simple subcommand to the vega binary to ease submitting transactions
- [3997](https://github.com/vegaprotocol/vega/pull/3997) - Do not require Ethereum client when starting the nodewallet
- [4009](https://github.com/vegaprotocol/vega/pull/4009) - Add delegation core APIs
- [4014](https://github.com/vegaprotocol/vega/pull/4014) - Implement delegation and epoch for Limited Network Life
- [3914](https://github.com/vegaprotocol/vega/pull/3914) - Implement staking event verification
- [3940](https://github.com/vegaprotocol/vega/pull/3940) - Remove validator signature from configuration and add network parameters
- [3938](https://github.com/vegaprotocol/vega/pull/3938) - Add more logging informations on the witness vote failures
- [3932](https://github.com/vegaprotocol/vega/pull/3932) - Adding asset details to reward events
- [3706](https://github.com/vegaprotocol/vega/pull/3706) - Remove startup markets workaround
- [3905](https://github.com/vegaprotocol/vega/pull/3905) - Add vega genesis new validator sub-command
- [3895](https://github.com/vegaprotocol/vega/pull/3895) - Add command to create a new genesis block with app_state
- [3900](https://github.com/vegaprotocol/vega/pull/3900) - Create reward engine
- [4847](https://github.com/vegaprotocol/vega/pull/3847) - Modified staking account to be backed by governance token account balance
- [3907](https://github.com/vegaprotocol/vega/pull/3907) - Tune system tests
- [3904](https://github.com/vegaprotocol/vega/pull/3904) - Update Jenkins file to run all System Tests
- [3795](https://github.com/vegaprotocol/vega/pull/3795) - Add capability to sent events to a socket stream
- [3832](https://github.com/vegaprotocol/vega/pull/3832) - Update the genesis topology map
- [3891](https://github.com/vegaprotocol/vega/pull/3891) - Verify transaction version 2 signature
- [3813](https://github.com/vegaprotocol/vega/pull/3813) - Implementing epoch time
- [4031](https://github.com/vegaprotocol/vega/pull/4031) - Send error events in processor through wrapper

### 🐛 Fixes
- [3950](https://github.com/vegaprotocol/vega/pull/3950) - `LoadGenesis` returns nil if checkpoint entry is empty
- [3960](https://github.com/vegaprotocol/vega/pull/3960) - Unstaking events are not seen by all validator nodes in DV
- [3973](https://github.com/vegaprotocol/vega/pull/3973) - Set ABCI client so it is possible to submit a transaction
- [3986](https://github.com/vegaprotocol/vega/pull/3986) - Emit Party event when stake link is accepted
- [3979](https://github.com/vegaprotocol/vega/pull/3979) - Add more delegation / reward scenarios and steps and a bug fix in emitted events
- [4007](https://github.com/vegaprotocol/vega/pull/4007) - Changed delegation balance event to use string
- [4006](https://github.com/vegaprotocol/vega/pull/4006) - Sort proposals by timestamp
- [4012](https://github.com/vegaprotocol/vega/pull/4012) - Fix panic with vega watch
- [3937](https://github.com/vegaprotocol/vega/pull/3937) - Include `TX_ERROR` events for type ALL subscribers
- [3930](https://github.com/vegaprotocol/vega/pull/3930) - Added missing function and updated readme with details
- [3918](https://github.com/vegaprotocol/vega/pull/3918) - Fix the build by updating the module version for the vegawallet
- [3901](https://github.com/vegaprotocol/vega/pull/3901) - Emit a `TxErrEvent` if withdraw submission is invalid
- [3874](https://github.com/vegaprotocol/vega/pull/3874) - Fix binary version
- [3884](https://github.com/vegaprotocol/vega/pull/3884) - Always async transaction
- [3877](https://github.com/vegaprotocol/vega/pull/3877) - Use a custom http client for the tendermint client


## 0.41.0
*2021-08-06*

### 🛠 Improvements
- [#3743](https://github.com/vegaprotocol/vega/pull/3743) - Refactor: Rename traders to parties
- [#3758](https://github.com/vegaprotocol/vega/pull/3758) - Refactor: Cleanup naming in the types package
- [#3789](https://github.com/vegaprotocol/vega/pull/3789) - Update ed25519-voi
- [#3589](https://github.com/vegaprotocol/vega/pull/3589) - Update tendermint to a newer version
- [#3591](https://github.com/vegaprotocol/vega/pull/3591) - Implemented market terminated, settled and suspended states via the oracle trigger
- [#3798](https://github.com/vegaprotocol/vega/pull/3798) - Update godog version to 11
- [#3793](https://github.com/vegaprotocol/vega/pull/3793) - Send Commander commands in a goroutine
- [#3805](https://github.com/vegaprotocol/vega/pull/3805) - Checkpoint engine hash and checkpoint creation
- [#3785](https://github.com/vegaprotocol/vega/pull/3785) - Implement delegation commands
- [#3714](https://github.com/vegaprotocol/vega/pull/3714) - Move protobufs into an external repository
- [#3719](https://github.com/vegaprotocol/vega/pull/3719) - Replace vega wallet with call to the vegawallet
- [#3762](https://github.com/vegaprotocol/vega/pull/3762) - Refactor: Cleanup markets in domains types
- [#3822](https://github.com/vegaprotocol/vega/pull/3822) - Testing: vega integration add subfolders for features
- [#3794](https://github.com/vegaprotocol/vega/pull/3794) - Implement rewards transfer
- [#3839](https://github.com/vegaprotocol/vega/pull/3839) - Implement a delegation engine
- [#3842](https://github.com/vegaprotocol/vega/pull/3842) - Imports need reformatting for core code base
- [#3849](https://github.com/vegaprotocol/vega/pull/3849) - Add limits engine + genesis loading
- [#3836](https://github.com/vegaprotocol/vega/pull/3836) - Add a first version of the accounting engine
- [#3859](https://github.com/vegaprotocol/vega/pull/3859) - Enable CGO in CI


### 🐛 Fixes
- [#3751](https://github.com/vegaprotocol/vega/pull/3751) - `Unparam` linting fixes
- [#3776](https://github.com/vegaprotocol/vega/pull/3776) - Ensure expired/settled markets are correctly recorded in app state
- [#3774](https://github.com/vegaprotocol/vega/pull/3774) - Change liquidity fees distribution to general account and not margin account of liquidity provider
- [#3801](https://github.com/vegaprotocol/vega/pull/3801) - Testing: Fixed setup of oracle spec step in integration
- [#3828](https://github.com/vegaprotocol/vega/pull/3828) - 🔥 Check if application context has been cancelled before writing to channel
- [#3838](https://github.com/vegaprotocol/vega/pull/3838) - 🔥 Fix panic on division by 0 with party voting and withdrawing funds

## 0.40.0
*2021-07-12*

### 🛠 Improvements
- [#3718](https://github.com/vegaprotocol/vega/pull/3718) - Run `unparam` over the codebase
- [#3705](https://github.com/vegaprotocol/vega/pull/3705) - Return theoretical target stake when in auction
- [#3703](https://github.com/vegaprotocol/vega/pull/3703) - Remove inefficient metrics calls
- [#3693](https://github.com/vegaprotocol/vega/pull/3693) - Calculation without Decimal in the liquidity target package
- [#3696](https://github.com/vegaprotocol/vega/pull/3696) - Remove some uint <-> Decimal conversion
- [#3689](https://github.com/vegaprotocol/vega/pull/3689) - Do not rely on proto conversion for `GetAsset`
- [#3676](https://github.com/vegaprotocol/vega/pull/3676) - Ad the `tm` subcommand
- [#3569](https://github.com/vegaprotocol/vega/pull/3569) - Migrate from uint64 to uint256 for all balances, amount, prices in the core
- [#3594](https://github.com/vegaprotocol/vega/pull/3594) - Improve probability of trading calculations
- [#3752](https://github.com/vegaprotocol/vega/pull/3752) - Update oracle engine to send events at the end of the block
- [#3745](https://github.com/vegaprotocol/vega/pull/3745) - Add loss socialization for final settlement

### 🐛 Fixes
- [#3722](https://github.com/vegaprotocol/vega/pull/3722) - Added sign to settle return values to allow to determine correctly win/loss
- [#3720](https://github.com/vegaprotocol/vega/pull/3720) - Tidy up max open interest calculations
- [#3704](https://github.com/vegaprotocol/vega/pull/3704) - Fix settlement with network orders
- [#3686](https://github.com/vegaprotocol/vega/pull/3686) -Fixes in the positions engine following migration to uint256
- [#3684](https://github.com/vegaprotocol/vega/pull/3684) - Fix the position engine hash state following migration to uint256
- [#3467](https://github.com/vegaprotocol/vega/pull/3647) - Ensure LP orders are not submitted during auction
- [#3736](https://github.com/vegaprotocol/vega/pull/3736) - Correcting event types and adding panics to catch mistakes


## 0.39.0
*2021-06-30*

### 🛠 Improvements
- [#3642](https://github.com/vegaprotocol/vega/pull/3642) - Refactor integration tests
- [#3637](https://github.com/vegaprotocol/vega/pull/3637) - Rewrite pegged / liquidity order control flow
- [#3635](https://github.com/vegaprotocol/vega/pull/3635) - Unified error system and strict parsing in feature tests
- [#3632](https://github.com/vegaprotocol/vega/pull/3632) - Add documentation on market instantiation in feature tests
- [#3599](https://github.com/vegaprotocol/vega/pull/3599) - Return better errors when replay protection happen

### 🐛 Fixes
- [#3640](https://github.com/vegaprotocol/vega/pull/3640) - Fix send on closed channel using timer (event bus)
- [#3638](https://github.com/vegaprotocol/vega/pull/3638) - Fix decimal instantiation in bond slashing
- [#3621](https://github.com/vegaprotocol/vega/pull/3621) - Remove pegged order from pegged list if order is aggressive and trade
- [#3612](https://github.com/vegaprotocol/vega/pull/3612) - Clean code in the wallet package


## 0.38.0
*2021-06-11*

### 🛠 Improvements
- [#3546](https://github.com/vegaprotocol/vega/pull/3546) - Add Auction Extension trigger field to market data
- [#3538](https://github.com/vegaprotocol/vega/pull/3538) - Testing: Add block time handling & block time variance
- [#3596](https://github.com/vegaprotocol/vega/pull/3596) - Enable replay protection
- [#3497](https://github.com/vegaprotocol/vega/pull/3497) - Implement new transaction format
- [#3461](https://github.com/vegaprotocol/vega/pull/3461) - Implement new commands validation

### 🐛 Fixes
- [#3528](https://github.com/vegaprotocol/vega/pull/3528) - Stop liquidity auctions from extending infinitely
- [#3567](https://github.com/vegaprotocol/vega/pull/3567) - Fix handling of Liquidity Commitments at price bounds
- [#3568](https://github.com/vegaprotocol/vega/pull/3568) - Fix potential nil pointer when fetching proposals
- [#3554](https://github.com/vegaprotocol/vega/pull/3554) - Fix package import for domain types
- [#3549](https://github.com/vegaprotocol/vega/pull/3549) - Remove Oracle prefix from files in the Oracle package
- [#3541](https://github.com/vegaprotocol/vega/pull/3541) - Ensure all votes have weight initialised to 0
- [#3539](https://github.com/vegaprotocol/vega/pull/3541) - Address flaky tests
- [#3540](https://github.com/vegaprotocol/vega/pull/3540) - Rename auction state methods
- [#3533](https://github.com/vegaprotocol/vega/pull/3533) - Refactor auction end logic to its own file
- [#3532](https://github.com/vegaprotocol/vega/pull/3532) - Fix Average Entry valuation during opening auctions
- [#3523](https://github.com/vegaprotocol/vega/pull/3523) - Improve nil pointer checks on proposal submissions
- [#3591](https://github.com/vegaprotocol/vega/pull/3591) - Avoid slice out of access bond in trades store


## 0.37.0
*2021-05-26*

### 🛠 Improvements
- [#3479](https://github.com/vegaprotocol/vega/pull/3479) - Add test coverage for auction interactions
- [#3494](https://github.com/vegaprotocol/vega/pull/3494) - Add `error_details` field to rejected proposals
- [#3491](https://github.com/vegaprotocol/vega/pull/3491) - Market Data no longer returns an error when no market data exists, as this is a valid situation
- [#3461](https://github.com/vegaprotocol/vega/pull/3461) - Optimise transaction format & improve validation
- [#3489](https://github.com/vegaprotocol/vega/pull/3489) - Run `buf breaking` at build time
- [#3487](https://github.com/vegaprotocol/vega/pull/3487) - Refactor `prepare*` command validation
- [#3516](https://github.com/vegaprotocol/vega/pull/3516) - New tests for distressed LP + use margin for bond slashing as fallback
- [#4921](https://github.com/vegaprotocol/vega/issues/4921) - Add comment to document behaviour on margin account in feature test (liquidity-provision-bond-account.feature)

### 🐛 Fixes
- [#3513](https://github.com/vegaprotocol/vega/pull/3513) - Fix reprice of pegged orders on every liquidity update
- [#3457](https://github.com/vegaprotocol/vega/pull/3457) - Fix probability of trading calculation for liquidity orders
- [#3515](https://github.com/vegaprotocol/vega/pull/3515) - Fixes for the resolve close out LP parties flow
- [#3513](https://github.com/vegaprotocol/vega/pull/3513) - Fix redeployment of LP orders
- [#3514](https://github.com/vegaprotocol/vega/pull/3513) - Fix price monitoring bounds

## 0.36.0
*2021-05-13*

### 🛠 Improvements
- [#3408](https://github.com/vegaprotocol/vega/pull/3408) - Add more information on token proportion/weight on proposal votes APIs
- [#3360](https://github.com/vegaprotocol/vega/pull/3360) - :fire: REST: Move deposits endpoint to `/parties/[partyId]/deposits`
- [#3431](https://github.com/vegaprotocol/vega/pull/3431) - Improve caching of values when exiting auctions
- [#3459](https://github.com/vegaprotocol/vega/pull/3459) - Add extra validation for Order, Vote, Withdrawal and LP transactions
- [#3433](https://github.com/vegaprotocol/vega/pull/3433) - Reject non-persistent orders that fall outside price monitoring bounds
- [#3443](https://github.com/vegaprotocol/vega/pull/3443) - Party is no longer required when submitting an order amendment
- [#3446](https://github.com/vegaprotocol/vega/pull/3443) - Party is no longer required when submitting an order cancellation
- [#3449](https://github.com/vegaprotocol/vega/pull/3449) - Party is no longer required when submitting an withdrawal request

### 🐛 Fixes
- [#3451](https://github.com/vegaprotocol/vega/pull/3451) - Remove float usage in liquidity engine
- [#3447](https://github.com/vegaprotocol/vega/pull/3447) - Clean up order submission code
- [#3436](https://github.com/vegaprotocol/vega/pull/3436) - Break up internal proposal definitions
- [#3452](https://github.com/vegaprotocol/vega/pull/3452) - Tidy up LP implementation internally
- [#3458](https://github.com/vegaprotocol/vega/pull/3458) - Fix spelling errors in GraphQL docs
- [#3434](https://github.com/vegaprotocol/vega/pull/3434) - Improve test coverage around Liquidity Provisions on auction close
- [#3411](https://github.com/vegaprotocol/vega/pull/3411) - Fix settlement tests
- [#3418](https://github.com/vegaprotocol/vega/pull/3418) - Rename External Resource Checker to Witness
- [#3419](https://github.com/vegaprotocol/vega/pull/3419) - Fix blank IDs on oracle specs in genesis markets
- [#3412](https://github.com/vegaprotocol/vega/pull/3412) - Refactor internal Vote Submission type to be separate from Vote type
- [#3421](https://github.com/vegaprotocol/vega/pull/3421) - Improve test coverage around order uncrossing
- [#3425](https://github.com/vegaprotocol/vega/pull/3425) - Remove debug steps from feature tests
- [#3430](https://github.com/vegaprotocol/vega/pull/3430) - Remove `LiquidityPoolBalance` from configuration
- [#3468](https://github.com/vegaprotocol/vega/pull/3468) - Increase rate limit that was causing mempools to fill up unnecessarily
- [#3438](https://github.com/vegaprotocol/vega/pull/3438) - Split protobuf definitions
- [#3450](https://github.com/vegaprotocol/vega/pull/3450) - Do not emit amendments from liquidity engine

## 0.35.0
*2021-04-21*

### 🛠 Improvements
- [#3341](https://github.com/vegaprotocol/vega/pull/3341) - Add logging for transactions rejected for having no accounts
- [#3339](https://github.com/vegaprotocol/vega/pull/3339) - Reimplement amending LPs not to be cancel and replace
- [#3371](https://github.com/vegaprotocol/vega/pull/3371) - Optimise calculation of cumulative price levels
- [#3339](https://github.com/vegaprotocol/vega/pull/3339) - Reuse LP orders IDs when they are re-created
- [#3385](https://github.com/vegaprotocol/vega/pull/3385) - Track the time spent in auction via Prometheus metrics
- [#3376](https://github.com/vegaprotocol/vega/pull/3376) - Implement a simple benchmarking framework for the core trading
- [#3371](https://github.com/vegaprotocol/vega/pull/3371) - Optimize indicative price and volume calculation

### 🐛 Fixes
- [#3356](https://github.com/vegaprotocol/vega/pull/3356) - Auctions are extended if exiting auction would leave either side of the book empty
- [#3348](https://github.com/vegaprotocol/vega/pull/3348) - Correctly set time when liquidity engine is created
- [#3321](https://github.com/vegaprotocol/vega/pull/3321) - Fix bond account use on LP submission
- [#3369](https://github.com/vegaprotocol/vega/pull/3369) - Reimplement amending LPs not to be cancel and replace
- [#3358](https://github.com/vegaprotocol/vega/pull/3358) - Improve event bus stability
- [#3363](https://github.com/vegaprotocol/vega/pull/3363) - Fix behaviour when leaving auctions
- [#3321](https://github.com/vegaprotocol/vega/pull/3321) - Do not slash bond accounts on LP submission
- [#3350](https://github.com/vegaprotocol/vega/pull/3350) - Fix equity like share in the market data
- [#3363](https://github.com/vegaprotocol/vega/pull/3363) - Ensure leaving an auction cannot trigger another auction / auction leave
- [#3369](https://github.com/vegaprotocol/vega/pull/3369) - Fix LP order deployments
- [#3366](https://github.com/vegaprotocol/vega/pull/3366) - Set the fee paid in uncrossing auction trades
- [#3364](https://github.com/vegaprotocol/vega/pull/3364) - Improve / fix positions tracking
- [#3358](https://github.com/vegaprotocol/vega/pull/3358) - Fix event bus by deep cloning all messages
- [#3374](https://github.com/vegaprotocol/vega/pull/3374) - Check trades in integration tests

## 0.34.1

*2021-04-08*

### 🐛 Fixes
- [#3324](https://github.com/vegaprotocol/vega/pull/3324) - CI: Fix multi-architecture build

## 0.34.0

*2021-04-07*

### 🛠 Improvements

- [#3302](https://github.com/vegaprotocol/vega/pull/3302) - Add reference to LP in orders created by LP
- [#3183](https://github.com/vegaprotocol/vega/pull/3183) - All orders from LP - including rejected orders - are now sent through the event bus
- [#3248](https://github.com/vegaprotocol/vega/pull/3248) - Store and propagate bond penalty
- [#3266](https://github.com/vegaprotocol/vega/pull/3266) - Add network parameters to control auction duration & extension
- [#3264](https://github.com/vegaprotocol/vega/pull/3264) - Add Liquidity Provision ID to orders created by LP commitments
- [#3126](https://github.com/vegaprotocol/vega/pull/3126) - Add transfer for bond slashing
- [#3281](https://github.com/vegaprotocol/vega/pull/3281) - Update scripts to go 1.16.2
- [#3280](https://github.com/vegaprotocol/vega/pull/3280) - Update to go 1.16.2
- [#3235](https://github.com/vegaprotocol/vega/pull/3235) - Extend unit test coverage for products
- [#3219](https://github.com/vegaprotocol/vega/pull/3219) - Remove `liquidityFee` network parameter
- [#3217](https://github.com/vegaprotocol/vega/pull/3217) - Add an event bus event when a market closes
- [#3214](https://github.com/vegaprotocol/vega/pull/3214) - Add arbitrary data signing wallet endpoint
- [#3316](https://github.com/vegaprotocol/vega/pull/3316) - Add tests for traders closing their own position
- [#3270](https://github.com/vegaprotocol/vega/pull/3270) - _Feature test refactor_: Add Liquidity Provision feature tests
- [#3289](https://github.com/vegaprotocol/vega/pull/3289) - _Feature test refactor_: Remove unused steps
- [#3275](https://github.com/vegaprotocol/vega/pull/3275) - _Feature test refactor_: Refactor order cancellation steps
- [#3230](https://github.com/vegaprotocol/vega/pull/3230) - _Feature test refactor_: Refactor trader amends step
- [#3226](https://github.com/vegaprotocol/vega/pull/3226) - _Feature test refactor_: Refactor features with invalid order specs
- [#3200](https://github.com/vegaprotocol/vega/pull/3200) - _Feature test refactor_: Add step to end opening auction
- [#3201](https://github.com/vegaprotocol/vega/pull/3201) - _Feature test refactor_: Add step to amend order by reference
- [#3204](https://github.com/vegaprotocol/vega/pull/3204) - _Feature test refactor_: Add step to place pegged orders
- [#3207](https://github.com/vegaprotocol/vega/pull/3207) - _Feature test refactor_: Add step to create Liquidity Provision
- [#3212](https://github.com/vegaprotocol/vega/pull/3212) - _Feature test refactor_: Remove unused settlement price step
- [#3203](https://github.com/vegaprotocol/vega/pull/3203) - _Feature test refactor_: Rework Submit Order step
- [#3251](https://github.com/vegaprotocol/vega/pull/3251) - _Feature test refactor_:  Split market declaration
- [#3314](https://github.com/vegaprotocol/vega/pull/3314) - _Feature test refactor_:  Apply naming convention to assertions
- [#3295](https://github.com/vegaprotocol/vega/pull/3295) - Refactor governance engine tests
- [#3298](https://github.com/vegaprotocol/vega/pull/3298) - Add order book caching
- [#3307](https://github.com/vegaprotocol/vega/pull/3307) - Use `UpdateNetworkParams` to validate network parameter updates
- [#3308](https://github.com/vegaprotocol/vega/pull/3308) - Add probability of trading

### 🐛 Fixes
- [#3249](https://github.com/vegaprotocol/vega/pull/3249) - GraphQL: `LiquidityProvision` is no longer missing from the `EventBus` union
- [#3253](https://github.com/vegaprotocol/vega/pull/3253) - Verify all properties on oracle specs
- [#3224](https://github.com/vegaprotocol/vega/pull/3224) - Check for wash trades when FOK orders uncross
- [#3257](https://github.com/vegaprotocol/vega/pull/3257) - Order Status is now only `Active` when it is submitted to the book
- [#3285](https://github.com/vegaprotocol/vega/pull/3285) - LP provisions are now properly stopped when a market is rejected
- [#3290](https://github.com/vegaprotocol/vega/pull/3290) - Update Market Value Proxy at the end of each block
- [#3267](https://github.com/vegaprotocol/vega/pull/3267) - Ensure Liquidity Auctions are not left if it would result in an empty book
- [#3286](https://github.com/vegaprotocol/vega/pull/3286) - Reduce some log levels
- [#3263](https://github.com/vegaprotocol/vega/pull/3263) - Fix incorrect context object in Liquidity Provisions
- [#3283](https://github.com/vegaprotocol/vega/pull/3283) - Remove debug code
- [#3198](https://github.com/vegaprotocol/vega/pull/3198) - chore: Add spell checking to build pipeline
- [#3303](https://github.com/vegaprotocol/vega/pull/3303) - Reduce market depth updates when nothing changes
- [#3310](https://github.com/vegaprotocol/vega/pull/3310) - Fees are no longer paid to inactive LPs
- [#3305](https://github.com/vegaprotocol/vega/pull/3305) - Fix validation of governance proposal terms
- [#3311](https://github.com/vegaprotocol/vega/pull/3311) - `targetStake` is now an unsigned integer
- [#3313](https://github.com/vegaprotocol/vega/pull/3313) - Fix invalid account wrapping

## 0.33.0

*2021-02-16*

As per the previous release notes, this release brings a lot of fixes, most of which aren't exciting new features but improve either the code quality or the developer experience. This release is pretty hefty, as the last few updates have been patch releases. It represents a lot of heavy testing and bug fixing on Liquidity Commitment orders. Alongside that, the feature test suite (we use [godog](https://github.com/cucumber/godog)) has seen some serious attention so that we can specify more complex scenarios easily.

### 🛠 Improvements
- [#3094](https://github.com/vegaprotocol/vega/pull/3094) - :fire: GraphQL: Use `ID` scalar for IDs, ensure capitalisation is correct (`marketID` -> `marketId`)
- [#3093](https://github.com/vegaprotocol/vega/pull/3093) - :fire: GraphQL: Add LP Commitment field to market proposal
- [#3061](https://github.com/vegaprotocol/vega/pull/3061) - GraphQL: Add market proposal to markets created via governance
- [#3060](https://github.com/vegaprotocol/vega/pull/3060) - Add maximum LP shape size limit network parameter
- [#3089](https://github.com/vegaprotocol/vega/pull/3089) - Add `OracleSpec` to market
- [#3148](https://github.com/vegaprotocol/vega/pull/3148) - Add GraphQL endpoints for oracle spec
- [#3179](https://github.com/vegaprotocol/vega/pull/3179) - Add metrics logging for LPs
- [#3127](https://github.com/vegaprotocol/vega/pull/3127) - Add validation for Oracle Specs on market proposals
- [#3129](https://github.com/vegaprotocol/vega/pull/3129) - Update transfers to use `uint256`
- [#3091](https://github.com/vegaprotocol/vega/pull/3091) - Refactor: Standardise how `InAuction` is detected in the core
- [#3133](https://github.com/vegaprotocol/vega/pull/3133) - Remove `log.error` when TX rate limit is hit
- [#3140](https://github.com/vegaprotocol/vega/pull/3140) - Remove `log.error` when cancel all orders fails
- [#3072](https://github.com/vegaprotocol/vega/pull/3072) - Re-enable disabled static analysis
- [#3068](https://github.com/vegaprotocol/vega/pull/3068) - Add `dlv` to docker container
- [#3067](https://github.com/vegaprotocol/vega/pull/3067) - Add more LP unit tests
- [#3066](https://github.com/vegaprotocol/vega/pull/3066) - Remove `devnet` specific wallet initialisation
- [#3041](https://github.com/vegaprotocol/vega/pull/3041) - Remove obsolete `InitialMarkPrice` network parameter
- [#3035](https://github.com/vegaprotocol/vega/pull/3035) - Documentation fixed for infrastructure fee field
- [#3034](https://github.com/vegaprotocol/vega/pull/3034) - Add `buf` to get tools script
- [#3032](https://github.com/vegaprotocol/vega/pull/3032) - Move documentation generation to [`vegaprotocol/api`](https://github.com/vegaprotocol/api) repository
- [#3030](https://github.com/vegaprotocol/vega/pull/3030) - Add more debug logging in execution engine
- [#3114](https://github.com/vegaprotocol/vega/pull/3114) - _Feature test refactor_: Standardise market definitions
- [#3122](https://github.com/vegaprotocol/vega/pull/3122) - _Feature test refactor_: Remove unused trading modes
- [#3124](https://github.com/vegaprotocol/vega/pull/3124) - _Feature test refactor_: Move submit order step to separate package
- [#3141](https://github.com/vegaprotocol/vega/pull/3141) - _Feature test refactor_: Move oracle data step to separate package
- [#3142](https://github.com/vegaprotocol/vega/pull/3142) - _Feature test refactor_: Move market steps to separate package
- [#3143](https://github.com/vegaprotocol/vega/pull/3143) - _Feature test refactor_: Move confirmed trades step to separate package
- [#3144](https://github.com/vegaprotocol/vega/pull/3144) - _Feature test refactor_: Move cancelled trades step to separate package
- [#3145](https://github.com/vegaprotocol/vega/pull/3145) - _Feature test refactor_: Move traders step to separate package
- [#3146](https://github.com/vegaprotocol/vega/pull/3146) - _Feature test refactor_: Create new step to verify margin accounts for a market
- [#3153](https://github.com/vegaprotocol/vega/pull/3153) - _Feature test refactor_: Create step to verify one account of each type per asset
- [#3152](https://github.com/vegaprotocol/vega/pull/3152) - _Feature test refactor_: Create step to deposit collateral
- [#3151](https://github.com/vegaprotocol/vega/pull/3151) - _Feature test refactor_: Create step to withdraw collateral
- [#3149](https://github.com/vegaprotocol/vega/pull/3149) - _Feature test refactor_: Merge deposit & verification steps
- [#3154](https://github.com/vegaprotocol/vega/pull/3154) - _Feature test refactor_: Create step to verify settlement balance for market
- [#3156](https://github.com/vegaprotocol/vega/pull/3156) - _Feature test refactor_: Rewrite margin levels step
- [#3178](https://github.com/vegaprotocol/vega/pull/3178) - _Feature test refactor_: Unify error handling steps
- [#3157](https://github.com/vegaprotocol/vega/pull/3157) - _Feature test refactor_: Various small fixes
- [#3101](https://github.com/vegaprotocol/vega/pull/3101) - _Feature test refactor_: Remove outdated feature tests
- [#3092](https://github.com/vegaprotocol/vega/pull/3092) - _Feature test refactor_: Add steps to test handling of LPs during auction
- [#3071](https://github.com/vegaprotocol/vega/pull/3071) - _Feature test refactor_: Fix typo

### 🐛 Fixes
- [#3018](https://github.com/vegaprotocol/vega/pull/3018) - Fix crash caused by distressed traders with LPs
- [#3029](https://github.com/vegaprotocol/vega/pull/3029) - API: LP orders were missing their reference data
- [#3031](https://github.com/vegaprotocol/vega/pull/3031) - Parties with cancelled LPs no longer receive fees
- [#3033](https://github.com/vegaprotocol/vega/pull/3033) - Improve handling of genesis block errors
- [#3036](https://github.com/vegaprotocol/vega/pull/3036) - Equity share is now correct when submitting initial order
- [#3048](https://github.com/vegaprotocol/vega/pull/3048) - LP submission now checks margin engine is started
- [#3070](https://github.com/vegaprotocol/vega/pull/3070) - Rewrite amending LPs
- [#3053](https://github.com/vegaprotocol/vega/pull/3053) - Rewrite cancel all order implementation
- [#3050](https://github.com/vegaprotocol/vega/pull/3050) - GraphQL: Order in `LiquidityOrder` is now nullable
- [#3056](https://github.com/vegaprotocol/vega/pull/3056) - Move `vegastream` to a separate repository
- [#3057](https://github.com/vegaprotocol/vega/pull/3057) - Ignore error if Tendermint stats is temporarily unavailable
- [#3058](https://github.com/vegaprotocol/vega/pull/3058) - Fix governance to use total supply rather than total deposited into network
- [#3062](https://github.com/vegaprotocol/vega/pull/3070) - Opening Auction no longer set to null on a market when auction completes
- [#3051](https://github.com/vegaprotocol/vega/pull/3051) - Rewrite LP refresh mechanism
- [#3080](https://github.com/vegaprotocol/vega/pull/3080) - Auctions now leave auction when `maximumDuration` is exceeded
- [#3075](https://github.com/vegaprotocol/vega/pull/3075) - Bond account is now correctly cleared when LPs are cancelled
- [#3074](https://github.com/vegaprotocol/vega/pull/3074) - Switch error reporting mechanism to stream error
- [#3069](https://github.com/vegaprotocol/vega/pull/3069) - Switch more error reporting mechanisms to stream error
- [#3081](https://github.com/vegaprotocol/vega/pull/3081) - Fix fee check for LP orders
- [#3087](https://github.com/vegaprotocol/vega/pull/3087) - GraphQL schema grammar & spelling fixes
- [#3185](https://github.com/vegaprotocol/vega/pull/3185) - LP orders are now accessed deterministically
- [#3131](https://github.com/vegaprotocol/vega/pull/3131) - GRPC api now shuts down gracefully
- [#3110](https://github.com/vegaprotocol/vega/pull/3110) - LP Bond is now returned if a market is rejected
- [#3115](https://github.com/vegaprotocol/vega/pull/3115) - Parties with closed out LPs can now submit new LPs
- [#3123](https://github.com/vegaprotocol/vega/pull/3123) - New market proposals with invalid Oracle definitions no longer crash core
- [#3131](https://github.com/vegaprotocol/vega/pull/3131) - GRPC api now shuts down gracefully
- [#3137](https://github.com/vegaprotocol/vega/pull/3137) - Pegged orders that fail to reprice correctly are now properly removed from the Market Depth API
- [#3168](https://github.com/vegaprotocol/vega/pull/3168) - Fix `intoProto` for `OracleSpecBinding`
- [#3106](https://github.com/vegaprotocol/vega/pull/3106) - Target Stake is now used as the Market Value Proxy during opening auction
- [#3103](https://github.com/vegaprotocol/vega/pull/3103) - Ensure all filled and partially filled orders are remove from the Market Depth API
- [#3095](https://github.com/vegaprotocol/vega/pull/3095) - GraphQL: Fix missing data in proposal subscription
- [#3085](https://github.com/vegaprotocol/vega/pull/3085) - Minor tidy-up of errors reported by `goland`

## 0.32.0

*2021-02-23*

More fixes, primarily related to liquidity provisioning (still disabled in this release) and asset withdrawals, which will soon be enabled in the UI.

Two minor breaking changes in the GraphQL API are included - one fixing a typo, the other changing the content of date fields on the withdrawal object - they're now date formatted.

### 🛠 Improvements
- [#3004](https://github.com/vegaprotocol/vega/pull/3004) - Incorporate `buf.yaml` tidy up submitted by `bufdev` on api-clients repo
- [#3002](https://github.com/vegaprotocol/vega/pull/3002) -🔥GraphQL: Withdrawal fields `expiry`, `createdAt` & `updatedAt` are now `RFC3339Nano` date formatted
- [#3000](https://github.com/vegaprotocol/vega/pull/3002) -🔥GraphQL: Fix typo in `prepareVote` mutation - `propopsalId` is now `proposalId`
- [#2957](https://github.com/vegaprotocol/vega/pull/2957) - REST: Add missing prepare endpoints (`PrepareProposal`, `PrepareVote`, `PrepareLiquiditySubmission`)

### 🐛 Fixes
- [#3011](https://github.com/vegaprotocol/vega/pull/3011) - Liquidity fees are distributed in to margin accounts, not general accounts
- [#2991](https://github.com/vegaprotocol/vega/pull/2991) - Liquidity Provisions are now rejected if there is not enough collateral
- [#2990](https://github.com/vegaprotocol/vega/pull/2990) - Fix a lock caused by GraphQL subscribers unsubscribing from certain endpoints
- [#2996](https://github.com/vegaprotocol/vega/pull/2986) - Liquidity Provisions are now parked when repricing fails
- [#2951](https://github.com/vegaprotocol/vega/pull/2951) - Store reference prices when parking pegs for auction
- [#2982](https://github.com/vegaprotocol/vega/pull/2982) - Fix withdrawal data availability before it is verified
- [#2981](https://github.com/vegaprotocol/vega/pull/2981) - Fix sending multisig bundle for withdrawals before threshold is reached
- [#2964](https://github.com/vegaprotocol/vega/pull/2964) - Extend auctions if uncrossing price is unreasonable
- [#2961](https://github.com/vegaprotocol/vega/pull/2961) - GraphQL: Fix incorrect market in bond account resolver
- [#2958](https://github.com/vegaprotocol/vega/pull/2958) - Create `third_party` folder to avoid excluding vendor protobuf files in build
- [#3009](https://github.com/vegaprotocol/vega/pull/3009) - Remove LP commitments when a trader is closed out
- [#3012](https://github.com/vegaprotocol/vega/pull/3012) - Remove LP commitments when a trader reduces their commitment to 0

## 0.31.0

*2021-02-09*

Many of the fixes below relate to Liquidity Commitments, which are still disabled in testnet, and Data Sourcing, which is also not enabled. Data Sourcing (a.k.a Oracles) is one of the last remaining pieces we need to complete settlement at instrument expiry, and Liquidity Commitment will be enabled when the functionality has been stabilised.

This release does improve protocol documentation, with all missing fields filled in and the explanations for Pegged Orders expanded. Two crashers have been fixed, although the first is already live as hotfix on testnet, and the other is in functionality that is not yet enabled.

This release also makes some major API changes:

- `api.TradingClient` -> `api.v1.TradingServiceClient`
- `api.TradingDataClient` -> `api.v1.TradingDataServiceClient`
- Fields have changed from camel-case to snake-cased (e.g. `someFieldName` is now `some_field_name`)
- All API calls now have request and response messages whose names match the API call name (e.g. `GetSomething` now has a request called `GetSomethingRequest` and a response called `GetSomethingResponse`)
- See [#2879](https://github.com/vegaprotocol/vega/pull/2879) for details

### 🛠 Improvements
- [#2879](https://github.com/vegaprotocol/vega/pull/2879) - 🔥Update all the protobuf files with Buf recommendations
- [#2847](https://github.com/vegaprotocol/vega/pull/2847) - Improve proto documentation, in particular for pegged orders
- [#2905](https://github.com/vegaprotocol/vega/pull/2905) - Update `vega verify` command to verify genesis block files
- [#2851](https://github.com/vegaprotocol/vega/pull/2851) - Enable distribution of liquidity fees to liquidity providers
- [#2871](https://github.com/vegaprotocol/vega/pull/2871) - Add `submitOracleData` command
- [#2887](https://github.com/vegaprotocol/vega/pull/2887) - Add Open Oracle data processing & data normalisation
- [#2915](https://github.com/vegaprotocol/vega/pull/2915) - Add Liquidity Commitments to API responses

### 🐛 Fixes
- [#2913](https://github.com/vegaprotocol/vega/pull/2913) - Fix market lifecycle events not being published through event bus API
- [#2906](https://github.com/vegaprotocol/vega/pull/2906) - Add new process for calculating margins for orders during auction
- [#2887](https://github.com/vegaprotocol/vega/pull/2887) - Liquidity Commitment fix-a-thon
- [#2879](https://github.com/vegaprotocol/vega/pull/2879) - Apply `Buf` lint recommendations
- [#2872](https://github.com/vegaprotocol/vega/pull/2872) - Improve field names in fee distribution package
- [#2867](https://github.com/vegaprotocol/vega/pull/2867) - Fix GraphQL bug: deposits `creditedAt` incorrectly showed `createdAt` time, not credit time
- [#2858](https://github.com/vegaprotocol/vega/pull/2858) - Fix crasher caused by parking pegged orders for auction
- [#2852](https://github.com/vegaprotocol/vega/pull/2852) - Remove unused binaries from CI builds
- [#2850](https://github.com/vegaprotocol/vega/pull/2850) - Fix bug that caused fees to be charged for pegged orders
- [#2893](https://github.com/vegaprotocol/vega/pull/2893) - Remove unused dependency in repricing
- [#2929](https://github.com/vegaprotocol/vega/pull/2929) - Refactor GraphQL resolver for withdrawals
- [#2939](https://github.com/vegaprotocol/vega/pull/2939) - Fix crasher caused by incorrectly loading Fee account for transfers

## 0.30.0

*2021-01-19*

This release enables (or more accurately, re-enables previously disabled) pegged orders, meaning they're finally here :tada:

The Ethereum bridge also received some work - in particular the number of confirmations we wait for on Ethereum is now controlled by a governance parameter. Being a governance parameter, that means that the value can be changed by a governance vote. Slightly related: You can now fetch active governance proposals via REST.

:one: We also switch to [Buf](https://buf.build/) for our protobuf workflow. This was one of the pre-requisites for opening up our api clients build process, and making the protobuf files open source. More on that soon!

:two: This fixes an issue on testnet where votes were not registered when voting on open governance proposals. The required number of Ropsten `VOTE` tokens was being calculated incorrectly on testnet, leading to all votes quietly being ignored. In 0.30.0, voting works as expected again.

### ✨ New
- [#2732](https://github.com/vegaprotocol/vega/pull/2732) Add REST endpoint to fetch all proposals (`/governance/proposals`)
- [#2735](https://github.com/vegaprotocol/vega/pull/2735) Add `FeeSplitter` to correctly split fee portion of an aggressive order
- [#2745](https://github.com/vegaprotocol/vega/pull/2745) Add transfer bus events for withdrawals and deposits
- [#2754](https://github.com/vegaprotocol/vega/pull/2754) Add New Market bus event
- [#2778](https://github.com/vegaprotocol/vega/pull/2778) Switch to [Buf](https://buf.build/) :one:
- [#2785](https://github.com/vegaprotocol/vega/pull/2785) Add configurable required confirmations for bridge transactions
- [#2791](https://github.com/vegaprotocol/vega/pull/2791) Add Supplied State to market data
- [#2793](https://github.com/vegaprotocol/vega/pull/2793) 🔥Rename `marketState` to `marketTradingMode`, add new `marketState` enum (`ACTIVE`, `SUSPENDED` or `PENDING`)
- [#2833](https://github.com/vegaprotocol/vega/pull/2833) Add fees estimate for pegged orders
- [#2838](https://github.com/vegaprotocol/vega/pull/2838) Add bond and fee transfers

### 🛠 Improvements
- [#2835](https://github.com/vegaprotocol/vega/pull/2835) Fix voting for proposals :two:
- [#2830](https://github.com/vegaprotocol/vega/pull/2830) Refactor pegged order repricing
- [#2827](https://github.com/vegaprotocol/vega/pull/2827) Refactor expiring orders lists
- [#2821](https://github.com/vegaprotocol/vega/pull/2821) Handle liquidity commitments on market proposals
- [#2816](https://github.com/vegaprotocol/vega/pull/2816) Add changing liquidity commitment when not enough stake
- [#2805](https://github.com/vegaprotocol/vega/pull/2805) Fix read nodes lagging if they receive votes but not a bridge event
- [#2804](https://github.com/vegaprotocol/vega/pull/2804) Fix various minor bridge confirmation bugs
- [#2800](https://github.com/vegaprotocol/vega/pull/2800) Fix removing pegged orders that are rejected when unparked
- [#2799](https://github.com/vegaprotocol/vega/pull/2799) Fix crasher when proposing an update to network parameters
- [#2797](https://github.com/vegaprotocol/vega/pull/2797) Update target stake to include mark price
- [#2783](https://github.com/vegaprotocol/vega/pull/2783) Fix price monitoring integration tests
- [#2780](https://github.com/vegaprotocol/vega/pull/2780) Add more unit tests for pegged order price amends
- [#2774](https://github.com/vegaprotocol/vega/pull/2774) Fix cancelling all orders
- [#2768](https://github.com/vegaprotocol/vega/pull/2768) Fix GraphQL: Allow `marketId` to be null when it is invalid
- [#2767](https://github.com/vegaprotocol/vega/pull/2767) Fix parked pegged orders to have a price of 0 explicitly
- [#2766](https://github.com/vegaprotocol/vega/pull/2766) Disallow GFN to GTC/GTT amends
- [#2765](https://github.com/vegaprotocol/vega/pull/2765) Fix New Market bus event being sent more than once
- [#2763](https://github.com/vegaprotocol/vega/pull/2763) Add rounding to pegged order mid prices that land on non integer values
- [#2795](https://github.com/vegaprotocol/vega/pull/2795) Fix typos in GraphQL schema documentation
- [#2762](https://github.com/vegaprotocol/vega/pull/2762) Fix more typos in GraphQL schema documentation
- [#2758](https://github.com/vegaprotocol/vega/pull/2758) Fix error handling when amending some pegged order types
- [#2757](https://github.com/vegaprotocol/vega/pull/2757) Remove order from pegged list when it becomes inactive
- [#2756](https://github.com/vegaprotocol/vega/pull/2756) Add more panics to the core
- [#2750](https://github.com/vegaprotocol/vega/pull/2750) Remove expiring orders when amending to non GTT
- [#2671](https://github.com/vegaprotocol/vega/pull/2671) Add extra integration tests for uncrossing at auction end
- [#2746](https://github.com/vegaprotocol/vega/pull/2746) Fix potential divide by 0 in position calculation
- [#2743](https://github.com/vegaprotocol/vega/pull/2743) Add check for pegged orders impacted by order expiry
- [#2737](https://github.com/vegaprotocol/vega/pull/2737) Remove the ability to amend a pegged order's price
- [#2724](https://github.com/vegaprotocol/vega/pull/2724) Add price monitoring tests for order amendment
- [#2723](https://github.com/vegaprotocol/vega/pull/2723) Fix fee monitoring values during auction
- [#2721](https://github.com/vegaprotocol/vega/pull/2721) Fix incorrect reference when amending pegged orders
- [#2717](https://github.com/vegaprotocol/vega/pull/2717) Fix incorrect error codes for IOC and FOK orders during auction
- [#2715](https://github.com/vegaprotocol/vega/pull/2715) Update price monitoring to use reference price when syncing with risk model
- [#2711](https://github.com/vegaprotocol/vega/pull/2711) Refactor governance event subscription

## 0.29.0

*2020-12-07*

Note that you'll see a lot of changes related to **Pegged Orders** and **Liquidity Commitments**. These are still in testing, so these two types cannot currently be used in _Testnet_.

### ✨ New
- [#2534](https://github.com/vegaprotocol/vega/pull/2534) Implements amends for pegged orders
- [#2493](https://github.com/vegaprotocol/vega/pull/2493) Calculate market target stake
- [#2649](https://github.com/vegaprotocol/vega/pull/2649) Add REST governance endpoints
- [#2429](https://github.com/vegaprotocol/vega/pull/2429) Replace inappropriate wording in the codebase
- [#2617](https://github.com/vegaprotocol/vega/pull/2617) Implements proposal to update network parameters
- [#2622](https://github.com/vegaprotocol/vega/pull/2622) Integrate the liquidity engine into the market
- [#2683](https://github.com/vegaprotocol/vega/pull/2683) Use the Ethereum block log index to de-duplicate Ethereum transactions
- [#2674](https://github.com/vegaprotocol/vega/pull/2674) Update ERC20 token and bridges ABIs / codegen
- [#2690](https://github.com/vegaprotocol/vega/pull/2690) Add instruction to debug integration tests with DLV
- [#2680](https://github.com/vegaprotocol/vega/pull/2680) Add price monitoring bounds to the market data API

### 🛠 Improvements
- [#2589](https://github.com/vegaprotocol/vega/pull/2589) Fix cancellation of pegged orders
- [#2659](https://github.com/vegaprotocol/vega/pull/2659) Fix panic in execution engine when GFN order are submit at auction start
- [#2661](https://github.com/vegaprotocol/vega/pull/2661) Handle missing error conversion in GraphQL API
- [#2621](https://github.com/vegaprotocol/vega/pull/2621) Fix pegged order creating duplicated order events
- [#2666](https://github.com/vegaprotocol/vega/pull/2666) Prevent the node to DDOS the Ethereum node when lots of deposits happen
- [#2653](https://github.com/vegaprotocol/vega/pull/2653) Fix indicative price and volume calculation
- [#2649](https://github.com/vegaprotocol/vega/pull/2649) Fix a typo in market price monitoring parameters API
- [#2650](https://github.com/vegaprotocol/vega/pull/2650) Change governance minimum proposer balance to be a minimum amount of token instead of a factor of the total supply
- [#2675](https://github.com/vegaprotocol/vega/pull/2675) Fix an GraphQL enum conversion
- [#2691](https://github.com/vegaprotocol/vega/pull/2691) Fix spelling in a network parameter
- [#2696](https://github.com/vegaprotocol/vega/pull/2696) Fix panic when uncrossing auction
- [#2984](https://github.com/vegaprotocol/vega/pull/2698) Fix price monitoring by feeding it the uncrossing price at end of opening auction
- [#2705](https://github.com/vegaprotocol/vega/pull/2705) Fix a bug related to order being sorted by creating time in the matching engine price levels

## 0.28.0

*2020-11-25*

Vega release logs contain a 🔥 emoji to denote breaking API changes. 🔥🔥 is a new combination denoting something that may significantly change your experience - from this release forward, transactions from keys that have no collateral on the network will *always* be rejected. As there are no transactions that don't either require collateral themselves, or an action to have been taken that already required collateral, we are now rejecting these as soon as possible.

We've also added support for synchronously submitting transactions. This can make error states easier to catch. Along with this you can now subscribe to error events in the event bus.

Also: Note that you'll see a lot of changes related to **Pegged Orders** and **Liquidity Commitments**. These are still in testing, so these two types cannot currently be used in _Testnet_.

### ✨ New
- [#2634](https://github.com/vegaprotocol/vega/pull/2634) Avoid caching transactions before they are rate/balance limited
- [#2626](https://github.com/vegaprotocol/vega/pull/2626) Add a transaction submit type to GraphQL
- [#2624](https://github.com/vegaprotocol/vega/pull/2624) Add mutexes to assets maps
- [#2593](https://github.com/vegaprotocol/vega/pull/2503) 🔥🔥 Reject transactions
- [#2453](https://github.com/vegaprotocol/vega/pull/2453) 🔥 Remove `baseName` field from markets
- [#2536](https://github.com/vegaprotocol/vega/pull/2536) Add Liquidity Measurement engine
- [#2539](https://github.com/vegaprotocol/vega/pull/2539) Add Liquidity Provisioning Commitment handling to markets
- [#2540](https://github.com/vegaprotocol/vega/pull/2540) Add support for amending pegged orders
- [#2549](https://github.com/vegaprotocol/vega/pull/2549) Add calculation for liquidity order sizes
- [#2553](https://github.com/vegaprotocol/vega/pull/2553) Allow pegged orders to have a price of 0
- [#2555](https://github.com/vegaprotocol/vega/pull/2555) Update Event stream votes to contain proposal ID
- [#2556](https://github.com/vegaprotocol/vega/pull/2556) Update Event stream to contain error events
- [#2560](https://github.com/vegaprotocol/vega/pull/2560) Add Pegged Order details to GraphQL
- [#2607](https://github.com/vegaprotocol/vega/pull/2807) Add support for parking orders during auction

### 🛠 Improvements
- [#2634](https://github.com/vegaprotocol/vega/pull/2634) Avoid caching transactions before they are rate/balance limited
- [#2626](https://github.com/vegaprotocol/vega/pull/2626) Add a transaction submit type to GraphQL
- [#2624](https://github.com/vegaprotocol/vega/pull/2624) Add mutexes to assets maps
- [#2623](https://github.com/vegaprotocol/vega/pull/2623) Fix concurrent map access in assets
- [#2608](https://github.com/vegaprotocol/vega/pull/2608) Add sync/async equivalents for `submitTX`
- [#2618](https://github.com/vegaprotocol/vega/pull/2618) Disable storing API-related data on validator nodes
- [#2615](https://github.com/vegaprotocol/vega/pull/2618) Expand static checks
- [#2613](https://github.com/vegaprotocol/vega/pull/2613) Remove unused internal `cancelOrderById` function
- [#2530](https://github.com/vegaprotocol/vega/pull/2530) Governance asset for the network is now set in the genesis block
- [#2533](https://github.com/vegaprotocol/vega/pull/2533) More efficiently close channels in subscriptions
- [#2554](https://github.com/vegaprotocol/vega/pull/2554) Fix mid-price to 0 when best bid and average are unavailable and pegged order price is 0
- [#2565](https://github.com/vegaprotocol/vega/pull/2565) Cancelled pegged orders now have the correct status
- [#2568](https://github.com/vegaprotocol/vega/pull/2568) Prevent pegged orders from being repriced
- [#2570](https://github.com/vegaprotocol/vega/pull/2570) Expose probability of trading
- [#2576](https://github.com/vegaprotocol/vega/pull/2576) Use static best bid/ask price for pegged order repricing
- [#2581](https://github.com/vegaprotocol/vega/pull/2581) Fix order of messages when cancelling a pegged order
- [#2586](https://github.com/vegaprotocol/vega/pull/2586) Fix blank `txHash` in deposit API types
- [#2591](https://github.com/vegaprotocol/vega/pull/2591) Pegged orders are now cancelled when all orders are cancelled
- [#2609](https://github.com/vegaprotocol/vega/pull/2609) Improve expiry of pegged orders
- [#2610](https://github.com/vegaprotocol/vega/pull/2609) Improve removal of liquidity commitment orders when manual orders satisfy liquidity provisioning commitments

## 0.27.0

*2020-10-30*

This release contains a fix (read: large reduction in memory use) around auction modes with particularly large order books that caused slow block times when handling orders placed during an opening auction. It also contains a lot of internal work related to the liquidity provision mechanics.

### ✨ New
- [#2498](https://github.com/vegaprotocol/vega/pull/2498) Automatically create a bond account for liquidity providers
- [#2596](https://github.com/vegaprotocol/vega/pull/2496) Create liquidity measurement API
- [#2490](https://github.com/vegaprotocol/vega/pull/2490) GraphQL: Add Withdrawal and Deposit events to event bus
- [#2476](https://github.com/vegaprotocol/vega/pull/2476) 🔥`MarketData` now uses RFC339 formatted times, not seconds
- [#2473](https://github.com/vegaprotocol/vega/pull/2473) Add network parameters related to target stake calculation
- [#2506](https://github.com/vegaprotocol/vega/pull/2506) Network parameters can now contain JSON configuration

### 🛠 Improvements
- [#2521](https://github.com/vegaprotocol/vega/pull/2521) Optimise memory usage when building cumulative price levels
- [#2520](https://github.com/vegaprotocol/vega/pull/2520) Fix indicative price calculation
- [#2517](https://github.com/vegaprotocol/vega/pull/2517) Improve command line for rate limiting in faucet & wallet
- [#2510](https://github.com/vegaprotocol/vega/pull/2510) Remove reference to external risk model
- [#2509](https://github.com/vegaprotocol/vega/pull/2509) Fix panic when loading an invalid genesis configuration
- [#2502](https://github.com/vegaprotocol/vega/pull/2502) Fix pointer when using amend in place
- [#2487](https://github.com/vegaprotocol/vega/pull/2487) Remove context from struct that didn't need it
- [#2485](https://github.com/vegaprotocol/vega/pull/2485) Refactor event bus event transmission
- [#2481](https://github.com/vegaprotocol/vega/pull/2481) Add `LiquidityProvisionSubmission` transaction
- [#2480](https://github.com/vegaprotocol/vega/pull/2480) Remove unused code
- [#2479](https://github.com/vegaprotocol/vega/pull/2479) Improve validation of external resources
- [#1936](https://github.com/vegaprotocol/vega/pull/1936) Upgrade to Tendermint 0.33.8

## 0.26.1

*2020-10-23*

Fixes a number of issues discovered during the testing of 0.26.0.

### 🛠 Improvements
- [#2463](https://github.com/vegaprotocol/vega/pull/2463) Further reliability fixes for the event bus
- [#2469](https://github.com/vegaprotocol/vega/pull/2469) Fix incorrect error returned when a trader places an order in an asset that they have no account for (was `InvalidPartyID`, now `InsufficientAssetBalance`)
- [#2458](https://github.com/vegaprotocol/vega/pull/2458) REST: Fix a crasher when a market is proposed without specifying auction times

## 0.26.0

*2020-10-20*

The events API added in 0.25.0 had some reliability issues when a large volume of events were being emitted. This release addresses that in two ways:
 - The gRPC event stream now takes a parameter that sets a batch size. A client will receive the events when the batch limit is hit.
 - GraphQL is now limited to one event type per subscription, and we also removed the ALL event type as an option. This was due to the GraphQL gateway layer taking too long to process the full event stream, leading to sporadic disconnections.

These two fixes combined make both the gRPC and GraphQL streams much more reliable under reasonably heavy load. Let us know if you see any other issues. The release also adds some performance improvements to the way the core processes Tendermint events, some documentation improvements, and some additional debug tools.

### ✨ New
- [#2319](https://github.com/vegaprotocol/vega/pull/2319) Add fee estimate API endpoints to remaining APIs
- [#2321](https://github.com/vegaprotocol/vega/pull/2321) 🔥 Change `estimateFee` to `estimateOrder` in GraphQL
- [#2327](https://github.com/vegaprotocol/vega/pull/2327) 🔥 GraphQL: Event bus API - remove ALL type & limit subscription to one event type
- [#2343](https://github.com/vegaprotocol/vega/pull/2343) 🔥 Add batching support to stream subscribers

### 🛠 Improvements
- [#2229](https://github.com/vegaprotocol/vega/pull/2229) Add Price Monitoring module
- [#2246](https://github.com/vegaprotocol/vega/pull/2246) Add new market depth subscription methods
- [#2298](https://github.com/vegaprotocol/vega/pull/2298) Improve error messages for Good For Auction/Good For Normal rejections
- [#2301](https://github.com/vegaprotocol/vega/pull/2301) Add validation for GFA/GFN orders
- [#2307](https://github.com/vegaprotocol/vega/pull/2307) Implement app state hash
- [#2312](https://github.com/vegaprotocol/vega/pull/2312) Add validation for market proposal risk parameters
- [#2313](https://github.com/vegaprotocol/vega/pull/2313) Add transaction replay protection
- [#2314](https://github.com/vegaprotocol/vega/pull/2314) GraphQL: Improve response when market does not exist
- [#2315](https://github.com/vegaprotocol/vega/pull/2315) GraphQL: Improve response when party does not exist
- [#2316](https://github.com/vegaprotocol/vega/pull/2316) Documentation: Improve documentation for fee estimate endpoint
- [#2318](https://github.com/vegaprotocol/vega/pull/2318) Documentation: Improve documentation for governance data endpoints
- [#2324](https://github.com/vegaprotocol/vega/pull/2324) Cache transactions already seen by `checkTX`
- [#2328](https://github.com/vegaprotocol/vega/pull/2328) Add test covering context cancellation mid data-sending
- [#2331](https://github.com/vegaprotocol/vega/pull/2331) Internal refactor of network parameter storage
- [#2334](https://github.com/vegaprotocol/vega/pull/2334) Rewrite `vegastream` to use the event bus
- [#2333](https://github.com/vegaprotocol/vega/pull/2333) Fix context for events, add block hash and event id
- [#2335](https://github.com/vegaprotocol/vega/pull/2335) Add ABCI event recorder
- [#2341](https://github.com/vegaprotocol/vega/pull/2341) Ensure event slices cannot be empty
- [#2345](https://github.com/vegaprotocol/vega/pull/2345) Handle filled orders in the market depth service before new orders are added
- [#2346](https://github.com/vegaprotocol/vega/pull/2346) CI: Add missing environment variables
- [#2348](https://github.com/vegaprotocol/vega/pull/2348) Use cached transactions in `checkTX`
- [#2349](https://github.com/vegaprotocol/vega/pull/2349) Optimise accounts map accesses
- [#2351](https://github.com/vegaprotocol/vega/pull/2351) Fix sequence ID related to market `OnChainTimeUpdate`
- [#2355](https://github.com/vegaprotocol/vega/pull/2355) Update coding style doc with info on log levels
- [#2358](https://github.com/vegaprotocol/vega/pull/2358) Add documentation and comments for `events.proto`
- [#2359](https://github.com/vegaprotocol/vega/pull/2359) Fix out of bounds index crash
- [#2364](https://github.com/vegaprotocol/vega/pull/2364) Add mutex to protect map access
- [#2366](https://github.com/vegaprotocol/vega/pull/2366) Auctions: Reject IOC/FOK orders
- [#2368](https://github.com/vegaprotocol/vega/pull/2370) Tidy up genesis market instantiation
- [#2369](https://github.com/vegaprotocol/vega/pull/2369) Optimise event bus to reduce CPU usage
- [#2370](https://github.com/vegaprotocol/vega/pull/2370) Event stream: Send batches instead of single events
- [#2376](https://github.com/vegaprotocol/vega/pull/2376) GraphQL: Remove verbose logging
- [#2377](https://github.com/vegaprotocol/vega/pull/2377) Update tendermint stats less frequently for Vega stats API endpoint
- [#2381](https://github.com/vegaprotocol/vega/pull/2381) Event stream: Reduce CPU load, depending on batch size
- [#2382](https://github.com/vegaprotocol/vega/pull/2382) GraphQL: Make event stream batch size mandatory
- [#2401](https://github.com/vegaprotocol/vega/pull/2401) Event stream: Fix CPU spinning after stream close
- [#2404](https://github.com/vegaprotocol/vega/pull/2404) Auctions: Add fix for crash during auction exit
- [#2419](https://github.com/vegaprotocol/vega/pull/2419) Make the price level wash trade check configurable
- [#2432](https://github.com/vegaprotocol/vega/pull/2432) Use `EmitDefaults` on `jsonpb.Marshaler`
- [#2431](https://github.com/vegaprotocol/vega/pull/2431) GraphQL: Add price monitoring
- [#2433](https://github.com/vegaprotocol/vega/pull/2433) Validate amend orders with GFN and GFA
- [#2436](https://github.com/vegaprotocol/vega/pull/2436) Return a permission denied error for a non-allowlisted public key
- [#2437](https://github.com/vegaprotocol/vega/pull/2437) Undo accidental code removal
- [#2438](https://github.com/vegaprotocol/vega/pull/2438) GraphQL: Fix a resolver error when markets are in auction mode
- [#2441](https://github.com/vegaprotocol/vega/pull/2441) GraphQL: Remove unnecessary validations
- [#2442](https://github.com/vegaprotocol/vega/pull/2442) GraphQL: Update library; improve error responses
- [#2447](https://github.com/vegaprotocol/vega/pull/2447) REST: Fix HTTP verb for network parameters query
- [#2443](https://github.com/vegaprotocol/vega/pull/2443) Auctions: Add check for opening auction duration during market creation

## 0.25.1

*2020-10-14*

This release backports two fixes from the forthcoming 0.26.0 release.

### 🛠 Improvements
- [#2354](https://github.com/vegaprotocol/vega/pull/2354) Update `OrderEvent` to copy by value
- [#2379](https://github.com/vegaprotocol/vega/pull/2379) Add missing `/governance/prepare/vote` REST endpoint

## 0.25.0

*2020-09-24*

This release adds the event bus API, allowing for much greater introspection in to the operation of a node. We've also re-enabled the order amends API, as well as a long list of fixes.

### ✨ New
- [#2281](https://github.com/vegaprotocol/vega/pull/2281) Enable opening auctions
- [#2205](https://github.com/vegaprotocol/vega/pull/2205) Add GraphQL event stream API
- [#2219](https://github.com/vegaprotocol/vega/pull/2219) Add deposits API
- [#2222](https://github.com/vegaprotocol/vega/pull/2222) Initial asset list is now loaded from genesis configuration, not external configuration
- [#2238](https://github.com/vegaprotocol/vega/pull/2238) Re-enable order amend API
- [#2249](https://github.com/vegaprotocol/vega/pull/2249) Re-enable TX rate limit by party ID
- [#2240](https://github.com/vegaprotocol/vega/pull/2240) Add time to position responses

### 🛠 Improvements
- [#2211](https://github.com/vegaprotocol/vega/pull/2211) 🔥 GraphQL: Field case change `proposalId` -> `proposalID`
- [#2218](https://github.com/vegaprotocol/vega/pull/2218) 🔥 GraphQL: Withdrawals now return a `Party`, not a party ID
- [#2202](https://github.com/vegaprotocol/vega/pull/2202) Fix time validation for proposals when all times are the same
- [#2206](https://github.com/vegaprotocol/vega/pull/2206) Reduce log noise from statistics endpoint
- [#2207](https://github.com/vegaprotocol/vega/pull/2207) Automatically reload node configuration
- [#2209](https://github.com/vegaprotocol/vega/pull/2209) GraphQL: fix proposal rejection enum
- [#2210](https://github.com/vegaprotocol/vega/pull/2210) Refactor order service to not require blockchain client
- [#2213](https://github.com/vegaprotocol/vega/pull/2213) Improve error clarity for invalid proposals
- [#2216](https://github.com/vegaprotocol/vega/pulls/2216) Ensure all GRPC endpoints use real time, not Vega time
- [#2231](https://github.com/vegaprotocol/vega/pull/2231) Refactor processor to no longer require collateral
- [#2232](https://github.com/vegaprotocol/vega/pull/2232) Clean up logs that dumped raw bytes
- [#2233](https://github.com/vegaprotocol/vega/pull/2233) Remove generate method from execution engine
- [#2234](https://github.com/vegaprotocol/vega/pull/2234) Remove `authEnabled` setting
- [#2236](https://github.com/vegaprotocol/vega/pull/2236) Simply order amendment logging
- [#2237](https://github.com/vegaprotocol/vega/pull/2237) Clarify fees attribution in transfers
- [#2239](https://github.com/vegaprotocol/vega/pull/2239) Ensure margin is released immediately, not on next mark to market
- [#2241](https://github.com/vegaprotocol/vega/pull/2241) Load log level in processor app
- [#2245](https://github.com/vegaprotocol/vega/pull/2245) Fix a concurrent map access in positions API
- [#2247](https://github.com/vegaprotocol/vega/pull/2247) Improve logging on a TX with an invalid signature
- [#2252](https://github.com/vegaprotocol/vega/pull/2252) Fix incorrect order count in Market Depth API
- [#2254](https://github.com/vegaprotocol/vega/pull/2254) Fix concurrent map access in Market Depth API
- [#2269](https://github.com/vegaprotocol/vega/pull/2269) GraphQL: Fix party filtering for event bus API
- [#2266](https://github.com/vegaprotocol/vega/pull/2266) Refactor transaction codec
- [#2275](https://github.com/vegaprotocol/vega/pull/2275) Prevent opening auctions from closing early
- [#2262](https://github.com/vegaprotocol/vega/pull/2262) Clear potential position properly when an order is cancelled for self trading
- [#2286](https://github.com/vegaprotocol/vega/pull/2286) Add sequence ID to event bus events
- [#2288](https://github.com/vegaprotocol/vega/pull/2288) Fix auction events not appearing in GraphQL event bus
- [#2294](https://github.com/vegaprotocol/vega/pull/2294) Fixing incorrect order iteration in auctions
- [#2285](https://github.com/vegaprotocol/vega/pull/2285) Check auction times
- [#2283](https://github.com/vegaprotocol/vega/pull/2283) Better handling of 0 `expiresAt`

## 0.24.0

*2020-09-04*

One new API endpoint allows cancelling multiple orders simultaneously, either all orders by market, a single order in a specific market, or just all open orders.

Other than that it's mainly bugfixes, many of which fix subtly incorrect API output.

### ✨ New

- [#2107](https://github.com/vegaprotocol/vega/pull/2107) Support for cancelling multiple orders at once
- [#2186](https://github.com/vegaprotocol/vega/pull/2186) Add per-party rate-limit of 50 requests over 3 blocks

### 🛠 Improvements

- [#2177](https://github.com/vegaprotocol/vega/pull/2177) GraphQL: Add Governance proposal metadata
- [#2098](https://github.com/vegaprotocol/vega/pull/2098) Fix crashed in event bus
- [#2041](https://github.com/vegaprotocol/vega/pull/2041) Fix a rounding error in the output of Positions API
- [#1934](https://github.com/vegaprotocol/vega/pull/1934) Improve API documentation
- [#2110](https://github.com/vegaprotocol/vega/pull/2110) Send Infrastructure fees to the correct account
- [#2117](https://github.com/vegaprotocol/vega/pull/2117) Prevent creation of withdrawal requests for more than the available balance
- [#2136](https://github.com/vegaprotocol/vega/pull/2136) gRPC: Fetch all accounts for a market did not return all accounts
- [#2151](https://github.com/vegaprotocol/vega/pull/2151) Prevent wasteful event bus subscriptions
- [#2167](https://github.com/vegaprotocol/vega/pull/2167) Ensure events in the event bus maintain their order
- [#2178](https://github.com/vegaprotocol/vega/pull/2178) Fix API returning incorrectly formatted orders when a party has no collateral

## 0.23.1

*2020-08-27*

This release backports a fix from the forthcoming 0.24.0 release that fixes a GraphQL issue with the new `Asset` type. When fetching the Assets from the top level, all the details came through. When fetching them as a nested property, only the ID was filled in. This is now fixed.

### 🛠 Improvements

- [#2140](https://github.com/vegaprotocol/vega/pull/2140) GraphQL fix for fetching assets as nested properties

## 0.23.0

*2020-08-10*

This release contains a lot of groundwork for Fees and Auction mode.

**Fees** are incurred on every trade on Vega. Those fees are divided between up to three recipient types, but traders will only see one collective fee charged. The fees reward liquidity providers, infrastructure providers and market makers.

* The liquidity portion of the fee is paid to market makers for providing liquidity, and is transferred to the market-maker fee pool for the market.
* The infrastructure portion of the fee, which is paid to validators as a reward for running the infrastructure of the network, is transferred to the infrastructure fee pool for that asset. It is then periodically distributed to the validators.
* The maker portion of the fee is transferred to the non-aggressive, or passive party in the trade (the maker, as opposed to the taker).

**Auction mode** is not enabled in this release, but the work is nearly complete for Opening Auctions on new markets.

💥 Please note, **this release disables order amends**. The team uncovered an issue in the Market Depth API output that is caused by order amends, so rather than give incorrect output, we've temporarily disabled the amendment of orders. They will return when the Market Depth API is fixed. For now, *amends will return an error*.

### ✨ New

- 💥 [#2092](https://github.com/vegaprotocol/vega/pull/2092) Disable order amends
- [#2027](https://github.com/vegaprotocol/vega/pull/2027) Add built in asset faucet endpoint
- [#2075](https://github.com/vegaprotocol/vega/pull/2075), [#2086](https://github.com/vegaprotocol/vega/pull/2086), [#2083](https://github.com/vegaprotocol/vega/pull/2083), [#2078](https://github.com/vegaprotocol/vega/pull/2078) Add time & size limits to faucet requests
- [#2068](https://github.com/vegaprotocol/vega/pull/2068) Add REST endpoint to fetch governance proposals by Party
- [#2058](https://github.com/vegaprotocol/vega/pull/2058) Add REST endpoints for fees
- [#2047](https://github.com/vegaprotocol/vega/pull/2047) Add `prepareWithdraw` endpoint

### 🛠 Improvements

- [#2061](https://github.com/vegaprotocol/vega/pull/2061) Fix Network orders being left as active
- [#2034](https://github.com/vegaprotocol/vega/pull/2034) Send `KeepAlive` messages on GraphQL subscriptions
- [#2031](https://github.com/vegaprotocol/vega/pull/2031) Add proto fields required for auctions
- [#2025](https://github.com/vegaprotocol/vega/pull/2025) Add auction mode (currently never triggered)
- [#2013](https://github.com/vegaprotocol/vega/pull/2013) Add Opening Auctions support to market framework
- [#2010](https://github.com/vegaprotocol/vega/pull/2010) Add documentation for Order Errors to proto source files
- [#2003](https://github.com/vegaprotocol/vega/pull/2003) Add fees support
- [#2004](https://github.com/vegaprotocol/vega/pull/2004) Remove @deprecated field from GraphQL input types (as it’s invalid)
- [#2000](https://github.com/vegaprotocol/vega/pull/2000) Fix `rejectionReason` for trades stopped for self trading
- [#1990](https://github.com/vegaprotocol/vega/pull/1990) Remove specified `tickSize` from market
- [#2066](https://github.com/vegaprotocol/vega/pull/2066) Fix validation of proposal timestamps to ensure that datestamps specify events in the correct order
- [#2043](https://github.com/vegaprotocol/vega/pull/2043) Track Event Queue events to avoid processing events from other chains twice

## 0.22.0

### 🐛 Bugfixes
- [#2096](https://github.com/vegaprotocol/vega/pull/2096) Fix concurrent map access in event forward

*2020-07-20*

This release primarily focuses on setting up Vega nodes to deal correctly with events sourced from other chains, working towards bridging assets from Ethereum. This includes responding to asset events from Ethereum, and support for validator nodes notarising asset movements and proposals.

It also contains a lot of bug fixes and improvements, primarily around an internal refactor to using an event bus to communicate between packages. Also included are some corrections for order statuses that were incorrectly being reported or left outdated on the APIs.

### ✨ New

- [#1825](https://github.com/vegaprotocol/vega/pull/1825) Add new Notary package for tracking multisig decisions for governance
- [#1837](https://github.com/vegaprotocol/vega/pull/1837) Add support for two-step governance processes such as asset proposals
- [#1856](https://github.com/vegaprotocol/vega/pull/1856) Implement handling of external chain events from the Event Queue
- [#1927](https://github.com/vegaprotocol/vega/pull/1927) Support ERC20 deposits
- [#1987](https://github.com/vegaprotocol/vega/pull/1987) Add `OpenInterest` field to markets
- [#1949](https://github.com/vegaprotocol/vega/pull/1949) Add `RejectionReason` field to rejected governance proposals

### 🛠 Improvements
- 💥 [#1988](https://github.com/vegaprotocol/vega/pull/1988) REST: Update orders endpoints to use POST, not PUT or DELETE
- 💥 [#1957](https://github.com/vegaprotocol/vega/pull/1957) GraphQL: Some endpoints returned a nullable array of Strings. Now they return an array of nullable strings
- 💥 [#1928](https://github.com/vegaprotocol/vega/pull/1928) GraphQL & GRPC: Remove broken `open` parameter from Orders endpoints. It returned ambiguous results
- 💥 [#1858](https://github.com/vegaprotocol/vega/pull/1858) Fix outdated order details for orders amended by cancel-and-replace
- 💥 [#1849](https://github.com/vegaprotocol/vega/pull/1849) Fix incorrect status on partially filled trades that would have matched with another order by the same user. Was `stopped`, now `rejected`
- 💥 [#1883](https://github.com/vegaprotocol/vega/pull/1883) REST & GraphQL: Market name is now based on the instrument name rather than being set separately
- [#1699](https://github.com/vegaprotocol/vega/pull/1699) Migrate Margin package to event bus
- [#1853](https://github.com/vegaprotocol/vega/pull/1853) Migrate Market package to event bus
- [#1844](https://github.com/vegaprotocol/vega/pull/1844) Migrate Governance package to event
- [#1877](https://github.com/vegaprotocol/vega/pull/1877) Migrate Position package to event
- [#1838](https://github.com/vegaprotocol/vega/pull/1838) GraphQL: Orders now include their `version` and `updatedAt`, which are useful when dealing with amended orders
- [#1841](https://github.com/vegaprotocol/vega/pull/1841) Fix: `expiresAt` on orders was validated at submission time, this has been moved to post-chain validation
- [#1849](https://github.com/vegaprotocol/vega/pull/1849) Improve Order documentation for `Status` and `TimeInForce`
- [#1861](https://github.com/vegaprotocol/vega/pull/1861) Remove single mutex in event bus
- [#1866](https://github.com/vegaprotocol/vega/pull/1866) Add mutexes for event bus access
- [#1889](https://github.com/vegaprotocol/vega/pull/1889) Improve event broker performance
- [#1891](https://github.com/vegaprotocol/vega/pull/1891) Fix context for event subscribers
- [#1889](https://github.com/vegaprotocol/vega/pull/1889) Address event bus performance issues
- [#1892](https://github.com/vegaprotocol/vega/pull/1892) Improve handling for new chain connection proposal
- [#1903](https://github.com/vegaprotocol/vega/pull/1903) Fix regressions in Candles API introduced by event bus
- [#1940](https://github.com/vegaprotocol/vega/pull/1940) Add new asset proposals to GraphQL API
- [#1943](https://github.com/vegaprotocol/vega/pull/1943) Validate list of allowed assets

## 0.21.0

*2020-06-18*

A follow-on from 0.20.1, this release includes a fix for the GraphQL API returning inconsistent values for the `side` field on orders, leading to Vega Console failing to submit orders. As a bonus there is another GraphQL improvement, and two fixes that return more correct values for filled network orders and expired orders.

### 🛠 Improvements

- 💥 [#1820](https://github.com/vegaprotocol/vega/pull/1820) GraphQL: Non existent parties no longer return a GraphQL error
- 💥 [#1784](https://github.com/vegaprotocol/vega/pull/1784) GraphQL: Update schema and fix enum mappings from Proto
- 💥 [#1761](https://github.com/vegaprotocol/vega/pull/1761) Governance: Improve processing of Proposals
- [#1822](https://github.com/vegaprotocol/vega/pull/1822) Remove duplicate updates to `createdAt`
- [#1818](https://github.com/vegaprotocol/vega/pull/1818) Trades: Replace buffer with events
- [#1812](https://github.com/vegaprotocol/vega/pull/1812) Governance: Improve logging
- [#1810](https://github.com/vegaprotocol/vega/pull/1810) Execution: Set order status for fully filled network orders to be `FILLED`
- [#1803](https://github.com/vegaprotocol/vega/pull/1803) Matching: Set `updatedAt` when orders expire
- [#1780](https://github.com/vegaprotocol/vega/pull/1780) APIs: Reject `NETWORK` orders
- [#1792](https://github.com/vegaprotocol/vega/pull/1792) Update Golang to 1.14 and tendermint to 0.33.5

## 0.20.1

*2020-06-18*

This release fixes one small bug that was causing many closed streams, which was a problem for API clients.

## 🛠 Improvements

- [#1813](https://github.com/vegaprotocol/vega/pull/1813) Set `PartyEvent` type to party event

## 0.20.0

*2020-06-15*

This release contains a lot of fixes to APIs, and a minor new addition to the statistics endpoint. Potentially breaking changes are now labelled with 💥. If you have implemented a client that fetches candles, places orders or amends orders, please check below.

### ✨ Features
- [#1730](https://github.com/vegaprotocol/vega/pull/1730) `ChainID` added to statistics endpoint
- 💥 [#1734](https://github.com/vegaprotocol/vega/pull/1734) Start adding `TraceID` to core events

### 🛠 Improvements
- 💥 [#1721](https://github.com/vegaprotocol/vega/pull/1721) Improve API responses for `GetProposalById`
- 💥 [#1724](https://github.com/vegaprotocol/vega/pull/1724) New Order: Type no longer defaults to LIMIT orders
- 💥 [#1728](https://github.com/vegaprotocol/vega/pull/1728) `PrepareAmend` no longer accepts expiry time
- 💥 [#1760](https://github.com/vegaprotocol/vega/pull/1760) Add proto enum zero value "unspecified" to Side
- 💥 [#1764](https://github.com/vegaprotocol/vega/pull/1764) Candles: Interval no longer defaults to 1 minute
- 💥 [#1773](https://github.com/vegaprotocol/vega/pull/1773) Add proto enum zero value "unspecified" to `Order.Status`
- 💥 [#1776](https://github.com/vegaprotocol/vega/pull/1776) Add prefixes to enums, add proto zero value "unspecified" to `Trade.Type`
- 💥 [#1781](https://github.com/vegaprotocol/vega/pull/1781) Add prefix and UNSPECIFIED to `ChainStatus`, `AccountType`, `TransferType`
- [#1714](https://github.com/vegaprotocol/vega/pull/1714) Extend governance error handling
- [#1726](https://github.com/vegaprotocol/vega/pull/1726) Mark Price was not always correctly updated on a partial fill
- [#1734](https://github.com/vegaprotocol/vega/pull/1734) Feature/1577 hash context propagation
- [#1741](https://github.com/vegaprotocol/vega/pull/1741) Fix incorrect timestamps for proposals retrieved by GraphQL
- [#1743](https://github.com/vegaprotocol/vega/pull/1743) Orders amended to be GTT now return GTT in the response
- [#1745](https://github.com/vegaprotocol/vega/pull/1745) Votes blob is now base64 encoded
- [#1747](https://github.com/vegaprotocol/vega/pull/1747) Markets created from proposals now have the same ID as the proposal that created them
- [#1750](https://github.com/vegaprotocol/vega/pull/1750) Added datetime to governance votes
- [#1751](https://github.com/vegaprotocol/vega/pull/1751) Fix a bug in governance vote counting
- [#1752](https://github.com/vegaprotocol/vega/pull/1752) Fix incorrect validation on new orders
- [#1757](https://github.com/vegaprotocol/vega/pull/1757) Fix incorrect party ID validation on new orders
- [#1758](https://github.com/vegaprotocol/vega/pull/1758) Fix issue where markets created via governance were not tradable
- [#1763](https://github.com/vegaprotocol/vega/pull/1763) Expiration settlement date for market changed to 30/10/2020-22:59:59
- [#1777](https://github.com/vegaprotocol/vega/pull/1777) Create `README.md`
- [#1764](https://github.com/vegaprotocol/vega/pull/1764) Add proto enum zero value "unspecified" to Interval
- [#1767](https://github.com/vegaprotocol/vega/pull/1767) Feature/1692 order event
- [#1787](https://github.com/vegaprotocol/vega/pull/1787) Feature/1697 account event
- [#1788](https://github.com/vegaprotocol/vega/pull/1788) Check for unspecified Vote value
- [#1794](https://github.com/vegaprotocol/vega/pull/1794) Feature/1696 party event

## 0.19.0

*2020-05-26*

This release fixes a handful of bugs, primarily around order amends and new market governance proposals.

### ✨ Features

- [#1658](https://github.com/vegaprotocol/vega/pull/1658) Add timestamps to proposal API responses
- [#1656](https://github.com/vegaprotocol/vega/pull/1656) Add margin checks to amends
- [#1679](https://github.com/vegaprotocol/vega/pull/1679) Add topology package to map Validator nodes to Vega keypairs

### 🛠 Improvements
- [#1718](https://github.com/vegaprotocol/vega/pull/1718) Fix a case where a party can cancel another party's orders
- [#1662](https://github.com/vegaprotocol/vega/pull/1662) Start moving to event-based architecture internally
- [#1684](https://github.com/vegaprotocol/vega/pull/1684) Fix order expiry handling when `expiresAt` is amended
- [#1686](https://github.com/vegaprotocol/vega/pull/1686) Fix participation stake to have a maximum of 100%
- [#1607](https://github.com/vegaprotocol/vega/pull/1607) Update `gqlgen` dependency to 0.11.3
- [#1711](https://github.com/vegaprotocol/vega/pull/1711) Remove ID from market proposal input
- [#1712](https://github.com/vegaprotocol/vega/pull/1712) `prepareProposal` no longer returns an ID on market proposals
- [#1707](https://github.com/vegaprotocol/vega/pull/1707) Allow overriding default governance parameters via `ldflags`.
- [#1715](https://github.com/vegaprotocol/vega/pull/1715) Compile testing binary with short-lived governance periods

## 0.18.1

*2020-05-13*

### 🛠 Improvements
- [#1649](https://github.com/vegaprotocol/vega/pull/1649)
    Fix github artefact upload CI configuration

## 0.18.0

*2020-05-12*

From this release forward, compiled binaries for multiple platforms will be attached to the release on GitHub.

### ✨ Features

- [#1636](https://github.com/vegaprotocol/vega/pull/1636)
    Add a default GraphQL query complexity limit of 5. Currently configured to 17 on testnet to support Console.
- [#1656](https://github.com/vegaprotocol/vega/pull/1656)
    Add GraphQL queries for governance proposals
- [#1596](https://github.com/vegaprotocol/vega/pull/1596)
    Add builds for multiple architectures to GitHub releases

### 🛠 Improvements
- [#1630](https://github.com/vegaprotocol/vega/pull/1630)
    Fix amends triggering multiple updates to the same order
- [#1564](https://github.com/vegaprotocol/vega/pull/1564)
    Hex encode keys

## 0.17.0

*2020-04-21*

### ✨ Features

- [#1458](https://github.com/vegaprotocol/vega/issues/1458) Add root GraphQL Orders query.
- [#1457](https://github.com/vegaprotocol/vega/issues/1457) Add GraphQL query to list all known parties.
- [#1455](https://github.com/vegaprotocol/vega/issues/1455) Remove party list from stats endpoint.
- [#1448](https://github.com/vegaprotocol/vega/issues/1448) Add `updatedAt` field to orders.

### 🛠 Improvements

- [#1102](https://github.com/vegaprotocol/vega/issues/1102) Return full Market details in nested GraphQL queries.
- [#1466](https://github.com/vegaprotocol/vega/issues/1466) Flush orders before trades. This fixes a rare scenario where a trade can be available through the API, but not the order that triggered it.
- [#1491](https://github.com/vegaprotocol/vega/issues/1491) Fix `OrdersByMarket` and `OrdersByParty` 'Open' parameter.
- [#1472](https://github.com/vegaprotocol/vega/issues/1472) Fix Orders by the same party matching.

### Upcoming changes

This release contains the initial partial implementation of Governance. This will be finished and documented in 0.18.0.

## 0.16.2

*2020-04-16*

### 🛠 Improvements

- [#1545](https://github.com/vegaprotocol/vega/pull/1545) Improve error handling in `Prepare*Order` requests

## 0.16.1

*2020-04-15*

### 🛠 Improvements

- [!651](https://gitlab.com/vega-protocol/trading-core/-/merge_requests/651) Prevent bad ED25519 key length causing node panic.

## 0.16.0

*2020-03-02*

### ✨ Features

- The new authentication service is in place. The existing authentication service is now deprecated and will be removed in the next release.

### 🛠 Improvements

- [!609](https://gitlab.com/vega-protocol/trading-core/-/merge_requests/609) Show trades resulting from Orders created by the network (for example close outs) in the API.
- [!604](https://gitlab.com/vega-protocol/trading-core/-/merge_requests/604) Add `lastMarketPrice` settlement.
- [!614](https://gitlab.com/vega-protocol/trading-core/-/merge_requests/614) Fix casing of Order parameter `timeInForce`.
- [!615](https://gitlab.com/vega-protocol/trading-core/-/merge_requests/615) Add new order statuses, `Rejected` and `PartiallyFilled`.
- [!622](https://gitlab.com/vega-protocol/trading-core/-/merge_requests/622) GraphQL: Change Buyer and Seller properties on Trades from string to Party.
- [!599](https://gitlab.com/vega-protocol/trading-core/-/merge_requests/599) Pin Market IDs to fixed values.
- [!603](https://gitlab.com/vega-protocol/trading-core/-/merge_requests/603), [!611](https://gitlab.com/vega-protocol/trading-core/-/merge_requests/611) Remove `NotifyTraderAccount` from API documentation.
- [!624](https://gitlab.com/vega-protocol/trading-core/-/merge_requests/624) Add protobuf validators to API requests.
- [!595](https://gitlab.com/vega-protocol/trading-core/-/merge_requests/595), [!621](https://gitlab.com/vega-protocol/trading-core/-/merge_requests/621), [!623](https://gitlab.com/vega-protocol/trading-core/-/merge_requests/623) Fix a flaky integration test.
- [!601](https://gitlab.com/vega-protocol/trading-core/-/merge_requests/601) Improve matching engine coverage.
- [!612](https://gitlab.com/vega-protocol/trading-core/-/merge_requests/612) Improve collateral engine test coverage.<|MERGE_RESOLUTION|>--- conflicted
+++ resolved
@@ -15,11 +15,8 @@
 - [7098](https://github.com/vegaprotocol/vega/issues/7098) - Add an event when the core is taking a snapshot
 - [7122](https://github.com/vegaprotocol/vega/issues/7122) - Allow for tolerance in validator performance calculation
 - [7104](https://github.com/vegaprotocol/vega/issues/7104) - Provide a better error message when party has insufficient balance of an asset
-<<<<<<< HEAD
 - [7143](https://github.com/vegaprotocol/vega/issues/7143) - Update `grpc-rest-bindings` for Oracle `API`
-=======
 - [7027](https://github.com/vegaprotocol/vega/issues/7027) - `Dehistory` store does not clean up resources after a graceful shutdown
->>>>>>> 660843ff
 
 ### 🐛 Fixes
 - [7040](https://github.com/vegaprotocol/vega/issues/7040) - Block explorer use different codes than 500 on error
