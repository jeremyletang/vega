--- conflicted
+++ resolved
@@ -19,12 +19,8 @@
 - [4516](https://github.com/vegaprotocol/vega/pull/4516) - Add a command to cleanup all vega node state
 - [4531](https://github.com/vegaprotocol/vega/pull/4531) - Remove Float from network parameters, use `num.Decimal` instead
 - [4537](https://github.com/vegaprotocol/vega/pull/4537) - Send staking asset total supply through consensus
-<<<<<<< HEAD
 - [4530](https://github.com/vegaprotocol/vega/pull/4530) - Integrate risk factors with floating point consensus engine
-=======
 - [4485](https://github.com/vegaprotocol/vega/pull/4485) - Change snapshot interval default to 1000 blocks
-
->>>>>>> bfe5594a
 
 ### 🐛 Fixes
 - [4500](https://github.com/vegaprotocol/vega/pull/4500) - Set minimum power to tendermint consensus power for validator
