# Changelog

## Unreleased 0.54.0

### 🚨 Breaking changes
With this release a few breaking changes are introduced.
The Vega application is now a built-in application. This means that Tendermint doesn't need to be started separately any more.
The `vega node` command has been renamed `vega start`.
The `vega tm` command has been renamed `vega tendermint`.
The `Blockchain.Tendermint.ClientAddr` configuration field have been renamed `Blockchain.Tendermint.RPCAddr`.
The init command now also generate the configuration for tendermint, the flags `--no-tendermint`, `--tendermint-home` and `--tendermint-key` have been introduced

- [5579](https://github.com/vegaprotocol/vega/issues/5579) - Make vega a built-in Tendermint application
- [5249](https://github.com/vegaprotocol/vega/issues/5249) - Migrate to Tendermint version 0.35.8
- [5624](https://github.com/vegaprotocol/vega/issues/5624) - Get rid of `updateFrequency` in price monitoring definition
- [5601](https://github.com/vegaprotocol/vega/issues/5601) - Remove support for launching a proxy in front of console and token dApp
- [5872](https://github.com/vegaprotocol/vega/issues/5872) - Remove console and token dApp from networks

### 🗑️ Deprecation
- [](https://github.com/vegaprotocol/vega/issues/xxxx) -
- [4655](https://github.com/vegaprotocol/vega/issues/4655) - Move Ethereum `RPC` endpoint configuration from `Nodewallet` section to `Ethereum` section

### 🛠 Improvements
- [5589](https://github.com/vegaprotocol/vega/issues/5589) - Used custom version of Clef
- [5541](https://github.com/vegaprotocol/vega/issues/5541) - Support permissions in wallets
- [5439](https://github.com/vegaprotocol/vega/issues/5439) - `vegwallet` returns better responses when a transaction fails
- [5465](https://github.com/vegaprotocol/vega/issues/5465) - Verify `bytecode` of smart-contracts on startup
- [5608](https://github.com/vegaprotocol/vega/issues/5608) - Ignore stale price monitoring trigger when market is already in auction
- [5673](https://github.com/vegaprotocol/vega/issues/5673) - Add support for `ethereum` key rotations to `datanode`
- [5639](https://github.com/vegaprotocol/vega/issues/5639) - Move all core code in the core directory
- [5613](https://github.com/vegaprotocol/vega/issues/5613) - Import the `datanode` in the vega repo
- [5660](https://github.com/vegaprotocol/vega/issues/5660) - Migrate subscription `apis` from `datanode v1 api` to `datanode v2 api`
- [5636](https://github.com/vegaprotocol/vega/issues/5636) - Assure no false positives in cucumber steps
- [5011](https://github.com/vegaprotocol/vega/issues/5011) - Import the `protos` repo in the vega repo
- [5774](https://github.com/vegaprotocol/vega/issues/5774) - Use `generics` for `ID` types
- [5785](https://github.com/vegaprotocol/vega/issues/5785) - Add support form `ERC20` bridge stopped and resumed events
- [5712](https://github.com/vegaprotocol/vega/issues/5712) - Configurable `graphql` endpoint
- [5689](https://github.com/vegaprotocol/vega/issues/5689) - Support `UpdateAsset` proposal in APIs
- [5685](https://github.com/vegaprotocol/vega/issues/5685) - Migrated `apis` from `datanode v1` to `datanode v2`
- [5760](https://github.com/vegaprotocol/vega/issues/5760) - Map all `GRPC` to `REST`
- [5804](https://github.com/vegaprotocol/vega/issues/5804) - Rollback Tendermint to version `0.34.20`
- [5503](https://github.com/vegaprotocol/vega/issues/5503) - Introduce wallet API version 2 based on JSON-RPC with new authentication workflow
- [5822](https://github.com/vegaprotocol/vega/issues/5822) - Rename `Graphql` enums
- [5618](https://github.com/vegaprotocol/vega/issues/5618) - Add wallet JSON-RPC documentation
- [5776](https://github.com/vegaprotocol/vega/issues/5776) - Add endpoint to get a single network parameter
- [5685](https://github.com/vegaprotocol/vega/issues/5685) - Migrated `apis` from `datanode v1` to `datanode v2`
- [5761](https://github.com/vegaprotocol/vega/issues/5761) - Transfers connection make direction optional
- [5762](https://github.com/vegaprotocol/vega/issues/5762) - Transfers connection add under `party` type
- [5685](https://github.com/vegaprotocol/vega/issues/5685) - Migrated `apis` from `datanode v1` to `datanode v2`
- [5705](https://github.com/vegaprotocol/vega/issues/5705) - Use enum for validator status
- [5685](https://github.com/vegaprotocol/vega/issues/5685) - Migrated `apis` from `datanode v1` to `datanode v2`
- [5834](https://github.com/vegaprotocol/vega/issues/5834) - Avoid saving proposals of terminated/cancelled/rejected/settled markets in checkpoint
- [5619](https://github.com/vegaprotocol/vega/issues/5619) - Add wallet HTTP API version 2 documentation
- [5823](https://github.com/vegaprotocol/vega/issues/5823) - Add endpoint to wallet HTTP API version 2 to list available RPC methods
- [5814](https://github.com/vegaprotocol/vega/issues/5815) - Add proposal validation date time to `graphql`
- [5865](https://github.com/vegaprotocol/vega/issues/5865) - Allow a validator to withdraw their protocol upgrade proposal
- [5803](https://github.com/vegaprotocol/vega/issues/5803) - Update cursor pagination to use new method from [5784](https://github.com/vegaprotocol/vega/pull/5784)
- [5862](https://github.com/vegaprotocol/vega/issues/5862) - Add base `URL` in `swagger`
- [5817](https://github.com/vegaprotocol/vega/issues/5817) - Add validation error on asset proposal when rejected
- [5816](https://github.com/vegaprotocol/vega/issues/5816) - Set proper status to rejected asset proposal
- [5893](https://github.com/vegaprotocol/vega/issues/5893) - Remove total supply from assets

### 🐛 Fixes
- [5571](https://github.com/vegaprotocol/vega/issues/5571) - Restore pending assets status correctly after snapshot restore
- [5857](https://github.com/vegaprotocol/vega/issues/5857) - Fix panic when calling `ListAssets` `grpc` end point with no arguments
- [5572](https://github.com/vegaprotocol/vega/issues/5572) - Add validation on `IDs` and public keys
- [5348](https://github.com/vegaprotocol/vega/issues/5348) - Restore markets from checkpoint proposal
- [5279](https://github.com/vegaprotocol/vega/issues/5279) - Fix loading of proposals from checkpoint
- [5598](https://github.com/vegaprotocol/vega/issues/5598) - Remove `currentTime` from topology engine to ease snapshot restoration
- [5836](https://github.com/vegaprotocol/vega/issues/5836) - Add missing `GetMarket` `GRPC` end point
- [5609](https://github.com/vegaprotocol/vega/issues/5609) - Set event forwarder last seen height after snapshot restore
- [5782](https://github.com/vegaprotocol/vega/issues/5782) - `Pagination` with a cursor was returning incorrect results
- [5629](https://github.com/vegaprotocol/vega/issues/5629) - Fixes for loading voting power from checkpoint with non genesis validators
- [5626](https://github.com/vegaprotocol/vega/issues/5626) - Update `protos`, remove optional types
- [5665](https://github.com/vegaprotocol/vega/issues/5665) - Binary version hash always contain `-modified` suffix
- [5633](https://github.com/vegaprotocol/vega/issues/5633) - Allow `minProposerEquityLikeShare` to accept 0
- [5672](https://github.com/vegaprotocol/vega/issues/5672) - Typo fixed in datanode `ethereum` address
- [5863](https://github.com/vegaprotocol/vega/issues/5863) - Fix panic when calling `VegaTime` on `v2 api`
- [5683](https://github.com/vegaprotocol/vega/issues/5683) - Made market mandatory in `GraphQL` for order
- [5789](https://github.com/vegaprotocol/vega/issues/5789) - Fix performance issue with position query
- [5677](https://github.com/vegaprotocol/vega/issues/5677) - Fixed trading mode status
- [5663](https://github.com/vegaprotocol/vega/issues/5663) - Fixed panic with de-registering positions
- [5781](https://github.com/vegaprotocol/vega/issues/5781) - Make enactment timestamp optional in proposal for `graphql`
- [5767](https://github.com/vegaprotocol/vega/issues/5767) - Fix typo in command validation
- [5825](https://github.com/vegaprotocol/vega/issues/5825) - Fix panic in pegged orders when going into auction
- [5763](https://github.com/vegaprotocol/vega/issues/5763) - Transfers connection rename `pubkey` to `partyId`
- [5486](https://github.com/vegaprotocol/vega/issues/5486) - Fix amend order expiring
- [5809](https://github.com/vegaprotocol/vega/issues/5809) - Remove state variables when a market proposal is rejected
- [5329](https://github.com/vegaprotocol/vega/issues/5329) - Fix checks for market enactment and termination
- [5837](https://github.com/vegaprotocol/vega/issues/5837) - Allow a promotion due to increased slots and a swap to happen in the same epoch
- [5819](https://github.com/vegaprotocol/vega/issues/5819) - Add new asset proposal validation timestamp validation
- [5897](https://github.com/vegaprotocol/vega/issues/5897) - Return uptime of 0, rather than error, when querying for `NodeData` before end of first epoch
- [5811](https://github.com/vegaprotocol/vega/issues/5811) - Do not overwrite local changes when updating wallet through JSON-RPC API
- [5868](https://github.com/vegaprotocol/vega/issues/5868) - Clarify the error for insufficient token to submit proposal or vote
- [5867](https://github.com/vegaprotocol/vega/issues/5867) - Fix witness check for majority
<<<<<<< HEAD
- [5853](https://github.com/vegaprotocol/vega/issues/5853) - Do not ignore market update proposals when loading from checkpoint
=======
- [5648](https://github.com/vegaprotocol/vega/issues/5648) - Ethereum key rotation - search validators by Vega pub key and listen to rotation events in core API
>>>>>>> 40114cda

## 0.53.0

### 🗑️ Deprecation
- [5513](https://github.com/vegaprotocol/vega/issues/5513) - Remove all checkpoint restore command

### 🛠 Improvements
- [5428](https://github.com/vegaprotocol/vega/pull/5428) - Update contributor information
- [5519](https://github.com/vegaprotocol/vega/pull/5519) - Add `--genesis-file` option to the `load_checkpoint` command
- [5538](https://github.com/vegaprotocol/vega/issues/5538) - Core side implementation of protocol upgrade
- [5525](https://github.com/vegaprotocol/vega/pull/5525) - Release `vegawallet` from the core
- [5524](https://github.com/vegaprotocol/vega/pull/5524) - Align `vegawallet` and core versions
- [5524](https://github.com/vegaprotocol/vega/pull/5549) - Add endpoint for getting the network's `chain-id`
- [5524](https://github.com/vegaprotocol/vega/pull/5552) - Handle tendermint demotion and `ersatz` slot reduction at the same time

### 🐛 Fixes
- [5476](https://github.com/vegaprotocol/vega/issues/5476) - Include settlement price in snapshot
- [5476](https://github.com/vegaprotocol/vega/issues/5314) - Fix validation of checkpoint file
- [5499](https://github.com/vegaprotocol/vega/issues/5499) - Add error from app specific validation to check transaction response
- [5508](https://github.com/vegaprotocol/vega/issues/5508) - Fix duplicated staking events
- [5514](https://github.com/vegaprotocol/vega/issues/5514) - Emit `rewardScore` event correctly after loading from checkpoint
- [5520](https://github.com/vegaprotocol/vega/issues/5520) - Do not fail silently when wallet fails to start
- [5521](https://github.com/vegaprotocol/vega/issues/5521) - Fix asset bundle and add asset status
- [5546](https://github.com/vegaprotocol/vega/issues/5546) - Fix collateral checkpoint to unlock locked reward account balance
- [5194](https://github.com/vegaprotocol/vega/issues/5194) - Fix market trading mode vs market state
- [5432](https://github.com/vegaprotocol/vega/issues/5431) - Do not accept transaction with unexpected public keys
- [5478](https://github.com/vegaprotocol/vega/issues/5478) - Assure uncross and fake uncross are in line with each other
- [5480](https://github.com/vegaprotocol/vega/issues/5480) - Assure indicative trades are in line with actual uncrossing trades
- [5556](https://github.com/vegaprotocol/vega/issues/5556) - Fix id generation seed
- [5361](https://github.com/vegaprotocol/vega/issues/5361) - Fix limits for proposals
- [5557](https://github.com/vegaprotocol/vega/issues/5427) - Fix oracle status at market settlement

## 0.52.0

### 🛠 Improvements
- [5421](https://github.com/vegaprotocol/vega/issues/5421) - Fix notary snapshot determinism when no signature are generated yet
- [5415](https://github.com/vegaprotocol/vega/issues/5415) - Regenerate smart contracts code
- [5434](https://github.com/vegaprotocol/vega/issues/5434) - Add health check for faucet
- [5412](https://github.com/vegaprotocol/vega/issues/5412) - Proof of work improvement to support history of changes to network parameters
- [5378](https://github.com/vegaprotocol/vega/issues/5278) - Allow new market proposals without LP

### 🐛 Fixes
- [5438](https://github.com/vegaprotocol/vega/issues/5438) - Evaluate all trades resulting from an aggressive orders in one call to price monitoring engine
- [5444](https://github.com/vegaprotocol/vega/issues/5444) - Merge both checkpoints and genesis asset on startup
- [5446](https://github.com/vegaprotocol/vega/issues/5446) - Cover liquidity monitoring acceptance criteria relating to aggressive order removing best bid or ask from the book
- [5457](https://github.com/vegaprotocol/vega/issues/5457) - Fix sorting of validators for demotion check
- [5460](https://github.com/vegaprotocol/vega/issues/5460) - Fix theoretical open interest calculation
- [5477](https://github.com/vegaprotocol/vega/issues/5477) - Pass a clone of the liquidity commitment offset to pegged orders
- [5468](https://github.com/vegaprotocol/vega/issues/5468) - Bring indicative trades inline with actual auction uncrossing trades in presence of wash trades
- [5419](https://github.com/vegaprotocol/vega/issues/5419) - Fix listeners ordering and state updates

## 0.51.1

### 🛠 Improvements
- [5395](https://github.com/vegaprotocol/vega/issues/5395) - Add `burn_nonce` bridge tool
- [5403](https://github.com/vegaprotocol/vega/issues/5403) - Allow spam free / proof of work free running of null blockchain
- [5175](https://github.com/vegaprotocol/vega/issues/5175) - Validation free transactions (including signature verification) for null blockchain
- [5371](https://github.com/vegaprotocol/vega/issues/5371) - Ensure threshold is not breached in ERC20 withdrawal
- [5358](https://github.com/vegaprotocol/vega/issues/5358) - Update equity shares following updated spec.

### 🐛 Fixes
- [5362](https://github.com/vegaprotocol/vega/issues/5362) - Liquidity and order book point to same underlying order after restore
- [5367](https://github.com/vegaprotocol/vega/issues/5367) - better serialisation for party orders in liquidity snapshot
- [5377](https://github.com/vegaprotocol/vega/issues/5377) - Serialise state var internal state
- [5388](https://github.com/vegaprotocol/vega/issues/5388) - State variable snapshot now works as intended
- [5388](https://github.com/vegaprotocol/vega/issues/5388) - Repopulate cached order-book after snapshot restore
- [5203](https://github.com/vegaprotocol/vega/issues/5203) - Market liquidity monitor parameters trump network parameters on market creation
- [5297](https://github.com/vegaprotocol/vega/issues/5297) - Assure min/max price always accurate
- [4223](https://github.com/vegaprotocol/vega/issues/4223) - Use uncrossing price for target stake calculation during auction
- [3047](https://github.com/vegaprotocol/vega/issues/3047) - Improve interaction between liquidity and price monitoring auctions
- [3570](https://github.com/vegaprotocol/vega/issues/3570) - Set extension trigger during opening auction with insufficient liquidity
- [3362](https://github.com/vegaprotocol/vega/issues/3362) - Stop non-persistent orders from triggering auctions
- [5388](https://github.com/vegaprotocol/vega/issues/5388) - Use `UnixNano()` to snapshot price monitor times
- [5237](https://github.com/vegaprotocol/vega/issues/5237) - Trigger state variable calculation first time indicative uncrossing price is available
- [5397](https://github.com/vegaprotocol/vega/issues/5397) - Bring indicative trades price inline with that of actual auction uncrossing trades

## 0.51.0

### 🚨 Breaking changes
- [5192](https://github.com/vegaprotocol/vega/issues/5192) - Require a rationale on proposals

### 🛠 Improvements
- [5318](https://github.com/vegaprotocol/vega/issues/5318) - Automatically dispatch reward pool into markets in recurring transfers
- [5333](https://github.com/vegaprotocol/vega/issues/5333) - Run snapshot generation for all providers in parallel
- [5343](https://github.com/vegaprotocol/vega/issues/5343) - Snapshot optimisation part II - get rid of `getHash`
- [5324](https://github.com/vegaprotocol/vega/issues/5324) -  Send event when oracle data doesn't match
- [5140](https://github.com/vegaprotocol/vega/issues/5140) - Move limits (enabled market / assets from) to network parameters
- [5360](https://github.com/vegaprotocol/vega/issues/5360) - rewards test coverage

### 🐛 Fixes
- [5338](https://github.com/vegaprotocol/vega/issues/5338) - Checking a transaction should return proper success code
- [5277](https://github.com/vegaprotocol/vega/issues/5277) - Updating a market should default auction extension to 1
- [5284](https://github.com/vegaprotocol/vega/issues/5284) - price monitoring past prices are now included in the snapshot
- [5294](https://github.com/vegaprotocol/vega/issues/5294) - Parse timestamps oracle in market proposal validation
- [5292](https://github.com/vegaprotocol/vega/issues/5292) - Internal time oracle broadcasts timestamp without nanoseconds
- [5297](https://github.com/vegaprotocol/vega/issues/5297) - Assure min/max price always accurate
- [5286](https://github.com/vegaprotocol/vega/issues/5286) - Ensure liquidity fees are updated when updating the market
- [5322](https://github.com/vegaprotocol/vega/issues/5322) - Change vega pub key hashing in topology to fix key rotation submission.
- [5313](https://github.com/vegaprotocol/vega/issues/5313) - Future update was using oracle spec for settlement price as trading termination spec
- [5304](https://github.com/vegaprotocol/vega/issues/5304) - Fix bug causing trade events at auction end showing the wrong price.
- [5345](https://github.com/vegaprotocol/vega/issues/5345) - Fix issue with state variable transactions assumed gone missing
- [5351](https://github.com/vegaprotocol/vega/issues/5351) - Fix panic when node is interrupted before snapshot engine gets cleared and initialised

## 0.50.2

### 🛠 Improvements
- [5001](https://github.com/vegaprotocol/vega/issues/5001) - Set and increment LP version field correctly
- [5001](https://github.com/vegaprotocol/vega/issues/5001) - Add integration test for LP versioning
- [3372](https://github.com/vegaprotocol/vega/issues/3372) - Add integration test making sure margin is released when an LP is cancelled.
- [5235](https://github.com/vegaprotocol/vega/issues/5235) - Use `BroadcastTxSync` instead of async for submitting transactions to `tendermint`
- [5268](https://github.com/vegaprotocol/vega/issues/5268) - Make validator heartbeat frequency a function of the epoch duration.
- [5271](https://github.com/vegaprotocol/vega/issues/5271) - Make generated hex IDs lower case
- [5273](https://github.com/vegaprotocol/vega/issues/5273) - Reward / Transfer to allow payout of reward in an arbitrary asset unrelated to the settlement and by market.
- [5207](https://github.com/vegaprotocol/vega/issues/5206) - Add integration tests to ensure price bounds and decimal places work as expected
- [5243](https://github.com/vegaprotocol/vega/issues/5243) - Update equity like share according to spec changes.
- [5249](https://github.com/vegaprotocol/vega/issues/5249) - Upgrade to tendermint 0.35.6

### 🐛 Fixes
- [4798](https://github.com/vegaprotocol/vega/issues/4978) - Set market pending timestamp to the time at which the market is created.
- [5222](https://github.com/vegaprotocol/vega/issues/5222) - Do not panic when admin server stops.
- [5103](https://github.com/vegaprotocol/vega/issues/5103) - Fix invalid http status set in faucet
- [5239](https://github.com/vegaprotocol/vega/issues/5239) - Always call `StartAggregate()` when signing validators joining and leaving even if not a validator
- [5128](https://github.com/vegaprotocol/vega/issues/5128) - Fix wrong http rate limit for faucet
- [5231](https://github.com/vegaprotocol/vega/issues/5231) - Fix pegged orders to be reset to the order pointer after snapshot loading
- [5247](https://github.com/vegaprotocol/vega/issues/5247) - Fix the check for overflow in scaling settlement price
- [5250](https://github.com/vegaprotocol/vega/issues/5250) - Fixed panic in loading validator checkpoint
- [5260](https://github.com/vegaprotocol/vega/issues/5260) - Process recurring transfer before rewards
- [5262](https://github.com/vegaprotocol/vega/issues/5262) - Allow recurring transfers to start during the current epoch
- [5267](https://github.com/vegaprotocol/vega/issues/5267) - Do not check commitment on `UpdateMarket` proposals

## 0.50.1

### 🐛 Fixes
- [5226](https://github.com/vegaprotocol/vega/issues/5226) - Add support for settlement price decimal place in governance


## 0.50.0

### 🚨 Breaking changes
- [5197](https://github.com/vegaprotocol/vega/issues/5197) - Scale settlement price based on oracle definition

### 🛠 Improvements
- [5055](https://github.com/vegaprotocol/vega/issues/5055) - Ensure at most 5 triggers are used in price monitoring settings
- [5100](https://github.com/vegaprotocol/vega/issues/5100) - add a new scenario into feature test, auction folder, leaving auction when liquidity provider provides a limit order
- [4919](https://github.com/vegaprotocol/vega/issues/4919) - Feature tests for 0011 check order allocate margin
- [4922](https://github.com/vegaprotocol/vega/issues/4922) - Feature tests for 0015 market insurance pool collateral
- [4926](https://github.com/vegaprotocol/vega/issues/4926) - Feature tests for 0019 margin calculator scenarios
- [5119](https://github.com/vegaprotocol/vega/issues/5119) - Add Ethereum key rotation support
- [5209](https://github.com/vegaprotocol/vega/issues/5209) - Add retries to floating point consensus engine to work around tendermint missing transactions
- [5219](https://github.com/vegaprotocol/vega/issues/5219) - Remove genesis sign command.

### 🐛 Fixes
- [5078](https://github.com/vegaprotocol/vega/issues/5078) - Unwrap properly position decimal place from payload
- [5076](https://github.com/vegaprotocol/vega/issues/5076) - Set last mark price to settlement price when market is settled
- [5038](https://github.com/vegaprotocol/vega/issues/5038) - Send proof-of-work when when announcing node
- [5034](https://github.com/vegaprotocol/vega/issues/5034) - Ensure to / from in transfers payloads are vega public keys
- [5111](https://github.com/vegaprotocol/vega/issues/5111) - Stop updating the market's initial configuration when an opening auction is extended
- [5066](https://github.com/vegaprotocol/vega/issues/5066) - Return an error if market decimal place > to asset decimal place
- [5095](https://github.com/vegaprotocol/vega/issues/5095) - Stabilise state sync restore and restore block height in the topology engine
- [5204](https://github.com/vegaprotocol/vega/issues/5204) - Mark a snapshot state change when liquidity provision state changes
- [4870](https://github.com/vegaprotocol/vega/issues/5870) - Add missing commands to the `TxError` event
- [5136](https://github.com/vegaprotocol/vega/issues/5136) - Fix banking snapshot for transfers, risk factor restoration, and `statevar` handling of settled markets
- [5088](https://github.com/vegaprotocol/vega/issues/5088) - Fixed MTM bug where settlement balance would not be zero when loss amount was 1.
- [5093](https://github.com/vegaprotocol/vega/issues/5093) - Fixed proof of engine end of block callback never called to clear up state
- [4996](https://github.com/vegaprotocol/vega/issues/4996) - Fix positions engines `vwBuys` and `vwSell` when amending, send events on `Update` and `UpdateNetwork`
- [5016](https://github.com/vegaprotocol/vega/issues/5016) - Target stake in asset decimal place in Market Data
- [5109](https://github.com/vegaprotocol/vega/issues/5109) - Fixed promotion of ersatz to tendermint validator
- [5110](https://github.com/vegaprotocol/vega/issues/5110) - Fixed wrong tick size used for calculating probability of trading
- [5144](https://github.com/vegaprotocol/vega/issues/5144) - Fixed the default voting power in case there is stake in the network
- [5124](https://github.com/vegaprotocol/vega/issues/5124) - Add proto serialization for update market proposal
- [5124](https://github.com/vegaprotocol/vega/issues/5124) - Ensure update market proposal compute a proper auction duration
- [5172](https://github.com/vegaprotocol/vega/issues/5172) - Add replay protection for validator commands
- [5181](https://github.com/vegaprotocol/vega/issues/5181) - Ensure Oracle specs handle numbers using `num.Decimal` and `num.Int`
- [5059](https://github.com/vegaprotocol/vega/issues/5059) - Validators without tendermint status vote in the witness and notary engine but their votes do not count
- [5190](https://github.com/vegaprotocol/vega/issues/5190) - Fix settlement at expiry to scale the settlement price from market decimals to asset decimals
- [5185](https://github.com/vegaprotocol/vega/issues/5185) - Fix MTM settlement where win transfers get truncated resulting in settlement balance not being zero after settlement.
- [4943](https://github.com/vegaprotocol/vega/issues/4943) - Fix bug where amending orders in opening auctions did not work as expected

## 0.49.8

### 🛠 Improvements
- [4814](https://github.com/vegaprotocol/vega/issues/4814) - Review fees tests
- [5067](https://github.com/vegaprotocol/vega/pull/5067) - Adding acceptance codes and tidy up tests
- [5052](https://github.com/vegaprotocol/vega/issues/5052) - Adding acceptance criteria tests for market decimal places
- [5138](https://github.com/vegaprotocol/vega/issues/5038) - Adding feature test for "0032-PRIM-price_monitoring.md"
- [4753](https://github.com/vegaprotocol/vega/issues/4753) - Adding feature test for oracle spec public key validation
- [4559](https://github.com/vegaprotocol/vega/issues/4559) - Small fixes to the amend order flow

### 🐛 Fixes
- [5064](https://github.com/vegaprotocol/vega/issues/5064) - Send order event on settlement
- [5068](https://github.com/vegaprotocol/vega/issues/5068) - Use settlement price if exists when received trading terminated event


## 0.49.7

### 🚨 Breaking changes
- [4985](https://github.com/vegaprotocol/vega/issues/4985) - Proof of work spam protection

### 🛠 Improvements
- [5007](https://github.com/vegaprotocol/vega/issues/5007) - Run approbation as part of the CI pipeline
- [5019](https://github.com/vegaprotocol/vega/issues/5019) - Label Price Monitoring tests
- [5022](https://github.com/vegaprotocol/vega/issues/5022) - CI: Run approbation for main/master/develop branches only
- [5017](https://github.com/vegaprotocol/vega/issues/5017) - Added access functions to `PositionState` type
- [5049](https://github.com/vegaprotocol/vega/issues/5049) - Liquidity Provision test coverage for 0034 spec
- [5022](https://github.com/vegaprotocol/vega/issues/5022) - CI: Run approbation for main/master/develop branches
only
- [4916](https://github.com/vegaprotocol/vega/issues/4916) - Add acceptance criteria number in the existing feature tests to address acceptance criteria in `0008-TRAD-trading_workflow.md`
- [5061](https://github.com/vegaprotocol/vega/issues/5061) - Add a test scenario using log normal risk model into feature test "insurance-pool-balance-test.feature"


### 🐛 Fixes
- [5025](https://github.com/vegaprotocol/vega/issues/5025) - Witness snapshot breaking consensus
- [5046](https://github.com/vegaprotocol/vega/issues/5046) - Save all events in `ERC20` topology snapshot


## 0.49.4
### 🛠 Improvements
- [2585](https://github.com/vegaprotocol/vega/issues/2585) - Adding position state event to event bus
- [4952](https://github.com/vegaprotocol/vega/issues/4952) - Add checkpoints for staking and `multisig control`
- [4923](https://github.com/vegaprotocol/vega/issues/4923) - Add checkpoint state in the genesis file + add subcommand to do it.

### 🐛 Fixes
- [4983](https://github.com/vegaprotocol/vega/issues/4983) - Set correct event type for positions state event
- [4989](https://github.com/vegaprotocol/vega/issues/4989) - Fixing incorrect overflow logic
- [5036](https://github.com/vegaprotocol/vega/issues/5036) - Fix the `nullblockchain`
- [4981](https://github.com/vegaprotocol/vega/issues/4981) - Fix bug causing LP orders to uncross at auction end.

## 0.49.2

### 🛠 Improvements
- [4951](https://github.com/vegaprotocol/vega/issues/4951) - Add ability to stream events to a file
- [4953](https://github.com/vegaprotocol/vega/issues/4953) - Add block hash to statistics and to block height request
- [4961](https://github.com/vegaprotocol/vega/issues/4961) - Extend auction feature tests
- [4832](https://github.com/vegaprotocol/vega/issues/4832) - Add validation of update market proposals.
- [4971](https://github.com/vegaprotocol/vega/issues/4971) - Add acceptance criteria to auction tests
- [4833](https://github.com/vegaprotocol/vega/issues/4833) - Propagate market update to other engines

### 🐛 Fixes
- [4947](https://github.com/vegaprotocol/vega/issues/4947) - Fix time formatting problem that was breaking consensus on nodes in different time zones
- [4956](https://github.com/vegaprotocol/vega/issues/4956) - Fix concurrent write to price monitoring ref price cache
- [4987](https://github.com/vegaprotocol/vega/issues/4987) - Include the witness engine in snapshots
- [4957](https://github.com/vegaprotocol/vega/issues/4957) - Fix `vega announce_node` to work with `--home` and `--passphrase-file`
- [4964](https://github.com/vegaprotocol/vega/issues/4964) - Fix price monitoring snapshot
- [4974](https://github.com/vegaprotocol/vega/issues/4974) - Fix panic when checkpointing staking accounts if there are no events
- [4888](https://github.com/vegaprotocol/vega/issues/4888) - Fix memory leak when loading snapshots.
- [4993](https://github.com/vegaprotocol/vega/issues/4993) - Stop snapshots thinking we've loaded via `statesync` when we just lost connection to TM
- [4981](https://github.com/vegaprotocol/vega/issues/4981) - Fix bug causing LP orders to uncross at auction end.


## 0.49.1

### 🛠 Improvements
- [4895](https://github.com/vegaprotocol/vega/issues/4895) - Emit validators signature when a validator is added or remove from the set
- [4901](https://github.com/vegaprotocol/vega/issues/4901) - Update the decimal library
- [4906](https://github.com/vegaprotocol/vega/issues/4906) - Get rid of unnecessary `ToDecimal` conversions (no functional change)
- [4838](https://github.com/vegaprotocol/vega/issues/4838) - Implement governance vote based on equity-like share for market update

### 🐛 Fixes
- [4877](https://github.com/vegaprotocol/vega/issues/4877) - Fix topology and `erc20` topology snapshots
- [4890](https://github.com/vegaprotocol/vega/issues/4890) - epoch service now notifies other engines when it has restored from a snapshot
- [4879](https://github.com/vegaprotocol/vega/issues/4879) - Fixes for invalid data types in the `MarketData` proto message.
- [4881](https://github.com/vegaprotocol/vega/issues/4881) - Set tendermint validators' voting power when loading from snapshot
- [4915](https://github.com/vegaprotocol/vega/issues/4915) - Take full snapshot of collateral engine, always read epoch length from network parameters, use back-off on heartbeats
- [4882](https://github.com/vegaprotocol/vega/issues/4882) - Fixed tracking of liquidity fee received and added feature tests for the fee based rewards
- [4898](https://github.com/vegaprotocol/vega/issues/4898) - Add ranking score information to checkpoint and snapshot and emit an event when loaded
- [4932](https://github.com/vegaprotocol/vega/issues/4932) - Fix the string used for resource id of stake total supply to be stable to fix the replay of non validator node locally

## 0.49.0

### 🚨 Breaking changes
- [4900](https://github.com/vegaprotocol/vega/issues/4809) - Review LP fee tests, and move to VEGA repo
- [4844](https://github.com/vegaprotocol/vega/issues/4844) - Add endpoints for checking transactions raw transactions
- [4515](https://github.com/vegaprotocol/vega/issues/4615) - Add snapshot options description and check provided storage method
- [4581](https://github.com/vegaprotocol/vega/issues/4561) - Separate endpoints for liquidity provision submissions, amendment and cancellation
- [4390](https://github.com/vegaprotocol/vega/pull/4390) - Introduce node mode, `vega init` now require a mode: full or validator
- [4383](https://github.com/vegaprotocol/vega/pull/4383) - Rename flag `--tm-root` to `--tm-home`
- [4588](https://github.com/vegaprotocol/vega/pull/4588) - Remove the outdated `--network` flag on `vega genesis generate` and `vega genesis update`
- [4605](https://github.com/vegaprotocol/vega/pull/4605) - Use new format for `EthereumConfig` in network parameters.
- [4508](https://github.com/vegaprotocol/vega/pull/4508) - Disallow negative offset for pegged orders
- [4465](https://github.com/vegaprotocol/vega/pull/4465) - Update to tendermint `v0.35.0`
- [4594](https://github.com/vegaprotocol/vega/issues/4594) - Add support for decimal places specific to markets. This means market price values and position events can have different values. Positions will be expressed in asset decimal places, market specific data events will list prices in market precision.
- [4660](https://github.com/vegaprotocol/vega/pull/4660) - Add tendermint transaction hash to events
- [4670](https://github.com/vegaprotocol/vega/pull/4670) - Rework `freeform proposal` structure so that they align with other proposals
- [4681](https://github.com/vegaprotocol/vega/issues/4681) - Remove tick size from market
- [4698](https://github.com/vegaprotocol/vega/issues/4698) - Remove maturity field from future
- [4699](https://github.com/vegaprotocol/vega/issues/4699) - Remove trading mode one off from market proposal
- [4790](https://github.com/vegaprotocol/vega/issues/4790) - Fix core to work with `protos` generated by newer versions of `protoc-gen-xxx`
- [4856](https://github.com/vegaprotocol/vega/issues/4856) - Fractional orders and positions

### 🗑️ Deprecation

### 🛠 Improvements
- [4793](https://github.com/vegaprotocol/vega/issues/4793) - Add specific insurance pool balance test
- [4633](https://github.com/vegaprotocol/vega/pull/4633) - Add possibility to list snapshots from the vega command line
- [4640](https://github.com/vegaprotocol/vega/pull/4640) - Update feature tests related to liquidity provision following integration of probability of trading with floating point consensus
- [4558](https://github.com/vegaprotocol/vega/pull/4558) - Add MacOS install steps and information required to use `dockerisedvega.sh` script with private docker repository
- [4496](https://github.com/vegaprotocol/vega/pull/4496) - State variable engine for floating point consensus
- [4481](https://github.com/vegaprotocol/vega/pull/4481) - Add an example client application that uses the null-blockchain
- [4514](https://github.com/vegaprotocol/vega/pull/4514) - Add network limits service and events
- [4516](https://github.com/vegaprotocol/vega/pull/4516) - Add a command to cleanup all vega node state
- [4531](https://github.com/vegaprotocol/vega/pull/4531) - Remove Float from network parameters, use `num.Decimal` instead
- [4537](https://github.com/vegaprotocol/vega/pull/4537) - Send staking asset total supply through consensus
- [4540](https://github.com/vegaprotocol/vega/pull/4540) - Require Go minimum version 1.17
- [4530](https://github.com/vegaprotocol/vega/pull/4530) - Integrate risk factors with floating point consensus engine
- [4485](https://github.com/vegaprotocol/vega/pull/4485) - Change snapshot interval default to 1000 blocks
- [4505](https://github.com/vegaprotocol/vega/pull/4505) - Fast forward epochs when loading from checkpoint to trigger payouts for the skipped time
- [4554](https://github.com/vegaprotocol/vega/pull/4554) - Integrate price ranges with floating point consensus engine
- [4544](https://github.com/vegaprotocol/vega/pull/4544) - Ensure validators are started with the right set of keys
- [4569](https://github.com/vegaprotocol/vega/pull/4569) - Move to `ghcr.io` docker container registry
- [4571](https://github.com/vegaprotocol/vega/pull/4571) - Update `CHANGELOG.md` for `0.47.x`
- [4577](https://github.com/vegaprotocol/vega/pull/4577) - Update `CHANGELOG.md` for `0.45.6` patch
- [4573](https://github.com/vegaprotocol/vega/pull/4573) - Remove execution configuration duplication from configuration root
- [4555](https://github.com/vegaprotocol/vega/issues/4555) - Probability of trading integrated into floating point consensus engine
- [4592](https://github.com/vegaprotocol/vega/pull/4592) - Update instructions on how to use docker without `sudo`
- [4491](https://github.com/vegaprotocol/vega/issues/4491) - Measure validator performance and use to penalise rewards
- [4599](https://github.com/vegaprotocol/vega/pull/4599) - Allow raw private keys for bridges functions
- [4588](https://github.com/vegaprotocol/vega/pull/4588) - Add `--update` and `--replace` flags on `vega genesis new validator`
- [4522](https://github.com/vegaprotocol/vega/pull/4522) - Add `--network-url` option to `vega tm`
- [4580](https://github.com/vegaprotocol/vega/pull/4580) - Add transfer command support (one off transfers)
- [4636](https://github.com/vegaprotocol/vega/pull/4636) - Update the Core Team DoD and issue templates
- [4629](https://github.com/vegaprotocol/vega/pull/4629) - Update `CHANGELOG.md` to include `0.47.5` changes
- [4580](https://github.com/vegaprotocol/vega/pull/4580) - Add transfer command support (recurring transfers)
- [4643](https://github.com/vegaprotocol/vega/issues/4643) - Add noise to floating point consensus variables in QA
- [4639](https://github.com/vegaprotocol/vega/pull/4639) - Add cancel transfer command
- [4750](https://github.com/vegaprotocol/vega/pull/4750) - Fix null blockchain by forcing it to always be a non-validator node
- [4754](https://github.com/vegaprotocol/vega/pull/4754) - Fix null blockchain properly this time
- [4754](https://github.com/vegaprotocol/vega/pull/4754) - Remove old id generator fields from execution engine's snapshot
- [4830](https://github.com/vegaprotocol/vega/pull/4830) - Reward refactoring for network treasury
- [4647](https://github.com/vegaprotocol/vega/pull/4647) - Added endpoint `SubmitRawTransaction` to provide support for different transaction request message versions
- [4653](https://github.com/vegaprotocol/vega/issues/4653) - Replace asset insurance pool with network treasury
- [4638](https://github.com/vegaprotocol/vega/pull/4638) - CI add option to specify connected changes in other repos
- [4650](https://github.com/vegaprotocol/vega/pull/4650) - Restore code from rebase and ensure node retries connection with application
- [4570](https://github.com/vegaprotocol/vega/pull/4570) - Internalize Ethereum Event Forwarder
- [4663](https://github.com/vegaprotocol/vega/issues/4663) - CI set `qa` build tag when running system tests
- [4709](https://github.com/vegaprotocol/vega/issues/4709) - Make `BlockNr` part of event interface
- [4657](https://github.com/vegaprotocol/vega/pull/4657) - Rename `min_lp_stake` to quantum + use it in liquidity provisions
- [4672](https://github.com/vegaprotocol/vega/issues/4672) - Update Jenkinsfile
- [4712](https://github.com/vegaprotocol/vega/issues/4712) - Check smart contract hash on startup to ensure the correct version is being used
- [4594](https://github.com/vegaprotocol/vega/issues/4594) - Add integration test ensuring positions plug-in calculates P&L accurately.
- [4689](https://github.com/vegaprotocol/vega/issues/4689) - Validators joining and leaving the network
- [4680](https://github.com/vegaprotocol/vega/issues/4680) - Add `totalTokenSupplyStake` to the snapshots
- [4645](https://github.com/vegaprotocol/vega/pull/4645) - Add transfers snapshots
- [4707](https://github.com/vegaprotocol/vega/pull/4707) - Serialize timestamp in time update message as number of nano seconds instead of seconds
- [4595](https://github.com/vegaprotocol/vega/pull/4595) - Add internal oracle supplying vega time data for time-triggered events
- [4737](https://github.com/vegaprotocol/vega/pull/4737) - Use a deterministic generator for order ids, set new order ids to the transaction hash of the Submit transaction
- [4741](https://github.com/vegaprotocol/vega/pull/4741) - Hash again list of hash from engines
- [4751](https://github.com/vegaprotocol/vega/pull/4751) - Make trade ids unique using the deterministic id generator
- [4766](https://github.com/vegaprotocol/vega/issues/4766) - Added feature tests and integration steps for transfers
- [4771](https://github.com/vegaprotocol/vega/issues/4771) - Small fixes and conformance update for transfers
- [4785](https://github.com/vegaprotocol/vega/issues/4785) - Implement feature tests given the acceptance criteria for transfers
- [4784](https://github.com/vegaprotocol/vega/issues/4784) - Moving feature tests from specs internal to verified folder
- [4797](https://github.com/vegaprotocol/vega/issues/4784) - Update `CODEOWNERS` for research to review verified feature files
- [4801](https://github.com/vegaprotocol/vega/issues/4801) - added acceptance criteria codes to feature tests for Settlement at expiry spec
- [4823](https://github.com/vegaprotocol/vega/issues/4823) - simplified performance score
- [4805](https://github.com/vegaprotocol/vega/issues/4805) - Add command line tool to sign for the asset pool method `set_bridge_address`
- [4839](https://github.com/vegaprotocol/vega/issues/4839) - Send governance events when restoring proposals on checkpoint reload.
- [4829](https://github.com/vegaprotocol/vega/issues/4829) - Fix margins calculations for positions with a size of 0 but with a non zero potential sell or buy
- [4826](https://github.com/vegaprotocol/vega/issues/4826) - Tidying up feature tests in verified folder
- [4843](https://github.com/vegaprotocol/vega/issues/4843) - Make snapshot engine aware of local storage old versions, and manage them accordingly to stop growing disk usage.
- [4863](https://github.com/vegaprotocol/vega/issues/4863) - Improve replay protection
- [4867](https://github.com/vegaprotocol/vega/issues/4867) - Optimise replay protection
- [4865](https://github.com/vegaprotocol/vega/issues/4865) - Fix: issue with project board automation action and update commit checker action
- [4674](https://github.com/vegaprotocol/vega/issues/4674) - Add Ethereum events reconciliation for `multisig control`
- [4886](https://github.com/vegaprotocol/vega/pull/4886) - Add more integration tests around order amends and fees.
- [4885](https://github.com/vegaprotocol/vega/pull/4885) - Update amend orders scenario to have fees transfers in int tests

### 🐛 Fixes
- [4842](https://github.com/vegaprotocol/vega/pull/4842) - Fix margin balance not being released after close-out.
- [4798](https://github.com/vegaprotocol/vega/pull/4798) - Fix panic in loading topology from snapshot
- [4521](https://github.com/vegaprotocol/vega/pull/4521) - Better error when trying to use the null-blockchain with an ERC20 asset
- [4692](https://github.com/vegaprotocol/vega/pull/4692) - Set statistics block height after a snapshot reload
- [4702](https://github.com/vegaprotocol/vega/pull/4702) - User tree importer and exporter to transfer snapshots via `statesync`
- [4516](https://github.com/vegaprotocol/vega/pull/4516) - Fix release number title typo - 0.46.1 > 0.46.2
- [4524](https://github.com/vegaprotocol/vega/pull/4524) - Updated `vega verify genesis` to understand new `app_state` layout
- [4515](https://github.com/vegaprotocol/vega/pull/4515) - Set log level in snapshot engine
- [4721](https://github.com/vegaprotocol/vega/pull/4721) - Save checkpoint with `UnixNano` when taking a snapshot
- [4728](https://github.com/vegaprotocol/vega/pull/4728) - Fix restoring markets from snapshot by handling generated providers properly
- [4742](https://github.com/vegaprotocol/vega/pull/4742) - `corestate` endpoints are now populated after a snapshot restore
- [4847](https://github.com/vegaprotocol/vega/pull/4847) - save state of the `feesplitter` in the execution snapshot
- [4782](https://github.com/vegaprotocol/vega/pull/4782) - Fix restoring markets from snapshot in an auction with orders
- [4522](https://github.com/vegaprotocol/vega/pull/4522) - Set transfer responses event when paying rewards
- [4566](https://github.com/vegaprotocol/vega/pull/4566) - Withdrawal fails should return a status rejected rather than cancelled
- [4582](https://github.com/vegaprotocol/vega/pull/4582) - Deposits stayed in memory indefinitely, and withdrawal keys were not being sorted to ensure determinism.
- [4588](https://github.com/vegaprotocol/vega/pull/4588) - Fail when missing tendermint home and public key in `nodewallet import` command
- [4623](https://github.com/vegaprotocol/vega/pull/4623) - Bug fix for `--snapshot.db-path` parameter not being used if it is set
- [4634](https://github.com/vegaprotocol/vega/pull/4634) - Bug fix for `--snapshot.max-retries` parameter not working correctly
- [4775](https://github.com/vegaprotocol/vega/pull/4775) - Restore all market fields when restoring from a snapshot
- [4845](https://github.com/vegaprotocol/vega/pull/4845) - Fix restoring rejected markets by signalling to the generated providers that their parent is dead
- [4651](https://github.com/vegaprotocol/vega/pull/4651) - An array of fixes in the snapshot code path
- [4658](https://github.com/vegaprotocol/vega/pull/4658) - Allow replaying a chain from zero when old snapshots exist
- [4659](https://github.com/vegaprotocol/vega/pull/4659) - Fix liquidity provision commands decode
- [4665](https://github.com/vegaprotocol/vega/pull/4665) - Remove all references to `TxV2`
- [4686](https://github.com/vegaprotocol/vega/pull/4686) - Fix commit hash problem when checkpoint and snapshot overlap. Ensure the snapshot contains the correct checkpoint state.
- [4691](https://github.com/vegaprotocol/vega/pull/4691) - Handle undelegate stake with no balances gracefully
- [4716](https://github.com/vegaprotocol/vega/pull/4716) - Fix protobuf conversion in orders
- [4861](https://github.com/vegaprotocol/vega/pull/4861) - Set a protocol version and properly send it to `Tendermint` in all cases
- [4732](https://github.com/vegaprotocol/vega/pull/4732) - `TimeUpdate` is now first event sent
- [4714](https://github.com/vegaprotocol/vega/pull/4714) - Ensure EEF doesn't process the current block multiple times
- [4700](https://github.com/vegaprotocol/vega/pull/4700) - Ensure verification of type between oracle spec binding and oracle spec
- [4738](https://github.com/vegaprotocol/vega/pull/4738) - Add vesting contract as part of the Ethereum event forwarder
- [4747](https://github.com/vegaprotocol/vega/pull/4747) - Dispatch network parameter updates at the same block when loaded from checkpoint
- [4732](https://github.com/vegaprotocol/vega/pull/4732) - Revert tendermint to version 0.34.14
- [4756](https://github.com/vegaprotocol/vega/pull/4756) - Fix for markets loaded from snapshot not terminated by their oracle
- [4776](https://github.com/vegaprotocol/vega/pull/4776) - Add testing for auction state changes and remove unnecessary market state change
- [4590](https://github.com/vegaprotocol/vega/pull/4590) - Added verification of uint market data in integration test
- [4749](https://github.com/vegaprotocol/vega/pull/4794) - Fixed issue where LP orders did not get redeployed
- [4820](https://github.com/vegaprotocol/vega/pull/4820) - Snapshot fixes for market + update market tracker on trades
- [4854](https://github.com/vegaprotocol/vega/pull/4854) - Snapshot fixes for the `statevar` engine
- [3919](https://github.com/vegaprotocol/vega/pull/3919) - Fixed panic in `maybeInvalidateDuringAuction`
- [4849](https://github.com/vegaprotocol/vega/pull/4849) - Fixed liquidity auction trigger for certain cancel & replace amends.

## 0.47.6
*2022-02-01*

### 🐛 Fixes
- [4691](https://github.com/vegaprotocol/vega/pull/4691) - Handle undelegate stake with no balances gracefully

## 0.47.5
*2022-01-20*

### 🐛 Fixes
- [4617](https://github.com/vegaprotocol/vega/pull/4617) - Bug fix for incorrectly reporting auto delegation

## 0.47.4
*2022-01-05*

### 🐛 Fixes
- [4563](https://github.com/vegaprotocol/vega/pull/4563) - Send an epoch event when loaded from checkpoint

## 0.47.3
*2021-12-24*

### 🐛 Fixes
- [4529](https://github.com/vegaprotocol/vega/pull/4529) - Non determinism in checkpoint fixed

## 0.47.2
*2021-12-17*

### 🐛 Fixes
- [4500](https://github.com/vegaprotocol/vega/pull/4500) - Set minimum for validator power to avoid accidentally removing them
- [4503](https://github.com/vegaprotocol/vega/pull/4503) - Limit delegation epochs in core API
- [4504](https://github.com/vegaprotocol/vega/pull/4504) - Fix premature ending of epoch when loading from checkpoint

## 0.47.1
*2021-11-24*

### 🐛 Fixes
- [4488](https://github.com/vegaprotocol/vega/pull/4488) - Disable snapshots
- [4536](https://github.com/vegaprotocol/vega/pull/4536) - Fixed non determinism in topology checkpoint
- [4550](https://github.com/vegaprotocol/vega/pull/4550) - Do not validate assets when loading checkpoint from non-validators

## 0.47.0
*2021-11-24*

### 🛠 Improvements
- [4480](https://github.com/vegaprotocol/vega/pull/4480) - Update `CHANGELOG.md` since GH Action implemented
- [4439](https://github.com/vegaprotocol/vega/pull/4439) - Create `release_ticket.md` issue template
- [4456](https://github.com/vegaprotocol/vega/pull/4456) - Return 400 on bad mint amounts sent via the faucet
- [4434](https://github.com/vegaprotocol/vega/pull/4434) - Add free form governance net parameters to `allKeys` map
- [4436](https://github.com/vegaprotocol/vega/pull/4436) - Add ability for the null-blockchain to deliver transactions
- [4455](https://github.com/vegaprotocol/vega/pull/4455) - Introduce API to allow time-forwarding in the null-blockchain
- [4422](https://github.com/vegaprotocol/vega/pull/4422) - Add support for validator key rotation
- [4463](https://github.com/vegaprotocol/vega/pull/4463) - Remove the need for an Ethereum connection when using the null-blockchain
- [4477](https://github.com/vegaprotocol/vega/pull/4477) - Allow reloading of null-blockchain configuration while core is running
- [4468](https://github.com/vegaprotocol/vega/pull/4468) - Change validator weights to be based on validator score
- [4484](https://github.com/vegaprotocol/vega/pull/4484) - Add checkpoint validator key rotation
- [4459](https://github.com/vegaprotocol/vega/pull/4459) - Add network parameters overwrite from checkpoints
- [4070](https://github.com/vegaprotocol/vega/pull/4070) - Add calls to enable state-sync via tendermint
- [4465](https://github.com/vegaprotocol/vega/pull/4465) - Add events tags to the `ResponseDeliverTx`

### 🐛 Fixes
- [4435](https://github.com/vegaprotocol/vega/pull/4435) - Fix non determinism in deposits snapshot
- [4418](https://github.com/vegaprotocol/vega/pull/4418) - Add some logging + height/version handling fixes
- [4461](https://github.com/vegaprotocol/vega/pull/4461) - Fix problem where chain id was not present on event bus during checkpoint loading
- [4475](https://github.com/vegaprotocol/vega/pull/4475) - Fix rewards checkpoint not assigned to its correct place

## 0.46.2
*2021-11-24*

### 🐛 Fixes
- [4445](https://github.com/vegaprotocol/vega/pull/4445) - Limit the number of iterations for reward calculation for delegator and fix for division by zero

## 0.46.1
*2021-11-22*

### 🛠 Improvements
- [4437](https://github.com/vegaprotocol/vega/pull/4437) - Turn snapshots off for `v0.46.1` only


## 0.46.0
*2021-11-22*

### 🛠 Improvements
- [4431](https://github.com/vegaprotocol/vega/pull/4431) - Update Vega wallet to version 0.10.0
- [4406](https://github.com/vegaprotocol/vega/pull/4406) - Add changelog and project board Github actions and update linked PR action version
- [4328](https://github.com/vegaprotocol/vega/pull/4328) - Unwrap the timestamps in reward payout event
- [4330](https://github.com/vegaprotocol/vega/pull/4330) - Remove badger related code from the codebase
- [4336](https://github.com/vegaprotocol/vega/pull/4336) - Add oracle snapshot
- [4299](https://github.com/vegaprotocol/vega/pull/4299) - Add liquidity snapshot
- [4196](https://github.com/vegaprotocol/vega/pull/4196) - Experiment at removing the snapshot details from the engine
- [4338](https://github.com/vegaprotocol/vega/pull/4338) - Adding more error messages
- [4317](https://github.com/vegaprotocol/vega/pull/4317) - Extend integration tests with global check for net deposits
- [3616](https://github.com/vegaprotocol/vega/pull/3616) - Add tests to show margins not being released
- [4171](https://github.com/vegaprotocol/vega/pull/4171) - Add trading fees feature test
- [4348](https://github.com/vegaprotocol/vega/pull/4348) - Updating return codes
- [4346](https://github.com/vegaprotocol/vega/pull/4346) - Implement liquidity supplied snapshot
- [4351](https://github.com/vegaprotocol/vega/pull/4351) - Add target liquidity engine
- [4362](https://github.com/vegaprotocol/vega/pull/4362) - Remove staking of cache at the beginning of the epoch for spam protection
- [4364](https://github.com/vegaprotocol/vega/pull/4364) - Change spam error messages to debug and enabled reloading of configuration
- [4353](https://github.com/vegaprotocol/vega/pull/4353) - remove usage of `vegatime.Now` over the codebase
- [4382](https://github.com/vegaprotocol/vega/pull/4382) - Add Prometheus metrics on snapshots
- [4190](https://github.com/vegaprotocol/vega/pull/4190) - Add markets snapshot
- [4389](https://github.com/vegaprotocol/vega/pull/4389) - Update issue templates #4389
- [4392](https://github.com/vegaprotocol/vega/pull/4392) - Update `GETTING_STARTED.md` documentation
- [4391](https://github.com/vegaprotocol/vega/pull/4391) - Refactor delegation
- [4423](https://github.com/vegaprotocol/vega/pull/4423) - Add CLI options to start node with a null-blockchain
- [4400](https://github.com/vegaprotocol/vega/pull/4400) - Add transaction hash to `SubmitTransactionResponse`
- [4394](https://github.com/vegaprotocol/vega/pull/4394) - Add step to clear all events in integration tests
- [4403](https://github.com/vegaprotocol/vega/pull/4403) - Fully remove expiry from withdrawals #4403
- [4396](https://github.com/vegaprotocol/vega/pull/4396) - Add free form governance proposals
- [4413](https://github.com/vegaprotocol/vega/pull/4413) - Deploy to Devnet with Jenkins and remove drone
- [4429](https://github.com/vegaprotocol/vega/pull/4429) - Release version `v0.46.0`
- [4442](https://github.com/vegaprotocol/vega/pull/4442) - Reduce the number of iterations in reward calculation
- [4409](https://github.com/vegaprotocol/vega/pull/4409) - Include chain id in bus messages
- [4464](https://github.com/vegaprotocol/vega/pull/4466) - Update validator power in tendermint based on their staking

### 🐛 Fixes
- [4325](https://github.com/vegaprotocol/vega/pull/4325) - Remove state from the witness snapshot and infer it from votes
- [4334](https://github.com/vegaprotocol/vega/pull/4334) - Fix notary implementation
- [4343](https://github.com/vegaprotocol/vega/pull/4343) - Fix non deterministic test by using same `idGenerator`
- [4352](https://github.com/vegaprotocol/vega/pull/4352) - Remove usage of `time.Now()` in the auction state
- [4380](https://github.com/vegaprotocol/vega/pull/4380) - Implement Uint for network parameters and use it for monies values
- [4369](https://github.com/vegaprotocol/vega/pull/4369) - Fix orders still being accepted after market in trading terminated state
- [4395](https://github.com/vegaprotocol/vega/pull/4395) - Fix drone pipeline
- [4398](https://github.com/vegaprotocol/vega/pull/4398) - Fix to set proper status on withdrawal errors
- [4421](https://github.com/vegaprotocol/vega/issues/4421) - Fix to missing pending rewards in LNL checkpoint
- [4419](https://github.com/vegaprotocol/vega/pull/4419) - Fix snapshot cleanup, improve logging when specified block height could not be reloaded.
- [4444](https://github.com/vegaprotocol/vega/pull/4444) - Fix division by zero when all validator scores are 0
- [4467](https://github.com/vegaprotocol/vega/pull/4467) - Fix reward account balance not being saved/loaded to/from checkpoint
- [4474](https://github.com/vegaprotocol/vega/pull/4474) - Wire rewards checkpoint to checkpoint engine and store infrastructure fee accounts in collateral checkpoint

## 0.45.6
*2021-11-16*

### 🐛 Fixes
- [4506](https://github.com/vegaprotocol/vega/pull/4506) - Wire network parameters to time service to flush out pending changes

## 0.45.5
*2021-11-16*

### 🐛 Fixes
- [4403](https://github.com/vegaprotocol/vega/pull/4403) - Fully remove expiry from withdrawals and release version `v0.45.5`


## 0.45.4
*2021-11-05*

### 🐛 Fixes
- [4372](https://github.com/vegaprotocol/vega/pull/4372) - Fix, if all association is nominated, allow association to be unnominated and nominated again in the same epoch


## 0.45.3
*2021-11-04*

### 🐛 Fixes
- [4362](https://github.com/vegaprotocol/vega/pull/4362) - Remove staking of cache at the beginning of the epoch for spam protection


## 0.45.2
*2021-10-27*

### 🛠 Improvements
- [4308](https://github.com/vegaprotocol/vega/pull/4308) - Add Visual Studio Code configuration
- [4319](https://github.com/vegaprotocol/vega/pull/4319) - Add snapshot node topology
- [4321](https://github.com/vegaprotocol/vega/pull/4321) - Release version `v0.45.2` #4321

### 🐛 Fixes
- [4320](https://github.com/vegaprotocol/vega/pull/4320) - Implement retries for notary transactions
- [4312](https://github.com/vegaprotocol/vega/pull/4312) - Implement retries for witness transactions


## 0.45.1
*2021-10-23*

### 🛠 Improvements
- [4246](https://github.com/vegaprotocol/vega/pull/4246) - Add replay protection snapshot
- [4245](https://github.com/vegaprotocol/vega/pull/4245) - Add ABCI snapshot
- [4260](https://github.com/vegaprotocol/vega/pull/4260) - Reconcile delegation more frequently
- [4255](https://github.com/vegaprotocol/vega/pull/4255) - Add staking snapshot
- [4278](https://github.com/vegaprotocol/vega/pull/4278) - Add timestamps to rewards
- [4265](https://github.com/vegaprotocol/vega/pull/4265) - Add witness snapshot
- [4287](https://github.com/vegaprotocol/vega/pull/4287) - Add stake verifier snapshot
- [4292](https://github.com/vegaprotocol/vega/pull/4292) - Update the vega wallet version

### 🐛 Fixes
- [4280](https://github.com/vegaprotocol/vega/pull/4280) - Make event forwarder hashing result more random
- [4270](https://github.com/vegaprotocol/vega/pull/4270) - Prevent overflow with pending delegation
- [4274](https://github.com/vegaprotocol/vega/pull/4274) - Ensure sufficient balances when nominating multiple nodes
- [4286](https://github.com/vegaprotocol/vega/pull/4286) - Checkpoints fixes


## 0.45.0
*2021-10-19*

### 🛠 Improvements
- [4188](https://github.com/vegaprotocol/vega/pull/4188) - Add rewards snapshot
- [4191](https://github.com/vegaprotocol/vega/pull/4191) - Add limit snapshot
- [4192](https://github.com/vegaprotocol/vega/pull/4192) - Ask for passphrase confirmation on init and generate commands when applicable
- [4201](https://github.com/vegaprotocol/vega/pull/4201) - Implement spam snapshot
- [4214](https://github.com/vegaprotocol/vega/pull/4214) - Add golangci-lint to CI
- [4199](https://github.com/vegaprotocol/vega/pull/4199) - Add ERC20 logic signing
- [4211](https://github.com/vegaprotocol/vega/pull/4211) - Implement snapshot for notary
- [4219](https://github.com/vegaprotocol/vega/pull/4219) - Enable linters
- [4218](https://github.com/vegaprotocol/vega/pull/4218) - Run system-tests in separate build
- [4227](https://github.com/vegaprotocol/vega/pull/4227) - Ignore system-tests failures for non PR builds
- [4232](https://github.com/vegaprotocol/vega/pull/4232) - golangci-lint increase timeout
- [4229](https://github.com/vegaprotocol/vega/pull/4229) - Ensure the vega and Ethereum wallet are not nil before accessing
- [4230](https://github.com/vegaprotocol/vega/pull/4230) - Replay protection snapshot
- [4242](https://github.com/vegaprotocol/vega/pull/4242) - Set timeout for system-tests steps
- [4215](https://github.com/vegaprotocol/vega/pull/4215) - Improve handling of expected trades
- [4224](https://github.com/vegaprotocol/vega/pull/4224) - Make evt forward mode deterministic
- [4168](https://github.com/vegaprotocol/vega/pull/4168) - Update code still using uint64
- [4240](https://github.com/vegaprotocol/vega/pull/4240) - Add command to list and describe Vega paths

### 🐛 Fixes
- [4228](https://github.com/vegaprotocol/vega/pull/4228) - Fix readme updates
- [4210](https://github.com/vegaprotocol/vega/pull/4210) - Add min validators network parameter and bug fix for overflow reward


## 0.44.2
*2021-10-11*

### 🐛 Fixes
- [4195](https://github.com/vegaprotocol/vega/pull/4195) - Fix rewards payout with delay


## 0.44.1
*2021-10-08*

### 🐛 Fixes
- [4183](https://github.com/vegaprotocol/vega/pull/4183) - Fix `undelegateNow` to use the passed amount instead of 0
- [4184](https://github.com/vegaprotocol/vega/pull/4184) - Remove 0 balance events from checkpoint of delegations
- [4185](https://github.com/vegaprotocol/vega/pull/4185) - Fix event sent on reward pool creation + fix owner


## 0.44.0
*2021-10-07*

### 🛠 Improvements
- [4159](https://github.com/vegaprotocol/vega/pull/4159) - Clean-up and separate checkpoints and snapshots
- [4172](https://github.com/vegaprotocol/vega/pull/4172) - Added assetActions to banking snapshot
- [4173](https://github.com/vegaprotocol/vega/pull/4173) - Add tools and linting
- [4161](https://github.com/vegaprotocol/vega/pull/4161) - Assets snapshot implemented
- [4142](https://github.com/vegaprotocol/vega/pull/4142) - Add clef wallet
- [4160](https://github.com/vegaprotocol/vega/pull/4160) - Snapshot positions engine
- [4170](https://github.com/vegaprotocol/vega/pull/4170) - Update to latest proto and go mod tidy
- [4157](https://github.com/vegaprotocol/vega/pull/4157) - Adding IDGenerator types
- [4166](https://github.com/vegaprotocol/vega/pull/4166) - Banking snapshot
- [4133](https://github.com/vegaprotocol/vega/pull/4133) - Matching engine snapshots
- [4162](https://github.com/vegaprotocol/vega/pull/4162) - Add fields to validators genesis
- [4154](https://github.com/vegaprotocol/vega/pull/4154) - Port code to use last version of proto (layout change)
- [4141](https://github.com/vegaprotocol/vega/pull/4141) - Collateral snapshots
- [4131](https://github.com/vegaprotocol/vega/pull/4131) - Snapshot epoch engine
- [4143](https://github.com/vegaprotocol/vega/pull/4143) - Add delegation snapshot
- [4114](https://github.com/vegaprotocol/vega/pull/4114) - Document default file location
- [4130](https://github.com/vegaprotocol/vega/pull/4130) - Update proto dependencies to latest
- [4134](https://github.com/vegaprotocol/vega/pull/4134) - Checkpoints and snapshots are 2 different things
- [4121](https://github.com/vegaprotocol/vega/pull/4121) - Additional test scenarios for delegation & rewards
- [4111](https://github.com/vegaprotocol/vega/pull/4111) - Simplify nodewallet integration
- [4110](https://github.com/vegaprotocol/vega/pull/4110) - Auto delegation
- [4123](https://github.com/vegaprotocol/vega/pull/4123) - Add auto delegation to checkpoint
- [4120](https://github.com/vegaprotocol/vega/pull/4120) - Snapshot preparation
- [4060](https://github.com/vegaprotocol/vega/pull/4060) - Edge case scenarios delegation

### 🐛 Fixes
- [4156](https://github.com/vegaprotocol/vega/pull/4156) - Fix filename for checkpoints
- [4158](https://github.com/vegaprotocol/vega/pull/4158) - Remove delay in reward/delegation calculation
- [4150](https://github.com/vegaprotocol/vega/pull/4150) - De-duplicate stake linkings
- [4137](https://github.com/vegaprotocol/vega/pull/4137) - Add missing key to all network parameters key map
- [4132](https://github.com/vegaprotocol/vega/pull/4132) - Send delegation events
- [4128](https://github.com/vegaprotocol/vega/pull/4128) - Simplify checkpointing for network parameters and start fixing collateral checkpoint
- [4124](https://github.com/vegaprotocol/vega/pull/4124) - Fixed non-deterministic checkpoint and added auto delegation to checkpoint
- [4118](https://github.com/vegaprotocol/vega/pull/4118) - Fixed epoch issue


## 0.43.0
*2021-09-22*

### 🛠 Improvements
- [4051](https://github.com/vegaprotocol/vega/pull/4051) - New type to handle signed versions of the uint256 values we already support
- [4090](https://github.com/vegaprotocol/vega/pull/4090) - Update the proto repository dependencies
- [4023](https://github.com/vegaprotocol/vega/pull/4023) - Implement the spam protection engine
- [4063](https://github.com/vegaprotocol/vega/pull/4063) - Migrate to XDG structure
- [4075](https://github.com/vegaprotocol/vega/pull/4075) - Prefix checkpoint files with time and interval for automated tests
- [4050](https://github.com/vegaprotocol/vega/pull/4050) - Extend delegation feature test scenarios
- [4056](https://github.com/vegaprotocol/vega/pull/4056) - Improve message for genesis error with topology
- [4017](https://github.com/vegaprotocol/vega/pull/4017) - Migrate wallet to XGD file structure
- [4024](https://github.com/vegaprotocol/vega/pull/4024) - Extend delegation rewards feature test scenarios
- [4035](https://github.com/vegaprotocol/vega/pull/4035) - Implement multisig control signatures
- [4083](https://github.com/vegaprotocol/vega/pull/4083) - Remove expiry support for withdrawals
- [4068](https://github.com/vegaprotocol/vega/pull/4068) - Allow proposal votes to happen during the validation period
- [4088](https://github.com/vegaprotocol/vega/pull/4088) - Implements the simple JSON oracle source
- [4105](https://github.com/vegaprotocol/vega/pull/4105) - Add more hashes to the app state hash
- [4107](https://github.com/vegaprotocol/vega/pull/4107) - Remove the trading proxy service
- [4101](https://github.com/vegaprotocol/vega/pull/4101) - Remove dependency to the Ethereum client from the Ethereum wallet

### 🐛 Fixes
- [4053](https://github.com/vegaprotocol/vega/pull/4053) - Fix readme explanation for log levels
- [4054](https://github.com/vegaprotocol/vega/pull/4054) - Capture errors with Ethereum iterator and continue
- [4040](https://github.com/vegaprotocol/vega/pull/4040) - Fix bug where the withdrawal signature uses uint64
- [4042](https://github.com/vegaprotocol/vega/pull/4042) - Extended delegation rewards feature test scenario edits
- [4034](https://github.com/vegaprotocol/vega/pull/4034) - Update integration tests now TxErr events are not sent in the execution package
- [4106](https://github.com/vegaprotocol/vega/pull/4106) - Fix a panic when reloading checkpoints
- [4115](https://github.com/vegaprotocol/vega/pull/4115) - Use block height in checkpoint file names

## 0.42.0
*2021-09-10*

### 🛠 Improvements
- [3862](https://github.com/vegaprotocol/vega/pull/3862) - Collateral snapshot: Add checkpoints where needed, update processor (ABCI app) to write checkpoint data to file.
- [3926](https://github.com/vegaprotocol/vega/pull/3926) - Add epoch to delegation balance events and changes to the delegation / reward engines
- [3963](https://github.com/vegaprotocol/vega/pull/3963) - Load tendermint logger configuration
- [3958](https://github.com/vegaprotocol/vega/pull/3958) - Update istake ABI and run abigen
- [3933](https://github.com/vegaprotocol/vega/pull/3933) - Remove redundant API from Validator node
- [3971](https://github.com/vegaprotocol/vega/pull/3971) - Reinstate wallet subcommand tests
- [3961](https://github.com/vegaprotocol/vega/pull/3961) - Implemented feature test for delegation
- [3977](https://github.com/vegaprotocol/vega/pull/3977) - Add undelegate, delegate and register snapshot errors
- [3976](https://github.com/vegaprotocol/vega/pull/3976) - Add network parameter for competition level
- [3975](https://github.com/vegaprotocol/vega/pull/3975) - Add parties stake api
- [3978](https://github.com/vegaprotocol/vega/pull/3978) - Update dependencies
- [3980](https://github.com/vegaprotocol/vega/pull/3980) - Update protobuf dependencies
- [3910](https://github.com/vegaprotocol/vega/pull/3910) - Change all price, amounts, balances from uint64 to string
- [3969](https://github.com/vegaprotocol/vega/pull/3969) - Bump dlv and geth to latest versions
- [3925](https://github.com/vegaprotocol/vega/pull/3925) - Add command to sign a subset of network parameters
- [3981](https://github.com/vegaprotocol/vega/pull/3981) - Remove the `wallet-pubkey` flag on genesis sign command
- [3987](https://github.com/vegaprotocol/vega/pull/3987) - Add genesis verify command to verify signature against local genesis file
- [3984](https://github.com/vegaprotocol/vega/pull/3984) - Update the mainnet addresses in genesis generation command
- [3983](https://github.com/vegaprotocol/vega/pull/3983) - Added action field to epoch events
- [3988](https://github.com/vegaprotocol/vega/pull/3988) - Update the go-ethereum dependency
- [3991](https://github.com/vegaprotocol/vega/pull/3991) - Remove hardcoded address to the Ethereum node
- [3990](https://github.com/vegaprotocol/vega/pull/3990) - Network bootstrapping
- [3992](https://github.com/vegaprotocol/vega/pull/3992) - Check big int conversion from string in ERC20 code
- [3993](https://github.com/vegaprotocol/vega/pull/3993) - Use the vega public key as node id
- [3955](https://github.com/vegaprotocol/vega/pull/3955) - Use staking accounts in governance
- [4004](https://github.com/vegaprotocol/vega/pull/4004) - Broker configuration: change IP to address Address
- [4005](https://github.com/vegaprotocol/vega/pull/4005) - Add a simple subcommand to the vega binary to ease submitting transactions
- [3997](https://github.com/vegaprotocol/vega/pull/3997) - Do not require Ethereum client when starting the nodewallet
- [4009](https://github.com/vegaprotocol/vega/pull/4009) - Add delegation core APIs
- [4014](https://github.com/vegaprotocol/vega/pull/4014) - Implement delegation and epoch for Limited Network Life
- [3914](https://github.com/vegaprotocol/vega/pull/3914) - Implement staking event verification
- [3940](https://github.com/vegaprotocol/vega/pull/3940) - Remove validator signature from configuration and add network parameters
- [3938](https://github.com/vegaprotocol/vega/pull/3938) - Add more logging informations on the witness vote failures
- [3932](https://github.com/vegaprotocol/vega/pull/3932) - Adding asset details to reward events
- [3706](https://github.com/vegaprotocol/vega/pull/3706) - Remove startup markets workaround
- [3905](https://github.com/vegaprotocol/vega/pull/3905) - Add vega genesis new validator sub-command
- [3895](https://github.com/vegaprotocol/vega/pull/3895) - Add command to create a new genesis block with app_state
- [3900](https://github.com/vegaprotocol/vega/pull/3900) - Create reward engine
- [4847](https://github.com/vegaprotocol/vega/pull/3847) - Modified staking account to be backed by governance token account balance
- [3907](https://github.com/vegaprotocol/vega/pull/3907) - Tune system tests
- [3904](https://github.com/vegaprotocol/vega/pull/3904) - Update Jenkins file to run all System Tests
- [3795](https://github.com/vegaprotocol/vega/pull/3795) - Add capability to sent events to a socket stream
- [3832](https://github.com/vegaprotocol/vega/pull/3832) - Update the genesis topology map
- [3891](https://github.com/vegaprotocol/vega/pull/3891) - Verify transaction version 2 signature
- [3813](https://github.com/vegaprotocol/vega/pull/3813) - Implementing epoch time
- [4031](https://github.com/vegaprotocol/vega/pull/4031) - Send error events in processor through wrapper

### 🐛 Fixes
- [3950](https://github.com/vegaprotocol/vega/pull/3950) - `LoadGenesis` returns nil if checkpoint entry is empty
- [3960](https://github.com/vegaprotocol/vega/pull/3960) - Unstaking events are not seen by all validator nodes in DV
- [3973](https://github.com/vegaprotocol/vega/pull/3973) - Set ABCI client so it is possible to submit a transaction
- [3986](https://github.com/vegaprotocol/vega/pull/3986) - Emit Party event when stake link is accepted
- [3979](https://github.com/vegaprotocol/vega/pull/3979) - Add more delegation / reward scenarios and steps and a bug fix in emitted events
- [4007](https://github.com/vegaprotocol/vega/pull/4007) - Changed delegation balance event to use string
- [4006](https://github.com/vegaprotocol/vega/pull/4006) - Sort proposals by timestamp
- [4012](https://github.com/vegaprotocol/vega/pull/4012) - Fix panic with vega watch
- [3937](https://github.com/vegaprotocol/vega/pull/3937) - Include `TX_ERROR` events for type ALL subscribers
- [3930](https://github.com/vegaprotocol/vega/pull/3930) - Added missing function and updated readme with details
- [3918](https://github.com/vegaprotocol/vega/pull/3918) - Fix the build by updating the module version for the vegawallet
- [3901](https://github.com/vegaprotocol/vega/pull/3901) - Emit a `TxErrEvent` if withdraw submission is invalid
- [3874](https://github.com/vegaprotocol/vega/pull/3874) - Fix binary version
- [3884](https://github.com/vegaprotocol/vega/pull/3884) - Always async transaction
- [3877](https://github.com/vegaprotocol/vega/pull/3877) - Use a custom http client for the tendermint client


## 0.41.0
*2021-08-06*

### 🛠 Improvements
- [#3743](https://github.com/vegaprotocol/vega/pull/3743) - Refactor: Rename traders to parties
- [#3758](https://github.com/vegaprotocol/vega/pull/3758) - Refactor: Cleanup naming in the types package
- [#3789](https://github.com/vegaprotocol/vega/pull/3789) - Update ed25519-voi
- [#3589](https://github.com/vegaprotocol/vega/pull/3589) - Update tendermint to a newer version
- [#3591](https://github.com/vegaprotocol/vega/pull/3591) - Implemented market terminated, settled and suspended states via the oracle trigger
- [#3798](https://github.com/vegaprotocol/vega/pull/3798) - Update godog version to 11
- [#3793](https://github.com/vegaprotocol/vega/pull/3793) - Send Commander commands in a goroutine
- [#3805](https://github.com/vegaprotocol/vega/pull/3805) - Checkpoint engine hash and checkpoint creation
- [#3785](https://github.com/vegaprotocol/vega/pull/3785) - Implement delegation commands
- [#3714](https://github.com/vegaprotocol/vega/pull/3714) - Move protobufs into an external repository
- [#3719](https://github.com/vegaprotocol/vega/pull/3719) - Replace vega wallet with call to the vegawallet
- [#3762](https://github.com/vegaprotocol/vega/pull/3762) - Refactor: Cleanup markets in domains types
- [#3822](https://github.com/vegaprotocol/vega/pull/3822) - Testing: vega integration add subfolders for features
- [#3794](https://github.com/vegaprotocol/vega/pull/3794) - Implement rewards transfer
- [#3839](https://github.com/vegaprotocol/vega/pull/3839) - Implement a delegation engine
- [#3842](https://github.com/vegaprotocol/vega/pull/3842) - Imports need reformatting for core code base
- [#3849](https://github.com/vegaprotocol/vega/pull/3849) - Add limits engine + genesis loading
- [#3836](https://github.com/vegaprotocol/vega/pull/3836) - Add a first version of the accounting engine
- [#3859](https://github.com/vegaprotocol/vega/pull/3859) - Enable CGO in CI


### 🐛 Fixes
- [#3751](https://github.com/vegaprotocol/vega/pull/3751) - `Unparam` linting fixes
- [#3776](https://github.com/vegaprotocol/vega/pull/3776) - Ensure expired/settled markets are correctly recorded in app state
- [#3774](https://github.com/vegaprotocol/vega/pull/3774) - Change liquidity fees distribution to general account and not margin account of liquidity provider
- [#3801](https://github.com/vegaprotocol/vega/pull/3801) - Testing: Fixed setup of oracle spec step in integration
- [#3828](https://github.com/vegaprotocol/vega/pull/3828) - 🔥 Check if application context has been cancelled before writing to channel
- [#3838](https://github.com/vegaprotocol/vega/pull/3838) - 🔥 Fix panic on division by 0 with party voting and withdrawing funds

## 0.40.0
*2021-07-12*

### 🛠 Improvements
- [#3718](https://github.com/vegaprotocol/vega/pull/3718) - Run `unparam` over the codebase
- [#3705](https://github.com/vegaprotocol/vega/pull/3705) - Return theoretical target stake when in auction
- [#3703](https://github.com/vegaprotocol/vega/pull/3703) - Remove inefficient metrics calls
- [#3693](https://github.com/vegaprotocol/vega/pull/3693) - Calculation without Decimal in the liquidity target package
- [#3696](https://github.com/vegaprotocol/vega/pull/3696) - Remove some uint <-> Decimal conversion
- [#3689](https://github.com/vegaprotocol/vega/pull/3689) - Do not rely on proto conversion for `GetAsset`
- [#3676](https://github.com/vegaprotocol/vega/pull/3676) - Ad the `tm` subcommand
- [#3569](https://github.com/vegaprotocol/vega/pull/3569) - Migrate from uint64 to uint256 for all balances, amount, prices in the core
- [#3594](https://github.com/vegaprotocol/vega/pull/3594) - Improve probability of trading calculations
- [#3752](https://github.com/vegaprotocol/vega/pull/3752) - Update oracle engine to send events at the end of the block
- [#3745](https://github.com/vegaprotocol/vega/pull/3745) - Add loss socialization for final settlement

### 🐛 Fixes
- [#3722](https://github.com/vegaprotocol/vega/pull/3722) - Added sign to settle return values to allow to determine correctly win/loss
- [#3720](https://github.com/vegaprotocol/vega/pull/3720) - Tidy up max open interest calculations
- [#3704](https://github.com/vegaprotocol/vega/pull/3704) - Fix settlement with network orders
- [#3686](https://github.com/vegaprotocol/vega/pull/3686) -Fixes in the positions engine following migration to uint256
- [#3684](https://github.com/vegaprotocol/vega/pull/3684) - Fix the position engine hash state following migration to uint256
- [#3467](https://github.com/vegaprotocol/vega/pull/3647) - Ensure LP orders are not submitted during auction
- [#3736](https://github.com/vegaprotocol/vega/pull/3736) - Correcting event types and adding panics to catch mistakes


## 0.39.0
*2021-06-30*

### 🛠 Improvements
- [#3642](https://github.com/vegaprotocol/vega/pull/3642) - Refactor integration tests
- [#3637](https://github.com/vegaprotocol/vega/pull/3637) - Rewrite pegged / liquidity order control flow
- [#3635](https://github.com/vegaprotocol/vega/pull/3635) - Unified error system and strict parsing in feature tests
- [#3632](https://github.com/vegaprotocol/vega/pull/3632) - Add documentation on market instantiation in feature tests
- [#3599](https://github.com/vegaprotocol/vega/pull/3599) - Return better errors when replay protection happen

### 🐛 Fixes
- [#3640](https://github.com/vegaprotocol/vega/pull/3640) - Fix send on closed channel using timer (event bus)
- [#3638](https://github.com/vegaprotocol/vega/pull/3638) - Fix decimal instantiation in bond slashing
- [#3621](https://github.com/vegaprotocol/vega/pull/3621) - Remove pegged order from pegged list if order is aggressive and trade
- [#3612](https://github.com/vegaprotocol/vega/pull/3612) - Clean code in the wallet package


## 0.38.0
*2021-06-11*

### 🛠 Improvements
- [#3546](https://github.com/vegaprotocol/vega/pull/3546) - Add Auction Extension trigger field to market data
- [#3538](https://github.com/vegaprotocol/vega/pull/3538) - Testing: Add block time handling & block time variance
- [#3596](https://github.com/vegaprotocol/vega/pull/3596) - Enable replay protection
- [#3497](https://github.com/vegaprotocol/vega/pull/3497) - Implement new transaction format
- [#3461](https://github.com/vegaprotocol/vega/pull/3461) - Implement new commands validation

### 🐛 Fixes
- [#3528](https://github.com/vegaprotocol/vega/pull/3528) - Stop liquidity auctions from extending infinitely
- [#3567](https://github.com/vegaprotocol/vega/pull/3567) - Fix handling of Liquidity Commitments at price bounds
- [#3568](https://github.com/vegaprotocol/vega/pull/3568) - Fix potential nil pointer when fetching proposals
- [#3554](https://github.com/vegaprotocol/vega/pull/3554) - Fix package import for domain types
- [#3549](https://github.com/vegaprotocol/vega/pull/3549) - Remove Oracle prefix from files in the Oracle package
- [#3541](https://github.com/vegaprotocol/vega/pull/3541) - Ensure all votes have weight initialised to 0
- [#3539](https://github.com/vegaprotocol/vega/pull/3541) - Address flaky tests
- [#3540](https://github.com/vegaprotocol/vega/pull/3540) - Rename auction state methods
- [#3533](https://github.com/vegaprotocol/vega/pull/3533) - Refactor auction end logic to its own file
- [#3532](https://github.com/vegaprotocol/vega/pull/3532) - Fix Average Entry valuation during opening auctions
- [#3523](https://github.com/vegaprotocol/vega/pull/3523) - Improve nil pointer checks on proposal submissions
- [#3591](https://github.com/vegaprotocol/vega/pull/3591) - Avoid slice out of access bond in trades store


## 0.37.0
*2021-05-26*

### 🛠 Improvements
- [#3479](https://github.com/vegaprotocol/vega/pull/3479) - Add test coverage for auction interactions
- [#3494](https://github.com/vegaprotocol/vega/pull/3494) - Add `error_details` field to rejected proposals
- [#3491](https://github.com/vegaprotocol/vega/pull/3491) - Market Data no longer returns an error when no market data exists, as this is a valid situation
- [#3461](https://github.com/vegaprotocol/vega/pull/3461) - Optimise transaction format & improve validation
- [#3489](https://github.com/vegaprotocol/vega/pull/3489) - Run `buf breaking` at build time
- [#3487](https://github.com/vegaprotocol/vega/pull/3487) - Refactor `prepare*` command validation
- [#3516](https://github.com/vegaprotocol/vega/pull/3516) - New tests for distressed LP + use margin for bond slashing as fallback
- [#4921](https://github.com/vegaprotocol/vega/issues/4921) - Add comment to document behaviour on margin account in feature test (liquidity-provision-bond-account.feature)

### 🐛 Fixes
- [#3513](https://github.com/vegaprotocol/vega/pull/3513) - Fix reprice of pegged orders on every liquidity update
- [#3457](https://github.com/vegaprotocol/vega/pull/3457) - Fix probability of trading calculation for liquidity orders
- [#3515](https://github.com/vegaprotocol/vega/pull/3515) - Fixes for the resolve close out LP parties flow
- [#3513](https://github.com/vegaprotocol/vega/pull/3513) - Fix redeployment of LP orders
- [#3514](https://github.com/vegaprotocol/vega/pull/3513) - Fix price monitoring bounds

## 0.36.0
*2021-05-13*

### 🛠 Improvements
- [#3408](https://github.com/vegaprotocol/vega/pull/3408) - Add more information on token proportion/weight on proposal votes APIs
- [#3360](https://github.com/vegaprotocol/vega/pull/3360) - :fire: REST: Move deposits endpoint to `/parties/[partyId]/deposits`
- [#3431](https://github.com/vegaprotocol/vega/pull/3431) - Improve caching of values when exiting auctions
- [#3459](https://github.com/vegaprotocol/vega/pull/3459) - Add extra validation for Order, Vote, Withdrawal and LP transactions
- [#3433](https://github.com/vegaprotocol/vega/pull/3433) - Reject non-persistent orders that fall outside price monitoring bounds
- [#3443](https://github.com/vegaprotocol/vega/pull/3443) - Party is no longer required when submitting an order amendment
- [#3446](https://github.com/vegaprotocol/vega/pull/3443) - Party is no longer required when submitting an order cancellation
- [#3449](https://github.com/vegaprotocol/vega/pull/3449) - Party is no longer required when submitting an withdrawal request

### 🐛 Fixes
- [#3451](https://github.com/vegaprotocol/vega/pull/3451) - Remove float usage in liquidity engine
- [#3447](https://github.com/vegaprotocol/vega/pull/3447) - Clean up order submission code
- [#3436](https://github.com/vegaprotocol/vega/pull/3436) - Break up internal proposal definitions
- [#3452](https://github.com/vegaprotocol/vega/pull/3452) - Tidy up LP implementation internally
- [#3458](https://github.com/vegaprotocol/vega/pull/3458) - Fix spelling errors in GraphQL docs
- [#3434](https://github.com/vegaprotocol/vega/pull/3434) - Improve test coverage around Liquidity Provisions on auction close
- [#3411](https://github.com/vegaprotocol/vega/pull/3411) - Fix settlement tests
- [#3418](https://github.com/vegaprotocol/vega/pull/3418) - Rename External Resource Checker to Witness
- [#3419](https://github.com/vegaprotocol/vega/pull/3419) - Fix blank IDs on oracle specs in genesis markets
- [#3412](https://github.com/vegaprotocol/vega/pull/3412) - Refactor internal Vote Submission type to be separate from Vote type
- [#3421](https://github.com/vegaprotocol/vega/pull/3421) - Improve test coverage around order uncrossing
- [#3425](https://github.com/vegaprotocol/vega/pull/3425) - Remove debug steps from feature tests
- [#3430](https://github.com/vegaprotocol/vega/pull/3430) - Remove `LiquidityPoolBalance` from configuration
- [#3468](https://github.com/vegaprotocol/vega/pull/3468) - Increase rate limit that was causing mempools to fill up unnecessarily
- [#3438](https://github.com/vegaprotocol/vega/pull/3438) - Split protobuf definitions
- [#3450](https://github.com/vegaprotocol/vega/pull/3450) - Do not emit amendments from liquidity engine

## 0.35.0
*2021-04-21*

### 🛠 Improvements
- [#3341](https://github.com/vegaprotocol/vega/pull/3341) - Add logging for transactions rejected for having no accounts
- [#3339](https://github.com/vegaprotocol/vega/pull/3339) - Reimplement amending LPs not to be cancel and replace
- [#3371](https://github.com/vegaprotocol/vega/pull/3371) - Optimise calculation of cumulative price levels
- [#3339](https://github.com/vegaprotocol/vega/pull/3339) - Reuse LP orders IDs when they are re-created
- [#3385](https://github.com/vegaprotocol/vega/pull/3385) - Track the time spent in auction via Prometheus metrics
- [#3376](https://github.com/vegaprotocol/vega/pull/3376) - Implement a simple benchmarking framework for the core trading
- [#3371](https://github.com/vegaprotocol/vega/pull/3371) - Optimize indicative price and volume calculation

### 🐛 Fixes
- [#3356](https://github.com/vegaprotocol/vega/pull/3356) - Auctions are extended if exiting auction would leave either side of the book empty
- [#3348](https://github.com/vegaprotocol/vega/pull/3348) - Correctly set time when liquidity engine is created
- [#3321](https://github.com/vegaprotocol/vega/pull/3321) - Fix bond account use on LP submission
- [#3369](https://github.com/vegaprotocol/vega/pull/3369) - Reimplement amending LPs not to be cancel and replace
- [#3358](https://github.com/vegaprotocol/vega/pull/3358) - Improve event bus stability
- [#3363](https://github.com/vegaprotocol/vega/pull/3363) - Fix behaviour when leaving auctions
- [#3321](https://github.com/vegaprotocol/vega/pull/3321) - Do not slash bond accounts on LP submission
- [#3350](https://github.com/vegaprotocol/vega/pull/3350) - Fix equity like share in the market data
- [#3363](https://github.com/vegaprotocol/vega/pull/3363) - Ensure leaving an auction cannot trigger another auction / auction leave
- [#3369](https://github.com/vegaprotocol/vega/pull/3369) - Fix LP order deployments
- [#3366](https://github.com/vegaprotocol/vega/pull/3366) - Set the fee paid in uncrossing auction trades
- [#3364](https://github.com/vegaprotocol/vega/pull/3364) - Improve / fix positions tracking
- [#3358](https://github.com/vegaprotocol/vega/pull/3358) - Fix event bus by deep cloning all messages
- [#3374](https://github.com/vegaprotocol/vega/pull/3374) - Check trades in integration tests

## 0.34.1

*2021-04-08*

### 🐛 Fixes
- [#3324](https://github.com/vegaprotocol/vega/pull/3324) - CI: Fix multi-architecture build

## 0.34.0

*2021-04-07*

### 🛠 Improvements

- [#3302](https://github.com/vegaprotocol/vega/pull/3302) - Add reference to LP in orders created by LP
- [#3183](https://github.com/vegaprotocol/vega/pull/3183) - All orders from LP - including rejected orders - are now sent through the event bus
- [#3248](https://github.com/vegaprotocol/vega/pull/3248) - Store and propagate bond penalty
- [#3266](https://github.com/vegaprotocol/vega/pull/3266) - Add network parameters to control auction duration & extension
- [#3264](https://github.com/vegaprotocol/vega/pull/3264) - Add Liquidity Provision ID to orders created by LP commitments
- [#3126](https://github.com/vegaprotocol/vega/pull/3126) - Add transfer for bond slashing
- [#3281](https://github.com/vegaprotocol/vega/pull/3281) - Update scripts to go 1.16.2
- [#3280](https://github.com/vegaprotocol/vega/pull/3280) - Update to go 1.16.2
- [#3235](https://github.com/vegaprotocol/vega/pull/3235) - Extend unit test coverage for products
- [#3219](https://github.com/vegaprotocol/vega/pull/3219) - Remove `liquidityFee` network parameter
- [#3217](https://github.com/vegaprotocol/vega/pull/3217) - Add an event bus event when a market closes
- [#3214](https://github.com/vegaprotocol/vega/pull/3214) - Add arbitrary data signing wallet endpoint
- [#3316](https://github.com/vegaprotocol/vega/pull/3316) - Add tests for traders closing their own position
- [#3270](https://github.com/vegaprotocol/vega/pull/3270) - _Feature test refactor_: Add Liquidity Provision feature tests
- [#3289](https://github.com/vegaprotocol/vega/pull/3289) - _Feature test refactor_: Remove unused steps
- [#3275](https://github.com/vegaprotocol/vega/pull/3275) - _Feature test refactor_: Refactor order cancellation steps
- [#3230](https://github.com/vegaprotocol/vega/pull/3230) - _Feature test refactor_: Refactor trader amends step
- [#3226](https://github.com/vegaprotocol/vega/pull/3226) - _Feature test refactor_: Refactor features with invalid order specs
- [#3200](https://github.com/vegaprotocol/vega/pull/3200) - _Feature test refactor_: Add step to end opening auction
- [#3201](https://github.com/vegaprotocol/vega/pull/3201) - _Feature test refactor_: Add step to amend order by reference
- [#3204](https://github.com/vegaprotocol/vega/pull/3204) - _Feature test refactor_: Add step to place pegged orders
- [#3207](https://github.com/vegaprotocol/vega/pull/3207) - _Feature test refactor_: Add step to create Liquidity Provision
- [#3212](https://github.com/vegaprotocol/vega/pull/3212) - _Feature test refactor_: Remove unused settlement price step
- [#3203](https://github.com/vegaprotocol/vega/pull/3203) - _Feature test refactor_: Rework Submit Order step
- [#3251](https://github.com/vegaprotocol/vega/pull/3251) - _Feature test refactor_:  Split market declaration
- [#3314](https://github.com/vegaprotocol/vega/pull/3314) - _Feature test refactor_:  Apply naming convention to assertions
- [#3295](https://github.com/vegaprotocol/vega/pull/3295) - Refactor governance engine tests
- [#3298](https://github.com/vegaprotocol/vega/pull/3298) - Add order book caching
- [#3307](https://github.com/vegaprotocol/vega/pull/3307) - Use `UpdateNetworkParams` to validate network parameter updates
- [#3308](https://github.com/vegaprotocol/vega/pull/3308) - Add probability of trading

### 🐛 Fixes
- [#3249](https://github.com/vegaprotocol/vega/pull/3249) - GraphQL: `LiquidityProvision` is no longer missing from the `EventBus` union
- [#3253](https://github.com/vegaprotocol/vega/pull/3253) - Verify all properties on oracle specs
- [#3224](https://github.com/vegaprotocol/vega/pull/3224) - Check for wash trades when FOK orders uncross
- [#3257](https://github.com/vegaprotocol/vega/pull/3257) - Order Status is now only `Active` when it is submitted to the book
- [#3285](https://github.com/vegaprotocol/vega/pull/3285) - LP provisions are now properly stopped when a market is rejected
- [#3290](https://github.com/vegaprotocol/vega/pull/3290) - Update Market Value Proxy at the end of each block
- [#3267](https://github.com/vegaprotocol/vega/pull/3267) - Ensure Liquidity Auctions are not left if it would result in an empty book
- [#3286](https://github.com/vegaprotocol/vega/pull/3286) - Reduce some log levels
- [#3263](https://github.com/vegaprotocol/vega/pull/3263) - Fix incorrect context object in Liquidity Provisions
- [#3283](https://github.com/vegaprotocol/vega/pull/3283) - Remove debug code
- [#3198](https://github.com/vegaprotocol/vega/pull/3198) - chore: Add spell checking to build pipeline
- [#3303](https://github.com/vegaprotocol/vega/pull/3303) - Reduce market depth updates when nothing changes
- [#3310](https://github.com/vegaprotocol/vega/pull/3310) - Fees are no longer paid to inactive LPs
- [#3305](https://github.com/vegaprotocol/vega/pull/3305) - Fix validation of governance proposal terms
- [#3311](https://github.com/vegaprotocol/vega/pull/3311) - `targetStake` is now an unsigned integer
- [#3313](https://github.com/vegaprotocol/vega/pull/3313) - Fix invalid account wrapping

## 0.33.0

*2021-02-16*

As per the previous release notes, this release brings a lot of fixes, most of which aren't exciting new features but improve either the code quality or the developer experience. This release is pretty hefty, as the last few updates have been patch releases. It represents a lot of heavy testing and bug fixing on Liquidity Commitment orders. Alongside that, the feature test suite (we use [godog](https://github.com/cucumber/godog)) has seen some serious attention so that we can specify more complex scenarios easily.

### 🛠 Improvements
- [#3094](https://github.com/vegaprotocol/vega/pull/3094) - :fire: GraphQL: Use `ID` scalar for IDs, ensure capitalisation is correct (`marketID` -> `marketId`)
- [#3093](https://github.com/vegaprotocol/vega/pull/3093) - :fire: GraphQL: Add LP Commitment field to market proposal
- [#3061](https://github.com/vegaprotocol/vega/pull/3061) - GraphQL: Add market proposal to markets created via governance
- [#3060](https://github.com/vegaprotocol/vega/pull/3060) - Add maximum LP shape size limit network parameter
- [#3089](https://github.com/vegaprotocol/vega/pull/3089) - Add `OracleSpec` to market
- [#3148](https://github.com/vegaprotocol/vega/pull/3148) - Add GraphQL endpoints for oracle spec
- [#3179](https://github.com/vegaprotocol/vega/pull/3179) - Add metrics logging for LPs
- [#3127](https://github.com/vegaprotocol/vega/pull/3127) - Add validation for Oracle Specs on market proposals
- [#3129](https://github.com/vegaprotocol/vega/pull/3129) - Update transfers to use `uint256`
- [#3091](https://github.com/vegaprotocol/vega/pull/3091) - Refactor: Standardise how `InAuction` is detected in the core
- [#3133](https://github.com/vegaprotocol/vega/pull/3133) - Remove `log.error` when TX rate limit is hit
- [#3140](https://github.com/vegaprotocol/vega/pull/3140) - Remove `log.error` when cancel all orders fails
- [#3072](https://github.com/vegaprotocol/vega/pull/3072) - Re-enable disabled static analysis
- [#3068](https://github.com/vegaprotocol/vega/pull/3068) - Add `dlv` to docker container
- [#3067](https://github.com/vegaprotocol/vega/pull/3067) - Add more LP unit tests
- [#3066](https://github.com/vegaprotocol/vega/pull/3066) - Remove `devnet` specific wallet initialisation
- [#3041](https://github.com/vegaprotocol/vega/pull/3041) - Remove obsolete `InitialMarkPrice` network parameter
- [#3035](https://github.com/vegaprotocol/vega/pull/3035) - Documentation fixed for infrastructure fee field
- [#3034](https://github.com/vegaprotocol/vega/pull/3034) - Add `buf` to get tools script
- [#3032](https://github.com/vegaprotocol/vega/pull/3032) - Move documentation generation to [`vegaprotocol/api`](https://github.com/vegaprotocol/api) repository
- [#3030](https://github.com/vegaprotocol/vega/pull/3030) - Add more debug logging in execution engine
- [#3114](https://github.com/vegaprotocol/vega/pull/3114) - _Feature test refactor_: Standardise market definitions
- [#3122](https://github.com/vegaprotocol/vega/pull/3122) - _Feature test refactor_: Remove unused trading modes
- [#3124](https://github.com/vegaprotocol/vega/pull/3124) - _Feature test refactor_: Move submit order step to separate package
- [#3141](https://github.com/vegaprotocol/vega/pull/3141) - _Feature test refactor_: Move oracle data step to separate package
- [#3142](https://github.com/vegaprotocol/vega/pull/3142) - _Feature test refactor_: Move market steps to separate package
- [#3143](https://github.com/vegaprotocol/vega/pull/3143) - _Feature test refactor_: Move confirmed trades step to separate package
- [#3144](https://github.com/vegaprotocol/vega/pull/3144) - _Feature test refactor_: Move cancelled trades step to separate package
- [#3145](https://github.com/vegaprotocol/vega/pull/3145) - _Feature test refactor_: Move traders step to separate package
- [#3146](https://github.com/vegaprotocol/vega/pull/3146) - _Feature test refactor_: Create new step to verify margin accounts for a market
- [#3153](https://github.com/vegaprotocol/vega/pull/3153) - _Feature test refactor_: Create step to verify one account of each type per asset
- [#3152](https://github.com/vegaprotocol/vega/pull/3152) - _Feature test refactor_: Create step to deposit collateral
- [#3151](https://github.com/vegaprotocol/vega/pull/3151) - _Feature test refactor_: Create step to withdraw collateral
- [#3149](https://github.com/vegaprotocol/vega/pull/3149) - _Feature test refactor_: Merge deposit & verification steps
- [#3154](https://github.com/vegaprotocol/vega/pull/3154) - _Feature test refactor_: Create step to verify settlement balance for market
- [#3156](https://github.com/vegaprotocol/vega/pull/3156) - _Feature test refactor_: Rewrite margin levels step
- [#3178](https://github.com/vegaprotocol/vega/pull/3178) - _Feature test refactor_: Unify error handling steps
- [#3157](https://github.com/vegaprotocol/vega/pull/3157) - _Feature test refactor_: Various small fixes
- [#3101](https://github.com/vegaprotocol/vega/pull/3101) - _Feature test refactor_: Remove outdated feature tests
- [#3092](https://github.com/vegaprotocol/vega/pull/3092) - _Feature test refactor_: Add steps to test handling of LPs during auction
- [#3071](https://github.com/vegaprotocol/vega/pull/3071) - _Feature test refactor_: Fix typo

### 🐛 Fixes
- [#3018](https://github.com/vegaprotocol/vega/pull/3018) - Fix crash caused by distressed traders with LPs
- [#3029](https://github.com/vegaprotocol/vega/pull/3029) - API: LP orders were missing their reference data
- [#3031](https://github.com/vegaprotocol/vega/pull/3031) - Parties with cancelled LPs no longer receive fees
- [#3033](https://github.com/vegaprotocol/vega/pull/3033) - Improve handling of genesis block errors
- [#3036](https://github.com/vegaprotocol/vega/pull/3036) - Equity share is now correct when submitting initial order
- [#3048](https://github.com/vegaprotocol/vega/pull/3048) - LP submission now checks margin engine is started
- [#3070](https://github.com/vegaprotocol/vega/pull/3070) - Rewrite amending LPs
- [#3053](https://github.com/vegaprotocol/vega/pull/3053) - Rewrite cancel all order implementation
- [#3050](https://github.com/vegaprotocol/vega/pull/3050) - GraphQL: Order in `LiquidityOrder` is now nullable
- [#3056](https://github.com/vegaprotocol/vega/pull/3056) - Move `vegastream` to a separate repository
- [#3057](https://github.com/vegaprotocol/vega/pull/3057) - Ignore error if Tendermint stats is temporarily unavailable
- [#3058](https://github.com/vegaprotocol/vega/pull/3058) - Fix governance to use total supply rather than total deposited into network
- [#3062](https://github.com/vegaprotocol/vega/pull/3070) - Opening Auction no longer set to null on a market when auction completes
- [#3051](https://github.com/vegaprotocol/vega/pull/3051) - Rewrite LP refresh mechanism
- [#3080](https://github.com/vegaprotocol/vega/pull/3080) - Auctions now leave auction when `maximumDuration` is exceeded
- [#3075](https://github.com/vegaprotocol/vega/pull/3075) - Bond account is now correctly cleared when LPs are cancelled
- [#3074](https://github.com/vegaprotocol/vega/pull/3074) - Switch error reporting mechanism to stream error
- [#3069](https://github.com/vegaprotocol/vega/pull/3069) - Switch more error reporting mechanisms to stream error
- [#3081](https://github.com/vegaprotocol/vega/pull/3081) - Fix fee check for LP orders
- [#3087](https://github.com/vegaprotocol/vega/pull/3087) - GraphQL schema grammar & spelling fixes
- [#3185](https://github.com/vegaprotocol/vega/pull/3185) - LP orders are now accessed deterministically
- [#3131](https://github.com/vegaprotocol/vega/pull/3131) - GRPC api now shuts down gracefully
- [#3110](https://github.com/vegaprotocol/vega/pull/3110) - LP Bond is now returned if a market is rejected
- [#3115](https://github.com/vegaprotocol/vega/pull/3115) - Parties with closed out LPs can now submit new LPs
- [#3123](https://github.com/vegaprotocol/vega/pull/3123) - New market proposals with invalid Oracle definitions no longer crash core
- [#3131](https://github.com/vegaprotocol/vega/pull/3131) - GRPC api now shuts down gracefully
- [#3137](https://github.com/vegaprotocol/vega/pull/3137) - Pegged orders that fail to reprice correctly are now properly removed from the Market Depth API
- [#3168](https://github.com/vegaprotocol/vega/pull/3168) - Fix `intoProto` for `OracleSpecBinding`
- [#3106](https://github.com/vegaprotocol/vega/pull/3106) - Target Stake is now used as the Market Value Proxy during opening auction
- [#3103](https://github.com/vegaprotocol/vega/pull/3103) - Ensure all filled and partially filled orders are remove from the Market Depth API
- [#3095](https://github.com/vegaprotocol/vega/pull/3095) - GraphQL: Fix missing data in proposal subscription
- [#3085](https://github.com/vegaprotocol/vega/pull/3085) - Minor tidy-up of errors reported by `goland`

## 0.32.0

*2021-02-23*

More fixes, primarily related to liquidity provisioning (still disabled in this release) and asset withdrawals, which will soon be enabled in the UI.

Two minor breaking changes in the GraphQL API are included - one fixing a typo, the other changing the content of date fields on the withdrawal object - they're now date formatted.

### 🛠 Improvements
- [#3004](https://github.com/vegaprotocol/vega/pull/3004) - Incorporate `buf.yaml` tidy up submitted by `bufdev` on api-clients repo
- [#3002](https://github.com/vegaprotocol/vega/pull/3002) -🔥GraphQL: Withdrawal fields `expiry`, `createdAt` & `updatedAt` are now `RFC3339Nano` date formatted
- [#3000](https://github.com/vegaprotocol/vega/pull/3002) -🔥GraphQL: Fix typo in `prepareVote` mutation - `propopsalId` is now `proposalId`
- [#2957](https://github.com/vegaprotocol/vega/pull/2957) - REST: Add missing prepare endpoints (`PrepareProposal`, `PrepareVote`, `PrepareLiquiditySubmission`)

### 🐛 Fixes
- [#3011](https://github.com/vegaprotocol/vega/pull/3011) - Liquidity fees are distributed in to margin accounts, not general accounts
- [#2991](https://github.com/vegaprotocol/vega/pull/2991) - Liquidity Provisions are now rejected if there is not enough collateral
- [#2990](https://github.com/vegaprotocol/vega/pull/2990) - Fix a lock caused by GraphQL subscribers unsubscribing from certain endpoints
- [#2996](https://github.com/vegaprotocol/vega/pull/2986) - Liquidity Provisions are now parked when repricing fails
- [#2951](https://github.com/vegaprotocol/vega/pull/2951) - Store reference prices when parking pegs for auction
- [#2982](https://github.com/vegaprotocol/vega/pull/2982) - Fix withdrawal data availability before it is verified
- [#2981](https://github.com/vegaprotocol/vega/pull/2981) - Fix sending multisig bundle for withdrawals before threshold is reached
- [#2964](https://github.com/vegaprotocol/vega/pull/2964) - Extend auctions if uncrossing price is unreasonable
- [#2961](https://github.com/vegaprotocol/vega/pull/2961) - GraphQL: Fix incorrect market in bond account resolver
- [#2958](https://github.com/vegaprotocol/vega/pull/2958) - Create `third_party` folder to avoid excluding vendor protobuf files in build
- [#3009](https://github.com/vegaprotocol/vega/pull/3009) - Remove LP commitments when a trader is closed out
- [#3012](https://github.com/vegaprotocol/vega/pull/3012) - Remove LP commitments when a trader reduces their commitment to 0

## 0.31.0

*2021-02-09*

Many of the fixes below relate to Liquidity Commitments, which are still disabled in testnet, and Data Sourcing, which is also not enabled. Data Sourcing (a.k.a Oracles) is one of the last remaining pieces we need to complete settlement at instrument expiry, and Liquidity Commitment will be enabled when the functionality has been stabilised.

This release does improve protocol documentation, with all missing fields filled in and the explanations for Pegged Orders expanded. Two crashers have been fixed, although the first is already live as hotfix on testnet, and the other is in functionality that is not yet enabled.

This release also makes some major API changes:

- `api.TradingClient` -> `api.v1.TradingServiceClient`
- `api.TradingDataClient` -> `api.v1.TradingDataServiceClient`
- Fields have changed from camel-case to snake-cased (e.g. `someFieldName` is now `some_field_name`)
- All API calls now have request and response messages whose names match the API call name (e.g. `GetSomething` now has a request called `GetSomethingRequest` and a response called `GetSomethingResponse`)
- See [#2879](https://github.com/vegaprotocol/vega/pull/2879) for details

### 🛠 Improvements
- [#2879](https://github.com/vegaprotocol/vega/pull/2879) - 🔥Update all the protobuf files with Buf recommendations
- [#2847](https://github.com/vegaprotocol/vega/pull/2847) - Improve proto documentation, in particular for pegged orders
- [#2905](https://github.com/vegaprotocol/vega/pull/2905) - Update `vega verify` command to verify genesis block files
- [#2851](https://github.com/vegaprotocol/vega/pull/2851) - Enable distribution of liquidity fees to liquidity providers
- [#2871](https://github.com/vegaprotocol/vega/pull/2871) - Add `submitOracleData` command
- [#2887](https://github.com/vegaprotocol/vega/pull/2887) - Add Open Oracle data processing & data normalisation
- [#2915](https://github.com/vegaprotocol/vega/pull/2915) - Add Liquidity Commitments to API responses

### 🐛 Fixes
- [#2913](https://github.com/vegaprotocol/vega/pull/2913) - Fix market lifecycle events not being published through event bus API
- [#2906](https://github.com/vegaprotocol/vega/pull/2906) - Add new process for calculating margins for orders during auction
- [#2887](https://github.com/vegaprotocol/vega/pull/2887) - Liquidity Commitment fix-a-thon
- [#2879](https://github.com/vegaprotocol/vega/pull/2879) - Apply `Buf` lint recommendations
- [#2872](https://github.com/vegaprotocol/vega/pull/2872) - Improve field names in fee distribution package
- [#2867](https://github.com/vegaprotocol/vega/pull/2867) - Fix GraphQL bug: deposits `creditedAt` incorrectly showed `createdAt` time, not credit time
- [#2858](https://github.com/vegaprotocol/vega/pull/2858) - Fix crasher caused by parking pegged orders for auction
- [#2852](https://github.com/vegaprotocol/vega/pull/2852) - Remove unused binaries from CI builds
- [#2850](https://github.com/vegaprotocol/vega/pull/2850) - Fix bug that caused fees to be charged for pegged orders
- [#2893](https://github.com/vegaprotocol/vega/pull/2893) - Remove unused dependency in repricing
- [#2929](https://github.com/vegaprotocol/vega/pull/2929) - Refactor GraphQL resolver for withdrawals
- [#2939](https://github.com/vegaprotocol/vega/pull/2939) - Fix crasher caused by incorrectly loading Fee account for transfers

## 0.30.0

*2021-01-19*

This release enables (or more accurately, re-enables previously disabled) pegged orders, meaning they're finally here :tada:

The Ethereum bridge also received some work - in particular the number of confirmations we wait for on Ethereum is now controlled by a governance parameter. Being a governance parameter, that means that the value can be changed by a governance vote. Slightly related: You can now fetch active governance proposals via REST.

:one: We also switch to [Buf](https://buf.build/) for our protobuf workflow. This was one of the pre-requisites for opening up our api clients build process, and making the protobuf files open source. More on that soon!

:two: This fixes an issue on testnet where votes were not registered when voting on open governance proposals. The required number of Ropsten `VOTE` tokens was being calculated incorrectly on testnet, leading to all votes quietly being ignored. In 0.30.0, voting works as expected again.

### ✨ New
- [#2732](https://github.com/vegaprotocol/vega/pull/2732) Add REST endpoint to fetch all proposals (`/governance/proposals`)
- [#2735](https://github.com/vegaprotocol/vega/pull/2735) Add `FeeSplitter` to correctly split fee portion of an aggressive order
- [#2745](https://github.com/vegaprotocol/vega/pull/2745) Add transfer bus events for withdrawals and deposits
- [#2754](https://github.com/vegaprotocol/vega/pull/2754) Add New Market bus event
- [#2778](https://github.com/vegaprotocol/vega/pull/2778) Switch to [Buf](https://buf.build/) :one:
- [#2785](https://github.com/vegaprotocol/vega/pull/2785) Add configurable required confirmations for bridge transactions
- [#2791](https://github.com/vegaprotocol/vega/pull/2791) Add Supplied State to market data
- [#2793](https://github.com/vegaprotocol/vega/pull/2793) 🔥Rename `marketState` to `marketTradingMode`, add new `marketState` enum (`ACTIVE`, `SUSPENDED` or `PENDING`)
- [#2833](https://github.com/vegaprotocol/vega/pull/2833) Add fees estimate for pegged orders
- [#2838](https://github.com/vegaprotocol/vega/pull/2838) Add bond and fee transfers

### 🛠 Improvements
- [#2835](https://github.com/vegaprotocol/vega/pull/2835) Fix voting for proposals :two:
- [#2830](https://github.com/vegaprotocol/vega/pull/2830) Refactor pegged order repricing
- [#2827](https://github.com/vegaprotocol/vega/pull/2827) Refactor expiring orders lists
- [#2821](https://github.com/vegaprotocol/vega/pull/2821) Handle liquidity commitments on market proposals
- [#2816](https://github.com/vegaprotocol/vega/pull/2816) Add changing liquidity commitment when not enough stake
- [#2805](https://github.com/vegaprotocol/vega/pull/2805) Fix read nodes lagging if they receive votes but not a bridge event
- [#2804](https://github.com/vegaprotocol/vega/pull/2804) Fix various minor bridge confirmation bugs
- [#2800](https://github.com/vegaprotocol/vega/pull/2800) Fix removing pegged orders that are rejected when unparked
- [#2799](https://github.com/vegaprotocol/vega/pull/2799) Fix crasher when proposing an update to network parameters
- [#2797](https://github.com/vegaprotocol/vega/pull/2797) Update target stake to include mark price
- [#2783](https://github.com/vegaprotocol/vega/pull/2783) Fix price monitoring integration tests
- [#2780](https://github.com/vegaprotocol/vega/pull/2780) Add more unit tests for pegged order price amends
- [#2774](https://github.com/vegaprotocol/vega/pull/2774) Fix cancelling all orders
- [#2768](https://github.com/vegaprotocol/vega/pull/2768) Fix GraphQL: Allow `marketId` to be null when it is invalid
- [#2767](https://github.com/vegaprotocol/vega/pull/2767) Fix parked pegged orders to have a price of 0 explicitly
- [#2766](https://github.com/vegaprotocol/vega/pull/2766) Disallow GFN to GTC/GTT amends
- [#2765](https://github.com/vegaprotocol/vega/pull/2765) Fix New Market bus event being sent more than once
- [#2763](https://github.com/vegaprotocol/vega/pull/2763) Add rounding to pegged order mid prices that land on non integer values
- [#2795](https://github.com/vegaprotocol/vega/pull/2795) Fix typos in GraphQL schema documentation
- [#2762](https://github.com/vegaprotocol/vega/pull/2762) Fix more typos in GraphQL schema documentation
- [#2758](https://github.com/vegaprotocol/vega/pull/2758) Fix error handling when amending some pegged order types
- [#2757](https://github.com/vegaprotocol/vega/pull/2757) Remove order from pegged list when it becomes inactive
- [#2756](https://github.com/vegaprotocol/vega/pull/2756) Add more panics to the core
- [#2750](https://github.com/vegaprotocol/vega/pull/2750) Remove expiring orders when amending to non GTT
- [#2671](https://github.com/vegaprotocol/vega/pull/2671) Add extra integration tests for uncrossing at auction end
- [#2746](https://github.com/vegaprotocol/vega/pull/2746) Fix potential divide by 0 in position calculation
- [#2743](https://github.com/vegaprotocol/vega/pull/2743) Add check for pegged orders impacted by order expiry
- [#2737](https://github.com/vegaprotocol/vega/pull/2737) Remove the ability to amend a pegged order's price
- [#2724](https://github.com/vegaprotocol/vega/pull/2724) Add price monitoring tests for order amendment
- [#2723](https://github.com/vegaprotocol/vega/pull/2723) Fix fee monitoring values during auction
- [#2721](https://github.com/vegaprotocol/vega/pull/2721) Fix incorrect reference when amending pegged orders
- [#2717](https://github.com/vegaprotocol/vega/pull/2717) Fix incorrect error codes for IOC and FOK orders during auction
- [#2715](https://github.com/vegaprotocol/vega/pull/2715) Update price monitoring to use reference price when syncing with risk model
- [#2711](https://github.com/vegaprotocol/vega/pull/2711) Refactor governance event subscription

## 0.29.0

*2020-12-07*

Note that you'll see a lot of changes related to **Pegged Orders** and **Liquidity Commitments**. These are still in testing, so these two types cannot currently be used in _Testnet_.

### ✨ New
- [#2534](https://github.com/vegaprotocol/vega/pull/2534) Implements amends for pegged orders
- [#2493](https://github.com/vegaprotocol/vega/pull/2493) Calculate market target stake
- [#2649](https://github.com/vegaprotocol/vega/pull/2649) Add REST governance endpoints
- [#2429](https://github.com/vegaprotocol/vega/pull/2429) Replace inappropriate wording in the codebase
- [#2617](https://github.com/vegaprotocol/vega/pull/2617) Implements proposal to update network parameters
- [#2622](https://github.com/vegaprotocol/vega/pull/2622) Integrate the liquidity engine into the market
- [#2683](https://github.com/vegaprotocol/vega/pull/2683) Use the Ethereum block log index to de-duplicate Ethereum transactions
- [#2674](https://github.com/vegaprotocol/vega/pull/2674) Update ERC20 token and bridges ABIs / codegen
- [#2690](https://github.com/vegaprotocol/vega/pull/2690) Add instruction to debug integration tests with DLV
- [#2680](https://github.com/vegaprotocol/vega/pull/2680) Add price monitoring bounds to the market data API

### 🛠 Improvements
- [#2589](https://github.com/vegaprotocol/vega/pull/2589) Fix cancellation of pegged orders
- [#2659](https://github.com/vegaprotocol/vega/pull/2659) Fix panic in execution engine when GFN order are submit at auction start
- [#2661](https://github.com/vegaprotocol/vega/pull/2661) Handle missing error conversion in GraphQL API
- [#2621](https://github.com/vegaprotocol/vega/pull/2621) Fix pegged order creating duplicated order events
- [#2666](https://github.com/vegaprotocol/vega/pull/2666) Prevent the node to DDOS the Ethereum node when lots of deposits happen
- [#2653](https://github.com/vegaprotocol/vega/pull/2653) Fix indicative price and volume calculation
- [#2649](https://github.com/vegaprotocol/vega/pull/2649) Fix a typo in market price monitoring parameters API
- [#2650](https://github.com/vegaprotocol/vega/pull/2650) Change governance minimum proposer balance to be a minimum amount of token instead of a factor of the total supply
- [#2675](https://github.com/vegaprotocol/vega/pull/2675) Fix an GraphQL enum conversion
- [#2691](https://github.com/vegaprotocol/vega/pull/2691) Fix spelling in a network parameter
- [#2696](https://github.com/vegaprotocol/vega/pull/2696) Fix panic when uncrossing auction
- [#2984](https://github.com/vegaprotocol/vega/pull/2698) Fix price monitoring by feeding it the uncrossing price at end of opening auction
- [#2705](https://github.com/vegaprotocol/vega/pull/2705) Fix a bug related to order being sorted by creating time in the matching engine price levels

## 0.28.0

*2020-11-25*

Vega release logs contain a 🔥 emoji to denote breaking API changes. 🔥🔥 is a new combination denoting something that may significantly change your experience - from this release forward, transactions from keys that have no collateral on the network will *always* be rejected. As there are no transactions that don't either require collateral themselves, or an action to have been taken that already required collateral, we are now rejecting these as soon as possible.

We've also added support for synchronously submitting transactions. This can make error states easier to catch. Along with this you can now subscribe to error events in the event bus.

Also: Note that you'll see a lot of changes related to **Pegged Orders** and **Liquidity Commitments**. These are still in testing, so these two types cannot currently be used in _Testnet_.

### ✨ New
- [#2634](https://github.com/vegaprotocol/vega/pull/2634) Avoid caching transactions before they are rate/balance limited
- [#2626](https://github.com/vegaprotocol/vega/pull/2626) Add a transaction submit type to GraphQL
- [#2624](https://github.com/vegaprotocol/vega/pull/2624) Add mutexes to assets maps
- [#2593](https://github.com/vegaprotocol/vega/pull/2503) 🔥🔥 Reject transactions
- [#2453](https://github.com/vegaprotocol/vega/pull/2453) 🔥 Remove `baseName` field from markets
- [#2536](https://github.com/vegaprotocol/vega/pull/2536) Add Liquidity Measurement engine
- [#2539](https://github.com/vegaprotocol/vega/pull/2539) Add Liquidity Provisioning Commitment handling to markets
- [#2540](https://github.com/vegaprotocol/vega/pull/2540) Add support for amending pegged orders
- [#2549](https://github.com/vegaprotocol/vega/pull/2549) Add calculation for liquidity order sizes
- [#2553](https://github.com/vegaprotocol/vega/pull/2553) Allow pegged orders to have a price of 0
- [#2555](https://github.com/vegaprotocol/vega/pull/2555) Update Event stream votes to contain proposal ID
- [#2556](https://github.com/vegaprotocol/vega/pull/2556) Update Event stream to contain error events
- [#2560](https://github.com/vegaprotocol/vega/pull/2560) Add Pegged Order details to GraphQL
- [#2607](https://github.com/vegaprotocol/vega/pull/2807) Add support for parking orders during auction

### 🛠 Improvements
- [#2634](https://github.com/vegaprotocol/vega/pull/2634) Avoid caching transactions before they are rate/balance limited
- [#2626](https://github.com/vegaprotocol/vega/pull/2626) Add a transaction submit type to GraphQL
- [#2624](https://github.com/vegaprotocol/vega/pull/2624) Add mutexes to assets maps
- [#2623](https://github.com/vegaprotocol/vega/pull/2623) Fix concurrent map access in assets
- [#2608](https://github.com/vegaprotocol/vega/pull/2608) Add sync/async equivalents for `submitTX`
- [#2618](https://github.com/vegaprotocol/vega/pull/2618) Disable storing API-related data on validator nodes
- [#2615](https://github.com/vegaprotocol/vega/pull/2618) Expand static checks
- [#2613](https://github.com/vegaprotocol/vega/pull/2613) Remove unused internal `cancelOrderById` function
- [#2530](https://github.com/vegaprotocol/vega/pull/2530) Governance asset for the network is now set in the genesis block
- [#2533](https://github.com/vegaprotocol/vega/pull/2533) More efficiently close channels in subscriptions
- [#2554](https://github.com/vegaprotocol/vega/pull/2554) Fix mid-price to 0 when best bid and average are unavailable and pegged order price is 0
- [#2565](https://github.com/vegaprotocol/vega/pull/2565) Cancelled pegged orders now have the correct status
- [#2568](https://github.com/vegaprotocol/vega/pull/2568) Prevent pegged orders from being repriced
- [#2570](https://github.com/vegaprotocol/vega/pull/2570) Expose probability of trading
- [#2576](https://github.com/vegaprotocol/vega/pull/2576) Use static best bid/ask price for pegged order repricing
- [#2581](https://github.com/vegaprotocol/vega/pull/2581) Fix order of messages when cancelling a pegged order
- [#2586](https://github.com/vegaprotocol/vega/pull/2586) Fix blank `txHash` in deposit API types
- [#2591](https://github.com/vegaprotocol/vega/pull/2591) Pegged orders are now cancelled when all orders are cancelled
- [#2609](https://github.com/vegaprotocol/vega/pull/2609) Improve expiry of pegged orders
- [#2610](https://github.com/vegaprotocol/vega/pull/2609) Improve removal of liquidity commitment orders when manual orders satisfy liquidity provisioning commitments

## 0.27.0

*2020-10-30*

This release contains a fix (read: large reduction in memory use) around auction modes with particularly large order books that caused slow block times when handling orders placed during an opening auction. It also contains a lot of internal work related to the liquidity provision mechanics.

### ✨ New
- [#2498](https://github.com/vegaprotocol/vega/pull/2498) Automatically create a bond account for liquidity providers
- [#2596](https://github.com/vegaprotocol/vega/pull/2496) Create liquidity measurement API
- [#2490](https://github.com/vegaprotocol/vega/pull/2490) GraphQL: Add Withdrawal and Deposit events to event bus
- [#2476](https://github.com/vegaprotocol/vega/pull/2476) 🔥`MarketData` now uses RFC339 formatted times, not seconds
- [#2473](https://github.com/vegaprotocol/vega/pull/2473) Add network parameters related to target stake calculation
- [#2506](https://github.com/vegaprotocol/vega/pull/2506) Network parameters can now contain JSON configuration

### 🛠 Improvements
- [#2521](https://github.com/vegaprotocol/vega/pull/2521) Optimise memory usage when building cumulative price levels
- [#2520](https://github.com/vegaprotocol/vega/pull/2520) Fix indicative price calculation
- [#2517](https://github.com/vegaprotocol/vega/pull/2517) Improve command line for rate limiting in faucet & wallet
- [#2510](https://github.com/vegaprotocol/vega/pull/2510) Remove reference to external risk model
- [#2509](https://github.com/vegaprotocol/vega/pull/2509) Fix panic when loading an invalid genesis configuration
- [#2502](https://github.com/vegaprotocol/vega/pull/2502) Fix pointer when using amend in place
- [#2487](https://github.com/vegaprotocol/vega/pull/2487) Remove context from struct that didn't need it
- [#2485](https://github.com/vegaprotocol/vega/pull/2485) Refactor event bus event transmission
- [#2481](https://github.com/vegaprotocol/vega/pull/2481) Add `LiquidityProvisionSubmission` transaction
- [#2480](https://github.com/vegaprotocol/vega/pull/2480) Remove unused code
- [#2479](https://github.com/vegaprotocol/vega/pull/2479) Improve validation of external resources
- [#1936](https://github.com/vegaprotocol/vega/pull/1936) Upgrade to Tendermint 0.33.8

## 0.26.1

*2020-10-23*

Fixes a number of issues discovered during the testing of 0.26.0.

### 🛠 Improvements
- [#2463](https://github.com/vegaprotocol/vega/pull/2463) Further reliability fixes for the event bus
- [#2469](https://github.com/vegaprotocol/vega/pull/2469) Fix incorrect error returned when a trader places an order in an asset that they have no account for (was `InvalidPartyID`, now `InsufficientAssetBalance`)
- [#2458](https://github.com/vegaprotocol/vega/pull/2458) REST: Fix a crasher when a market is proposed without specifying auction times

## 0.26.0

*2020-10-20*

The events API added in 0.25.0 had some reliability issues when a large volume of events were being emitted. This release addresses that in two ways:
 - The gRPC event stream now takes a parameter that sets a batch size. A client will receive the events when the batch limit is hit.
 - GraphQL is now limited to one event type per subscription, and we also removed the ALL event type as an option. This was due to the GraphQL gateway layer taking too long to process the full event stream, leading to sporadic disconnections.

These two fixes combined make both the gRPC and GraphQL streams much more reliable under reasonably heavy load. Let us know if you see any other issues. The release also adds some performance improvements to the way the core processes Tendermint events, some documentation improvements, and some additional debug tools.

### ✨ New
- [#2319](https://github.com/vegaprotocol/vega/pull/2319) Add fee estimate API endpoints to remaining APIs
- [#2321](https://github.com/vegaprotocol/vega/pull/2321) 🔥 Change `estimateFee` to `estimateOrder` in GraphQL
- [#2327](https://github.com/vegaprotocol/vega/pull/2327) 🔥 GraphQL: Event bus API - remove ALL type & limit subscription to one event type
- [#2343](https://github.com/vegaprotocol/vega/pull/2343) 🔥 Add batching support to stream subscribers

### 🛠 Improvements
- [#2229](https://github.com/vegaprotocol/vega/pull/2229) Add Price Monitoring module
- [#2246](https://github.com/vegaprotocol/vega/pull/2246) Add new market depth subscription methods
- [#2298](https://github.com/vegaprotocol/vega/pull/2298) Improve error messages for Good For Auction/Good For Normal rejections
- [#2301](https://github.com/vegaprotocol/vega/pull/2301) Add validation for GFA/GFN orders
- [#2307](https://github.com/vegaprotocol/vega/pull/2307) Implement app state hash
- [#2312](https://github.com/vegaprotocol/vega/pull/2312) Add validation for market proposal risk parameters
- [#2313](https://github.com/vegaprotocol/vega/pull/2313) Add transaction replay protection
- [#2314](https://github.com/vegaprotocol/vega/pull/2314) GraphQL: Improve response when market does not exist
- [#2315](https://github.com/vegaprotocol/vega/pull/2315) GraphQL: Improve response when party does not exist
- [#2316](https://github.com/vegaprotocol/vega/pull/2316) Documentation: Improve documentation for fee estimate endpoint
- [#2318](https://github.com/vegaprotocol/vega/pull/2318) Documentation: Improve documentation for governance data endpoints
- [#2324](https://github.com/vegaprotocol/vega/pull/2324) Cache transactions already seen by `checkTX`
- [#2328](https://github.com/vegaprotocol/vega/pull/2328) Add test covering context cancellation mid data-sending
- [#2331](https://github.com/vegaprotocol/vega/pull/2331) Internal refactor of network parameter storage
- [#2334](https://github.com/vegaprotocol/vega/pull/2334) Rewrite `vegastream` to use the event bus
- [#2333](https://github.com/vegaprotocol/vega/pull/2333) Fix context for events, add block hash and event id
- [#2335](https://github.com/vegaprotocol/vega/pull/2335) Add ABCI event recorder
- [#2341](https://github.com/vegaprotocol/vega/pull/2341) Ensure event slices cannot be empty
- [#2345](https://github.com/vegaprotocol/vega/pull/2345) Handle filled orders in the market depth service before new orders are added
- [#2346](https://github.com/vegaprotocol/vega/pull/2346) CI: Add missing environment variables
- [#2348](https://github.com/vegaprotocol/vega/pull/2348) Use cached transactions in `checkTX`
- [#2349](https://github.com/vegaprotocol/vega/pull/2349) Optimise accounts map accesses
- [#2351](https://github.com/vegaprotocol/vega/pull/2351) Fix sequence ID related to market `OnChainTimeUpdate`
- [#2355](https://github.com/vegaprotocol/vega/pull/2355) Update coding style doc with info on log levels
- [#2358](https://github.com/vegaprotocol/vega/pull/2358) Add documentation and comments for `events.proto`
- [#2359](https://github.com/vegaprotocol/vega/pull/2359) Fix out of bounds index crash
- [#2364](https://github.com/vegaprotocol/vega/pull/2364) Add mutex to protect map access
- [#2366](https://github.com/vegaprotocol/vega/pull/2366) Auctions: Reject IOC/FOK orders
- [#2368](https://github.com/vegaprotocol/vega/pull/2370) Tidy up genesis market instantiation
- [#2369](https://github.com/vegaprotocol/vega/pull/2369) Optimise event bus to reduce CPU usage
- [#2370](https://github.com/vegaprotocol/vega/pull/2370) Event stream: Send batches instead of single events
- [#2376](https://github.com/vegaprotocol/vega/pull/2376) GraphQL: Remove verbose logging
- [#2377](https://github.com/vegaprotocol/vega/pull/2377) Update tendermint stats less frequently for Vega stats API endpoint
- [#2381](https://github.com/vegaprotocol/vega/pull/2381) Event stream: Reduce CPU load, depending on batch size
- [#2382](https://github.com/vegaprotocol/vega/pull/2382) GraphQL: Make event stream batch size mandatory
- [#2401](https://github.com/vegaprotocol/vega/pull/2401) Event stream: Fix CPU spinning after stream close
- [#2404](https://github.com/vegaprotocol/vega/pull/2404) Auctions: Add fix for crash during auction exit
- [#2419](https://github.com/vegaprotocol/vega/pull/2419) Make the price level wash trade check configurable
- [#2432](https://github.com/vegaprotocol/vega/pull/2432) Use `EmitDefaults` on `jsonpb.Marshaler`
- [#2431](https://github.com/vegaprotocol/vega/pull/2431) GraphQL: Add price monitoring
- [#2433](https://github.com/vegaprotocol/vega/pull/2433) Validate amend orders with GFN and GFA
- [#2436](https://github.com/vegaprotocol/vega/pull/2436) Return a permission denied error for a non-allowlisted public key
- [#2437](https://github.com/vegaprotocol/vega/pull/2437) Undo accidental code removal
- [#2438](https://github.com/vegaprotocol/vega/pull/2438) GraphQL: Fix a resolver error when markets are in auction mode
- [#2441](https://github.com/vegaprotocol/vega/pull/2441) GraphQL: Remove unnecessary validations
- [#2442](https://github.com/vegaprotocol/vega/pull/2442) GraphQL: Update library; improve error responses
- [#2447](https://github.com/vegaprotocol/vega/pull/2447) REST: Fix HTTP verb for network parameters query
- [#2443](https://github.com/vegaprotocol/vega/pull/2443) Auctions: Add check for opening auction duration during market creation

## 0.25.1

*2020-10-14*

This release backports two fixes from the forthcoming 0.26.0 release.

### 🛠 Improvements
- [#2354](https://github.com/vegaprotocol/vega/pull/2354) Update `OrderEvent` to copy by value
- [#2379](https://github.com/vegaprotocol/vega/pull/2379) Add missing `/governance/prepare/vote` REST endpoint

## 0.25.0

*2020-09-24*

This release adds the event bus API, allowing for much greater introspection in to the operation of a node. We've also re-enabled the order amends API, as well as a long list of fixes.

### ✨ New
- [#2281](https://github.com/vegaprotocol/vega/pull/2281) Enable opening auctions
- [#2205](https://github.com/vegaprotocol/vega/pull/2205) Add GraphQL event stream API
- [#2219](https://github.com/vegaprotocol/vega/pull/2219) Add deposits API
- [#2222](https://github.com/vegaprotocol/vega/pull/2222) Initial asset list is now loaded from genesis configuration, not external configuration
- [#2238](https://github.com/vegaprotocol/vega/pull/2238) Re-enable order amend API
- [#2249](https://github.com/vegaprotocol/vega/pull/2249) Re-enable TX rate limit by party ID
- [#2240](https://github.com/vegaprotocol/vega/pull/2240) Add time to position responses

### 🛠 Improvements
- [#2211](https://github.com/vegaprotocol/vega/pull/2211) 🔥 GraphQL: Field case change `proposalId` -> `proposalID`
- [#2218](https://github.com/vegaprotocol/vega/pull/2218) 🔥 GraphQL: Withdrawals now return a `Party`, not a party ID
- [#2202](https://github.com/vegaprotocol/vega/pull/2202) Fix time validation for proposals when all times are the same
- [#2206](https://github.com/vegaprotocol/vega/pull/2206) Reduce log noise from statistics endpoint
- [#2207](https://github.com/vegaprotocol/vega/pull/2207) Automatically reload node configuration
- [#2209](https://github.com/vegaprotocol/vega/pull/2209) GraphQL: fix proposal rejection enum
- [#2210](https://github.com/vegaprotocol/vega/pull/2210) Refactor order service to not require blockchain client
- [#2213](https://github.com/vegaprotocol/vega/pull/2213) Improve error clarity for invalid proposals
- [#2216](https://github.com/vegaprotocol/vega/pulls/2216) Ensure all GRPC endpoints use real time, not Vega time
- [#2231](https://github.com/vegaprotocol/vega/pull/2231) Refactor processor to no longer require collateral
- [#2232](https://github.com/vegaprotocol/vega/pull/2232) Clean up logs that dumped raw bytes
- [#2233](https://github.com/vegaprotocol/vega/pull/2233) Remove generate method from execution engine
- [#2234](https://github.com/vegaprotocol/vega/pull/2234) Remove `authEnabled` setting
- [#2236](https://github.com/vegaprotocol/vega/pull/2236) Simply order amendment logging
- [#2237](https://github.com/vegaprotocol/vega/pull/2237) Clarify fees attribution in transfers
- [#2239](https://github.com/vegaprotocol/vega/pull/2239) Ensure margin is released immediately, not on next mark to market
- [#2241](https://github.com/vegaprotocol/vega/pull/2241) Load log level in processor app
- [#2245](https://github.com/vegaprotocol/vega/pull/2245) Fix a concurrent map access in positions API
- [#2247](https://github.com/vegaprotocol/vega/pull/2247) Improve logging on a TX with an invalid signature
- [#2252](https://github.com/vegaprotocol/vega/pull/2252) Fix incorrect order count in Market Depth API
- [#2254](https://github.com/vegaprotocol/vega/pull/2254) Fix concurrent map access in Market Depth API
- [#2269](https://github.com/vegaprotocol/vega/pull/2269) GraphQL: Fix party filtering for event bus API
- [#2266](https://github.com/vegaprotocol/vega/pull/2266) Refactor transaction codec
- [#2275](https://github.com/vegaprotocol/vega/pull/2275) Prevent opening auctions from closing early
- [#2262](https://github.com/vegaprotocol/vega/pull/2262) Clear potential position properly when an order is cancelled for self trading
- [#2286](https://github.com/vegaprotocol/vega/pull/2286) Add sequence ID to event bus events
- [#2288](https://github.com/vegaprotocol/vega/pull/2288) Fix auction events not appearing in GraphQL event bus
- [#2294](https://github.com/vegaprotocol/vega/pull/2294) Fixing incorrect order iteration in auctions
- [#2285](https://github.com/vegaprotocol/vega/pull/2285) Check auction times
- [#2283](https://github.com/vegaprotocol/vega/pull/2283) Better handling of 0 `expiresAt`

## 0.24.0

*2020-09-04*

One new API endpoint allows cancelling multiple orders simultaneously, either all orders by market, a single order in a specific market, or just all open orders.

Other than that it's mainly bugfixes, many of which fix subtly incorrect API output.

### ✨ New

- [#2107](https://github.com/vegaprotocol/vega/pull/2107) Support for cancelling multiple orders at once
- [#2186](https://github.com/vegaprotocol/vega/pull/2186) Add per-party rate-limit of 50 requests over 3 blocks

### 🛠 Improvements

- [#2177](https://github.com/vegaprotocol/vega/pull/2177) GraphQL: Add Governance proposal metadata
- [#2098](https://github.com/vegaprotocol/vega/pull/2098) Fix crashed in event bus
- [#2041](https://github.com/vegaprotocol/vega/pull/2041) Fix a rounding error in the output of Positions API
- [#1934](https://github.com/vegaprotocol/vega/pull/1934) Improve API documentation
- [#2110](https://github.com/vegaprotocol/vega/pull/2110) Send Infrastructure fees to the correct account
- [#2117](https://github.com/vegaprotocol/vega/pull/2117) Prevent creation of withdrawal requests for more than the available balance
- [#2136](https://github.com/vegaprotocol/vega/pull/2136) gRPC: Fetch all accounts for a market did not return all accounts
- [#2151](https://github.com/vegaprotocol/vega/pull/2151) Prevent wasteful event bus subscriptions
- [#2167](https://github.com/vegaprotocol/vega/pull/2167) Ensure events in the event bus maintain their order
- [#2178](https://github.com/vegaprotocol/vega/pull/2178) Fix API returning incorrectly formatted orders when a party has no collateral

## 0.23.1

*2020-08-27*

This release backports a fix from the forthcoming 0.24.0 release that fixes a GraphQL issue with the new `Asset` type. When fetching the Assets from the top level, all the details came through. When fetching them as a nested property, only the ID was filled in. This is now fixed.

### 🛠 Improvements

- [#2140](https://github.com/vegaprotocol/vega/pull/2140) GraphQL fix for fetching assets as nested properties

## 0.23.0

*2020-08-10*

This release contains a lot of groundwork for Fees and Auction mode.

**Fees** are incurred on every trade on Vega. Those fees are divided between up to three recipient types, but traders will only see one collective fee charged. The fees reward liquidity providers, infrastructure providers and market makers.

* The liquidity portion of the fee is paid to market makers for providing liquidity, and is transferred to the market-maker fee pool for the market.
* The infrastructure portion of the fee, which is paid to validators as a reward for running the infrastructure of the network, is transferred to the infrastructure fee pool for that asset. It is then periodically distributed to the validators.
* The maker portion of the fee is transferred to the non-aggressive, or passive party in the trade (the maker, as opposed to the taker).

**Auction mode** is not enabled in this release, but the work is nearly complete for Opening Auctions on new markets.

💥 Please note, **this release disables order amends**. The team uncovered an issue in the Market Depth API output that is caused by order amends, so rather than give incorrect output, we've temporarily disabled the amendment of orders. They will return when the Market Depth API is fixed. For now, *amends will return an error*.

### ✨ New

- 💥 [#2092](https://github.com/vegaprotocol/vega/pull/2092) Disable order amends
- [#2027](https://github.com/vegaprotocol/vega/pull/2027) Add built in asset faucet endpoint
- [#2075](https://github.com/vegaprotocol/vega/pull/2075), [#2086](https://github.com/vegaprotocol/vega/pull/2086), [#2083](https://github.com/vegaprotocol/vega/pull/2083), [#2078](https://github.com/vegaprotocol/vega/pull/2078) Add time & size limits to faucet requests
- [#2068](https://github.com/vegaprotocol/vega/pull/2068) Add REST endpoint to fetch governance proposals by Party
- [#2058](https://github.com/vegaprotocol/vega/pull/2058) Add REST endpoints for fees
- [#2047](https://github.com/vegaprotocol/vega/pull/2047) Add `prepareWithdraw` endpoint

### 🛠 Improvements

- [#2061](https://github.com/vegaprotocol/vega/pull/2061) Fix Network orders being left as active
- [#2034](https://github.com/vegaprotocol/vega/pull/2034) Send `KeepAlive` messages on GraphQL subscriptions
- [#2031](https://github.com/vegaprotocol/vega/pull/2031) Add proto fields required for auctions
- [#2025](https://github.com/vegaprotocol/vega/pull/2025) Add auction mode (currently never triggered)
- [#2013](https://github.com/vegaprotocol/vega/pull/2013) Add Opening Auctions support to market framework
- [#2010](https://github.com/vegaprotocol/vega/pull/2010) Add documentation for Order Errors to proto source files
- [#2003](https://github.com/vegaprotocol/vega/pull/2003) Add fees support
- [#2004](https://github.com/vegaprotocol/vega/pull/2004) Remove @deprecated field from GraphQL input types (as it’s invalid)
- [#2000](https://github.com/vegaprotocol/vega/pull/2000) Fix `rejectionReason` for trades stopped for self trading
- [#1990](https://github.com/vegaprotocol/vega/pull/1990) Remove specified `tickSize` from market
- [#2066](https://github.com/vegaprotocol/vega/pull/2066) Fix validation of proposal timestamps to ensure that datestamps specify events in the correct order
- [#2043](https://github.com/vegaprotocol/vega/pull/2043) Track Event Queue events to avoid processing events from other chains twice
## 0.22.0

### 🐛 Bugfixes
- [#2096](https://github.com/vegaprotocol/vega/pull/2096) Fix concurrent map access in event forward

*2020-07-20*

This release primarily focuses on setting up Vega nodes to deal correctly with events sourced from other chains, working towards bridging assets from Ethereum. This includes responding to asset events from Ethereum, and support for validator nodes notarising asset movements and proposals.

It also contains a lot of bug fixes and improvements, primarily around an internal refactor to using an event bus to communicate between packages. Also included are some corrections for order statuses that were incorrectly being reported or left outdated on the APIs.

### ✨ New

- [#1825](https://github.com/vegaprotocol/vega/pull/1825) Add new Notary package for tracking multisig decisions for governance
- [#1837](https://github.com/vegaprotocol/vega/pull/1837) Add support for two-step governance processes such as asset proposals
- [#1856](https://github.com/vegaprotocol/vega/pull/1856) Implement handling of external chain events from the Event Queue
- [#1927](https://github.com/vegaprotocol/vega/pull/1927) Support ERC20 deposits
- [#1987](https://github.com/vegaprotocol/vega/pull/1987) Add `OpenInterest` field to markets
- [#1949](https://github.com/vegaprotocol/vega/pull/1949) Add `RejectionReason` field to rejected governance proposals

### 🛠 Improvements
- 💥 [#1988](https://github.com/vegaprotocol/vega/pull/1988) REST: Update orders endpoints to use POST, not PUT or DELETE
- 💥 [#1957](https://github.com/vegaprotocol/vega/pull/1957) GraphQL: Some endpoints returned a nullable array of Strings. Now they return an array of nullable strings
- 💥 [#1928](https://github.com/vegaprotocol/vega/pull/1928) GraphQL & GRPC: Remove broken `open` parameter from Orders endpoints. It returned ambiguous results
- 💥 [#1858](https://github.com/vegaprotocol/vega/pull/1858) Fix outdated order details for orders amended by cancel-and-replace
- 💥 [#1849](https://github.com/vegaprotocol/vega/pull/1849) Fix incorrect status on partially filled trades that would have matched with another order by the same user. Was `stopped`, now `rejected`
- 💥 [#1883](https://github.com/vegaprotocol/vega/pull/1883) REST & GraphQL: Market name is now based on the instrument name rather than being set separately
- [#1699](https://github.com/vegaprotocol/vega/pull/1699) Migrate Margin package to event bus
- [#1853](https://github.com/vegaprotocol/vega/pull/1853) Migrate Market package to event bus
- [#1844](https://github.com/vegaprotocol/vega/pull/1844) Migrate Governance package to event
- [#1877](https://github.com/vegaprotocol/vega/pull/1877) Migrate Position package to event
- [#1838](https://github.com/vegaprotocol/vega/pull/1838) GraphQL: Orders now include their `version` and `updatedAt`, which are useful when dealing with amended orders
- [#1841](https://github.com/vegaprotocol/vega/pull/1841) Fix: `expiresAt` on orders was validated at submission time, this has been moved to post-chain validation
- [#1849](https://github.com/vegaprotocol/vega/pull/1849) Improve Order documentation for `Status` and `TimeInForce`
- [#1861](https://github.com/vegaprotocol/vega/pull/1861) Remove single mutex in event bus
- [#1866](https://github.com/vegaprotocol/vega/pull/1866) Add mutexes for event bus access
- [#1889](https://github.com/vegaprotocol/vega/pull/1889) Improve event broker performance
- [#1891](https://github.com/vegaprotocol/vega/pull/1891) Fix context for event subscribers
- [#1889](https://github.com/vegaprotocol/vega/pull/1889) Address event bus performance issues
- [#1892](https://github.com/vegaprotocol/vega/pull/1892) Improve handling for new chain connection proposal
- [#1903](https://github.com/vegaprotocol/vega/pull/1903) Fix regressions in Candles API introduced by event bus
- [#1940](https://github.com/vegaprotocol/vega/pull/1940) Add new asset proposals to GraphQL API
- [#1943](https://github.com/vegaprotocol/vega/pull/1943) Validate list of allowed assets

## 0.21.0

*2020-06-18*

A follow-on from 0.20.1, this release includes a fix for the GraphQL API returning inconsistent values for the `side` field on orders, leading to Vega Console failing to submit orders. As a bonus there is another GraphQL improvement, and two fixes that return more correct values for filled network orders and expired orders.

### 🛠 Improvements

- 💥 [#1820](https://github.com/vegaprotocol/vega/pull/1820) GraphQL: Non existent parties no longer return a GraphQL error
- 💥 [#1784](https://github.com/vegaprotocol/vega/pull/1784) GraphQL: Update schema and fix enum mappings from Proto
- 💥 [#1761](https://github.com/vegaprotocol/vega/pull/1761) Governance: Improve processing of Proposals
- [#1822](https://github.com/vegaprotocol/vega/pull/1822) Remove duplicate updates to `createdAt`
- [#1818](https://github.com/vegaprotocol/vega/pull/1818) Trades: Replace buffer with events
- [#1812](https://github.com/vegaprotocol/vega/pull/1812) Governance: Improve logging
- [#1810](https://github.com/vegaprotocol/vega/pull/1810) Execution: Set order status for fully filled network orders to be `FILLED`
- [#1803](https://github.com/vegaprotocol/vega/pull/1803) Matching: Set `updatedAt` when orders expire
- [#1780](https://github.com/vegaprotocol/vega/pull/1780) APIs: Reject `NETWORK` orders
- [#1792](https://github.com/vegaprotocol/vega/pull/1792) Update Golang to 1.14 and tendermint to 0.33.5

## 0.20.1

*2020-06-18*

This release fixes one small bug that was causing many closed streams, which was a problem for API clients.

## 🛠 Improvements

- [#1813](https://github.com/vegaprotocol/vega/pull/1813) Set `PartyEvent` type to party event

## 0.20.0

*2020-06-15*

This release contains a lot of fixes to APIs, and a minor new addition to the statistics endpoint. Potentially breaking changes are now labelled with 💥. If you have implemented a client that fetches candles, places orders or amends orders, please check below.

### ✨ Features
- [#1730](https://github.com/vegaprotocol/vega/pull/1730) `ChainID` added to statistics endpoint
- 💥 [#1734](https://github.com/vegaprotocol/vega/pull/1734) Start adding `TraceID` to core events

### 🛠 Improvements
- 💥 [#1721](https://github.com/vegaprotocol/vega/pull/1721) Improve API responses for `GetProposalById`
- 💥 [#1724](https://github.com/vegaprotocol/vega/pull/1724) New Order: Type no longer defaults to LIMIT orders
- 💥 [#1728](https://github.com/vegaprotocol/vega/pull/1728) `PrepareAmend` no longer accepts expiry time
- 💥 [#1760](https://github.com/vegaprotocol/vega/pull/1760) Add proto enum zero value "unspecified" to Side
- 💥 [#1764](https://github.com/vegaprotocol/vega/pull/1764) Candles: Interval no longer defaults to 1 minute
- 💥 [#1773](https://github.com/vegaprotocol/vega/pull/1773) Add proto enum zero value "unspecified" to `Order.Status`
- 💥 [#1776](https://github.com/vegaprotocol/vega/pull/1776) Add prefixes to enums, add proto zero value "unspecified" to `Trade.Type`
- 💥 [#1781](https://github.com/vegaprotocol/vega/pull/1781) Add prefix and UNSPECIFIED to `ChainStatus`, `AccountType`, `TransferType`
- [#1714](https://github.com/vegaprotocol/vega/pull/1714) Extend governance error handling
- [#1726](https://github.com/vegaprotocol/vega/pull/1726) Mark Price was not always correctly updated on a partial fill
- [#1734](https://github.com/vegaprotocol/vega/pull/1734) Feature/1577 hash context propagation
- [#1741](https://github.com/vegaprotocol/vega/pull/1741) Fix incorrect timestamps for proposals retrieved by GraphQL
- [#1743](https://github.com/vegaprotocol/vega/pull/1743) Orders amended to be GTT now return GTT in the response
- [#1745](https://github.com/vegaprotocol/vega/pull/1745) Votes blob is now base64 encoded
- [#1747](https://github.com/vegaprotocol/vega/pull/1747) Markets created from proposals now have the same ID as the proposal that created them
- [#1750](https://github.com/vegaprotocol/vega/pull/1750) Added datetime to governance votes
- [#1751](https://github.com/vegaprotocol/vega/pull/1751) Fix a bug in governance vote counting
- [#1752](https://github.com/vegaprotocol/vega/pull/1752) Fix incorrect validation on new orders
- [#1757](https://github.com/vegaprotocol/vega/pull/1757) Fix incorrect party ID validation on new orders
- [#1758](https://github.com/vegaprotocol/vega/pull/1758) Fix issue where markets created via governance were not tradable
- [#1763](https://github.com/vegaprotocol/vega/pull/1763) Expiration settlement date for market changed to 30/10/2020-22:59:59
- [#1777](https://github.com/vegaprotocol/vega/pull/1777) Create `README.md`
- [#1764](https://github.com/vegaprotocol/vega/pull/1764) Add proto enum zero value "unspecified" to Interval
- [#1767](https://github.com/vegaprotocol/vega/pull/1767) Feature/1692 order event
- [#1787](https://github.com/vegaprotocol/vega/pull/1787) Feature/1697 account event
- [#1788](https://github.com/vegaprotocol/vega/pull/1788) Check for unspecified Vote value
- [#1794](https://github.com/vegaprotocol/vega/pull/1794) Feature/1696 party event

## 0.19.0

*2020-05-26*

This release fixes a handful of bugs, primarily around order amends and new market governance proposals.

### ✨ Features

- [#1658](https://github.com/vegaprotocol/vega/pull/1658) Add timestamps to proposal API responses
- [#1656](https://github.com/vegaprotocol/vega/pull/1656) Add margin checks to amends
- [#1679](https://github.com/vegaprotocol/vega/pull/1679) Add topology package to map Validator nodes to Vega keypairs

### 🛠 Improvements
- [#1718](https://github.com/vegaprotocol/vega/pull/1718) Fix a case where a party can cancel another party's orders
- [#1662](https://github.com/vegaprotocol/vega/pull/1662) Start moving to event-based architecture internally
- [#1684](https://github.com/vegaprotocol/vega/pull/1684) Fix order expiry handling when `expiresAt` is amended
- [#1686](https://github.com/vegaprotocol/vega/pull/1686) Fix participation stake to have a maximum of 100%
- [#1607](https://github.com/vegaprotocol/vega/pull/1607) Update `gqlgen` dependency to 0.11.3
- [#1711](https://github.com/vegaprotocol/vega/pull/1711) Remove ID from market proposal input
- [#1712](https://github.com/vegaprotocol/vega/pull/1712) `prepareProposal` no longer returns an ID on market proposals
- [#1707](https://github.com/vegaprotocol/vega/pull/1707) Allow overriding default governance parameters via `ldflags`.
- [#1715](https://github.com/vegaprotocol/vega/pull/1715) Compile testing binary with short-lived governance periods

## 0.18.1

*2020-05-13*

### 🛠 Improvements
- [#1649](https://github.com/vegaprotocol/vega/pull/1649)
    Fix github artefact upload CI configuration

## 0.18.0

*2020-05-12*

From this release forward, compiled binaries for multiple platforms will be attached to the release on GitHub.

### ✨ Features

- [#1636](https://github.com/vegaprotocol/vega/pull/1636)
    Add a default GraphQL query complexity limit of 5. Currently configured to 17 on testnet to support Console.
- [#1656](https://github.com/vegaprotocol/vega/pull/1656)
    Add GraphQL queries for governance proposals
- [#1596](https://github.com/vegaprotocol/vega/pull/1596)
    Add builds for multiple architectures to GitHub releases

### 🛠 Improvements
- [#1630](https://github.com/vegaprotocol/vega/pull/1630)
    Fix amends triggering multiple updates to the same order
- [#1564](https://github.com/vegaprotocol/vega/pull/1564)
    Hex encode keys

## 0.17.0

*2020-04-21*

### ✨ Features

- [#1458](https://github.com/vegaprotocol/vega/issues/1458) Add root GraphQL Orders query.
- [#1457](https://github.com/vegaprotocol/vega/issues/1457) Add GraphQL query to list all known parties.
- [#1455](https://github.com/vegaprotocol/vega/issues/1455) Remove party list from stats endpoint.
- [#1448](https://github.com/vegaprotocol/vega/issues/1448) Add `updatedAt` field to orders.

### 🛠 Improvements

- [#1102](https://github.com/vegaprotocol/vega/issues/1102) Return full Market details in nested GraphQL queries.
- [#1466](https://github.com/vegaprotocol/vega/issues/1466) Flush orders before trades. This fixes a rare scenario where a trade can be available through the API, but not the order that triggered it.
- [#1491](https://github.com/vegaprotocol/vega/issues/1491) Fix `OrdersByMarket` and `OrdersByParty` 'Open' parameter.
- [#1472](https://github.com/vegaprotocol/vega/issues/1472) Fix Orders by the same party matching.

### Upcoming changes

This release contains the initial partial implementation of Governance. This will be finished and documented in 0.18.0.

## 0.16.2

*2020-04-16*

### 🛠 Improvements

- [#1545](https://github.com/vegaprotocol/vega/pull/1545) Improve error handling in `Prepare*Order` requests

## 0.16.1

*2020-04-15*

### 🛠 Improvements

- [!651](https://gitlab.com/vega-protocol/trading-core/-/merge_requests/651) Prevent bad ED25519 key length causing node panic.

## 0.16.0

*2020-03-02*

### ✨ Features

- The new authentication service is in place. The existing authentication service is now deprecated and will be removed in the next release.

### 🛠 Improvements

- [!609](https://gitlab.com/vega-protocol/trading-core/-/merge_requests/609) Show trades resulting from Orders created by the network (for example close outs) in the API.
- [!604](https://gitlab.com/vega-protocol/trading-core/-/merge_requests/604) Add `lastMarketPrice` settlement.
- [!614](https://gitlab.com/vega-protocol/trading-core/-/merge_requests/614) Fix casing of Order parameter `timeInForce`.
- [!615](https://gitlab.com/vega-protocol/trading-core/-/merge_requests/615) Add new order statuses, `Rejected` and `PartiallyFilled`.
- [!622](https://gitlab.com/vega-protocol/trading-core/-/merge_requests/622) GraphQL: Change Buyer and Seller properties on Trades from string to Party.
- [!599](https://gitlab.com/vega-protocol/trading-core/-/merge_requests/599) Pin Market IDs to fixed values.
- [!603](https://gitlab.com/vega-protocol/trading-core/-/merge_requests/603), [!611](https://gitlab.com/vega-protocol/trading-core/-/merge_requests/611) Remove `NotifyTraderAccount` from API documentation.
- [!624](https://gitlab.com/vega-protocol/trading-core/-/merge_requests/624) Add protobuf validators to API requests.
- [!595](https://gitlab.com/vega-protocol/trading-core/-/merge_requests/595), [!621](https://gitlab.com/vega-protocol/trading-core/-/merge_requests/621), [!623](https://gitlab.com/vega-protocol/trading-core/-/merge_requests/623) Fix a flaky integration test.
- [!601](https://gitlab.com/vega-protocol/trading-core/-/merge_requests/601) Improve matching engine coverage.
- [!612](https://gitlab.com/vega-protocol/trading-core/-/merge_requests/612) Improve collateral engine test coverage.<|MERGE_RESOLUTION|>--- conflicted
+++ resolved
@@ -93,11 +93,8 @@
 - [5811](https://github.com/vegaprotocol/vega/issues/5811) - Do not overwrite local changes when updating wallet through JSON-RPC API
 - [5868](https://github.com/vegaprotocol/vega/issues/5868) - Clarify the error for insufficient token to submit proposal or vote
 - [5867](https://github.com/vegaprotocol/vega/issues/5867) - Fix witness check for majority
-<<<<<<< HEAD
 - [5853](https://github.com/vegaprotocol/vega/issues/5853) - Do not ignore market update proposals when loading from checkpoint
-=======
 - [5648](https://github.com/vegaprotocol/vega/issues/5648) - Ethereum key rotation - search validators by Vega pub key and listen to rotation events in core API
->>>>>>> 40114cda
 
 ## 0.53.0
 
