# Changelog

## Unreleased 0.63.0

### 🚨 Breaking changes
- [](https://github.com/vegaprotocol/vega/issues/xxxx) -

### 🗑️ Deprecation
- [](https://github.com/vegaprotocol/vega/issues/xxxx) -

### 🛠 Improvements
- [6795]https://github.com/vegaprotocol/vega/issues/6795 - max gas implementation
- [6641](https://github.com/vegaprotocol/vega/issues/6641) - network wide limits

### 🐛 Fixes
- [6801](https://github.com/vegaprotocol/vega/issues/6801) - Fix internal data source validations
<<<<<<< HEAD
- [6725](https://github.com/vegaprotocol/vega/issues/6725) - Fix inconsistent use of node field on `GraphQL` connection edges
=======
- [6799](https://github.com/vegaprotocol/vega/issues/6799) - Move LP fees in transit to the network treasury
>>>>>>> 1da148a6


## 0.62.1

### 🛠 Improvements
- [6726](https://github.com/vegaprotocol/vega/issues/6726) - Talk to embedded `postgres` via a `UNIX` domain socket in tests.

### 🐛 Fixes
- [6759](https://github.com/vegaprotocol/vega/issues/6759) - Send events when liquidity provisions are `undeployed`
- [6764](https://github.com/vegaprotocol/vega/issues/6764) - If a trading terminated oracle changes after trading already terminated do not subscribe to it
- [6775](https://github.com/vegaprotocol/vega/issues/6775) - Fix oracle spec identifiers
- [6762](https://github.com/vegaprotocol/vega/issues/6762) - Fix one off transfer events serialization
- [6747](https://github.com/vegaprotocol/vega/issues/6747) - Ensure proposal with no participation does not get enacted
- [6757](https://github.com/vegaprotocol/vega/issues/6655) - Fix oracle spec resolvers in Gateway
- [6757](https://github.com/vegaprotocol/vega/issues/6757) - Fix signers resolvers in Gateway


## 0.62.0

### 🚨 Breaking changes
- [6598](https://github.com/vegaprotocol/vega/issues/6598) - Rework `vega tools snapshot` command to be more consistent with other CLI options

### 🛠 Improvements
- [6681](https://github.com/vegaprotocol/vega/issues/6681) - Add indexes to improve balance history query
- [6682](https://github.com/vegaprotocol/vega/issues/6682) - Add indexes to orders by reference query
- [6668](https://github.com/vegaprotocol/vega/issues/6668) - Add indexes to trades by buyer/seller
- [6628](https://github.com/vegaprotocol/vega/issues/6628) - Improve node health check in the wallet
- [6711](https://github.com/vegaprotocol/vega/issues/6711) - `Anti-whale ersatz` validators reward stake scores

### 🐛 Fixes
- [6701](https://github.com/vegaprotocol/vega/issues/6701) - Fix `GraphQL` `API` not returning `x-vega-*` headers
- [6563](https://github.com/vegaprotocol/vega/issues/6563) - Liquidity engine reads orders directly from the matching engine
- [6696](https://github.com/vegaprotocol/vega/issues/6696) - New nodes are now visible from the epoch they announced and not epoch they become active
- [6661](https://github.com/vegaprotocol/vega/issues/6661) - Scale price to asset decimal in estimate orders
- [6685](https://github.com/vegaprotocol/vega/issues/6685) - `vega announce_node` now returns a `txHash` when successful or errors from `CheckTx`
- [6687](https://github.com/vegaprotocol/vega/issues/6687) - Expose `admin.update_passphrase` in admin wallet API
- [6686](https://github.com/vegaprotocol/vega/issues/6686) - Expose `admin.rename_wallet` in admin wallet API
- [6496](https://github.com/vegaprotocol/vega/issues/6496) - Fix margin calculation for pegged and liquidity orders
- [6670](https://github.com/vegaprotocol/vega/issues/6670) - Add governance by `ID` endpoint to `REST` bindings
- [6679](https://github.com/vegaprotocol/vega/issues/6679) - Permit `GFN` pegged orders
- [6707](https://github.com/vegaprotocol/vega/issues/6707) - Fix order event for liquidity provisions
- [6699](https://github.com/vegaprotocol/vega/issues/6699) - `orders` and `orders_current` view uses a redundant union causing performance issues
- [6721](https://github.com/vegaprotocol/vega/issues/6721) - Visor fix if condition for `maxNumberOfFirstConnectionRetries`
- [6655](https://github.com/vegaprotocol/vega/issues/6655) - Fix market query by `ID`
- [6656](https://github.com/vegaprotocol/vega/issues/6656) - Fix data sources to handle opening with internal source
- [6722](https://github.com/vegaprotocol/vega/issues/6722) - Fix get market response to contain oracle id


## 0.61.0

### 🚨 Breaking changes
- [5714](https://github.com/vegaprotocol/vega/issues/5714) - Update data sourcing types

### 🛠 Improvements
- [6603](https://github.com/vegaprotocol/vega/issues/6603) - Put embedded `postgres` files in proper state directory
- [6552](https://github.com/vegaprotocol/vega/issues/6552) - Add `datanode` `API` for querying protocol upgrade proposals
- [6613](https://github.com/vegaprotocol/vega/issues/6613) - Add file buffering to datanode
- [6602](https://github.com/vegaprotocol/vega/issues/6602) - Panic if data node receives events in unexpected order
- [6595](https://github.com/vegaprotocol/vega/issues/6595) - Support for cross network parameter dependency and validation
- [6627](https://github.com/vegaprotocol/vega/issues/6627) - Fix order estimates
- [6604](https://github.com/vegaprotocol/vega/issues/6604) - Fix transfer funds documentations in `protos`
- [6463](https://github.com/vegaprotocol/vega/issues/6463) - Implement chain replay and snapshot restore for the `nullblockchain`
- [6652](https://github.com/vegaprotocol/vega/issues/6652) - Change protocol upgrade consensus do be based on voting power

### 🐛 Fixes
- [6356](https://github.com/vegaprotocol/vega/issues/6356) - When querying for proposals from `GQL` return votes.
- [6623](https://github.com/vegaprotocol/vega/issues/6623) - Fix `nil` pointer panic in `datanode` for race condition in `recvEventRequest`
- [6601](https://github.com/vegaprotocol/vega/issues/6601) - Removed resend event when the socket client fails
- [5715](https://github.com/vegaprotocol/vega/issues/5715) - Fix documentation for Oracle Submission elements
- [5770](https://github.com/vegaprotocol/vega/issues/5770) - Fix Nodes data query returns incorrect results


## 0.60.0

### 🚨 Breaking changes
- [6227](https://github.com/vegaprotocol/vega/issues/6227) - Datanode Decentralized History - datanode init command now requires the chain id as a parameter

### 🛠 Improvements
- [6530](https://github.com/vegaprotocol/vega/issues/6530) - Add command to rename a wallet
- [6531](https://github.com/vegaprotocol/vega/issues/6531) - Add command to update the passphrase of a wallet
- [6482](https://github.com/vegaprotocol/vega/issues/6482) - Improve `TransferType` mapping usage
- [6546](https://github.com/vegaprotocol/vega/issues/6546) - Add a separate README for datanode/api gRPC handling principles
- [6582](https://github.com/vegaprotocol/vega/issues/6582) - Match validation to the required ranges
- [6596](https://github.com/vegaprotocol/vega/issues/6596) - Add market risk parameter validation

### 🐛 Fixes
- [6410](https://github.com/vegaprotocol/vega/issues/6410) - Add input validation for the `EstimateFee` endpoint.
- [6556](https://github.com/vegaprotocol/vega/issues/6556) - Limit ledger entries filtering complexity and potential number of items.
- [6539](https://github.com/vegaprotocol/vega/issues/6539) - Fix total fee calculation in estimate order
- [6584](https://github.com/vegaprotocol/vega/issues/6584) - Simplify `ListBalanceChanges`, removing aggregation and forward filling for now
- [6583](https://github.com/vegaprotocol/vega/issues/6583) - Cancel wallet connection request if no wallet


## 0.59.0

### 🚨 Breaking changes
- [6505](https://github.com/vegaprotocol/vega/issues/6505) - Allow negative position decimal places for market
- [6477](https://github.com/vegaprotocol/vega/issues/6477) - Allow the user to specify a different passphrase when isolating a key
- [6549](https://github.com/vegaprotocol/vega/issues/6549) - Output from `nodewallet reload` is now more useful `json`
- [6458](https://github.com/vegaprotocol/vega/issues/6458) - Rename `GetMultiSigSigner...Bundles API` functions to `ListMultiSigSigner...Bundles` to be consistent with `v2 APIs`
- [6506](https://github.com/vegaprotocol/vega/issues/6506) - Swap places of PID and date in log files in the wallet service

### 🛠 Improvements
- [6080](https://github.com/vegaprotocol/vega/issues/6080) - Data-node handles upgrade block and ensures data is persisted before upgrade
- [6527](https://github.com/vegaprotocol/vega/issues/6527) - Add `last-block` sub-command to `datanode CLI`
- [6529](https://github.com/vegaprotocol/vega/issues/6529) - Added reason to transfer to explain why it was stopped or rejected
- [6513](https://github.com/vegaprotocol/vega/issues/6513) - Refactor `datanode` `api` for getting balance history

### 🐛 Fixes
- [6480](https://github.com/vegaprotocol/vega/issues/6480) - Wallet `openrpc.json` is now a valid OpenRPC file
- [6473](https://github.com/vegaprotocol/vega/issues/6473) - Infrastructure Fee Account returns error when asset is pending listing
- [5690](https://github.com/vegaprotocol/vega/issues/5690) - Markets query now excludes rejected markets
- [5479](https://github.com/vegaprotocol/vega/issues/5479) - Fix inconsistent naming in API error
- [6525](https://github.com/vegaprotocol/vega/issues/6525) - Round the right way when restoring the integer representation of cached price ranges from a snapshot
- [6011](https://github.com/vegaprotocol/vega/issues/6011) - Fix data node fails when `Postgres` starts slowly
- [6341](https://github.com/vegaprotocol/vega/issues/6341) - Embedded `Postgres` should only capture logs during testing
- [6511](https://github.com/vegaprotocol/vega/issues/6511) - Do not check writer interface for null when starting embedded `Postgres`
- [6510](https://github.com/vegaprotocol/vega/issues/6510) - Filter parties with 0 reward from reward payout event
- [6471](https://github.com/vegaprotocol/vega/issues/6471) - Fix potential nil reference when owner is system for ledger entries
- [6519](https://github.com/vegaprotocol/vega/issues/6519) - Fix errors in the ledger entries `GraphQL` query.
- [6515](https://github.com/vegaprotocol/vega/issues/6515) - Required properties in OpenRPC documentation are marked as such
- [6234](https://github.com/vegaprotocol/vega/issues/6234) - Fix response in query for oracle data spec by id
- [6294](https://github.com/vegaprotocol/vega/issues/6294) - Fix response for query for non-existing market
- [6508](https://github.com/vegaprotocol/vega/issues/6508) - Fix data node starts slowly when the database is not empty
- [6532](https://github.com/vegaprotocol/vega/issues/6532) - Add current totals to the vote events

## 0.58.0

### 🚨 Breaking changes
- [6271](https://github.com/vegaprotocol/vega/issues/6271) - Require signature from new Ethereum key to validate key rotation submission
- [6364](https://github.com/vegaprotocol/vega/issues/6364) - Rename `oracleSpecForSettlementPrice` to `oracleSpecForSettlementData`
- [6401](https://github.com/vegaprotocol/vega/issues/6401) - Fix estimate fees and margin `APis`
- [6428](https://github.com/vegaprotocol/vega/issues/6428) - Update the wallet connection decision for future work
- [6429](https://github.com/vegaprotocol/vega/issues/6429) - Rename pipeline to interactor for better understanding
- [6430](https://github.com/vegaprotocol/vega/issues/6430) - Split the transaction status interaction depending on success and failure

### 🛠 Improvements
- [6399](https://github.com/vegaprotocol/vega/issues/6399) - Add `init-db` and `unsafe-reset-all` commands to block explorer
- [6348](https://github.com/vegaprotocol/vega/issues/6348) - Reduce pool size to leave more available `Postgres` connections
- [6453](https://github.com/vegaprotocol/vega/issues/6453) - Add ability to write `pprofs` at intervals to core
- [6312](https://github.com/vegaprotocol/vega/issues/6312) - Add back amended balance tests and correct ordering
- [6320](https://github.com/vegaprotocol/vega/issues/6320) - Use `Account` type without internal `id` in `datanode`
- [6461](https://github.com/vegaprotocol/vega/issues/6461) - Occasionally close `postgres` pool connections
- [6435](https://github.com/vegaprotocol/vega/issues/6435) - Add `GetTransaction` `API` call for block explorer
- [6464](https://github.com/vegaprotocol/vega/issues/6464) - Improve block explorer performance when filtering by submitter
- [6211](https://github.com/vegaprotocol/vega/issues/6211) - Handle `BeginBlock` and `EndBlock` events
- [6361](https://github.com/vegaprotocol/vega/issues/6361) - Remove unnecessary logging in market
- [6378](https://github.com/vegaprotocol/vega/issues/6378) - Migrate remaining views of current data to tables with current data
- [6425](https://github.com/vegaprotocol/vega/issues/6425) - Introduce interaction for beginning and ending of request
- [6308](https://github.com/vegaprotocol/vega/issues/6308) - Support parallel requests in wallet API version 2
- [6426](https://github.com/vegaprotocol/vega/issues/6426) - Add a name field on interaction to know what they are when JSON
- [6427](https://github.com/vegaprotocol/vega/issues/6427) - Improve interactions documentation
- [6431](https://github.com/vegaprotocol/vega/issues/6431) - Pass a human-readable input data in Transaction Succeeded and Failed notifications
- [6448](https://github.com/vegaprotocol/vega/issues/6448) - Improve wallet interaction JSON conversion
- [6454](https://github.com/vegaprotocol/vega/issues/6454) - Improve test coverage for setting fees and rewarding LPs
- [6458](https://github.com/vegaprotocol/vega/issues/6458) - Return a context aware message in `RequestSuccessful` interaction
- [6451](https://github.com/vegaprotocol/vega/issues/6451) - Improve interaction error message
- [6432](https://github.com/vegaprotocol/vega/issues/6432) - Use optionals for order error and proposal error
- [6368](https://github.com/vegaprotocol/vega/pull/6368) - Add Ledger Entry API

### 🐛 Fixes
- [6444](https://github.com/vegaprotocol/vega/issues/6444) - Send a transaction error if the same node announces itself twice
- [6388](https://github.com/vegaprotocol/vega/issues/6388) - Do not transfer stake and delegations after a key rotation
- [6266](https://github.com/vegaprotocol/vega/issues/6266) - Do not take a snapshot at block height 1 and handle increase of interval appropriately
- [6338](https://github.com/vegaprotocol/vega/issues/6338) - Fix validation for update an new asset proposals
- [6357](https://github.com/vegaprotocol/vega/issues/6357) - Fix potential panic in `gql` resolvers
- [6391](https://github.com/vegaprotocol/vega/issues/6391) - Fix dropped connection between core and data node when large `(>1mb)` messages are sent.
- [6358](https://github.com/vegaprotocol/vega/issues/6358) - Do not show hidden files nor directories as wallet
- [6374](https://github.com/vegaprotocol/vega/issues/6374) - Fix panic with the metrics
- [6373](https://github.com/vegaprotocol/vega/issues/6373) - Fix panic with the metrics as well
- [6238](https://github.com/vegaprotocol/vega/issues/6238) - Return empty string for `multisig` bundle, not `0x` when asset doesn't have one
- [6236](https://github.com/vegaprotocol/vega/issues/6236) - Make `erc20ListAssetBundle` `nullable` in `GraphQL`
- [6395](https://github.com/vegaprotocol/vega/issues/6395) - Wallet selection doesn't lower case the wallet name during input verification
- [6408](https://github.com/vegaprotocol/vega/issues/6408) - Initialise observer in liquidity provision `sql` store
- [6406](https://github.com/vegaprotocol/vega/issues/6406) - Fix invalid tracking of cumulative volume and price
- [6387](https://github.com/vegaprotocol/vega/issues/6387) - Fix max open interest calculation
- [6416](https://github.com/vegaprotocol/vega/issues/6416) - Prevent submission of `erc20` address already used by another asset
- [6375](https://github.com/vegaprotocol/vega/issues/6375) - If there is one unit left over at the end of final market settlement - transfer it to the network treasury. if there is more than one, log all transfers and panic.
- [6456](https://github.com/vegaprotocol/vega/issues/6456) - Assure liquidity fee gets update when target stake drops (even in the absence of trades)
- [6459](https://github.com/vegaprotocol/vega/issues/6459) - Send lifecycle notifications after parameters validation
- [6420](https://github.com/vegaprotocol/vega/issues/6420) - Support cancellation of a request during a wallet interaction

## 0.57.0

### 🚨 Breaking changes
- [6291](https://github.com/vegaprotocol/vega/issues/6291) - Remove `Nodewallet.ETH` configuration and add flags to supply `clef` addresses when importing or generating accounts
- [6314](https://github.com/vegaprotocol/vega/issues/6314) - Rename session namespace to client in wallet API version 2

### 🛠 Improvements
- [6283](https://github.com/vegaprotocol/vega/issues/6283) - Add commit hash to version if is development version
- [6321](https://github.com/vegaprotocol/vega/issues/6321) - Get rid of the `HasChanged` check in snapshot engines
- [6126](https://github.com/vegaprotocol/vega/issues/6126) - Don't generate market depth subscription messages if nothing has changed

### 🐛 Fixes
- [6287](https://github.com/vegaprotocol/vega/issues/6287) - Fix GraphQL `proposals` API `proposalType` filter
- [6307](https://github.com/vegaprotocol/vega/issues/6307) - Emit an event with status rejected if a protocol upgrade proposal has no validator behind it
- [5305](https://github.com/vegaprotocol/vega/issues/5305) - Handle market updates changing price monitoring parameters correctly.

## 0.56.0

### 🚨 Breaking changes
- [6196](https://github.com/vegaprotocol/vega/pull/6196) - Remove unused network parameters network end of life and market freeze date
- [6155](https://github.com/vegaprotocol/vega/issues/6155) - Rename "Client" to "User" in wallet API version 2
- [5641](https://github.com/vegaprotocol/vega/issues/5641) - Rename `SettlementPriceDecimals` to `SettlementDataDecimals`

### 🛠 Improvements
- [6103](hhttps://github.com/vegaprotocol/vega/issues/6103) - Verify that order amendment has the desired effect on opening auction
- [6170](https://github.com/vegaprotocol/vega/pull/6170) - Order GraphQL schema (query and subscription types) alphabetically
- [6163](https://github.com/vegaprotocol/vega/issues/6163) - Add block explorer back end
- [6153](https://github.com/vegaprotocol/vega/issues/6153) - Display UI friendly logs when calling `session.send_transaction`
- [6063](https://github.com/vegaprotocol/vega/pull/6063) - Update average entry valuation calculation according to spec change.
- [6191](https://github.com/vegaprotocol/vega/pull/6191) - Remove the retry on node health check in the wallet API version 2
- [6221](https://github.com/vegaprotocol/vega/pull/6221) - Add documentation for new `GraphQL endpoints`
- [6498](https://github.com/vegaprotocol/vega/pull/6498) - Fix incorrectly encoded account id
- [5600](https://github.com/vegaprotocol/vega/issues/5600) - Migrate all wallet capabilities to V2 api
- [6077](https://github.com/vegaprotocol/vega/issues/6077) - Add proof-of-work to transaction when using `vegawallet command sign`
- [6203](https://github.com/vegaprotocol/vega/issues/6203) - Support automatic consent for transactions sent through the wallet API version 2
- [6203](https://github.com/vegaprotocol/vega/issues/6203) - Log node selection process on the wallet CLI
- [5925](https://github.com/vegaprotocol/vega/issues/5925) - Clean transfer response API, now ledger movements
- [6254](https://github.com/vegaprotocol/vega/issues/6254) - Reject Ethereum configuration update via proposals
- [5706](https://github.com/vegaprotocol/vega/issues/5076) - Datanode snapshot create and restore support

### 🐛 Fixes
- [6255](https://github.com/vegaprotocol/vega/issues/6255) - Fix `WebSocket` upgrading when setting headers in HTTP middleware.
- [6101](https://github.com/vegaprotocol/vega/issues/6101) - Fix Nodes API not returning new `ethereumAdress` after `EthereumKeyRotation` event.
- [6183](https://github.com/vegaprotocol/vega/issues/6183) - Shutdown blockchain before protocol services
- [6148](https://github.com/vegaprotocol/vega/issues/6148) - Fix API descriptions for typos
- [6187](https://github.com/vegaprotocol/vega/issues/6187) - Not hash message before signing if using clef for validator heartbeats
- [6138](https://github.com/vegaprotocol/vega/issues/6138) - Return more useful information when a transaction submitted to a node contains validation errors
- [6156](https://github.com/vegaprotocol/vega/issues/6156) - Return only delegations for the specific node in `graphql` node delegation query
- [6233](https://github.com/vegaprotocol/vega/issues/6233) - Fix `GetNodeSignatures` GRPC api
- [6175](https://github.com/vegaprotocol/vega/issues/6175) - Fix `datanode` updating node public key on key rotation
- [5948](https://github.com/vegaprotocol/vega/issues/5948) - Shutdown node gracefully when panics or `sigterm` during chain-replay
- [6109](https://github.com/vegaprotocol/vega/issues/6109) - Candle query returns unexpected data.
- [5988](https://github.com/vegaprotocol/vega/issues/5988) - Exclude tainted keys from `session.list_keys` endpoint
- [5164](https://github.com/vegaprotocol/vega/issues/5164) - Distribute LP fees on settlement
- [6212](https://github.com/vegaprotocol/vega/issues/6212) - Change the error for protocol upgrade request for block 0
- [6242](https://github.com/vegaprotocol/vega/issues/6242) - Allow migrate between wallet types during Ethereum key rotation reload
- [6202](https://github.com/vegaprotocol/vega/issues/6202) - Always update margins for parties on amend
- [6228](https://github.com/vegaprotocol/vega/issues/6228) - Reject protocol upgrade downgrades
- [6245](https://github.com/vegaprotocol/vega/issues/6245) - Recalculate equity values when virtual stake changes
- [6260](https://github.com/vegaprotocol/vega/issues/6260) - Prepend `chainID` to input data only when signing the transaction
- [6036](https://github.com/vegaprotocol/vega/issues/6036) - Fix `protobuf<->swagger` generation
- [6248](https://github.com/vegaprotocol/vega/issues/6245) - Candles connection is not returning any candle data
- [6037](https://github.com/vegaprotocol/vega/issues/6037) - Fix auction events.
- [6061](https://github.com/vegaprotocol/vega/issues/6061) - Attempt at stabilizing the tests on the broker in the core
- [6178](https://github.com/vegaprotocol/vega/issues/6178) - Historical balances fails with `scany` error
- [6193](https://github.com/vegaprotocol/vega/issues/6193) - Use Data field from transaction successfully sent but that were rejected
- [6230](https://github.com/vegaprotocol/vega/issues/6230) - Node Signature Connection should return a list or an appropriate error message
- [5998](https://github.com/vegaprotocol/vega/issues/5998) - Positions should be zero when markets are closed and settled
- [6297](https://github.com/vegaprotocol/vega/issues/6297) - Historic Balances fails if `MarketId` is used in `groupBy`

## 0.55.0

### 🚨 Breaking changes
- [5989](https://github.com/vegaprotocol/vega/issues/5989) - Remove liquidity commitment from market proposal
- [6031](https://github.com/vegaprotocol/vega/issues/6031) - Remove market name from `graphql` market type
- [6095](https://github.com/vegaprotocol/vega/issues/6095) - Rename taker fees to maker paid fees
- [5442](https://github.com/vegaprotocol/vega/issues/5442) - Default behaviour when starting to node is to use the latest local snapshot if it exists
- [6139](https://github.com/vegaprotocol/vega/issues/6139) - Return the key on `session.list_keys` endpoint on wallet API version 2

### 🛠 Improvements
- [5971](https://github.com/vegaprotocol/vega/issues/5971) - Add headers `X-Block-Height`, `X-Block-Timestamp` and `X-Vega-Connection` to all API responses
- [5694](https://github.com/vegaprotocol/vega/issues/5694) - Add field `settlementPriceDecimals` to GraphQL `Future` and `FutureProduct` types
- [6048](https://github.com/vegaprotocol/vega/issues/6048) - Upgrade `golangci-lint` to `1.49.0` and implement its suggestions
- [5807](https://github.com/vegaprotocol/vega/issues/5807) - Add Vega tools: `stream`, `snapshot` and `checkpoint`
- [5678](https://github.com/vegaprotocol/vega/issues/5678) - Add GraphQL endpoints for Ethereum bundles: `listAsset`, `updateAsset`, `addSigner` and `removeSigner`
- [5881](https://github.com/vegaprotocol/vega/issues/5881) - Return account subscription as a list
- [5766](https://github.com/vegaprotocol/vega/issues/5766) - Better notification for version update on the wallet
- [5841](https://github.com/vegaprotocol/vega/issues/5841) - Add transaction to request `multisigControl` signatures on demand
- [5937](https://github.com/vegaprotocol/vega/issues/5937) - Add more flexibility to market creation bonus
- [5932](https://github.com/vegaprotocol/vega/issues/5932) - Remove Name and Symbol from update asset proposal
- [5880](https://github.com/vegaprotocol/vega/issues/5880) - Send initial image with subscriptions to positions, orders & accounts
- [5878](https://github.com/vegaprotocol/vega/issues/5878) - Add option to return only live orders in `ListOrders` `API`
- [5937](https://github.com/vegaprotocol/vega/issues/5937) - Add more flexibility to market creation bonus
- [5708](https://github.com/vegaprotocol/vega/issues/5708) - Use market price when reporting average trade price
- [5949](https://github.com/vegaprotocol/vega/issues/5949) - Transfers processed in the order they were received
- [5966](https://github.com/vegaprotocol/vega/issues/5966) - Do not send transaction from wallet if `chainID` is empty
- [5675](https://github.com/vegaprotocol/vega/issues/5675) - Add transaction information to all database tables
- [6004](https://github.com/vegaprotocol/vega/issues/6004) - Probability of trading refactoring
- [5849](https://github.com/vegaprotocol/vega/issues/5849) - Use network parameter from creation time of the proposal for requirements
- [5846](https://github.com/vegaprotocol/vega/issues/5846) - Expose network parameter from creation time of the proposal through `APIs`.
- [5999](https://github.com/vegaprotocol/vega/issues/5999) - Recalculate margins after risk parameters are updated.
- [5682](https://github.com/vegaprotocol/vega/issues/5682) - Expose equity share weight in the API
- [5684](https://github.com/vegaprotocol/vega/issues/5684) - Added date range to a number of historic balances, deposits, withdrawals, orders and trades queries
- [6071](https://github.com/vegaprotocol/vega/issues/6071) - Allow for empty settlement asset in recurring transfer metric definition for market proposer bonus
- [6042](https://github.com/vegaprotocol/vega/issues/6042) - Set GraphQL query complexity limit
- [6106](https://github.com/vegaprotocol/vega/issues/6106) - Returned signed transaction in wallet API version 2 `session.send_transaction`
- [6105](https://github.com/vegaprotocol/vega/issues/6105) - Add `session.sign_transaction` endpoint on wallet API version 2
- [6042](https://github.com/vegaprotocol/vega/issues/5270) - Set GraphQL query complexity limit
- [5888](https://github.com/vegaprotocol/vega/issues/5888) - Add Liquidity Provision subscription to GraphQL
- [5961](https://github.com/vegaprotocol/vega/issues/5961) - Add batch market instructions command
- [5974](https://github.com/vegaprotocol/vega/issues/5974) - Flatten subscription in `Graphql`
- [6146](https://github.com/vegaprotocol/vega/issues/6146) - Add version command to Vega Visor
- [6671](https://github.com/vegaprotocol/vega/issues/6671) - Vega Visor allows to postpone first failure when Core node is slow to startup

### 🐛 Fixes
- [5934](https://github.com/vegaprotocol/vega/issues/5934) - Ensure wallet without permissions can be read
- [5950](https://github.com/vegaprotocol/vega/issues/5934) - Fix documentation for new wallet command
- [5687](https://github.com/vegaprotocol/vega/issues/5934) - Asset cache was returning stale data
- [6032](https://github.com/vegaprotocol/vega/issues/6032) - Risk factors store errors after update to a market
- [5986](https://github.com/vegaprotocol/vega/issues/5986) - Error string on failed transaction is sent in the plain, no need to decode
- [5860](https://github.com/vegaprotocol/vega/issues/5860) - Enacted but unlisted new assets are now included in checkpoints
- [6023](https://github.com/vegaprotocol/vega/issues/6023) - Tell the `datanode` when a genesis validator does not exist in a `checkpoint`
- [5963](https://github.com/vegaprotocol/vega/issues/5963) - Check other nodes during version check if the first one is unavailable
- [6002](https://github.com/vegaprotocol/vega/issues/6002) - Do not emit events for unmatched oracle data and unsubscribe market as soon as oracle data is received
- [6008](https://github.com/vegaprotocol/vega/issues/6008) - Fix equity like share and average trade value calculation with opening auctions
- [6040](https://github.com/vegaprotocol/vega/issues/6040) - Fix protocol upgrade transaction submission and small Visor improvements
- [5977](https://github.com/vegaprotocol/vega/issues/5977) - Fix missing block height and block time on stake linking API
- [6054](https://github.com/vegaprotocol/vega/issues/6054) - Fix panic on settlement
- [6060](https://github.com/vegaprotocol/vega/issues/6060) - Fix connection results should not be declared as mandatory in GQL schema.
- [6097](https://github.com/vegaprotocol/vega/issues/6067) - Fix incorrect asset (metric asset) used for checking market proposer eligibility
- [6099](https://github.com/vegaprotocol/vega/issues/6099) - Allow recurring transfers with the same to and from but with different asset
- [6067](https://github.com/vegaprotocol/vega/issues/6067) - Verify global reward is transferred to party address 0
- [6131](https://github.com/vegaprotocol/vega/issues/6131) - `nullblockchain` should call Tendermint Info `abci` to match real flow
- [6119](https://github.com/vegaprotocol/vega/issues/6119) - Correct order in which market event is emitted
- [5890](https://github.com/vegaprotocol/vega/issues/5890) - Margin breach during amend doesn't cancel order
- [6144](https://github.com/vegaprotocol/vega/issues/6144) - Price and Pegged Offset in orders are Decimals
- [6111](https://github.com/vegaprotocol/vega/issues/5890) - Handle candles transient failure and prevent subscription blocking
- [6204](https://github.com/vegaprotocol/vega/issues/6204) - Data Node add Ethereum Key Rotations subscriber and rest binding

## 0.54.0

### 🚨 Breaking changes
With this release a few breaking changes are introduced.
The Vega application is now a built-in application. This means that Tendermint doesn't need to be started separately any more.
The `vega node` command has been renamed `vega start`.
The `vega tm` command has been renamed `vega tendermint`.
The `Blockchain.Tendermint.ClientAddr` configuration field have been renamed `Blockchain.Tendermint.RPCAddr`.
The init command now also generate the configuration for tendermint, the flags `--no-tendermint`, `--tendermint-home` and `--tendermint-key` have been introduced

- [5579](https://github.com/vegaprotocol/vega/issues/5579) - Make vega a built-in Tendermint application
- [5249](https://github.com/vegaprotocol/vega/issues/5249) - Migrate to Tendermint version 0.35.8
- [5624](https://github.com/vegaprotocol/vega/issues/5624) - Get rid of `updateFrequency` in price monitoring definition
- [5601](https://github.com/vegaprotocol/vega/issues/5601) - Remove support for launching a proxy in front of console and token dApp
- [5872](https://github.com/vegaprotocol/vega/issues/5872) - Remove console and token dApp from networks
- [5802](https://github.com/vegaprotocol/vega/issues/5802) - Remove support for transaction version 1

### 🗑️ Deprecation
- [4655](https://github.com/vegaprotocol/vega/issues/4655) - Move Ethereum `RPC` endpoint configuration from `Nodewallet` section to `Ethereum` section

### 🛠 Improvements
- [5589](https://github.com/vegaprotocol/vega/issues/5589) - Used custom version of Clef
- [5541](https://github.com/vegaprotocol/vega/issues/5541) - Support permissions in wallets
- [5439](https://github.com/vegaprotocol/vega/issues/5439) - `vegwallet` returns better responses when a transaction fails
- [5465](https://github.com/vegaprotocol/vega/issues/5465) - Verify `bytecode` of smart-contracts on startup
- [5608](https://github.com/vegaprotocol/vega/issues/5608) - Ignore stale price monitoring trigger when market is already in auction
- [5673](https://github.com/vegaprotocol/vega/issues/5673) - Add support for `ethereum` key rotations to `datanode`
- [5639](https://github.com/vegaprotocol/vega/issues/5639) - Move all core code in the core directory
- [5613](https://github.com/vegaprotocol/vega/issues/5613) - Import the `datanode` in the vega repo
- [5660](https://github.com/vegaprotocol/vega/issues/5660) - Migrate subscription `apis` from `datanode v1 api` to `datanode v2 api`
- [5636](https://github.com/vegaprotocol/vega/issues/5636) - Assure no false positives in cucumber steps
- [5011](https://github.com/vegaprotocol/vega/issues/5011) - Import the `protos` repo in the vega repo
- [5774](https://github.com/vegaprotocol/vega/issues/5774) - Use `generics` for `ID` types
- [5785](https://github.com/vegaprotocol/vega/issues/5785) - Add support form `ERC20` bridge stopped and resumed events
- [5712](https://github.com/vegaprotocol/vega/issues/5712) - Configurable `graphql` endpoint
- [5689](https://github.com/vegaprotocol/vega/issues/5689) - Support `UpdateAsset` proposal in APIs
- [5685](https://github.com/vegaprotocol/vega/issues/5685) - Migrated `apis` from `datanode v1` to `datanode v2`
- [5760](https://github.com/vegaprotocol/vega/issues/5760) - Map all `GRPC` to `REST`
- [5804](https://github.com/vegaprotocol/vega/issues/5804) - Rollback Tendermint to version `0.34.20`
- [5503](https://github.com/vegaprotocol/vega/issues/5503) - Introduce wallet API version 2 based on JSON-RPC with new authentication workflow
- [5822](https://github.com/vegaprotocol/vega/issues/5822) - Rename `Graphql` enums
- [5618](https://github.com/vegaprotocol/vega/issues/5618) - Add wallet JSON-RPC documentation
- [5776](https://github.com/vegaprotocol/vega/issues/5776) - Add endpoint to get a single network parameter
- [5685](https://github.com/vegaprotocol/vega/issues/5685) - Migrated `apis` from `datanode v1` to `datanode v2`
- [5761](https://github.com/vegaprotocol/vega/issues/5761) - Transfers connection make direction optional
- [5762](https://github.com/vegaprotocol/vega/issues/5762) - Transfers connection add under `party` type
- [5685](https://github.com/vegaprotocol/vega/issues/5685) - Migrated `apis` from `datanode v1` to `datanode v2`
- [5705](https://github.com/vegaprotocol/vega/issues/5705) - Use enum for validator status
- [5685](https://github.com/vegaprotocol/vega/issues/5685) - Migrated `apis` from `datanode v1` to `datanode v2`
- [5834](https://github.com/vegaprotocol/vega/issues/5834) - Avoid saving proposals of terminated/cancelled/rejected/settled markets in checkpoint
- [5619](https://github.com/vegaprotocol/vega/issues/5619) - Add wallet HTTP API version 2 documentation
- [5823](https://github.com/vegaprotocol/vega/issues/5823) - Add endpoint to wallet HTTP API version 2 to list available RPC methods
- [5814](https://github.com/vegaprotocol/vega/issues/5815) - Add proposal validation date time to `graphql`
- [5865](https://github.com/vegaprotocol/vega/issues/5865) - Allow a validator to withdraw their protocol upgrade proposal
- [5803](https://github.com/vegaprotocol/vega/issues/5803) - Update cursor pagination to use new method from [5784](https://github.com/vegaprotocol/vega/pull/5784)
- [5862](https://github.com/vegaprotocol/vega/issues/5862) - Add base `URL` in `swagger`
- [5817](https://github.com/vegaprotocol/vega/issues/5817) - Add validation error on asset proposal when rejected
- [5816](https://github.com/vegaprotocol/vega/issues/5816) - Set proper status to rejected asset proposal
- [5893](https://github.com/vegaprotocol/vega/issues/5893) - Remove total supply from assets
- [5752](https://github.com/vegaprotocol/vega/issues/5752) - Remove URL and Hash from proposal rationale, add Title
- [5802](https://github.com/vegaprotocol/vega/issues/5802) - Introduce transaction version 3 that encode the chain ID in its input data to protect against transaction replay
- [5358](https://github.com/vegaprotocol/vega/issues/5358) - Port equity like shares update to new structure
- [5926](https://github.com/vegaprotocol/vega/issues/5926) - Check for liquidity auction at the end of a block instead of after every trade

### 🐛 Fixes
- [5571](https://github.com/vegaprotocol/vega/issues/5571) - Restore pending assets status correctly after snapshot restore
- [5857](https://github.com/vegaprotocol/vega/issues/5857) - Fix panic when calling `ListAssets` `grpc` end point with no arguments
- [5572](https://github.com/vegaprotocol/vega/issues/5572) - Add validation on `IDs` and public keys
- [5348](https://github.com/vegaprotocol/vega/issues/5348) - Restore markets from checkpoint proposal
- [5279](https://github.com/vegaprotocol/vega/issues/5279) - Fix loading of proposals from checkpoint
- [5598](https://github.com/vegaprotocol/vega/issues/5598) - Remove `currentTime` from topology engine to ease snapshot restoration
- [5836](https://github.com/vegaprotocol/vega/issues/5836) - Add missing `GetMarket` `GRPC` end point
- [5609](https://github.com/vegaprotocol/vega/issues/5609) - Set event forwarder last seen height after snapshot restore
- [5782](https://github.com/vegaprotocol/vega/issues/5782) - `Pagination` with a cursor was returning incorrect results
- [5629](https://github.com/vegaprotocol/vega/issues/5629) - Fixes for loading voting power from checkpoint with non genesis validators
- [5626](https://github.com/vegaprotocol/vega/issues/5626) - Update `protos`, remove optional types
- [5665](https://github.com/vegaprotocol/vega/issues/5665) - Binary version hash always contain `-modified` suffix
- [5633](https://github.com/vegaprotocol/vega/issues/5633) - Allow `minProposerEquityLikeShare` to accept 0
- [5672](https://github.com/vegaprotocol/vega/issues/5672) - Typo fixed in datanode `ethereum` address
- [5863](https://github.com/vegaprotocol/vega/issues/5863) - Fix panic when calling `VegaTime` on `v2 api`
- [5683](https://github.com/vegaprotocol/vega/issues/5683) - Made market mandatory in `GraphQL` for order
- [5789](https://github.com/vegaprotocol/vega/issues/5789) - Fix performance issue with position query
- [5677](https://github.com/vegaprotocol/vega/issues/5677) - Fixed trading mode status
- [5663](https://github.com/vegaprotocol/vega/issues/5663) - Fixed panic with de-registering positions
- [5781](https://github.com/vegaprotocol/vega/issues/5781) - Make enactment timestamp optional in proposal for `graphql`
- [5767](https://github.com/vegaprotocol/vega/issues/5767) - Fix typo in command validation
- [5900](https://github.com/vegaprotocol/vega/issues/5900) - Add missing `/api/v2/parties/{party_id}/stake` `REST` end point
- [5825](https://github.com/vegaprotocol/vega/issues/5825) - Fix panic in pegged orders when going into auction
- [5763](https://github.com/vegaprotocol/vega/issues/5763) - Transfers connection rename `pubkey` to `partyId`
- [5486](https://github.com/vegaprotocol/vega/issues/5486) - Fix amend order expiring
- [5809](https://github.com/vegaprotocol/vega/issues/5809) - Remove state variables when a market proposal is rejected
- [5329](https://github.com/vegaprotocol/vega/issues/5329) - Fix checks for market enactment and termination
- [5837](https://github.com/vegaprotocol/vega/issues/5837) - Allow a promotion due to increased slots and a swap to happen in the same epoch
- [5819](https://github.com/vegaprotocol/vega/issues/5819) - Add new asset proposal validation timestamp validation
- [5897](https://github.com/vegaprotocol/vega/issues/5897) - Return uptime of 0, rather than error, when querying for `NodeData` before end of first epoch
- [5811](https://github.com/vegaprotocol/vega/issues/5811) - Do not overwrite local changes when updating wallet through JSON-RPC API
- [5868](https://github.com/vegaprotocol/vega/issues/5868) - Clarify the error for insufficient token to submit proposal or vote
- [5867](https://github.com/vegaprotocol/vega/issues/5867) - Fix witness check for majority
- [5853](https://github.com/vegaprotocol/vega/issues/5853) - Do not ignore market update proposals when loading from checkpoint
- [5648](https://github.com/vegaprotocol/vega/issues/5648) - Ethereum key rotation - search validators by Vega pub key and listen to rotation events in core API
- [5648](https://github.com/vegaprotocol/vega/issues/5648) - Search validator by vega pub key and update the core validators API

## 0.53.0

### 🗑️ Deprecation
- [5513](https://github.com/vegaprotocol/vega/issues/5513) - Remove all checkpoint restore command

### 🛠 Improvements
- [5428](https://github.com/vegaprotocol/vega/pull/5428) - Update contributor information
- [5519](https://github.com/vegaprotocol/vega/pull/5519) - Add `--genesis-file` option to the `load_checkpoint` command
- [5538](https://github.com/vegaprotocol/vega/issues/5538) - Core side implementation of protocol upgrade
- [5525](https://github.com/vegaprotocol/vega/pull/5525) - Release `vegawallet` from the core
- [5524](https://github.com/vegaprotocol/vega/pull/5524) - Align `vegawallet` and core versions
- [5524](https://github.com/vegaprotocol/vega/pull/5549) - Add endpoint for getting the network's `chain-id`
- [5524](https://github.com/vegaprotocol/vega/pull/5552) - Handle tendermint demotion and `ersatz` slot reduction at the same time

### 🐛 Fixes
- [5476](https://github.com/vegaprotocol/vega/issues/5476) - Include settlement price in snapshot
- [5476](https://github.com/vegaprotocol/vega/issues/5314) - Fix validation of checkpoint file
- [5499](https://github.com/vegaprotocol/vega/issues/5499) - Add error from app specific validation to check transaction response
- [5508](https://github.com/vegaprotocol/vega/issues/5508) - Fix duplicated staking events
- [5514](https://github.com/vegaprotocol/vega/issues/5514) - Emit `rewardScore` event correctly after loading from checkpoint
- [5520](https://github.com/vegaprotocol/vega/issues/5520) - Do not fail silently when wallet fails to start
- [5521](https://github.com/vegaprotocol/vega/issues/5521) - Fix asset bundle and add asset status
- [5546](https://github.com/vegaprotocol/vega/issues/5546) - Fix collateral checkpoint to unlock locked reward account balance
- [5194](https://github.com/vegaprotocol/vega/issues/5194) - Fix market trading mode vs market state
- [5432](https://github.com/vegaprotocol/vega/issues/5431) - Do not accept transaction with unexpected public keys
- [5478](https://github.com/vegaprotocol/vega/issues/5478) - Assure uncross and fake uncross are in line with each other
- [5480](https://github.com/vegaprotocol/vega/issues/5480) - Assure indicative trades are in line with actual uncrossing trades
- [5556](https://github.com/vegaprotocol/vega/issues/5556) - Fix id generation seed
- [5361](https://github.com/vegaprotocol/vega/issues/5361) - Fix limits for proposals
- [5557](https://github.com/vegaprotocol/vega/issues/5427) - Fix oracle status at market settlement

## 0.52.0

### 🛠 Improvements
- [5421](https://github.com/vegaprotocol/vega/issues/5421) - Fix notary snapshot determinism when no signature are generated yet
- [5415](https://github.com/vegaprotocol/vega/issues/5415) - Regenerate smart contracts code
- [5434](https://github.com/vegaprotocol/vega/issues/5434) - Add health check for faucet
- [5412](https://github.com/vegaprotocol/vega/issues/5412) - Proof of work improvement to support history of changes to network parameters
- [5378](https://github.com/vegaprotocol/vega/issues/5278) - Allow new market proposals without LP

### 🐛 Fixes
- [5438](https://github.com/vegaprotocol/vega/issues/5438) - Evaluate all trades resulting from an aggressive orders in one call to price monitoring engine
- [5444](https://github.com/vegaprotocol/vega/issues/5444) - Merge both checkpoints and genesis asset on startup
- [5446](https://github.com/vegaprotocol/vega/issues/5446) - Cover liquidity monitoring acceptance criteria relating to aggressive order removing best bid or ask from the book
- [5457](https://github.com/vegaprotocol/vega/issues/5457) - Fix sorting of validators for demotion check
- [5460](https://github.com/vegaprotocol/vega/issues/5460) - Fix theoretical open interest calculation
- [5477](https://github.com/vegaprotocol/vega/issues/5477) - Pass a clone of the liquidity commitment offset to pegged orders
- [5468](https://github.com/vegaprotocol/vega/issues/5468) - Bring indicative trades inline with actual auction uncrossing trades in presence of wash trades
- [5419](https://github.com/vegaprotocol/vega/issues/5419) - Fix listeners ordering and state updates

## 0.51.1

### 🛠 Improvements
- [5395](https://github.com/vegaprotocol/vega/issues/5395) - Add `burn_nonce` bridge tool
- [5403](https://github.com/vegaprotocol/vega/issues/5403) - Allow spam free / proof of work free running of null blockchain
- [5175](https://github.com/vegaprotocol/vega/issues/5175) - Validation free transactions (including signature verification) for null blockchain
- [5371](https://github.com/vegaprotocol/vega/issues/5371) - Ensure threshold is not breached in ERC20 withdrawal
- [5358](https://github.com/vegaprotocol/vega/issues/5358) - Update equity shares following updated spec.

### 🐛 Fixes
- [5362](https://github.com/vegaprotocol/vega/issues/5362) - Liquidity and order book point to same underlying order after restore
- [5367](https://github.com/vegaprotocol/vega/issues/5367) - better serialisation for party orders in liquidity snapshot
- [5377](https://github.com/vegaprotocol/vega/issues/5377) - Serialise state var internal state
- [5388](https://github.com/vegaprotocol/vega/issues/5388) - State variable snapshot now works as intended
- [5388](https://github.com/vegaprotocol/vega/issues/5388) - Repopulate cached order-book after snapshot restore
- [5203](https://github.com/vegaprotocol/vega/issues/5203) - Market liquidity monitor parameters trump network parameters on market creation
- [5297](https://github.com/vegaprotocol/vega/issues/5297) - Assure min/max price always accurate
- [4223](https://github.com/vegaprotocol/vega/issues/4223) - Use uncrossing price for target stake calculation during auction
- [3047](https://github.com/vegaprotocol/vega/issues/3047) - Improve interaction between liquidity and price monitoring auctions
- [3570](https://github.com/vegaprotocol/vega/issues/3570) - Set extension trigger during opening auction with insufficient liquidity
- [3362](https://github.com/vegaprotocol/vega/issues/3362) - Stop non-persistent orders from triggering auctions
- [5388](https://github.com/vegaprotocol/vega/issues/5388) - Use `UnixNano()` to snapshot price monitor times
- [5237](https://github.com/vegaprotocol/vega/issues/5237) - Trigger state variable calculation first time indicative uncrossing price is available
- [5397](https://github.com/vegaprotocol/vega/issues/5397) - Bring indicative trades price inline with that of actual auction uncrossing trades

## 0.51.0

### 🚨 Breaking changes
- [5192](https://github.com/vegaprotocol/vega/issues/5192) - Require a rationale on proposals

### 🛠 Improvements
- [5318](https://github.com/vegaprotocol/vega/issues/5318) - Automatically dispatch reward pool into markets in recurring transfers
- [5333](https://github.com/vegaprotocol/vega/issues/5333) - Run snapshot generation for all providers in parallel
- [5343](https://github.com/vegaprotocol/vega/issues/5343) - Snapshot optimisation part II - get rid of `getHash`
- [5324](https://github.com/vegaprotocol/vega/issues/5324) -  Send event when oracle data doesn't match
- [5140](https://github.com/vegaprotocol/vega/issues/5140) - Move limits (enabled market / assets from) to network parameters
- [5360](https://github.com/vegaprotocol/vega/issues/5360) - rewards test coverage

### 🐛 Fixes
- [5338](https://github.com/vegaprotocol/vega/issues/5338) - Checking a transaction should return proper success code
- [5277](https://github.com/vegaprotocol/vega/issues/5277) - Updating a market should default auction extension to 1
- [5284](https://github.com/vegaprotocol/vega/issues/5284) - price monitoring past prices are now included in the snapshot
- [5294](https://github.com/vegaprotocol/vega/issues/5294) - Parse timestamps oracle in market proposal validation
- [5292](https://github.com/vegaprotocol/vega/issues/5292) - Internal time oracle broadcasts timestamp without nanoseconds
- [5297](https://github.com/vegaprotocol/vega/issues/5297) - Assure min/max price always accurate
- [5286](https://github.com/vegaprotocol/vega/issues/5286) - Ensure liquidity fees are updated when updating the market
- [5322](https://github.com/vegaprotocol/vega/issues/5322) - Change vega pub key hashing in topology to fix key rotation submission.
- [5313](https://github.com/vegaprotocol/vega/issues/5313) - Future update was using oracle spec for settlement price as trading termination spec
- [5304](https://github.com/vegaprotocol/vega/issues/5304) - Fix bug causing trade events at auction end showing the wrong price.
- [5345](https://github.com/vegaprotocol/vega/issues/5345) - Fix issue with state variable transactions assumed gone missing
- [5351](https://github.com/vegaprotocol/vega/issues/5351) - Fix panic when node is interrupted before snapshot engine gets cleared and initialised
- [5972](https://github.com/vegaprotocol/vega/issues/5972) - Allow submitting a market update with termination oracle ticking before enactment of the update

## 0.50.2

### 🛠 Improvements
- [5001](https://github.com/vegaprotocol/vega/issues/5001) - Set and increment LP version field correctly
- [5001](https://github.com/vegaprotocol/vega/issues/5001) - Add integration test for LP versioning
- [3372](https://github.com/vegaprotocol/vega/issues/3372) - Add integration test making sure margin is released when an LP is cancelled.
- [5235](https://github.com/vegaprotocol/vega/issues/5235) - Use `BroadcastTxSync` instead of async for submitting transactions to `tendermint`
- [5268](https://github.com/vegaprotocol/vega/issues/5268) - Make validator heartbeat frequency a function of the epoch duration.
- [5271](https://github.com/vegaprotocol/vega/issues/5271) - Make generated hex IDs lower case
- [5273](https://github.com/vegaprotocol/vega/issues/5273) - Reward / Transfer to allow payout of reward in an arbitrary asset unrelated to the settlement and by market.
- [5207](https://github.com/vegaprotocol/vega/issues/5206) - Add integration tests to ensure price bounds and decimal places work as expected
- [5243](https://github.com/vegaprotocol/vega/issues/5243) - Update equity like share according to spec changes.
- [5249](https://github.com/vegaprotocol/vega/issues/5249) - Upgrade to tendermint 0.35.6

### 🐛 Fixes
- [4798](https://github.com/vegaprotocol/vega/issues/4978) - Set market pending timestamp to the time at which the market is created.
- [5222](https://github.com/vegaprotocol/vega/issues/5222) - Do not panic when admin server stops.
- [5103](https://github.com/vegaprotocol/vega/issues/5103) - Fix invalid http status set in faucet
- [5239](https://github.com/vegaprotocol/vega/issues/5239) - Always call `StartAggregate()` when signing validators joining and leaving even if not a validator
- [5128](https://github.com/vegaprotocol/vega/issues/5128) - Fix wrong http rate limit for faucet
- [5231](https://github.com/vegaprotocol/vega/issues/5231) - Fix pegged orders to be reset to the order pointer after snapshot loading
- [5247](https://github.com/vegaprotocol/vega/issues/5247) - Fix the check for overflow in scaling settlement price
- [5250](https://github.com/vegaprotocol/vega/issues/5250) - Fixed panic in loading validator checkpoint
- [5260](https://github.com/vegaprotocol/vega/issues/5260) - Process recurring transfer before rewards
- [5262](https://github.com/vegaprotocol/vega/issues/5262) - Allow recurring transfers to start during the current epoch
- [5267](https://github.com/vegaprotocol/vega/issues/5267) - Do not check commitment on `UpdateMarket` proposals

## 0.50.1

### 🐛 Fixes
- [5226](https://github.com/vegaprotocol/vega/issues/5226) - Add support for settlement price decimal place in governance


## 0.50.0

### 🚨 Breaking changes
- [5197](https://github.com/vegaprotocol/vega/issues/5197) - Scale settlement price based on oracle definition

### 🛠 Improvements
- [5055](https://github.com/vegaprotocol/vega/issues/5055) - Ensure at most 5 triggers are used in price monitoring settings
- [5100](https://github.com/vegaprotocol/vega/issues/5100) - add a new scenario into feature test, auction folder, leaving auction when liquidity provider provides a limit order
- [4919](https://github.com/vegaprotocol/vega/issues/4919) - Feature tests for 0011 check order allocate margin
- [4922](https://github.com/vegaprotocol/vega/issues/4922) - Feature tests for 0015 market insurance pool collateral
- [4926](https://github.com/vegaprotocol/vega/issues/4926) - Feature tests for 0019 margin calculator scenarios
- [5119](https://github.com/vegaprotocol/vega/issues/5119) - Add Ethereum key rotation support
- [5209](https://github.com/vegaprotocol/vega/issues/5209) - Add retries to floating point consensus engine to work around tendermint missing transactions
- [5219](https://github.com/vegaprotocol/vega/issues/5219) - Remove genesis sign command.

### 🐛 Fixes
- [5078](https://github.com/vegaprotocol/vega/issues/5078) - Unwrap properly position decimal place from payload
- [5076](https://github.com/vegaprotocol/vega/issues/5076) - Set last mark price to settlement price when market is settled
- [5038](https://github.com/vegaprotocol/vega/issues/5038) - Send proof-of-work when when announcing node
- [5034](https://github.com/vegaprotocol/vega/issues/5034) - Ensure to / from in transfers payloads are vega public keys
- [5111](https://github.com/vegaprotocol/vega/issues/5111) - Stop updating the market's initial configuration when an opening auction is extended
- [5066](https://github.com/vegaprotocol/vega/issues/5066) - Return an error if market decimal place > to asset decimal place
- [5095](https://github.com/vegaprotocol/vega/issues/5095) - Stabilise state sync restore and restore block height in the topology engine
- [5204](https://github.com/vegaprotocol/vega/issues/5204) - Mark a snapshot state change when liquidity provision state changes
- [4870](https://github.com/vegaprotocol/vega/issues/5870) - Add missing commands to the `TxError` event
- [5136](https://github.com/vegaprotocol/vega/issues/5136) - Fix banking snapshot for transfers, risk factor restoration, and `statevar` handling of settled markets
- [5088](https://github.com/vegaprotocol/vega/issues/5088) - Fixed MTM bug where settlement balance would not be zero when loss amount was 1.
- [5093](https://github.com/vegaprotocol/vega/issues/5093) - Fixed proof of engine end of block callback never called to clear up state
- [4996](https://github.com/vegaprotocol/vega/issues/4996) - Fix positions engines `vwBuys` and `vwSell` when amending, send events on `Update` and `UpdateNetwork`
- [5016](https://github.com/vegaprotocol/vega/issues/5016) - Target stake in asset decimal place in Market Data
- [5109](https://github.com/vegaprotocol/vega/issues/5109) - Fixed promotion of ersatz to tendermint validator
- [5110](https://github.com/vegaprotocol/vega/issues/5110) - Fixed wrong tick size used for calculating probability of trading
- [5144](https://github.com/vegaprotocol/vega/issues/5144) - Fixed the default voting power in case there is stake in the network
- [5124](https://github.com/vegaprotocol/vega/issues/5124) - Add proto serialization for update market proposal
- [5124](https://github.com/vegaprotocol/vega/issues/5124) - Ensure update market proposal compute a proper auction duration
- [5172](https://github.com/vegaprotocol/vega/issues/5172) - Add replay protection for validator commands
- [5181](https://github.com/vegaprotocol/vega/issues/5181) - Ensure Oracle specs handle numbers using `num.Decimal` and `num.Int`
- [5059](https://github.com/vegaprotocol/vega/issues/5059) - Validators without tendermint status vote in the witness and notary engine but their votes do not count
- [5190](https://github.com/vegaprotocol/vega/issues/5190) - Fix settlement at expiry to scale the settlement price from market decimals to asset decimals
- [5185](https://github.com/vegaprotocol/vega/issues/5185) - Fix MTM settlement where win transfers get truncated resulting in settlement balance not being zero after settlement.
- [4943](https://github.com/vegaprotocol/vega/issues/4943) - Fix bug where amending orders in opening auctions did not work as expected

## 0.49.8

### 🛠 Improvements
- [4814](https://github.com/vegaprotocol/vega/issues/4814) - Review fees tests
- [5067](https://github.com/vegaprotocol/vega/pull/5067) - Adding acceptance codes and tidy up tests
- [5052](https://github.com/vegaprotocol/vega/issues/5052) - Adding acceptance criteria tests for market decimal places
- [5138](https://github.com/vegaprotocol/vega/issues/5038) - Adding feature test for "0032-PRIM-price_monitoring.md"
- [4753](https://github.com/vegaprotocol/vega/issues/4753) - Adding feature test for oracle spec public key validation
- [4559](https://github.com/vegaprotocol/vega/issues/4559) - Small fixes to the amend order flow

### 🐛 Fixes
- [5064](https://github.com/vegaprotocol/vega/issues/5064) - Send order event on settlement
- [5068](https://github.com/vegaprotocol/vega/issues/5068) - Use settlement price if exists when received trading terminated event


## 0.49.7

### 🚨 Breaking changes
- [4985](https://github.com/vegaprotocol/vega/issues/4985) - Proof of work spam protection

### 🛠 Improvements
- [5007](https://github.com/vegaprotocol/vega/issues/5007) - Run approbation as part of the CI pipeline
- [5019](https://github.com/vegaprotocol/vega/issues/5019) - Label Price Monitoring tests
- [5022](https://github.com/vegaprotocol/vega/issues/5022) - CI: Run approbation for main/master/develop branches only
- [5017](https://github.com/vegaprotocol/vega/issues/5017) - Added access functions to `PositionState` type
- [5049](https://github.com/vegaprotocol/vega/issues/5049) - Liquidity Provision test coverage for 0034 spec
- [5022](https://github.com/vegaprotocol/vega/issues/5022) - CI: Run approbation for main/master/develop branches
only
- [4916](https://github.com/vegaprotocol/vega/issues/4916) - Add acceptance criteria number in the existing feature tests to address acceptance criteria in `0008-TRAD-trading_workflow.md`
- [5061](https://github.com/vegaprotocol/vega/issues/5061) - Add a test scenario using log normal risk model into feature test "insurance-pool-balance-test.feature"


### 🐛 Fixes
- [5025](https://github.com/vegaprotocol/vega/issues/5025) - Witness snapshot breaking consensus
- [5046](https://github.com/vegaprotocol/vega/issues/5046) - Save all events in `ERC20` topology snapshot


## 0.49.4
### 🛠 Improvements
- [2585](https://github.com/vegaprotocol/vega/issues/2585) - Adding position state event to event bus
- [4952](https://github.com/vegaprotocol/vega/issues/4952) - Add checkpoints for staking and `multisig control`
- [4923](https://github.com/vegaprotocol/vega/issues/4923) - Add checkpoint state in the genesis file + add subcommand to do it.

### 🐛 Fixes
- [4983](https://github.com/vegaprotocol/vega/issues/4983) - Set correct event type for positions state event
- [4989](https://github.com/vegaprotocol/vega/issues/4989) - Fixing incorrect overflow logic
- [5036](https://github.com/vegaprotocol/vega/issues/5036) - Fix the `nullblockchain`
- [4981](https://github.com/vegaprotocol/vega/issues/4981) - Fix bug causing LP orders to uncross at auction end.

## 0.49.2

### 🛠 Improvements
- [4951](https://github.com/vegaprotocol/vega/issues/4951) - Add ability to stream events to a file
- [4953](https://github.com/vegaprotocol/vega/issues/4953) - Add block hash to statistics and to block height request
- [4961](https://github.com/vegaprotocol/vega/issues/4961) - Extend auction feature tests
- [4832](https://github.com/vegaprotocol/vega/issues/4832) - Add validation of update market proposals.
- [4971](https://github.com/vegaprotocol/vega/issues/4971) - Add acceptance criteria to auction tests
- [4833](https://github.com/vegaprotocol/vega/issues/4833) - Propagate market update to other engines

### 🐛 Fixes
- [4947](https://github.com/vegaprotocol/vega/issues/4947) - Fix time formatting problem that was breaking consensus on nodes in different time zones
- [4956](https://github.com/vegaprotocol/vega/issues/4956) - Fix concurrent write to price monitoring ref price cache
- [4987](https://github.com/vegaprotocol/vega/issues/4987) - Include the witness engine in snapshots
- [4957](https://github.com/vegaprotocol/vega/issues/4957) - Fix `vega announce_node` to work with `--home` and `--passphrase-file`
- [4964](https://github.com/vegaprotocol/vega/issues/4964) - Fix price monitoring snapshot
- [4974](https://github.com/vegaprotocol/vega/issues/4974) - Fix panic when checkpointing staking accounts if there are no events
- [4888](https://github.com/vegaprotocol/vega/issues/4888) - Fix memory leak when loading snapshots.
- [4993](https://github.com/vegaprotocol/vega/issues/4993) - Stop snapshots thinking we've loaded via `statesync` when we just lost connection to TM
- [4981](https://github.com/vegaprotocol/vega/issues/4981) - Fix bug causing LP orders to uncross at auction end.


## 0.49.1

### 🛠 Improvements
- [4895](https://github.com/vegaprotocol/vega/issues/4895) - Emit validators signature when a validator is added or remove from the set
- [4901](https://github.com/vegaprotocol/vega/issues/4901) - Update the decimal library
- [4906](https://github.com/vegaprotocol/vega/issues/4906) - Get rid of unnecessary `ToDecimal` conversions (no functional change)
- [4838](https://github.com/vegaprotocol/vega/issues/4838) - Implement governance vote based on equity-like share for market update

### 🐛 Fixes
- [4877](https://github.com/vegaprotocol/vega/issues/4877) - Fix topology and `erc20` topology snapshots
- [4890](https://github.com/vegaprotocol/vega/issues/4890) - epoch service now notifies other engines when it has restored from a snapshot
- [4879](https://github.com/vegaprotocol/vega/issues/4879) - Fixes for invalid data types in the `MarketData` proto message.
- [4881](https://github.com/vegaprotocol/vega/issues/4881) - Set tendermint validators' voting power when loading from snapshot
- [4915](https://github.com/vegaprotocol/vega/issues/4915) - Take full snapshot of collateral engine, always read epoch length from network parameters, use back-off on heartbeats
- [4882](https://github.com/vegaprotocol/vega/issues/4882) - Fixed tracking of liquidity fee received and added feature tests for the fee based rewards
- [4898](https://github.com/vegaprotocol/vega/issues/4898) - Add ranking score information to checkpoint and snapshot and emit an event when loaded
- [4932](https://github.com/vegaprotocol/vega/issues/4932) - Fix the string used for resource id of stake total supply to be stable to fix the replay of non validator node locally

## 0.49.0

### 🚨 Breaking changes
- [4900](https://github.com/vegaprotocol/vega/issues/4809) - Review LP fee tests, and move to VEGA repo
- [4844](https://github.com/vegaprotocol/vega/issues/4844) - Add endpoints for checking transactions raw transactions
- [4515](https://github.com/vegaprotocol/vega/issues/4615) - Add snapshot options description and check provided storage method
- [4581](https://github.com/vegaprotocol/vega/issues/4561) - Separate endpoints for liquidity provision submissions, amendment and cancellation
- [4390](https://github.com/vegaprotocol/vega/pull/4390) - Introduce node mode, `vega init` now require a mode: full or validator
- [4383](https://github.com/vegaprotocol/vega/pull/4383) - Rename flag `--tm-root` to `--tm-home`
- [4588](https://github.com/vegaprotocol/vega/pull/4588) - Remove the outdated `--network` flag on `vega genesis generate` and `vega genesis update`
- [4605](https://github.com/vegaprotocol/vega/pull/4605) - Use new format for `EthereumConfig` in network parameters.
- [4508](https://github.com/vegaprotocol/vega/pull/4508) - Disallow negative offset for pegged orders
- [4465](https://github.com/vegaprotocol/vega/pull/4465) - Update to tendermint `v0.35.0`
- [4594](https://github.com/vegaprotocol/vega/issues/4594) - Add support for decimal places specific to markets. This means market price values and position events can have different values. Positions will be expressed in asset decimal places, market specific data events will list prices in market precision.
- [4660](https://github.com/vegaprotocol/vega/pull/4660) - Add tendermint transaction hash to events
- [4670](https://github.com/vegaprotocol/vega/pull/4670) - Rework `freeform proposal` structure so that they align with other proposals
- [4681](https://github.com/vegaprotocol/vega/issues/4681) - Remove tick size from market
- [4698](https://github.com/vegaprotocol/vega/issues/4698) - Remove maturity field from future
- [4699](https://github.com/vegaprotocol/vega/issues/4699) - Remove trading mode one off from market proposal
- [4790](https://github.com/vegaprotocol/vega/issues/4790) - Fix core to work with `protos` generated by newer versions of `protoc-gen-xxx`
- [4856](https://github.com/vegaprotocol/vega/issues/4856) - Fractional orders and positions

### 🗑️ Deprecation

### 🛠 Improvements
- [4793](https://github.com/vegaprotocol/vega/issues/4793) - Add specific insurance pool balance test
- [4633](https://github.com/vegaprotocol/vega/pull/4633) - Add possibility to list snapshots from the vega command line
- [4640](https://github.com/vegaprotocol/vega/pull/4640) - Update feature tests related to liquidity provision following integration of probability of trading with floating point consensus
- [4558](https://github.com/vegaprotocol/vega/pull/4558) - Add MacOS install steps and information required to use `dockerisedvega.sh` script with private docker repository
- [4496](https://github.com/vegaprotocol/vega/pull/4496) - State variable engine for floating point consensus
- [4481](https://github.com/vegaprotocol/vega/pull/4481) - Add an example client application that uses the null-blockchain
- [4514](https://github.com/vegaprotocol/vega/pull/4514) - Add network limits service and events
- [4516](https://github.com/vegaprotocol/vega/pull/4516) - Add a command to cleanup all vega node state
- [4531](https://github.com/vegaprotocol/vega/pull/4531) - Remove Float from network parameters, use `num.Decimal` instead
- [4537](https://github.com/vegaprotocol/vega/pull/4537) - Send staking asset total supply through consensus
- [4540](https://github.com/vegaprotocol/vega/pull/4540) - Require Go minimum version 1.17
- [4530](https://github.com/vegaprotocol/vega/pull/4530) - Integrate risk factors with floating point consensus engine
- [4485](https://github.com/vegaprotocol/vega/pull/4485) - Change snapshot interval default to 1000 blocks
- [4505](https://github.com/vegaprotocol/vega/pull/4505) - Fast forward epochs when loading from checkpoint to trigger payouts for the skipped time
- [4554](https://github.com/vegaprotocol/vega/pull/4554) - Integrate price ranges with floating point consensus engine
- [4544](https://github.com/vegaprotocol/vega/pull/4544) - Ensure validators are started with the right set of keys
- [4569](https://github.com/vegaprotocol/vega/pull/4569) - Move to `ghcr.io` docker container registry
- [4571](https://github.com/vegaprotocol/vega/pull/4571) - Update `CHANGELOG.md` for `0.47.x`
- [4577](https://github.com/vegaprotocol/vega/pull/4577) - Update `CHANGELOG.md` for `0.45.6` patch
- [4573](https://github.com/vegaprotocol/vega/pull/4573) - Remove execution configuration duplication from configuration root
- [4555](https://github.com/vegaprotocol/vega/issues/4555) - Probability of trading integrated into floating point consensus engine
- [4592](https://github.com/vegaprotocol/vega/pull/4592) - Update instructions on how to use docker without `sudo`
- [4491](https://github.com/vegaprotocol/vega/issues/4491) - Measure validator performance and use to penalise rewards
- [4599](https://github.com/vegaprotocol/vega/pull/4599) - Allow raw private keys for bridges functions
- [4588](https://github.com/vegaprotocol/vega/pull/4588) - Add `--update` and `--replace` flags on `vega genesis new validator`
- [4522](https://github.com/vegaprotocol/vega/pull/4522) - Add `--network-url` option to `vega tm`
- [4580](https://github.com/vegaprotocol/vega/pull/4580) - Add transfer command support (one off transfers)
- [4636](https://github.com/vegaprotocol/vega/pull/4636) - Update the Core Team DoD and issue templates
- [4629](https://github.com/vegaprotocol/vega/pull/4629) - Update `CHANGELOG.md` to include `0.47.5` changes
- [4580](https://github.com/vegaprotocol/vega/pull/4580) - Add transfer command support (recurring transfers)
- [4643](https://github.com/vegaprotocol/vega/issues/4643) - Add noise to floating point consensus variables in QA
- [4639](https://github.com/vegaprotocol/vega/pull/4639) - Add cancel transfer command
- [4750](https://github.com/vegaprotocol/vega/pull/4750) - Fix null blockchain by forcing it to always be a non-validator node
- [4754](https://github.com/vegaprotocol/vega/pull/4754) - Fix null blockchain properly this time
- [4754](https://github.com/vegaprotocol/vega/pull/4754) - Remove old id generator fields from execution engine's snapshot
- [4830](https://github.com/vegaprotocol/vega/pull/4830) - Reward refactoring for network treasury
- [4647](https://github.com/vegaprotocol/vega/pull/4647) - Added endpoint `SubmitRawTransaction` to provide support for different transaction request message versions
- [4653](https://github.com/vegaprotocol/vega/issues/4653) - Replace asset insurance pool with network treasury
- [4638](https://github.com/vegaprotocol/vega/pull/4638) - CI add option to specify connected changes in other repos
- [4650](https://github.com/vegaprotocol/vega/pull/4650) - Restore code from rebase and ensure node retries connection with application
- [4570](https://github.com/vegaprotocol/vega/pull/4570) - Internalize Ethereum Event Forwarder
- [4663](https://github.com/vegaprotocol/vega/issues/4663) - CI set `qa` build tag when running system tests
- [4709](https://github.com/vegaprotocol/vega/issues/4709) - Make `BlockNr` part of event interface
- [4657](https://github.com/vegaprotocol/vega/pull/4657) - Rename `min_lp_stake` to quantum + use it in liquidity provisions
- [4672](https://github.com/vegaprotocol/vega/issues/4672) - Update Jenkinsfile
- [4712](https://github.com/vegaprotocol/vega/issues/4712) - Check smart contract hash on startup to ensure the correct version is being used
- [4594](https://github.com/vegaprotocol/vega/issues/4594) - Add integration test ensuring positions plug-in calculates P&L accurately.
- [4689](https://github.com/vegaprotocol/vega/issues/4689) - Validators joining and leaving the network
- [4680](https://github.com/vegaprotocol/vega/issues/4680) - Add `totalTokenSupplyStake` to the snapshots
- [4645](https://github.com/vegaprotocol/vega/pull/4645) - Add transfers snapshots
- [4707](https://github.com/vegaprotocol/vega/pull/4707) - Serialize timestamp in time update message as number of nano seconds instead of seconds
- [4595](https://github.com/vegaprotocol/vega/pull/4595) - Add internal oracle supplying vega time data for time-triggered events
- [4737](https://github.com/vegaprotocol/vega/pull/4737) - Use a deterministic generator for order ids, set new order ids to the transaction hash of the Submit transaction
- [4741](https://github.com/vegaprotocol/vega/pull/4741) - Hash again list of hash from engines
- [4751](https://github.com/vegaprotocol/vega/pull/4751) - Make trade ids unique using the deterministic id generator
- [4766](https://github.com/vegaprotocol/vega/issues/4766) - Added feature tests and integration steps for transfers
- [4771](https://github.com/vegaprotocol/vega/issues/4771) - Small fixes and conformance update for transfers
- [4785](https://github.com/vegaprotocol/vega/issues/4785) - Implement feature tests given the acceptance criteria for transfers
- [4784](https://github.com/vegaprotocol/vega/issues/4784) - Moving feature tests from specs internal to verified folder
- [4797](https://github.com/vegaprotocol/vega/issues/4784) - Update `CODEOWNERS` for research to review verified feature files
- [4801](https://github.com/vegaprotocol/vega/issues/4801) - added acceptance criteria codes to feature tests for Settlement at expiry spec
- [4823](https://github.com/vegaprotocol/vega/issues/4823) - simplified performance score
- [4805](https://github.com/vegaprotocol/vega/issues/4805) - Add command line tool to sign for the asset pool method `set_bridge_address`
- [4839](https://github.com/vegaprotocol/vega/issues/4839) - Send governance events when restoring proposals on checkpoint reload.
- [4829](https://github.com/vegaprotocol/vega/issues/4829) - Fix margins calculations for positions with a size of 0 but with a non zero potential sell or buy
- [4826](https://github.com/vegaprotocol/vega/issues/4826) - Tidying up feature tests in verified folder
- [4843](https://github.com/vegaprotocol/vega/issues/4843) - Make snapshot engine aware of local storage old versions, and manage them accordingly to stop growing disk usage.
- [4863](https://github.com/vegaprotocol/vega/issues/4863) - Improve replay protection
- [4867](https://github.com/vegaprotocol/vega/issues/4867) - Optimise replay protection
- [4865](https://github.com/vegaprotocol/vega/issues/4865) - Fix: issue with project board automation action and update commit checker action
- [4674](https://github.com/vegaprotocol/vega/issues/4674) - Add Ethereum events reconciliation for `multisig control`
- [4886](https://github.com/vegaprotocol/vega/pull/4886) - Add more integration tests around order amends and fees.
- [4885](https://github.com/vegaprotocol/vega/pull/4885) - Update amend orders scenario to have fees transfers in int tests

### 🐛 Fixes
- [4842](https://github.com/vegaprotocol/vega/pull/4842) - Fix margin balance not being released after close-out.
- [4798](https://github.com/vegaprotocol/vega/pull/4798) - Fix panic in loading topology from snapshot
- [4521](https://github.com/vegaprotocol/vega/pull/4521) - Better error when trying to use the null-blockchain with an ERC20 asset
- [4692](https://github.com/vegaprotocol/vega/pull/4692) - Set statistics block height after a snapshot reload
- [4702](https://github.com/vegaprotocol/vega/pull/4702) - User tree importer and exporter to transfer snapshots via `statesync`
- [4516](https://github.com/vegaprotocol/vega/pull/4516) - Fix release number title typo - 0.46.1 > 0.46.2
- [4524](https://github.com/vegaprotocol/vega/pull/4524) - Updated `vega verify genesis` to understand new `app_state` layout
- [4515](https://github.com/vegaprotocol/vega/pull/4515) - Set log level in snapshot engine
- [4721](https://github.com/vegaprotocol/vega/pull/4721) - Save checkpoint with `UnixNano` when taking a snapshot
- [4728](https://github.com/vegaprotocol/vega/pull/4728) - Fix restoring markets from snapshot by handling generated providers properly
- [4742](https://github.com/vegaprotocol/vega/pull/4742) - `corestate` endpoints are now populated after a snapshot restore
- [4847](https://github.com/vegaprotocol/vega/pull/4847) - save state of the `feesplitter` in the execution snapshot
- [4782](https://github.com/vegaprotocol/vega/pull/4782) - Fix restoring markets from snapshot in an auction with orders
- [4522](https://github.com/vegaprotocol/vega/pull/4522) - Set transfer responses event when paying rewards
- [4566](https://github.com/vegaprotocol/vega/pull/4566) - Withdrawal fails should return a status rejected rather than cancelled
- [4582](https://github.com/vegaprotocol/vega/pull/4582) - Deposits stayed in memory indefinitely, and withdrawal keys were not being sorted to ensure determinism.
- [4588](https://github.com/vegaprotocol/vega/pull/4588) - Fail when missing tendermint home and public key in `nodewallet import` command
- [4623](https://github.com/vegaprotocol/vega/pull/4623) - Bug fix for `--snapshot.db-path` parameter not being used if it is set
- [4634](https://github.com/vegaprotocol/vega/pull/4634) - Bug fix for `--snapshot.max-retries` parameter not working correctly
- [4775](https://github.com/vegaprotocol/vega/pull/4775) - Restore all market fields when restoring from a snapshot
- [4845](https://github.com/vegaprotocol/vega/pull/4845) - Fix restoring rejected markets by signalling to the generated providers that their parent is dead
- [4651](https://github.com/vegaprotocol/vega/pull/4651) - An array of fixes in the snapshot code path
- [4658](https://github.com/vegaprotocol/vega/pull/4658) - Allow replaying a chain from zero when old snapshots exist
- [4659](https://github.com/vegaprotocol/vega/pull/4659) - Fix liquidity provision commands decode
- [4665](https://github.com/vegaprotocol/vega/pull/4665) - Remove all references to `TxV2`
- [4686](https://github.com/vegaprotocol/vega/pull/4686) - Fix commit hash problem when checkpoint and snapshot overlap. Ensure the snapshot contains the correct checkpoint state.
- [4691](https://github.com/vegaprotocol/vega/pull/4691) - Handle undelegate stake with no balances gracefully
- [4716](https://github.com/vegaprotocol/vega/pull/4716) - Fix protobuf conversion in orders
- [4861](https://github.com/vegaprotocol/vega/pull/4861) - Set a protocol version and properly send it to `Tendermint` in all cases
- [4732](https://github.com/vegaprotocol/vega/pull/4732) - `TimeUpdate` is now first event sent
- [4714](https://github.com/vegaprotocol/vega/pull/4714) - Ensure EEF doesn't process the current block multiple times
- [4700](https://github.com/vegaprotocol/vega/pull/4700) - Ensure verification of type between oracle spec binding and oracle spec
- [4738](https://github.com/vegaprotocol/vega/pull/4738) - Add vesting contract as part of the Ethereum event forwarder
- [4747](https://github.com/vegaprotocol/vega/pull/4747) - Dispatch network parameter updates at the same block when loaded from checkpoint
- [4732](https://github.com/vegaprotocol/vega/pull/4732) - Revert tendermint to version 0.34.14
- [4756](https://github.com/vegaprotocol/vega/pull/4756) - Fix for markets loaded from snapshot not terminated by their oracle
- [4776](https://github.com/vegaprotocol/vega/pull/4776) - Add testing for auction state changes and remove unnecessary market state change
- [4590](https://github.com/vegaprotocol/vega/pull/4590) - Added verification of uint market data in integration test
- [4749](https://github.com/vegaprotocol/vega/pull/4794) - Fixed issue where LP orders did not get redeployed
- [4820](https://github.com/vegaprotocol/vega/pull/4820) - Snapshot fixes for market + update market tracker on trades
- [4854](https://github.com/vegaprotocol/vega/pull/4854) - Snapshot fixes for the `statevar` engine
- [3919](https://github.com/vegaprotocol/vega/pull/3919) - Fixed panic in `maybeInvalidateDuringAuction`
- [4849](https://github.com/vegaprotocol/vega/pull/4849) - Fixed liquidity auction trigger for certain cancel & replace amends.

## 0.47.6
*2022-02-01*

### 🐛 Fixes
- [4691](https://github.com/vegaprotocol/vega/pull/4691) - Handle undelegate stake with no balances gracefully

## 0.47.5
*2022-01-20*

### 🐛 Fixes
- [4617](https://github.com/vegaprotocol/vega/pull/4617) - Bug fix for incorrectly reporting auto delegation

## 0.47.4
*2022-01-05*

### 🐛 Fixes
- [4563](https://github.com/vegaprotocol/vega/pull/4563) - Send an epoch event when loaded from checkpoint

## 0.47.3
*2021-12-24*

### 🐛 Fixes
- [4529](https://github.com/vegaprotocol/vega/pull/4529) - Non determinism in checkpoint fixed

## 0.47.2
*2021-12-17*

### 🐛 Fixes
- [4500](https://github.com/vegaprotocol/vega/pull/4500) - Set minimum for validator power to avoid accidentally removing them
- [4503](https://github.com/vegaprotocol/vega/pull/4503) - Limit delegation epochs in core API
- [4504](https://github.com/vegaprotocol/vega/pull/4504) - Fix premature ending of epoch when loading from checkpoint

## 0.47.1
*2021-11-24*

### 🐛 Fixes
- [4488](https://github.com/vegaprotocol/vega/pull/4488) - Disable snapshots
- [4536](https://github.com/vegaprotocol/vega/pull/4536) - Fixed non determinism in topology checkpoint
- [4550](https://github.com/vegaprotocol/vega/pull/4550) - Do not validate assets when loading checkpoint from non-validators

## 0.47.0
*2021-11-24*

### 🛠 Improvements
- [4480](https://github.com/vegaprotocol/vega/pull/4480) - Update `CHANGELOG.md` since GH Action implemented
- [4439](https://github.com/vegaprotocol/vega/pull/4439) - Create `release_ticket.md` issue template
- [4456](https://github.com/vegaprotocol/vega/pull/4456) - Return 400 on bad mint amounts sent via the faucet
- [4434](https://github.com/vegaprotocol/vega/pull/4434) - Add free form governance net parameters to `allKeys` map
- [4436](https://github.com/vegaprotocol/vega/pull/4436) - Add ability for the null-blockchain to deliver transactions
- [4455](https://github.com/vegaprotocol/vega/pull/4455) - Introduce API to allow time-forwarding in the null-blockchain
- [4422](https://github.com/vegaprotocol/vega/pull/4422) - Add support for validator key rotation
- [4463](https://github.com/vegaprotocol/vega/pull/4463) - Remove the need for an Ethereum connection when using the null-blockchain
- [4477](https://github.com/vegaprotocol/vega/pull/4477) - Allow reloading of null-blockchain configuration while core is running
- [4468](https://github.com/vegaprotocol/vega/pull/4468) - Change validator weights to be based on validator score
- [4484](https://github.com/vegaprotocol/vega/pull/4484) - Add checkpoint validator key rotation
- [4459](https://github.com/vegaprotocol/vega/pull/4459) - Add network parameters overwrite from checkpoints
- [4070](https://github.com/vegaprotocol/vega/pull/4070) - Add calls to enable state-sync via tendermint
- [4465](https://github.com/vegaprotocol/vega/pull/4465) - Add events tags to the `ResponseDeliverTx`

### 🐛 Fixes
- [4435](https://github.com/vegaprotocol/vega/pull/4435) - Fix non determinism in deposits snapshot
- [4418](https://github.com/vegaprotocol/vega/pull/4418) - Add some logging + height/version handling fixes
- [4461](https://github.com/vegaprotocol/vega/pull/4461) - Fix problem where chain id was not present on event bus during checkpoint loading
- [4475](https://github.com/vegaprotocol/vega/pull/4475) - Fix rewards checkpoint not assigned to its correct place

## 0.46.2
*2021-11-24*

### 🐛 Fixes
- [4445](https://github.com/vegaprotocol/vega/pull/4445) - Limit the number of iterations for reward calculation for delegator and fix for division by zero

## 0.46.1
*2021-11-22*

### 🛠 Improvements
- [4437](https://github.com/vegaprotocol/vega/pull/4437) - Turn snapshots off for `v0.46.1` only


## 0.46.0
*2021-11-22*

### 🛠 Improvements
- [4431](https://github.com/vegaprotocol/vega/pull/4431) - Update Vega wallet to version 0.10.0
- [4406](https://github.com/vegaprotocol/vega/pull/4406) - Add changelog and project board Github actions and update linked PR action version
- [4328](https://github.com/vegaprotocol/vega/pull/4328) - Unwrap the timestamps in reward payout event
- [4330](https://github.com/vegaprotocol/vega/pull/4330) - Remove badger related code from the codebase
- [4336](https://github.com/vegaprotocol/vega/pull/4336) - Add oracle snapshot
- [4299](https://github.com/vegaprotocol/vega/pull/4299) - Add liquidity snapshot
- [4196](https://github.com/vegaprotocol/vega/pull/4196) - Experiment at removing the snapshot details from the engine
- [4338](https://github.com/vegaprotocol/vega/pull/4338) - Adding more error messages
- [4317](https://github.com/vegaprotocol/vega/pull/4317) - Extend integration tests with global check for net deposits
- [3616](https://github.com/vegaprotocol/vega/pull/3616) - Add tests to show margins not being released
- [4171](https://github.com/vegaprotocol/vega/pull/4171) - Add trading fees feature test
- [4348](https://github.com/vegaprotocol/vega/pull/4348) - Updating return codes
- [4346](https://github.com/vegaprotocol/vega/pull/4346) - Implement liquidity supplied snapshot
- [4351](https://github.com/vegaprotocol/vega/pull/4351) - Add target liquidity engine
- [4362](https://github.com/vegaprotocol/vega/pull/4362) - Remove staking of cache at the beginning of the epoch for spam protection
- [4364](https://github.com/vegaprotocol/vega/pull/4364) - Change spam error messages to debug and enabled reloading of configuration
- [4353](https://github.com/vegaprotocol/vega/pull/4353) - remove usage of `vegatime.Now` over the codebase
- [4382](https://github.com/vegaprotocol/vega/pull/4382) - Add Prometheus metrics on snapshots
- [4190](https://github.com/vegaprotocol/vega/pull/4190) - Add markets snapshot
- [4389](https://github.com/vegaprotocol/vega/pull/4389) - Update issue templates #4389
- [4392](https://github.com/vegaprotocol/vega/pull/4392) - Update `GETTING_STARTED.md` documentation
- [4391](https://github.com/vegaprotocol/vega/pull/4391) - Refactor delegation
- [4423](https://github.com/vegaprotocol/vega/pull/4423) - Add CLI options to start node with a null-blockchain
- [4400](https://github.com/vegaprotocol/vega/pull/4400) - Add transaction hash to `SubmitTransactionResponse`
- [4394](https://github.com/vegaprotocol/vega/pull/4394) - Add step to clear all events in integration tests
- [4403](https://github.com/vegaprotocol/vega/pull/4403) - Fully remove expiry from withdrawals #4403
- [4396](https://github.com/vegaprotocol/vega/pull/4396) - Add free form governance proposals
- [4413](https://github.com/vegaprotocol/vega/pull/4413) - Deploy to Devnet with Jenkins and remove drone
- [4429](https://github.com/vegaprotocol/vega/pull/4429) - Release version `v0.46.0`
- [4442](https://github.com/vegaprotocol/vega/pull/4442) - Reduce the number of iterations in reward calculation
- [4409](https://github.com/vegaprotocol/vega/pull/4409) - Include chain id in bus messages
- [4464](https://github.com/vegaprotocol/vega/pull/4466) - Update validator power in tendermint based on their staking

### 🐛 Fixes
- [4325](https://github.com/vegaprotocol/vega/pull/4325) - Remove state from the witness snapshot and infer it from votes
- [4334](https://github.com/vegaprotocol/vega/pull/4334) - Fix notary implementation
- [4343](https://github.com/vegaprotocol/vega/pull/4343) - Fix non deterministic test by using same `idGenerator`
- [4352](https://github.com/vegaprotocol/vega/pull/4352) - Remove usage of `time.Now()` in the auction state
- [4380](https://github.com/vegaprotocol/vega/pull/4380) - Implement Uint for network parameters and use it for monies values
- [4369](https://github.com/vegaprotocol/vega/pull/4369) - Fix orders still being accepted after market in trading terminated state
- [4395](https://github.com/vegaprotocol/vega/pull/4395) - Fix drone pipeline
- [4398](https://github.com/vegaprotocol/vega/pull/4398) - Fix to set proper status on withdrawal errors
- [4421](https://github.com/vegaprotocol/vega/issues/4421) - Fix to missing pending rewards in LNL checkpoint
- [4419](https://github.com/vegaprotocol/vega/pull/4419) - Fix snapshot cleanup, improve logging when specified block height could not be reloaded.
- [4444](https://github.com/vegaprotocol/vega/pull/4444) - Fix division by zero when all validator scores are 0
- [4467](https://github.com/vegaprotocol/vega/pull/4467) - Fix reward account balance not being saved/loaded to/from checkpoint
- [4474](https://github.com/vegaprotocol/vega/pull/4474) - Wire rewards checkpoint to checkpoint engine and store infrastructure fee accounts in collateral checkpoint

## 0.45.6
*2021-11-16*

### 🐛 Fixes
- [4506](https://github.com/vegaprotocol/vega/pull/4506) - Wire network parameters to time service to flush out pending changes

## 0.45.5
*2021-11-16*

### 🐛 Fixes
- [4403](https://github.com/vegaprotocol/vega/pull/4403) - Fully remove expiry from withdrawals and release version `v0.45.5`


## 0.45.4
*2021-11-05*

### 🐛 Fixes
- [4372](https://github.com/vegaprotocol/vega/pull/4372) - Fix, if all association is nominated, allow association to be unnominated and nominated again in the same epoch


## 0.45.3
*2021-11-04*

### 🐛 Fixes
- [4362](https://github.com/vegaprotocol/vega/pull/4362) - Remove staking of cache at the beginning of the epoch for spam protection


## 0.45.2
*2021-10-27*

### 🛠 Improvements
- [4308](https://github.com/vegaprotocol/vega/pull/4308) - Add Visual Studio Code configuration
- [4319](https://github.com/vegaprotocol/vega/pull/4319) - Add snapshot node topology
- [4321](https://github.com/vegaprotocol/vega/pull/4321) - Release version `v0.45.2` #4321

### 🐛 Fixes
- [4320](https://github.com/vegaprotocol/vega/pull/4320) - Implement retries for notary transactions
- [4312](https://github.com/vegaprotocol/vega/pull/4312) - Implement retries for witness transactions


## 0.45.1
*2021-10-23*

### 🛠 Improvements
- [4246](https://github.com/vegaprotocol/vega/pull/4246) - Add replay protection snapshot
- [4245](https://github.com/vegaprotocol/vega/pull/4245) - Add ABCI snapshot
- [4260](https://github.com/vegaprotocol/vega/pull/4260) - Reconcile delegation more frequently
- [4255](https://github.com/vegaprotocol/vega/pull/4255) - Add staking snapshot
- [4278](https://github.com/vegaprotocol/vega/pull/4278) - Add timestamps to rewards
- [4265](https://github.com/vegaprotocol/vega/pull/4265) - Add witness snapshot
- [4287](https://github.com/vegaprotocol/vega/pull/4287) - Add stake verifier snapshot
- [4292](https://github.com/vegaprotocol/vega/pull/4292) - Update the vega wallet version

### 🐛 Fixes
- [4280](https://github.com/vegaprotocol/vega/pull/4280) - Make event forwarder hashing result more random
- [4270](https://github.com/vegaprotocol/vega/pull/4270) - Prevent overflow with pending delegation
- [4274](https://github.com/vegaprotocol/vega/pull/4274) - Ensure sufficient balances when nominating multiple nodes
- [4286](https://github.com/vegaprotocol/vega/pull/4286) - Checkpoints fixes


## 0.45.0
*2021-10-19*

### 🛠 Improvements
- [4188](https://github.com/vegaprotocol/vega/pull/4188) - Add rewards snapshot
- [4191](https://github.com/vegaprotocol/vega/pull/4191) - Add limit snapshot
- [4192](https://github.com/vegaprotocol/vega/pull/4192) - Ask for passphrase confirmation on init and generate commands when applicable
- [4201](https://github.com/vegaprotocol/vega/pull/4201) - Implement spam snapshot
- [4214](https://github.com/vegaprotocol/vega/pull/4214) - Add golangci-lint to CI
- [4199](https://github.com/vegaprotocol/vega/pull/4199) - Add ERC20 logic signing
- [4211](https://github.com/vegaprotocol/vega/pull/4211) - Implement snapshot for notary
- [4219](https://github.com/vegaprotocol/vega/pull/4219) - Enable linters
- [4218](https://github.com/vegaprotocol/vega/pull/4218) - Run system-tests in separate build
- [4227](https://github.com/vegaprotocol/vega/pull/4227) - Ignore system-tests failures for non PR builds
- [4232](https://github.com/vegaprotocol/vega/pull/4232) - golangci-lint increase timeout
- [4229](https://github.com/vegaprotocol/vega/pull/4229) - Ensure the vega and Ethereum wallet are not nil before accessing
- [4230](https://github.com/vegaprotocol/vega/pull/4230) - Replay protection snapshot
- [4242](https://github.com/vegaprotocol/vega/pull/4242) - Set timeout for system-tests steps
- [4215](https://github.com/vegaprotocol/vega/pull/4215) - Improve handling of expected trades
- [4224](https://github.com/vegaprotocol/vega/pull/4224) - Make evt forward mode deterministic
- [4168](https://github.com/vegaprotocol/vega/pull/4168) - Update code still using uint64
- [4240](https://github.com/vegaprotocol/vega/pull/4240) - Add command to list and describe Vega paths

### 🐛 Fixes
- [4228](https://github.com/vegaprotocol/vega/pull/4228) - Fix readme updates
- [4210](https://github.com/vegaprotocol/vega/pull/4210) - Add min validators network parameter and bug fix for overflow reward


## 0.44.2
*2021-10-11*

### 🐛 Fixes
- [4195](https://github.com/vegaprotocol/vega/pull/4195) - Fix rewards payout with delay


## 0.44.1
*2021-10-08*

### 🐛 Fixes
- [4183](https://github.com/vegaprotocol/vega/pull/4183) - Fix `undelegateNow` to use the passed amount instead of 0
- [4184](https://github.com/vegaprotocol/vega/pull/4184) - Remove 0 balance events from checkpoint of delegations
- [4185](https://github.com/vegaprotocol/vega/pull/4185) - Fix event sent on reward pool creation + fix owner


## 0.44.0
*2021-10-07*

### 🛠 Improvements
- [4159](https://github.com/vegaprotocol/vega/pull/4159) - Clean-up and separate checkpoints and snapshots
- [4172](https://github.com/vegaprotocol/vega/pull/4172) - Added assetActions to banking snapshot
- [4173](https://github.com/vegaprotocol/vega/pull/4173) - Add tools and linting
- [4161](https://github.com/vegaprotocol/vega/pull/4161) - Assets snapshot implemented
- [4142](https://github.com/vegaprotocol/vega/pull/4142) - Add clef wallet
- [4160](https://github.com/vegaprotocol/vega/pull/4160) - Snapshot positions engine
- [4170](https://github.com/vegaprotocol/vega/pull/4170) - Update to latest proto and go mod tidy
- [4157](https://github.com/vegaprotocol/vega/pull/4157) - Adding IDGenerator types
- [4166](https://github.com/vegaprotocol/vega/pull/4166) - Banking snapshot
- [4133](https://github.com/vegaprotocol/vega/pull/4133) - Matching engine snapshots
- [4162](https://github.com/vegaprotocol/vega/pull/4162) - Add fields to validators genesis
- [4154](https://github.com/vegaprotocol/vega/pull/4154) - Port code to use last version of proto (layout change)
- [4141](https://github.com/vegaprotocol/vega/pull/4141) - Collateral snapshots
- [4131](https://github.com/vegaprotocol/vega/pull/4131) - Snapshot epoch engine
- [4143](https://github.com/vegaprotocol/vega/pull/4143) - Add delegation snapshot
- [4114](https://github.com/vegaprotocol/vega/pull/4114) - Document default file location
- [4130](https://github.com/vegaprotocol/vega/pull/4130) - Update proto dependencies to latest
- [4134](https://github.com/vegaprotocol/vega/pull/4134) - Checkpoints and snapshots are 2 different things
- [4121](https://github.com/vegaprotocol/vega/pull/4121) - Additional test scenarios for delegation & rewards
- [4111](https://github.com/vegaprotocol/vega/pull/4111) - Simplify nodewallet integration
- [4110](https://github.com/vegaprotocol/vega/pull/4110) - Auto delegation
- [4123](https://github.com/vegaprotocol/vega/pull/4123) - Add auto delegation to checkpoint
- [4120](https://github.com/vegaprotocol/vega/pull/4120) - Snapshot preparation
- [4060](https://github.com/vegaprotocol/vega/pull/4060) - Edge case scenarios delegation

### 🐛 Fixes
- [4156](https://github.com/vegaprotocol/vega/pull/4156) - Fix filename for checkpoints
- [4158](https://github.com/vegaprotocol/vega/pull/4158) - Remove delay in reward/delegation calculation
- [4150](https://github.com/vegaprotocol/vega/pull/4150) - De-duplicate stake linkings
- [4137](https://github.com/vegaprotocol/vega/pull/4137) - Add missing key to all network parameters key map
- [4132](https://github.com/vegaprotocol/vega/pull/4132) - Send delegation events
- [4128](https://github.com/vegaprotocol/vega/pull/4128) - Simplify checkpointing for network parameters and start fixing collateral checkpoint
- [4124](https://github.com/vegaprotocol/vega/pull/4124) - Fixed non-deterministic checkpoint and added auto delegation to checkpoint
- [4118](https://github.com/vegaprotocol/vega/pull/4118) - Fixed epoch issue


## 0.43.0
*2021-09-22*

### 🛠 Improvements
- [4051](https://github.com/vegaprotocol/vega/pull/4051) - New type to handle signed versions of the uint256 values we already support
- [4090](https://github.com/vegaprotocol/vega/pull/4090) - Update the proto repository dependencies
- [4023](https://github.com/vegaprotocol/vega/pull/4023) - Implement the spam protection engine
- [4063](https://github.com/vegaprotocol/vega/pull/4063) - Migrate to XDG structure
- [4075](https://github.com/vegaprotocol/vega/pull/4075) - Prefix checkpoint files with time and interval for automated tests
- [4050](https://github.com/vegaprotocol/vega/pull/4050) - Extend delegation feature test scenarios
- [4056](https://github.com/vegaprotocol/vega/pull/4056) - Improve message for genesis error with topology
- [4017](https://github.com/vegaprotocol/vega/pull/4017) - Migrate wallet to XGD file structure
- [4024](https://github.com/vegaprotocol/vega/pull/4024) - Extend delegation rewards feature test scenarios
- [4035](https://github.com/vegaprotocol/vega/pull/4035) - Implement multisig control signatures
- [4083](https://github.com/vegaprotocol/vega/pull/4083) - Remove expiry support for withdrawals
- [4068](https://github.com/vegaprotocol/vega/pull/4068) - Allow proposal votes to happen during the validation period
- [4088](https://github.com/vegaprotocol/vega/pull/4088) - Implements the simple JSON oracle source
- [4105](https://github.com/vegaprotocol/vega/pull/4105) - Add more hashes to the app state hash
- [4107](https://github.com/vegaprotocol/vega/pull/4107) - Remove the trading proxy service
- [4101](https://github.com/vegaprotocol/vega/pull/4101) - Remove dependency to the Ethereum client from the Ethereum wallet

### 🐛 Fixes
- [4053](https://github.com/vegaprotocol/vega/pull/4053) - Fix readme explanation for log levels
- [4054](https://github.com/vegaprotocol/vega/pull/4054) - Capture errors with Ethereum iterator and continue
- [4040](https://github.com/vegaprotocol/vega/pull/4040) - Fix bug where the withdrawal signature uses uint64
- [4042](https://github.com/vegaprotocol/vega/pull/4042) - Extended delegation rewards feature test scenario edits
- [4034](https://github.com/vegaprotocol/vega/pull/4034) - Update integration tests now TxErr events are not sent in the execution package
- [4106](https://github.com/vegaprotocol/vega/pull/4106) - Fix a panic when reloading checkpoints
- [4115](https://github.com/vegaprotocol/vega/pull/4115) - Use block height in checkpoint file names

## 0.42.0
*2021-09-10*

### 🛠 Improvements
- [3862](https://github.com/vegaprotocol/vega/pull/3862) - Collateral snapshot: Add checkpoints where needed, update processor (ABCI app) to write checkpoint data to file.
- [3926](https://github.com/vegaprotocol/vega/pull/3926) - Add epoch to delegation balance events and changes to the delegation / reward engines
- [3963](https://github.com/vegaprotocol/vega/pull/3963) - Load tendermint logger configuration
- [3958](https://github.com/vegaprotocol/vega/pull/3958) - Update istake ABI and run abigen
- [3933](https://github.com/vegaprotocol/vega/pull/3933) - Remove redundant API from Validator node
- [3971](https://github.com/vegaprotocol/vega/pull/3971) - Reinstate wallet subcommand tests
- [3961](https://github.com/vegaprotocol/vega/pull/3961) - Implemented feature test for delegation
- [3977](https://github.com/vegaprotocol/vega/pull/3977) - Add undelegate, delegate and register snapshot errors
- [3976](https://github.com/vegaprotocol/vega/pull/3976) - Add network parameter for competition level
- [3975](https://github.com/vegaprotocol/vega/pull/3975) - Add parties stake api
- [3978](https://github.com/vegaprotocol/vega/pull/3978) - Update dependencies
- [3980](https://github.com/vegaprotocol/vega/pull/3980) - Update protobuf dependencies
- [3910](https://github.com/vegaprotocol/vega/pull/3910) - Change all price, amounts, balances from uint64 to string
- [3969](https://github.com/vegaprotocol/vega/pull/3969) - Bump dlv and geth to latest versions
- [3925](https://github.com/vegaprotocol/vega/pull/3925) - Add command to sign a subset of network parameters
- [3981](https://github.com/vegaprotocol/vega/pull/3981) - Remove the `wallet-pubkey` flag on genesis sign command
- [3987](https://github.com/vegaprotocol/vega/pull/3987) - Add genesis verify command to verify signature against local genesis file
- [3984](https://github.com/vegaprotocol/vega/pull/3984) - Update the mainnet addresses in genesis generation command
- [3983](https://github.com/vegaprotocol/vega/pull/3983) - Added action field to epoch events
- [3988](https://github.com/vegaprotocol/vega/pull/3988) - Update the go-ethereum dependency
- [3991](https://github.com/vegaprotocol/vega/pull/3991) - Remove hardcoded address to the Ethereum node
- [3990](https://github.com/vegaprotocol/vega/pull/3990) - Network bootstrapping
- [3992](https://github.com/vegaprotocol/vega/pull/3992) - Check big int conversion from string in ERC20 code
- [3993](https://github.com/vegaprotocol/vega/pull/3993) - Use the vega public key as node id
- [3955](https://github.com/vegaprotocol/vega/pull/3955) - Use staking accounts in governance
- [4004](https://github.com/vegaprotocol/vega/pull/4004) - Broker configuration: change IP to address Address
- [4005](https://github.com/vegaprotocol/vega/pull/4005) - Add a simple subcommand to the vega binary to ease submitting transactions
- [3997](https://github.com/vegaprotocol/vega/pull/3997) - Do not require Ethereum client when starting the nodewallet
- [4009](https://github.com/vegaprotocol/vega/pull/4009) - Add delegation core APIs
- [4014](https://github.com/vegaprotocol/vega/pull/4014) - Implement delegation and epoch for Limited Network Life
- [3914](https://github.com/vegaprotocol/vega/pull/3914) - Implement staking event verification
- [3940](https://github.com/vegaprotocol/vega/pull/3940) - Remove validator signature from configuration and add network parameters
- [3938](https://github.com/vegaprotocol/vega/pull/3938) - Add more logging informations on the witness vote failures
- [3932](https://github.com/vegaprotocol/vega/pull/3932) - Adding asset details to reward events
- [3706](https://github.com/vegaprotocol/vega/pull/3706) - Remove startup markets workaround
- [3905](https://github.com/vegaprotocol/vega/pull/3905) - Add vega genesis new validator sub-command
- [3895](https://github.com/vegaprotocol/vega/pull/3895) - Add command to create a new genesis block with app_state
- [3900](https://github.com/vegaprotocol/vega/pull/3900) - Create reward engine
- [4847](https://github.com/vegaprotocol/vega/pull/3847) - Modified staking account to be backed by governance token account balance
- [3907](https://github.com/vegaprotocol/vega/pull/3907) - Tune system tests
- [3904](https://github.com/vegaprotocol/vega/pull/3904) - Update Jenkins file to run all System Tests
- [3795](https://github.com/vegaprotocol/vega/pull/3795) - Add capability to sent events to a socket stream
- [3832](https://github.com/vegaprotocol/vega/pull/3832) - Update the genesis topology map
- [3891](https://github.com/vegaprotocol/vega/pull/3891) - Verify transaction version 2 signature
- [3813](https://github.com/vegaprotocol/vega/pull/3813) - Implementing epoch time
- [4031](https://github.com/vegaprotocol/vega/pull/4031) - Send error events in processor through wrapper

### 🐛 Fixes
- [3950](https://github.com/vegaprotocol/vega/pull/3950) - `LoadGenesis` returns nil if checkpoint entry is empty
- [3960](https://github.com/vegaprotocol/vega/pull/3960) - Unstaking events are not seen by all validator nodes in DV
- [3973](https://github.com/vegaprotocol/vega/pull/3973) - Set ABCI client so it is possible to submit a transaction
- [3986](https://github.com/vegaprotocol/vega/pull/3986) - Emit Party event when stake link is accepted
- [3979](https://github.com/vegaprotocol/vega/pull/3979) - Add more delegation / reward scenarios and steps and a bug fix in emitted events
- [4007](https://github.com/vegaprotocol/vega/pull/4007) - Changed delegation balance event to use string
- [4006](https://github.com/vegaprotocol/vega/pull/4006) - Sort proposals by timestamp
- [4012](https://github.com/vegaprotocol/vega/pull/4012) - Fix panic with vega watch
- [3937](https://github.com/vegaprotocol/vega/pull/3937) - Include `TX_ERROR` events for type ALL subscribers
- [3930](https://github.com/vegaprotocol/vega/pull/3930) - Added missing function and updated readme with details
- [3918](https://github.com/vegaprotocol/vega/pull/3918) - Fix the build by updating the module version for the vegawallet
- [3901](https://github.com/vegaprotocol/vega/pull/3901) - Emit a `TxErrEvent` if withdraw submission is invalid
- [3874](https://github.com/vegaprotocol/vega/pull/3874) - Fix binary version
- [3884](https://github.com/vegaprotocol/vega/pull/3884) - Always async transaction
- [3877](https://github.com/vegaprotocol/vega/pull/3877) - Use a custom http client for the tendermint client


## 0.41.0
*2021-08-06*

### 🛠 Improvements
- [#3743](https://github.com/vegaprotocol/vega/pull/3743) - Refactor: Rename traders to parties
- [#3758](https://github.com/vegaprotocol/vega/pull/3758) - Refactor: Cleanup naming in the types package
- [#3789](https://github.com/vegaprotocol/vega/pull/3789) - Update ed25519-voi
- [#3589](https://github.com/vegaprotocol/vega/pull/3589) - Update tendermint to a newer version
- [#3591](https://github.com/vegaprotocol/vega/pull/3591) - Implemented market terminated, settled and suspended states via the oracle trigger
- [#3798](https://github.com/vegaprotocol/vega/pull/3798) - Update godog version to 11
- [#3793](https://github.com/vegaprotocol/vega/pull/3793) - Send Commander commands in a goroutine
- [#3805](https://github.com/vegaprotocol/vega/pull/3805) - Checkpoint engine hash and checkpoint creation
- [#3785](https://github.com/vegaprotocol/vega/pull/3785) - Implement delegation commands
- [#3714](https://github.com/vegaprotocol/vega/pull/3714) - Move protobufs into an external repository
- [#3719](https://github.com/vegaprotocol/vega/pull/3719) - Replace vega wallet with call to the vegawallet
- [#3762](https://github.com/vegaprotocol/vega/pull/3762) - Refactor: Cleanup markets in domains types
- [#3822](https://github.com/vegaprotocol/vega/pull/3822) - Testing: vega integration add subfolders for features
- [#3794](https://github.com/vegaprotocol/vega/pull/3794) - Implement rewards transfer
- [#3839](https://github.com/vegaprotocol/vega/pull/3839) - Implement a delegation engine
- [#3842](https://github.com/vegaprotocol/vega/pull/3842) - Imports need reformatting for core code base
- [#3849](https://github.com/vegaprotocol/vega/pull/3849) - Add limits engine + genesis loading
- [#3836](https://github.com/vegaprotocol/vega/pull/3836) - Add a first version of the accounting engine
- [#3859](https://github.com/vegaprotocol/vega/pull/3859) - Enable CGO in CI


### 🐛 Fixes
- [#3751](https://github.com/vegaprotocol/vega/pull/3751) - `Unparam` linting fixes
- [#3776](https://github.com/vegaprotocol/vega/pull/3776) - Ensure expired/settled markets are correctly recorded in app state
- [#3774](https://github.com/vegaprotocol/vega/pull/3774) - Change liquidity fees distribution to general account and not margin account of liquidity provider
- [#3801](https://github.com/vegaprotocol/vega/pull/3801) - Testing: Fixed setup of oracle spec step in integration
- [#3828](https://github.com/vegaprotocol/vega/pull/3828) - 🔥 Check if application context has been cancelled before writing to channel
- [#3838](https://github.com/vegaprotocol/vega/pull/3838) - 🔥 Fix panic on division by 0 with party voting and withdrawing funds

## 0.40.0
*2021-07-12*

### 🛠 Improvements
- [#3718](https://github.com/vegaprotocol/vega/pull/3718) - Run `unparam` over the codebase
- [#3705](https://github.com/vegaprotocol/vega/pull/3705) - Return theoretical target stake when in auction
- [#3703](https://github.com/vegaprotocol/vega/pull/3703) - Remove inefficient metrics calls
- [#3693](https://github.com/vegaprotocol/vega/pull/3693) - Calculation without Decimal in the liquidity target package
- [#3696](https://github.com/vegaprotocol/vega/pull/3696) - Remove some uint <-> Decimal conversion
- [#3689](https://github.com/vegaprotocol/vega/pull/3689) - Do not rely on proto conversion for `GetAsset`
- [#3676](https://github.com/vegaprotocol/vega/pull/3676) - Ad the `tm` subcommand
- [#3569](https://github.com/vegaprotocol/vega/pull/3569) - Migrate from uint64 to uint256 for all balances, amount, prices in the core
- [#3594](https://github.com/vegaprotocol/vega/pull/3594) - Improve probability of trading calculations
- [#3752](https://github.com/vegaprotocol/vega/pull/3752) - Update oracle engine to send events at the end of the block
- [#3745](https://github.com/vegaprotocol/vega/pull/3745) - Add loss socialization for final settlement

### 🐛 Fixes
- [#3722](https://github.com/vegaprotocol/vega/pull/3722) - Added sign to settle return values to allow to determine correctly win/loss
- [#3720](https://github.com/vegaprotocol/vega/pull/3720) - Tidy up max open interest calculations
- [#3704](https://github.com/vegaprotocol/vega/pull/3704) - Fix settlement with network orders
- [#3686](https://github.com/vegaprotocol/vega/pull/3686) -Fixes in the positions engine following migration to uint256
- [#3684](https://github.com/vegaprotocol/vega/pull/3684) - Fix the position engine hash state following migration to uint256
- [#3467](https://github.com/vegaprotocol/vega/pull/3647) - Ensure LP orders are not submitted during auction
- [#3736](https://github.com/vegaprotocol/vega/pull/3736) - Correcting event types and adding panics to catch mistakes


## 0.39.0
*2021-06-30*

### 🛠 Improvements
- [#3642](https://github.com/vegaprotocol/vega/pull/3642) - Refactor integration tests
- [#3637](https://github.com/vegaprotocol/vega/pull/3637) - Rewrite pegged / liquidity order control flow
- [#3635](https://github.com/vegaprotocol/vega/pull/3635) - Unified error system and strict parsing in feature tests
- [#3632](https://github.com/vegaprotocol/vega/pull/3632) - Add documentation on market instantiation in feature tests
- [#3599](https://github.com/vegaprotocol/vega/pull/3599) - Return better errors when replay protection happen

### 🐛 Fixes
- [#3640](https://github.com/vegaprotocol/vega/pull/3640) - Fix send on closed channel using timer (event bus)
- [#3638](https://github.com/vegaprotocol/vega/pull/3638) - Fix decimal instantiation in bond slashing
- [#3621](https://github.com/vegaprotocol/vega/pull/3621) - Remove pegged order from pegged list if order is aggressive and trade
- [#3612](https://github.com/vegaprotocol/vega/pull/3612) - Clean code in the wallet package


## 0.38.0
*2021-06-11*

### 🛠 Improvements
- [#3546](https://github.com/vegaprotocol/vega/pull/3546) - Add Auction Extension trigger field to market data
- [#3538](https://github.com/vegaprotocol/vega/pull/3538) - Testing: Add block time handling & block time variance
- [#3596](https://github.com/vegaprotocol/vega/pull/3596) - Enable replay protection
- [#3497](https://github.com/vegaprotocol/vega/pull/3497) - Implement new transaction format
- [#3461](https://github.com/vegaprotocol/vega/pull/3461) - Implement new commands validation

### 🐛 Fixes
- [#3528](https://github.com/vegaprotocol/vega/pull/3528) - Stop liquidity auctions from extending infinitely
- [#3567](https://github.com/vegaprotocol/vega/pull/3567) - Fix handling of Liquidity Commitments at price bounds
- [#3568](https://github.com/vegaprotocol/vega/pull/3568) - Fix potential nil pointer when fetching proposals
- [#3554](https://github.com/vegaprotocol/vega/pull/3554) - Fix package import for domain types
- [#3549](https://github.com/vegaprotocol/vega/pull/3549) - Remove Oracle prefix from files in the Oracle package
- [#3541](https://github.com/vegaprotocol/vega/pull/3541) - Ensure all votes have weight initialised to 0
- [#3539](https://github.com/vegaprotocol/vega/pull/3541) - Address flaky tests
- [#3540](https://github.com/vegaprotocol/vega/pull/3540) - Rename auction state methods
- [#3533](https://github.com/vegaprotocol/vega/pull/3533) - Refactor auction end logic to its own file
- [#3532](https://github.com/vegaprotocol/vega/pull/3532) - Fix Average Entry valuation during opening auctions
- [#3523](https://github.com/vegaprotocol/vega/pull/3523) - Improve nil pointer checks on proposal submissions
- [#3591](https://github.com/vegaprotocol/vega/pull/3591) - Avoid slice out of access bond in trades store


## 0.37.0
*2021-05-26*

### 🛠 Improvements
- [#3479](https://github.com/vegaprotocol/vega/pull/3479) - Add test coverage for auction interactions
- [#3494](https://github.com/vegaprotocol/vega/pull/3494) - Add `error_details` field to rejected proposals
- [#3491](https://github.com/vegaprotocol/vega/pull/3491) - Market Data no longer returns an error when no market data exists, as this is a valid situation
- [#3461](https://github.com/vegaprotocol/vega/pull/3461) - Optimise transaction format & improve validation
- [#3489](https://github.com/vegaprotocol/vega/pull/3489) - Run `buf breaking` at build time
- [#3487](https://github.com/vegaprotocol/vega/pull/3487) - Refactor `prepare*` command validation
- [#3516](https://github.com/vegaprotocol/vega/pull/3516) - New tests for distressed LP + use margin for bond slashing as fallback
- [#4921](https://github.com/vegaprotocol/vega/issues/4921) - Add comment to document behaviour on margin account in feature test (liquidity-provision-bond-account.feature)

### 🐛 Fixes
- [#3513](https://github.com/vegaprotocol/vega/pull/3513) - Fix reprice of pegged orders on every liquidity update
- [#3457](https://github.com/vegaprotocol/vega/pull/3457) - Fix probability of trading calculation for liquidity orders
- [#3515](https://github.com/vegaprotocol/vega/pull/3515) - Fixes for the resolve close out LP parties flow
- [#3513](https://github.com/vegaprotocol/vega/pull/3513) - Fix redeployment of LP orders
- [#3514](https://github.com/vegaprotocol/vega/pull/3513) - Fix price monitoring bounds

## 0.36.0
*2021-05-13*

### 🛠 Improvements
- [#3408](https://github.com/vegaprotocol/vega/pull/3408) - Add more information on token proportion/weight on proposal votes APIs
- [#3360](https://github.com/vegaprotocol/vega/pull/3360) - :fire: REST: Move deposits endpoint to `/parties/[partyId]/deposits`
- [#3431](https://github.com/vegaprotocol/vega/pull/3431) - Improve caching of values when exiting auctions
- [#3459](https://github.com/vegaprotocol/vega/pull/3459) - Add extra validation for Order, Vote, Withdrawal and LP transactions
- [#3433](https://github.com/vegaprotocol/vega/pull/3433) - Reject non-persistent orders that fall outside price monitoring bounds
- [#3443](https://github.com/vegaprotocol/vega/pull/3443) - Party is no longer required when submitting an order amendment
- [#3446](https://github.com/vegaprotocol/vega/pull/3443) - Party is no longer required when submitting an order cancellation
- [#3449](https://github.com/vegaprotocol/vega/pull/3449) - Party is no longer required when submitting an withdrawal request

### 🐛 Fixes
- [#3451](https://github.com/vegaprotocol/vega/pull/3451) - Remove float usage in liquidity engine
- [#3447](https://github.com/vegaprotocol/vega/pull/3447) - Clean up order submission code
- [#3436](https://github.com/vegaprotocol/vega/pull/3436) - Break up internal proposal definitions
- [#3452](https://github.com/vegaprotocol/vega/pull/3452) - Tidy up LP implementation internally
- [#3458](https://github.com/vegaprotocol/vega/pull/3458) - Fix spelling errors in GraphQL docs
- [#3434](https://github.com/vegaprotocol/vega/pull/3434) - Improve test coverage around Liquidity Provisions on auction close
- [#3411](https://github.com/vegaprotocol/vega/pull/3411) - Fix settlement tests
- [#3418](https://github.com/vegaprotocol/vega/pull/3418) - Rename External Resource Checker to Witness
- [#3419](https://github.com/vegaprotocol/vega/pull/3419) - Fix blank IDs on oracle specs in genesis markets
- [#3412](https://github.com/vegaprotocol/vega/pull/3412) - Refactor internal Vote Submission type to be separate from Vote type
- [#3421](https://github.com/vegaprotocol/vega/pull/3421) - Improve test coverage around order uncrossing
- [#3425](https://github.com/vegaprotocol/vega/pull/3425) - Remove debug steps from feature tests
- [#3430](https://github.com/vegaprotocol/vega/pull/3430) - Remove `LiquidityPoolBalance` from configuration
- [#3468](https://github.com/vegaprotocol/vega/pull/3468) - Increase rate limit that was causing mempools to fill up unnecessarily
- [#3438](https://github.com/vegaprotocol/vega/pull/3438) - Split protobuf definitions
- [#3450](https://github.com/vegaprotocol/vega/pull/3450) - Do not emit amendments from liquidity engine

## 0.35.0
*2021-04-21*

### 🛠 Improvements
- [#3341](https://github.com/vegaprotocol/vega/pull/3341) - Add logging for transactions rejected for having no accounts
- [#3339](https://github.com/vegaprotocol/vega/pull/3339) - Reimplement amending LPs not to be cancel and replace
- [#3371](https://github.com/vegaprotocol/vega/pull/3371) - Optimise calculation of cumulative price levels
- [#3339](https://github.com/vegaprotocol/vega/pull/3339) - Reuse LP orders IDs when they are re-created
- [#3385](https://github.com/vegaprotocol/vega/pull/3385) - Track the time spent in auction via Prometheus metrics
- [#3376](https://github.com/vegaprotocol/vega/pull/3376) - Implement a simple benchmarking framework for the core trading
- [#3371](https://github.com/vegaprotocol/vega/pull/3371) - Optimize indicative price and volume calculation

### 🐛 Fixes
- [#3356](https://github.com/vegaprotocol/vega/pull/3356) - Auctions are extended if exiting auction would leave either side of the book empty
- [#3348](https://github.com/vegaprotocol/vega/pull/3348) - Correctly set time when liquidity engine is created
- [#3321](https://github.com/vegaprotocol/vega/pull/3321) - Fix bond account use on LP submission
- [#3369](https://github.com/vegaprotocol/vega/pull/3369) - Reimplement amending LPs not to be cancel and replace
- [#3358](https://github.com/vegaprotocol/vega/pull/3358) - Improve event bus stability
- [#3363](https://github.com/vegaprotocol/vega/pull/3363) - Fix behaviour when leaving auctions
- [#3321](https://github.com/vegaprotocol/vega/pull/3321) - Do not slash bond accounts on LP submission
- [#3350](https://github.com/vegaprotocol/vega/pull/3350) - Fix equity like share in the market data
- [#3363](https://github.com/vegaprotocol/vega/pull/3363) - Ensure leaving an auction cannot trigger another auction / auction leave
- [#3369](https://github.com/vegaprotocol/vega/pull/3369) - Fix LP order deployments
- [#3366](https://github.com/vegaprotocol/vega/pull/3366) - Set the fee paid in uncrossing auction trades
- [#3364](https://github.com/vegaprotocol/vega/pull/3364) - Improve / fix positions tracking
- [#3358](https://github.com/vegaprotocol/vega/pull/3358) - Fix event bus by deep cloning all messages
- [#3374](https://github.com/vegaprotocol/vega/pull/3374) - Check trades in integration tests

## 0.34.1

*2021-04-08*

### 🐛 Fixes
- [#3324](https://github.com/vegaprotocol/vega/pull/3324) - CI: Fix multi-architecture build

## 0.34.0

*2021-04-07*

### 🛠 Improvements

- [#3302](https://github.com/vegaprotocol/vega/pull/3302) - Add reference to LP in orders created by LP
- [#3183](https://github.com/vegaprotocol/vega/pull/3183) - All orders from LP - including rejected orders - are now sent through the event bus
- [#3248](https://github.com/vegaprotocol/vega/pull/3248) - Store and propagate bond penalty
- [#3266](https://github.com/vegaprotocol/vega/pull/3266) - Add network parameters to control auction duration & extension
- [#3264](https://github.com/vegaprotocol/vega/pull/3264) - Add Liquidity Provision ID to orders created by LP commitments
- [#3126](https://github.com/vegaprotocol/vega/pull/3126) - Add transfer for bond slashing
- [#3281](https://github.com/vegaprotocol/vega/pull/3281) - Update scripts to go 1.16.2
- [#3280](https://github.com/vegaprotocol/vega/pull/3280) - Update to go 1.16.2
- [#3235](https://github.com/vegaprotocol/vega/pull/3235) - Extend unit test coverage for products
- [#3219](https://github.com/vegaprotocol/vega/pull/3219) - Remove `liquidityFee` network parameter
- [#3217](https://github.com/vegaprotocol/vega/pull/3217) - Add an event bus event when a market closes
- [#3214](https://github.com/vegaprotocol/vega/pull/3214) - Add arbitrary data signing wallet endpoint
- [#3316](https://github.com/vegaprotocol/vega/pull/3316) - Add tests for traders closing their own position
- [#3270](https://github.com/vegaprotocol/vega/pull/3270) - _Feature test refactor_: Add Liquidity Provision feature tests
- [#3289](https://github.com/vegaprotocol/vega/pull/3289) - _Feature test refactor_: Remove unused steps
- [#3275](https://github.com/vegaprotocol/vega/pull/3275) - _Feature test refactor_: Refactor order cancellation steps
- [#3230](https://github.com/vegaprotocol/vega/pull/3230) - _Feature test refactor_: Refactor trader amends step
- [#3226](https://github.com/vegaprotocol/vega/pull/3226) - _Feature test refactor_: Refactor features with invalid order specs
- [#3200](https://github.com/vegaprotocol/vega/pull/3200) - _Feature test refactor_: Add step to end opening auction
- [#3201](https://github.com/vegaprotocol/vega/pull/3201) - _Feature test refactor_: Add step to amend order by reference
- [#3204](https://github.com/vegaprotocol/vega/pull/3204) - _Feature test refactor_: Add step to place pegged orders
- [#3207](https://github.com/vegaprotocol/vega/pull/3207) - _Feature test refactor_: Add step to create Liquidity Provision
- [#3212](https://github.com/vegaprotocol/vega/pull/3212) - _Feature test refactor_: Remove unused settlement price step
- [#3203](https://github.com/vegaprotocol/vega/pull/3203) - _Feature test refactor_: Rework Submit Order step
- [#3251](https://github.com/vegaprotocol/vega/pull/3251) - _Feature test refactor_:  Split market declaration
- [#3314](https://github.com/vegaprotocol/vega/pull/3314) - _Feature test refactor_:  Apply naming convention to assertions
- [#3295](https://github.com/vegaprotocol/vega/pull/3295) - Refactor governance engine tests
- [#3298](https://github.com/vegaprotocol/vega/pull/3298) - Add order book caching
- [#3307](https://github.com/vegaprotocol/vega/pull/3307) - Use `UpdateNetworkParams` to validate network parameter updates
- [#3308](https://github.com/vegaprotocol/vega/pull/3308) - Add probability of trading

### 🐛 Fixes
- [#3249](https://github.com/vegaprotocol/vega/pull/3249) - GraphQL: `LiquidityProvision` is no longer missing from the `EventBus` union
- [#3253](https://github.com/vegaprotocol/vega/pull/3253) - Verify all properties on oracle specs
- [#3224](https://github.com/vegaprotocol/vega/pull/3224) - Check for wash trades when FOK orders uncross
- [#3257](https://github.com/vegaprotocol/vega/pull/3257) - Order Status is now only `Active` when it is submitted to the book
- [#3285](https://github.com/vegaprotocol/vega/pull/3285) - LP provisions are now properly stopped when a market is rejected
- [#3290](https://github.com/vegaprotocol/vega/pull/3290) - Update Market Value Proxy at the end of each block
- [#3267](https://github.com/vegaprotocol/vega/pull/3267) - Ensure Liquidity Auctions are not left if it would result in an empty book
- [#3286](https://github.com/vegaprotocol/vega/pull/3286) - Reduce some log levels
- [#3263](https://github.com/vegaprotocol/vega/pull/3263) - Fix incorrect context object in Liquidity Provisions
- [#3283](https://github.com/vegaprotocol/vega/pull/3283) - Remove debug code
- [#3198](https://github.com/vegaprotocol/vega/pull/3198) - chore: Add spell checking to build pipeline
- [#3303](https://github.com/vegaprotocol/vega/pull/3303) - Reduce market depth updates when nothing changes
- [#3310](https://github.com/vegaprotocol/vega/pull/3310) - Fees are no longer paid to inactive LPs
- [#3305](https://github.com/vegaprotocol/vega/pull/3305) - Fix validation of governance proposal terms
- [#3311](https://github.com/vegaprotocol/vega/pull/3311) - `targetStake` is now an unsigned integer
- [#3313](https://github.com/vegaprotocol/vega/pull/3313) - Fix invalid account wrapping

## 0.33.0

*2021-02-16*

As per the previous release notes, this release brings a lot of fixes, most of which aren't exciting new features but improve either the code quality or the developer experience. This release is pretty hefty, as the last few updates have been patch releases. It represents a lot of heavy testing and bug fixing on Liquidity Commitment orders. Alongside that, the feature test suite (we use [godog](https://github.com/cucumber/godog)) has seen some serious attention so that we can specify more complex scenarios easily.

### 🛠 Improvements
- [#3094](https://github.com/vegaprotocol/vega/pull/3094) - :fire: GraphQL: Use `ID` scalar for IDs, ensure capitalisation is correct (`marketID` -> `marketId`)
- [#3093](https://github.com/vegaprotocol/vega/pull/3093) - :fire: GraphQL: Add LP Commitment field to market proposal
- [#3061](https://github.com/vegaprotocol/vega/pull/3061) - GraphQL: Add market proposal to markets created via governance
- [#3060](https://github.com/vegaprotocol/vega/pull/3060) - Add maximum LP shape size limit network parameter
- [#3089](https://github.com/vegaprotocol/vega/pull/3089) - Add `OracleSpec` to market
- [#3148](https://github.com/vegaprotocol/vega/pull/3148) - Add GraphQL endpoints for oracle spec
- [#3179](https://github.com/vegaprotocol/vega/pull/3179) - Add metrics logging for LPs
- [#3127](https://github.com/vegaprotocol/vega/pull/3127) - Add validation for Oracle Specs on market proposals
- [#3129](https://github.com/vegaprotocol/vega/pull/3129) - Update transfers to use `uint256`
- [#3091](https://github.com/vegaprotocol/vega/pull/3091) - Refactor: Standardise how `InAuction` is detected in the core
- [#3133](https://github.com/vegaprotocol/vega/pull/3133) - Remove `log.error` when TX rate limit is hit
- [#3140](https://github.com/vegaprotocol/vega/pull/3140) - Remove `log.error` when cancel all orders fails
- [#3072](https://github.com/vegaprotocol/vega/pull/3072) - Re-enable disabled static analysis
- [#3068](https://github.com/vegaprotocol/vega/pull/3068) - Add `dlv` to docker container
- [#3067](https://github.com/vegaprotocol/vega/pull/3067) - Add more LP unit tests
- [#3066](https://github.com/vegaprotocol/vega/pull/3066) - Remove `devnet` specific wallet initialisation
- [#3041](https://github.com/vegaprotocol/vega/pull/3041) - Remove obsolete `InitialMarkPrice` network parameter
- [#3035](https://github.com/vegaprotocol/vega/pull/3035) - Documentation fixed for infrastructure fee field
- [#3034](https://github.com/vegaprotocol/vega/pull/3034) - Add `buf` to get tools script
- [#3032](https://github.com/vegaprotocol/vega/pull/3032) - Move documentation generation to [`vegaprotocol/api`](https://github.com/vegaprotocol/api) repository
- [#3030](https://github.com/vegaprotocol/vega/pull/3030) - Add more debug logging in execution engine
- [#3114](https://github.com/vegaprotocol/vega/pull/3114) - _Feature test refactor_: Standardise market definitions
- [#3122](https://github.com/vegaprotocol/vega/pull/3122) - _Feature test refactor_: Remove unused trading modes
- [#3124](https://github.com/vegaprotocol/vega/pull/3124) - _Feature test refactor_: Move submit order step to separate package
- [#3141](https://github.com/vegaprotocol/vega/pull/3141) - _Feature test refactor_: Move oracle data step to separate package
- [#3142](https://github.com/vegaprotocol/vega/pull/3142) - _Feature test refactor_: Move market steps to separate package
- [#3143](https://github.com/vegaprotocol/vega/pull/3143) - _Feature test refactor_: Move confirmed trades step to separate package
- [#3144](https://github.com/vegaprotocol/vega/pull/3144) - _Feature test refactor_: Move cancelled trades step to separate package
- [#3145](https://github.com/vegaprotocol/vega/pull/3145) - _Feature test refactor_: Move traders step to separate package
- [#3146](https://github.com/vegaprotocol/vega/pull/3146) - _Feature test refactor_: Create new step to verify margin accounts for a market
- [#3153](https://github.com/vegaprotocol/vega/pull/3153) - _Feature test refactor_: Create step to verify one account of each type per asset
- [#3152](https://github.com/vegaprotocol/vega/pull/3152) - _Feature test refactor_: Create step to deposit collateral
- [#3151](https://github.com/vegaprotocol/vega/pull/3151) - _Feature test refactor_: Create step to withdraw collateral
- [#3149](https://github.com/vegaprotocol/vega/pull/3149) - _Feature test refactor_: Merge deposit & verification steps
- [#3154](https://github.com/vegaprotocol/vega/pull/3154) - _Feature test refactor_: Create step to verify settlement balance for market
- [#3156](https://github.com/vegaprotocol/vega/pull/3156) - _Feature test refactor_: Rewrite margin levels step
- [#3178](https://github.com/vegaprotocol/vega/pull/3178) - _Feature test refactor_: Unify error handling steps
- [#3157](https://github.com/vegaprotocol/vega/pull/3157) - _Feature test refactor_: Various small fixes
- [#3101](https://github.com/vegaprotocol/vega/pull/3101) - _Feature test refactor_: Remove outdated feature tests
- [#3092](https://github.com/vegaprotocol/vega/pull/3092) - _Feature test refactor_: Add steps to test handling of LPs during auction
- [#3071](https://github.com/vegaprotocol/vega/pull/3071) - _Feature test refactor_: Fix typo

### 🐛 Fixes
- [#3018](https://github.com/vegaprotocol/vega/pull/3018) - Fix crash caused by distressed traders with LPs
- [#3029](https://github.com/vegaprotocol/vega/pull/3029) - API: LP orders were missing their reference data
- [#3031](https://github.com/vegaprotocol/vega/pull/3031) - Parties with cancelled LPs no longer receive fees
- [#3033](https://github.com/vegaprotocol/vega/pull/3033) - Improve handling of genesis block errors
- [#3036](https://github.com/vegaprotocol/vega/pull/3036) - Equity share is now correct when submitting initial order
- [#3048](https://github.com/vegaprotocol/vega/pull/3048) - LP submission now checks margin engine is started
- [#3070](https://github.com/vegaprotocol/vega/pull/3070) - Rewrite amending LPs
- [#3053](https://github.com/vegaprotocol/vega/pull/3053) - Rewrite cancel all order implementation
- [#3050](https://github.com/vegaprotocol/vega/pull/3050) - GraphQL: Order in `LiquidityOrder` is now nullable
- [#3056](https://github.com/vegaprotocol/vega/pull/3056) - Move `vegastream` to a separate repository
- [#3057](https://github.com/vegaprotocol/vega/pull/3057) - Ignore error if Tendermint stats is temporarily unavailable
- [#3058](https://github.com/vegaprotocol/vega/pull/3058) - Fix governance to use total supply rather than total deposited into network
- [#3062](https://github.com/vegaprotocol/vega/pull/3070) - Opening Auction no longer set to null on a market when auction completes
- [#3051](https://github.com/vegaprotocol/vega/pull/3051) - Rewrite LP refresh mechanism
- [#3080](https://github.com/vegaprotocol/vega/pull/3080) - Auctions now leave auction when `maximumDuration` is exceeded
- [#3075](https://github.com/vegaprotocol/vega/pull/3075) - Bond account is now correctly cleared when LPs are cancelled
- [#3074](https://github.com/vegaprotocol/vega/pull/3074) - Switch error reporting mechanism to stream error
- [#3069](https://github.com/vegaprotocol/vega/pull/3069) - Switch more error reporting mechanisms to stream error
- [#3081](https://github.com/vegaprotocol/vega/pull/3081) - Fix fee check for LP orders
- [#3087](https://github.com/vegaprotocol/vega/pull/3087) - GraphQL schema grammar & spelling fixes
- [#3185](https://github.com/vegaprotocol/vega/pull/3185) - LP orders are now accessed deterministically
- [#3131](https://github.com/vegaprotocol/vega/pull/3131) - GRPC api now shuts down gracefully
- [#3110](https://github.com/vegaprotocol/vega/pull/3110) - LP Bond is now returned if a market is rejected
- [#3115](https://github.com/vegaprotocol/vega/pull/3115) - Parties with closed out LPs can now submit new LPs
- [#3123](https://github.com/vegaprotocol/vega/pull/3123) - New market proposals with invalid Oracle definitions no longer crash core
- [#3131](https://github.com/vegaprotocol/vega/pull/3131) - GRPC api now shuts down gracefully
- [#3137](https://github.com/vegaprotocol/vega/pull/3137) - Pegged orders that fail to reprice correctly are now properly removed from the Market Depth API
- [#3168](https://github.com/vegaprotocol/vega/pull/3168) - Fix `intoProto` for `OracleSpecBinding`
- [#3106](https://github.com/vegaprotocol/vega/pull/3106) - Target Stake is now used as the Market Value Proxy during opening auction
- [#3103](https://github.com/vegaprotocol/vega/pull/3103) - Ensure all filled and partially filled orders are remove from the Market Depth API
- [#3095](https://github.com/vegaprotocol/vega/pull/3095) - GraphQL: Fix missing data in proposal subscription
- [#3085](https://github.com/vegaprotocol/vega/pull/3085) - Minor tidy-up of errors reported by `goland`

## 0.32.0

*2021-02-23*

More fixes, primarily related to liquidity provisioning (still disabled in this release) and asset withdrawals, which will soon be enabled in the UI.

Two minor breaking changes in the GraphQL API are included - one fixing a typo, the other changing the content of date fields on the withdrawal object - they're now date formatted.

### 🛠 Improvements
- [#3004](https://github.com/vegaprotocol/vega/pull/3004) - Incorporate `buf.yaml` tidy up submitted by `bufdev` on api-clients repo
- [#3002](https://github.com/vegaprotocol/vega/pull/3002) -🔥GraphQL: Withdrawal fields `expiry`, `createdAt` & `updatedAt` are now `RFC3339Nano` date formatted
- [#3000](https://github.com/vegaprotocol/vega/pull/3002) -🔥GraphQL: Fix typo in `prepareVote` mutation - `propopsalId` is now `proposalId`
- [#2957](https://github.com/vegaprotocol/vega/pull/2957) - REST: Add missing prepare endpoints (`PrepareProposal`, `PrepareVote`, `PrepareLiquiditySubmission`)

### 🐛 Fixes
- [#3011](https://github.com/vegaprotocol/vega/pull/3011) - Liquidity fees are distributed in to margin accounts, not general accounts
- [#2991](https://github.com/vegaprotocol/vega/pull/2991) - Liquidity Provisions are now rejected if there is not enough collateral
- [#2990](https://github.com/vegaprotocol/vega/pull/2990) - Fix a lock caused by GraphQL subscribers unsubscribing from certain endpoints
- [#2996](https://github.com/vegaprotocol/vega/pull/2986) - Liquidity Provisions are now parked when repricing fails
- [#2951](https://github.com/vegaprotocol/vega/pull/2951) - Store reference prices when parking pegs for auction
- [#2982](https://github.com/vegaprotocol/vega/pull/2982) - Fix withdrawal data availability before it is verified
- [#2981](https://github.com/vegaprotocol/vega/pull/2981) - Fix sending multisig bundle for withdrawals before threshold is reached
- [#2964](https://github.com/vegaprotocol/vega/pull/2964) - Extend auctions if uncrossing price is unreasonable
- [#2961](https://github.com/vegaprotocol/vega/pull/2961) - GraphQL: Fix incorrect market in bond account resolver
- [#2958](https://github.com/vegaprotocol/vega/pull/2958) - Create `third_party` folder to avoid excluding vendor protobuf files in build
- [#3009](https://github.com/vegaprotocol/vega/pull/3009) - Remove LP commitments when a trader is closed out
- [#3012](https://github.com/vegaprotocol/vega/pull/3012) - Remove LP commitments when a trader reduces their commitment to 0

## 0.31.0

*2021-02-09*

Many of the fixes below relate to Liquidity Commitments, which are still disabled in testnet, and Data Sourcing, which is also not enabled. Data Sourcing (a.k.a Oracles) is one of the last remaining pieces we need to complete settlement at instrument expiry, and Liquidity Commitment will be enabled when the functionality has been stabilised.

This release does improve protocol documentation, with all missing fields filled in and the explanations for Pegged Orders expanded. Two crashers have been fixed, although the first is already live as hotfix on testnet, and the other is in functionality that is not yet enabled.

This release also makes some major API changes:

- `api.TradingClient` -> `api.v1.TradingServiceClient`
- `api.TradingDataClient` -> `api.v1.TradingDataServiceClient`
- Fields have changed from camel-case to snake-cased (e.g. `someFieldName` is now `some_field_name`)
- All API calls now have request and response messages whose names match the API call name (e.g. `GetSomething` now has a request called `GetSomethingRequest` and a response called `GetSomethingResponse`)
- See [#2879](https://github.com/vegaprotocol/vega/pull/2879) for details

### 🛠 Improvements
- [#2879](https://github.com/vegaprotocol/vega/pull/2879) - 🔥Update all the protobuf files with Buf recommendations
- [#2847](https://github.com/vegaprotocol/vega/pull/2847) - Improve proto documentation, in particular for pegged orders
- [#2905](https://github.com/vegaprotocol/vega/pull/2905) - Update `vega verify` command to verify genesis block files
- [#2851](https://github.com/vegaprotocol/vega/pull/2851) - Enable distribution of liquidity fees to liquidity providers
- [#2871](https://github.com/vegaprotocol/vega/pull/2871) - Add `submitOracleData` command
- [#2887](https://github.com/vegaprotocol/vega/pull/2887) - Add Open Oracle data processing & data normalisation
- [#2915](https://github.com/vegaprotocol/vega/pull/2915) - Add Liquidity Commitments to API responses

### 🐛 Fixes
- [#2913](https://github.com/vegaprotocol/vega/pull/2913) - Fix market lifecycle events not being published through event bus API
- [#2906](https://github.com/vegaprotocol/vega/pull/2906) - Add new process for calculating margins for orders during auction
- [#2887](https://github.com/vegaprotocol/vega/pull/2887) - Liquidity Commitment fix-a-thon
- [#2879](https://github.com/vegaprotocol/vega/pull/2879) - Apply `Buf` lint recommendations
- [#2872](https://github.com/vegaprotocol/vega/pull/2872) - Improve field names in fee distribution package
- [#2867](https://github.com/vegaprotocol/vega/pull/2867) - Fix GraphQL bug: deposits `creditedAt` incorrectly showed `createdAt` time, not credit time
- [#2858](https://github.com/vegaprotocol/vega/pull/2858) - Fix crasher caused by parking pegged orders for auction
- [#2852](https://github.com/vegaprotocol/vega/pull/2852) - Remove unused binaries from CI builds
- [#2850](https://github.com/vegaprotocol/vega/pull/2850) - Fix bug that caused fees to be charged for pegged orders
- [#2893](https://github.com/vegaprotocol/vega/pull/2893) - Remove unused dependency in repricing
- [#2929](https://github.com/vegaprotocol/vega/pull/2929) - Refactor GraphQL resolver for withdrawals
- [#2939](https://github.com/vegaprotocol/vega/pull/2939) - Fix crasher caused by incorrectly loading Fee account for transfers

## 0.30.0

*2021-01-19*

This release enables (or more accurately, re-enables previously disabled) pegged orders, meaning they're finally here :tada:

The Ethereum bridge also received some work - in particular the number of confirmations we wait for on Ethereum is now controlled by a governance parameter. Being a governance parameter, that means that the value can be changed by a governance vote. Slightly related: You can now fetch active governance proposals via REST.

:one: We also switch to [Buf](https://buf.build/) for our protobuf workflow. This was one of the pre-requisites for opening up our api clients build process, and making the protobuf files open source. More on that soon!

:two: This fixes an issue on testnet where votes were not registered when voting on open governance proposals. The required number of Ropsten `VOTE` tokens was being calculated incorrectly on testnet, leading to all votes quietly being ignored. In 0.30.0, voting works as expected again.

### ✨ New
- [#2732](https://github.com/vegaprotocol/vega/pull/2732) Add REST endpoint to fetch all proposals (`/governance/proposals`)
- [#2735](https://github.com/vegaprotocol/vega/pull/2735) Add `FeeSplitter` to correctly split fee portion of an aggressive order
- [#2745](https://github.com/vegaprotocol/vega/pull/2745) Add transfer bus events for withdrawals and deposits
- [#2754](https://github.com/vegaprotocol/vega/pull/2754) Add New Market bus event
- [#2778](https://github.com/vegaprotocol/vega/pull/2778) Switch to [Buf](https://buf.build/) :one:
- [#2785](https://github.com/vegaprotocol/vega/pull/2785) Add configurable required confirmations for bridge transactions
- [#2791](https://github.com/vegaprotocol/vega/pull/2791) Add Supplied State to market data
- [#2793](https://github.com/vegaprotocol/vega/pull/2793) 🔥Rename `marketState` to `marketTradingMode`, add new `marketState` enum (`ACTIVE`, `SUSPENDED` or `PENDING`)
- [#2833](https://github.com/vegaprotocol/vega/pull/2833) Add fees estimate for pegged orders
- [#2838](https://github.com/vegaprotocol/vega/pull/2838) Add bond and fee transfers

### 🛠 Improvements
- [#2835](https://github.com/vegaprotocol/vega/pull/2835) Fix voting for proposals :two:
- [#2830](https://github.com/vegaprotocol/vega/pull/2830) Refactor pegged order repricing
- [#2827](https://github.com/vegaprotocol/vega/pull/2827) Refactor expiring orders lists
- [#2821](https://github.com/vegaprotocol/vega/pull/2821) Handle liquidity commitments on market proposals
- [#2816](https://github.com/vegaprotocol/vega/pull/2816) Add changing liquidity commitment when not enough stake
- [#2805](https://github.com/vegaprotocol/vega/pull/2805) Fix read nodes lagging if they receive votes but not a bridge event
- [#2804](https://github.com/vegaprotocol/vega/pull/2804) Fix various minor bridge confirmation bugs
- [#2800](https://github.com/vegaprotocol/vega/pull/2800) Fix removing pegged orders that are rejected when unparked
- [#2799](https://github.com/vegaprotocol/vega/pull/2799) Fix crasher when proposing an update to network parameters
- [#2797](https://github.com/vegaprotocol/vega/pull/2797) Update target stake to include mark price
- [#2783](https://github.com/vegaprotocol/vega/pull/2783) Fix price monitoring integration tests
- [#2780](https://github.com/vegaprotocol/vega/pull/2780) Add more unit tests for pegged order price amends
- [#2774](https://github.com/vegaprotocol/vega/pull/2774) Fix cancelling all orders
- [#2768](https://github.com/vegaprotocol/vega/pull/2768) Fix GraphQL: Allow `marketId` to be null when it is invalid
- [#2767](https://github.com/vegaprotocol/vega/pull/2767) Fix parked pegged orders to have a price of 0 explicitly
- [#2766](https://github.com/vegaprotocol/vega/pull/2766) Disallow GFN to GTC/GTT amends
- [#2765](https://github.com/vegaprotocol/vega/pull/2765) Fix New Market bus event being sent more than once
- [#2763](https://github.com/vegaprotocol/vega/pull/2763) Add rounding to pegged order mid prices that land on non integer values
- [#2795](https://github.com/vegaprotocol/vega/pull/2795) Fix typos in GraphQL schema documentation
- [#2762](https://github.com/vegaprotocol/vega/pull/2762) Fix more typos in GraphQL schema documentation
- [#2758](https://github.com/vegaprotocol/vega/pull/2758) Fix error handling when amending some pegged order types
- [#2757](https://github.com/vegaprotocol/vega/pull/2757) Remove order from pegged list when it becomes inactive
- [#2756](https://github.com/vegaprotocol/vega/pull/2756) Add more panics to the core
- [#2750](https://github.com/vegaprotocol/vega/pull/2750) Remove expiring orders when amending to non GTT
- [#2671](https://github.com/vegaprotocol/vega/pull/2671) Add extra integration tests for uncrossing at auction end
- [#2746](https://github.com/vegaprotocol/vega/pull/2746) Fix potential divide by 0 in position calculation
- [#2743](https://github.com/vegaprotocol/vega/pull/2743) Add check for pegged orders impacted by order expiry
- [#2737](https://github.com/vegaprotocol/vega/pull/2737) Remove the ability to amend a pegged order's price
- [#2724](https://github.com/vegaprotocol/vega/pull/2724) Add price monitoring tests for order amendment
- [#2723](https://github.com/vegaprotocol/vega/pull/2723) Fix fee monitoring values during auction
- [#2721](https://github.com/vegaprotocol/vega/pull/2721) Fix incorrect reference when amending pegged orders
- [#2717](https://github.com/vegaprotocol/vega/pull/2717) Fix incorrect error codes for IOC and FOK orders during auction
- [#2715](https://github.com/vegaprotocol/vega/pull/2715) Update price monitoring to use reference price when syncing with risk model
- [#2711](https://github.com/vegaprotocol/vega/pull/2711) Refactor governance event subscription

## 0.29.0

*2020-12-07*

Note that you'll see a lot of changes related to **Pegged Orders** and **Liquidity Commitments**. These are still in testing, so these two types cannot currently be used in _Testnet_.

### ✨ New
- [#2534](https://github.com/vegaprotocol/vega/pull/2534) Implements amends for pegged orders
- [#2493](https://github.com/vegaprotocol/vega/pull/2493) Calculate market target stake
- [#2649](https://github.com/vegaprotocol/vega/pull/2649) Add REST governance endpoints
- [#2429](https://github.com/vegaprotocol/vega/pull/2429) Replace inappropriate wording in the codebase
- [#2617](https://github.com/vegaprotocol/vega/pull/2617) Implements proposal to update network parameters
- [#2622](https://github.com/vegaprotocol/vega/pull/2622) Integrate the liquidity engine into the market
- [#2683](https://github.com/vegaprotocol/vega/pull/2683) Use the Ethereum block log index to de-duplicate Ethereum transactions
- [#2674](https://github.com/vegaprotocol/vega/pull/2674) Update ERC20 token and bridges ABIs / codegen
- [#2690](https://github.com/vegaprotocol/vega/pull/2690) Add instruction to debug integration tests with DLV
- [#2680](https://github.com/vegaprotocol/vega/pull/2680) Add price monitoring bounds to the market data API

### 🛠 Improvements
- [#2589](https://github.com/vegaprotocol/vega/pull/2589) Fix cancellation of pegged orders
- [#2659](https://github.com/vegaprotocol/vega/pull/2659) Fix panic in execution engine when GFN order are submit at auction start
- [#2661](https://github.com/vegaprotocol/vega/pull/2661) Handle missing error conversion in GraphQL API
- [#2621](https://github.com/vegaprotocol/vega/pull/2621) Fix pegged order creating duplicated order events
- [#2666](https://github.com/vegaprotocol/vega/pull/2666) Prevent the node to DDOS the Ethereum node when lots of deposits happen
- [#2653](https://github.com/vegaprotocol/vega/pull/2653) Fix indicative price and volume calculation
- [#2649](https://github.com/vegaprotocol/vega/pull/2649) Fix a typo in market price monitoring parameters API
- [#2650](https://github.com/vegaprotocol/vega/pull/2650) Change governance minimum proposer balance to be a minimum amount of token instead of a factor of the total supply
- [#2675](https://github.com/vegaprotocol/vega/pull/2675) Fix an GraphQL enum conversion
- [#2691](https://github.com/vegaprotocol/vega/pull/2691) Fix spelling in a network parameter
- [#2696](https://github.com/vegaprotocol/vega/pull/2696) Fix panic when uncrossing auction
- [#2984](https://github.com/vegaprotocol/vega/pull/2698) Fix price monitoring by feeding it the uncrossing price at end of opening auction
- [#2705](https://github.com/vegaprotocol/vega/pull/2705) Fix a bug related to order being sorted by creating time in the matching engine price levels

## 0.28.0

*2020-11-25*

Vega release logs contain a 🔥 emoji to denote breaking API changes. 🔥🔥 is a new combination denoting something that may significantly change your experience - from this release forward, transactions from keys that have no collateral on the network will *always* be rejected. As there are no transactions that don't either require collateral themselves, or an action to have been taken that already required collateral, we are now rejecting these as soon as possible.

We've also added support for synchronously submitting transactions. This can make error states easier to catch. Along with this you can now subscribe to error events in the event bus.

Also: Note that you'll see a lot of changes related to **Pegged Orders** and **Liquidity Commitments**. These are still in testing, so these two types cannot currently be used in _Testnet_.

### ✨ New
- [#2634](https://github.com/vegaprotocol/vega/pull/2634) Avoid caching transactions before they are rate/balance limited
- [#2626](https://github.com/vegaprotocol/vega/pull/2626) Add a transaction submit type to GraphQL
- [#2624](https://github.com/vegaprotocol/vega/pull/2624) Add mutexes to assets maps
- [#2593](https://github.com/vegaprotocol/vega/pull/2503) 🔥🔥 Reject transactions
- [#2453](https://github.com/vegaprotocol/vega/pull/2453) 🔥 Remove `baseName` field from markets
- [#2536](https://github.com/vegaprotocol/vega/pull/2536) Add Liquidity Measurement engine
- [#2539](https://github.com/vegaprotocol/vega/pull/2539) Add Liquidity Provisioning Commitment handling to markets
- [#2540](https://github.com/vegaprotocol/vega/pull/2540) Add support for amending pegged orders
- [#2549](https://github.com/vegaprotocol/vega/pull/2549) Add calculation for liquidity order sizes
- [#2553](https://github.com/vegaprotocol/vega/pull/2553) Allow pegged orders to have a price of 0
- [#2555](https://github.com/vegaprotocol/vega/pull/2555) Update Event stream votes to contain proposal ID
- [#2556](https://github.com/vegaprotocol/vega/pull/2556) Update Event stream to contain error events
- [#2560](https://github.com/vegaprotocol/vega/pull/2560) Add Pegged Order details to GraphQL
- [#2607](https://github.com/vegaprotocol/vega/pull/2807) Add support for parking orders during auction

### 🛠 Improvements
- [#2634](https://github.com/vegaprotocol/vega/pull/2634) Avoid caching transactions before they are rate/balance limited
- [#2626](https://github.com/vegaprotocol/vega/pull/2626) Add a transaction submit type to GraphQL
- [#2624](https://github.com/vegaprotocol/vega/pull/2624) Add mutexes to assets maps
- [#2623](https://github.com/vegaprotocol/vega/pull/2623) Fix concurrent map access in assets
- [#2608](https://github.com/vegaprotocol/vega/pull/2608) Add sync/async equivalents for `submitTX`
- [#2618](https://github.com/vegaprotocol/vega/pull/2618) Disable storing API-related data on validator nodes
- [#2615](https://github.com/vegaprotocol/vega/pull/2618) Expand static checks
- [#2613](https://github.com/vegaprotocol/vega/pull/2613) Remove unused internal `cancelOrderById` function
- [#2530](https://github.com/vegaprotocol/vega/pull/2530) Governance asset for the network is now set in the genesis block
- [#2533](https://github.com/vegaprotocol/vega/pull/2533) More efficiently close channels in subscriptions
- [#2554](https://github.com/vegaprotocol/vega/pull/2554) Fix mid-price to 0 when best bid and average are unavailable and pegged order price is 0
- [#2565](https://github.com/vegaprotocol/vega/pull/2565) Cancelled pegged orders now have the correct status
- [#2568](https://github.com/vegaprotocol/vega/pull/2568) Prevent pegged orders from being repriced
- [#2570](https://github.com/vegaprotocol/vega/pull/2570) Expose probability of trading
- [#2576](https://github.com/vegaprotocol/vega/pull/2576) Use static best bid/ask price for pegged order repricing
- [#2581](https://github.com/vegaprotocol/vega/pull/2581) Fix order of messages when cancelling a pegged order
- [#2586](https://github.com/vegaprotocol/vega/pull/2586) Fix blank `txHash` in deposit API types
- [#2591](https://github.com/vegaprotocol/vega/pull/2591) Pegged orders are now cancelled when all orders are cancelled
- [#2609](https://github.com/vegaprotocol/vega/pull/2609) Improve expiry of pegged orders
- [#2610](https://github.com/vegaprotocol/vega/pull/2609) Improve removal of liquidity commitment orders when manual orders satisfy liquidity provisioning commitments

## 0.27.0

*2020-10-30*

This release contains a fix (read: large reduction in memory use) around auction modes with particularly large order books that caused slow block times when handling orders placed during an opening auction. It also contains a lot of internal work related to the liquidity provision mechanics.

### ✨ New
- [#2498](https://github.com/vegaprotocol/vega/pull/2498) Automatically create a bond account for liquidity providers
- [#2596](https://github.com/vegaprotocol/vega/pull/2496) Create liquidity measurement API
- [#2490](https://github.com/vegaprotocol/vega/pull/2490) GraphQL: Add Withdrawal and Deposit events to event bus
- [#2476](https://github.com/vegaprotocol/vega/pull/2476) 🔥`MarketData` now uses RFC339 formatted times, not seconds
- [#2473](https://github.com/vegaprotocol/vega/pull/2473) Add network parameters related to target stake calculation
- [#2506](https://github.com/vegaprotocol/vega/pull/2506) Network parameters can now contain JSON configuration

### 🛠 Improvements
- [#2521](https://github.com/vegaprotocol/vega/pull/2521) Optimise memory usage when building cumulative price levels
- [#2520](https://github.com/vegaprotocol/vega/pull/2520) Fix indicative price calculation
- [#2517](https://github.com/vegaprotocol/vega/pull/2517) Improve command line for rate limiting in faucet & wallet
- [#2510](https://github.com/vegaprotocol/vega/pull/2510) Remove reference to external risk model
- [#2509](https://github.com/vegaprotocol/vega/pull/2509) Fix panic when loading an invalid genesis configuration
- [#2502](https://github.com/vegaprotocol/vega/pull/2502) Fix pointer when using amend in place
- [#2487](https://github.com/vegaprotocol/vega/pull/2487) Remove context from struct that didn't need it
- [#2485](https://github.com/vegaprotocol/vega/pull/2485) Refactor event bus event transmission
- [#2481](https://github.com/vegaprotocol/vega/pull/2481) Add `LiquidityProvisionSubmission` transaction
- [#2480](https://github.com/vegaprotocol/vega/pull/2480) Remove unused code
- [#2479](https://github.com/vegaprotocol/vega/pull/2479) Improve validation of external resources
- [#1936](https://github.com/vegaprotocol/vega/pull/1936) Upgrade to Tendermint 0.33.8

## 0.26.1

*2020-10-23*

Fixes a number of issues discovered during the testing of 0.26.0.

### 🛠 Improvements
- [#2463](https://github.com/vegaprotocol/vega/pull/2463) Further reliability fixes for the event bus
- [#2469](https://github.com/vegaprotocol/vega/pull/2469) Fix incorrect error returned when a trader places an order in an asset that they have no account for (was `InvalidPartyID`, now `InsufficientAssetBalance`)
- [#2458](https://github.com/vegaprotocol/vega/pull/2458) REST: Fix a crasher when a market is proposed without specifying auction times

## 0.26.0

*2020-10-20*

The events API added in 0.25.0 had some reliability issues when a large volume of events were being emitted. This release addresses that in two ways:
 - The gRPC event stream now takes a parameter that sets a batch size. A client will receive the events when the batch limit is hit.
 - GraphQL is now limited to one event type per subscription, and we also removed the ALL event type as an option. This was due to the GraphQL gateway layer taking too long to process the full event stream, leading to sporadic disconnections.

These two fixes combined make both the gRPC and GraphQL streams much more reliable under reasonably heavy load. Let us know if you see any other issues. The release also adds some performance improvements to the way the core processes Tendermint events, some documentation improvements, and some additional debug tools.

### ✨ New
- [#2319](https://github.com/vegaprotocol/vega/pull/2319) Add fee estimate API endpoints to remaining APIs
- [#2321](https://github.com/vegaprotocol/vega/pull/2321) 🔥 Change `estimateFee` to `estimateOrder` in GraphQL
- [#2327](https://github.com/vegaprotocol/vega/pull/2327) 🔥 GraphQL: Event bus API - remove ALL type & limit subscription to one event type
- [#2343](https://github.com/vegaprotocol/vega/pull/2343) 🔥 Add batching support to stream subscribers

### 🛠 Improvements
- [#2229](https://github.com/vegaprotocol/vega/pull/2229) Add Price Monitoring module
- [#2246](https://github.com/vegaprotocol/vega/pull/2246) Add new market depth subscription methods
- [#2298](https://github.com/vegaprotocol/vega/pull/2298) Improve error messages for Good For Auction/Good For Normal rejections
- [#2301](https://github.com/vegaprotocol/vega/pull/2301) Add validation for GFA/GFN orders
- [#2307](https://github.com/vegaprotocol/vega/pull/2307) Implement app state hash
- [#2312](https://github.com/vegaprotocol/vega/pull/2312) Add validation for market proposal risk parameters
- [#2313](https://github.com/vegaprotocol/vega/pull/2313) Add transaction replay protection
- [#2314](https://github.com/vegaprotocol/vega/pull/2314) GraphQL: Improve response when market does not exist
- [#2315](https://github.com/vegaprotocol/vega/pull/2315) GraphQL: Improve response when party does not exist
- [#2316](https://github.com/vegaprotocol/vega/pull/2316) Documentation: Improve documentation for fee estimate endpoint
- [#2318](https://github.com/vegaprotocol/vega/pull/2318) Documentation: Improve documentation for governance data endpoints
- [#2324](https://github.com/vegaprotocol/vega/pull/2324) Cache transactions already seen by `checkTX`
- [#2328](https://github.com/vegaprotocol/vega/pull/2328) Add test covering context cancellation mid data-sending
- [#2331](https://github.com/vegaprotocol/vega/pull/2331) Internal refactor of network parameter storage
- [#2334](https://github.com/vegaprotocol/vega/pull/2334) Rewrite `vegastream` to use the event bus
- [#2333](https://github.com/vegaprotocol/vega/pull/2333) Fix context for events, add block hash and event id
- [#2335](https://github.com/vegaprotocol/vega/pull/2335) Add ABCI event recorder
- [#2341](https://github.com/vegaprotocol/vega/pull/2341) Ensure event slices cannot be empty
- [#2345](https://github.com/vegaprotocol/vega/pull/2345) Handle filled orders in the market depth service before new orders are added
- [#2346](https://github.com/vegaprotocol/vega/pull/2346) CI: Add missing environment variables
- [#2348](https://github.com/vegaprotocol/vega/pull/2348) Use cached transactions in `checkTX`
- [#2349](https://github.com/vegaprotocol/vega/pull/2349) Optimise accounts map accesses
- [#2351](https://github.com/vegaprotocol/vega/pull/2351) Fix sequence ID related to market `OnChainTimeUpdate`
- [#2355](https://github.com/vegaprotocol/vega/pull/2355) Update coding style doc with info on log levels
- [#2358](https://github.com/vegaprotocol/vega/pull/2358) Add documentation and comments for `events.proto`
- [#2359](https://github.com/vegaprotocol/vega/pull/2359) Fix out of bounds index crash
- [#2364](https://github.com/vegaprotocol/vega/pull/2364) Add mutex to protect map access
- [#2366](https://github.com/vegaprotocol/vega/pull/2366) Auctions: Reject IOC/FOK orders
- [#2368](https://github.com/vegaprotocol/vega/pull/2370) Tidy up genesis market instantiation
- [#2369](https://github.com/vegaprotocol/vega/pull/2369) Optimise event bus to reduce CPU usage
- [#2370](https://github.com/vegaprotocol/vega/pull/2370) Event stream: Send batches instead of single events
- [#2376](https://github.com/vegaprotocol/vega/pull/2376) GraphQL: Remove verbose logging
- [#2377](https://github.com/vegaprotocol/vega/pull/2377) Update tendermint stats less frequently for Vega stats API endpoint
- [#2381](https://github.com/vegaprotocol/vega/pull/2381) Event stream: Reduce CPU load, depending on batch size
- [#2382](https://github.com/vegaprotocol/vega/pull/2382) GraphQL: Make event stream batch size mandatory
- [#2401](https://github.com/vegaprotocol/vega/pull/2401) Event stream: Fix CPU spinning after stream close
- [#2404](https://github.com/vegaprotocol/vega/pull/2404) Auctions: Add fix for crash during auction exit
- [#2419](https://github.com/vegaprotocol/vega/pull/2419) Make the price level wash trade check configurable
- [#2432](https://github.com/vegaprotocol/vega/pull/2432) Use `EmitDefaults` on `jsonpb.Marshaler`
- [#2431](https://github.com/vegaprotocol/vega/pull/2431) GraphQL: Add price monitoring
- [#2433](https://github.com/vegaprotocol/vega/pull/2433) Validate amend orders with GFN and GFA
- [#2436](https://github.com/vegaprotocol/vega/pull/2436) Return a permission denied error for a non-allowlisted public key
- [#2437](https://github.com/vegaprotocol/vega/pull/2437) Undo accidental code removal
- [#2438](https://github.com/vegaprotocol/vega/pull/2438) GraphQL: Fix a resolver error when markets are in auction mode
- [#2441](https://github.com/vegaprotocol/vega/pull/2441) GraphQL: Remove unnecessary validations
- [#2442](https://github.com/vegaprotocol/vega/pull/2442) GraphQL: Update library; improve error responses
- [#2447](https://github.com/vegaprotocol/vega/pull/2447) REST: Fix HTTP verb for network parameters query
- [#2443](https://github.com/vegaprotocol/vega/pull/2443) Auctions: Add check for opening auction duration during market creation

## 0.25.1

*2020-10-14*

This release backports two fixes from the forthcoming 0.26.0 release.

### 🛠 Improvements
- [#2354](https://github.com/vegaprotocol/vega/pull/2354) Update `OrderEvent` to copy by value
- [#2379](https://github.com/vegaprotocol/vega/pull/2379) Add missing `/governance/prepare/vote` REST endpoint

## 0.25.0

*2020-09-24*

This release adds the event bus API, allowing for much greater introspection in to the operation of a node. We've also re-enabled the order amends API, as well as a long list of fixes.

### ✨ New
- [#2281](https://github.com/vegaprotocol/vega/pull/2281) Enable opening auctions
- [#2205](https://github.com/vegaprotocol/vega/pull/2205) Add GraphQL event stream API
- [#2219](https://github.com/vegaprotocol/vega/pull/2219) Add deposits API
- [#2222](https://github.com/vegaprotocol/vega/pull/2222) Initial asset list is now loaded from genesis configuration, not external configuration
- [#2238](https://github.com/vegaprotocol/vega/pull/2238) Re-enable order amend API
- [#2249](https://github.com/vegaprotocol/vega/pull/2249) Re-enable TX rate limit by party ID
- [#2240](https://github.com/vegaprotocol/vega/pull/2240) Add time to position responses

### 🛠 Improvements
- [#2211](https://github.com/vegaprotocol/vega/pull/2211) 🔥 GraphQL: Field case change `proposalId` -> `proposalID`
- [#2218](https://github.com/vegaprotocol/vega/pull/2218) 🔥 GraphQL: Withdrawals now return a `Party`, not a party ID
- [#2202](https://github.com/vegaprotocol/vega/pull/2202) Fix time validation for proposals when all times are the same
- [#2206](https://github.com/vegaprotocol/vega/pull/2206) Reduce log noise from statistics endpoint
- [#2207](https://github.com/vegaprotocol/vega/pull/2207) Automatically reload node configuration
- [#2209](https://github.com/vegaprotocol/vega/pull/2209) GraphQL: fix proposal rejection enum
- [#2210](https://github.com/vegaprotocol/vega/pull/2210) Refactor order service to not require blockchain client
- [#2213](https://github.com/vegaprotocol/vega/pull/2213) Improve error clarity for invalid proposals
- [#2216](https://github.com/vegaprotocol/vega/pulls/2216) Ensure all GRPC endpoints use real time, not Vega time
- [#2231](https://github.com/vegaprotocol/vega/pull/2231) Refactor processor to no longer require collateral
- [#2232](https://github.com/vegaprotocol/vega/pull/2232) Clean up logs that dumped raw bytes
- [#2233](https://github.com/vegaprotocol/vega/pull/2233) Remove generate method from execution engine
- [#2234](https://github.com/vegaprotocol/vega/pull/2234) Remove `authEnabled` setting
- [#2236](https://github.com/vegaprotocol/vega/pull/2236) Simply order amendment logging
- [#2237](https://github.com/vegaprotocol/vega/pull/2237) Clarify fees attribution in transfers
- [#2239](https://github.com/vegaprotocol/vega/pull/2239) Ensure margin is released immediately, not on next mark to market
- [#2241](https://github.com/vegaprotocol/vega/pull/2241) Load log level in processor app
- [#2245](https://github.com/vegaprotocol/vega/pull/2245) Fix a concurrent map access in positions API
- [#2247](https://github.com/vegaprotocol/vega/pull/2247) Improve logging on a TX with an invalid signature
- [#2252](https://github.com/vegaprotocol/vega/pull/2252) Fix incorrect order count in Market Depth API
- [#2254](https://github.com/vegaprotocol/vega/pull/2254) Fix concurrent map access in Market Depth API
- [#2269](https://github.com/vegaprotocol/vega/pull/2269) GraphQL: Fix party filtering for event bus API
- [#2266](https://github.com/vegaprotocol/vega/pull/2266) Refactor transaction codec
- [#2275](https://github.com/vegaprotocol/vega/pull/2275) Prevent opening auctions from closing early
- [#2262](https://github.com/vegaprotocol/vega/pull/2262) Clear potential position properly when an order is cancelled for self trading
- [#2286](https://github.com/vegaprotocol/vega/pull/2286) Add sequence ID to event bus events
- [#2288](https://github.com/vegaprotocol/vega/pull/2288) Fix auction events not appearing in GraphQL event bus
- [#2294](https://github.com/vegaprotocol/vega/pull/2294) Fixing incorrect order iteration in auctions
- [#2285](https://github.com/vegaprotocol/vega/pull/2285) Check auction times
- [#2283](https://github.com/vegaprotocol/vega/pull/2283) Better handling of 0 `expiresAt`

## 0.24.0

*2020-09-04*

One new API endpoint allows cancelling multiple orders simultaneously, either all orders by market, a single order in a specific market, or just all open orders.

Other than that it's mainly bugfixes, many of which fix subtly incorrect API output.

### ✨ New

- [#2107](https://github.com/vegaprotocol/vega/pull/2107) Support for cancelling multiple orders at once
- [#2186](https://github.com/vegaprotocol/vega/pull/2186) Add per-party rate-limit of 50 requests over 3 blocks

### 🛠 Improvements

- [#2177](https://github.com/vegaprotocol/vega/pull/2177) GraphQL: Add Governance proposal metadata
- [#2098](https://github.com/vegaprotocol/vega/pull/2098) Fix crashed in event bus
- [#2041](https://github.com/vegaprotocol/vega/pull/2041) Fix a rounding error in the output of Positions API
- [#1934](https://github.com/vegaprotocol/vega/pull/1934) Improve API documentation
- [#2110](https://github.com/vegaprotocol/vega/pull/2110) Send Infrastructure fees to the correct account
- [#2117](https://github.com/vegaprotocol/vega/pull/2117) Prevent creation of withdrawal requests for more than the available balance
- [#2136](https://github.com/vegaprotocol/vega/pull/2136) gRPC: Fetch all accounts for a market did not return all accounts
- [#2151](https://github.com/vegaprotocol/vega/pull/2151) Prevent wasteful event bus subscriptions
- [#2167](https://github.com/vegaprotocol/vega/pull/2167) Ensure events in the event bus maintain their order
- [#2178](https://github.com/vegaprotocol/vega/pull/2178) Fix API returning incorrectly formatted orders when a party has no collateral

## 0.23.1

*2020-08-27*

This release backports a fix from the forthcoming 0.24.0 release that fixes a GraphQL issue with the new `Asset` type. When fetching the Assets from the top level, all the details came through. When fetching them as a nested property, only the ID was filled in. This is now fixed.

### 🛠 Improvements

- [#2140](https://github.com/vegaprotocol/vega/pull/2140) GraphQL fix for fetching assets as nested properties

## 0.23.0

*2020-08-10*

This release contains a lot of groundwork for Fees and Auction mode.

**Fees** are incurred on every trade on Vega. Those fees are divided between up to three recipient types, but traders will only see one collective fee charged. The fees reward liquidity providers, infrastructure providers and market makers.

* The liquidity portion of the fee is paid to market makers for providing liquidity, and is transferred to the market-maker fee pool for the market.
* The infrastructure portion of the fee, which is paid to validators as a reward for running the infrastructure of the network, is transferred to the infrastructure fee pool for that asset. It is then periodically distributed to the validators.
* The maker portion of the fee is transferred to the non-aggressive, or passive party in the trade (the maker, as opposed to the taker).

**Auction mode** is not enabled in this release, but the work is nearly complete for Opening Auctions on new markets.

💥 Please note, **this release disables order amends**. The team uncovered an issue in the Market Depth API output that is caused by order amends, so rather than give incorrect output, we've temporarily disabled the amendment of orders. They will return when the Market Depth API is fixed. For now, *amends will return an error*.

### ✨ New

- 💥 [#2092](https://github.com/vegaprotocol/vega/pull/2092) Disable order amends
- [#2027](https://github.com/vegaprotocol/vega/pull/2027) Add built in asset faucet endpoint
- [#2075](https://github.com/vegaprotocol/vega/pull/2075), [#2086](https://github.com/vegaprotocol/vega/pull/2086), [#2083](https://github.com/vegaprotocol/vega/pull/2083), [#2078](https://github.com/vegaprotocol/vega/pull/2078) Add time & size limits to faucet requests
- [#2068](https://github.com/vegaprotocol/vega/pull/2068) Add REST endpoint to fetch governance proposals by Party
- [#2058](https://github.com/vegaprotocol/vega/pull/2058) Add REST endpoints for fees
- [#2047](https://github.com/vegaprotocol/vega/pull/2047) Add `prepareWithdraw` endpoint

### 🛠 Improvements

- [#2061](https://github.com/vegaprotocol/vega/pull/2061) Fix Network orders being left as active
- [#2034](https://github.com/vegaprotocol/vega/pull/2034) Send `KeepAlive` messages on GraphQL subscriptions
- [#2031](https://github.com/vegaprotocol/vega/pull/2031) Add proto fields required for auctions
- [#2025](https://github.com/vegaprotocol/vega/pull/2025) Add auction mode (currently never triggered)
- [#2013](https://github.com/vegaprotocol/vega/pull/2013) Add Opening Auctions support to market framework
- [#2010](https://github.com/vegaprotocol/vega/pull/2010) Add documentation for Order Errors to proto source files
- [#2003](https://github.com/vegaprotocol/vega/pull/2003) Add fees support
- [#2004](https://github.com/vegaprotocol/vega/pull/2004) Remove @deprecated field from GraphQL input types (as it’s invalid)
- [#2000](https://github.com/vegaprotocol/vega/pull/2000) Fix `rejectionReason` for trades stopped for self trading
- [#1990](https://github.com/vegaprotocol/vega/pull/1990) Remove specified `tickSize` from market
- [#2066](https://github.com/vegaprotocol/vega/pull/2066) Fix validation of proposal timestamps to ensure that datestamps specify events in the correct order
- [#2043](https://github.com/vegaprotocol/vega/pull/2043) Track Event Queue events to avoid processing events from other chains twice

## 0.22.0

### 🐛 Bugfixes
- [#2096](https://github.com/vegaprotocol/vega/pull/2096) Fix concurrent map access in event forward

*2020-07-20*

This release primarily focuses on setting up Vega nodes to deal correctly with events sourced from other chains, working towards bridging assets from Ethereum. This includes responding to asset events from Ethereum, and support for validator nodes notarising asset movements and proposals.

It also contains a lot of bug fixes and improvements, primarily around an internal refactor to using an event bus to communicate between packages. Also included are some corrections for order statuses that were incorrectly being reported or left outdated on the APIs.

### ✨ New

- [#1825](https://github.com/vegaprotocol/vega/pull/1825) Add new Notary package for tracking multisig decisions for governance
- [#1837](https://github.com/vegaprotocol/vega/pull/1837) Add support for two-step governance processes such as asset proposals
- [#1856](https://github.com/vegaprotocol/vega/pull/1856) Implement handling of external chain events from the Event Queue
- [#1927](https://github.com/vegaprotocol/vega/pull/1927) Support ERC20 deposits
- [#1987](https://github.com/vegaprotocol/vega/pull/1987) Add `OpenInterest` field to markets
- [#1949](https://github.com/vegaprotocol/vega/pull/1949) Add `RejectionReason` field to rejected governance proposals

### 🛠 Improvements
- 💥 [#1988](https://github.com/vegaprotocol/vega/pull/1988) REST: Update orders endpoints to use POST, not PUT or DELETE
- 💥 [#1957](https://github.com/vegaprotocol/vega/pull/1957) GraphQL: Some endpoints returned a nullable array of Strings. Now they return an array of nullable strings
- 💥 [#1928](https://github.com/vegaprotocol/vega/pull/1928) GraphQL & GRPC: Remove broken `open` parameter from Orders endpoints. It returned ambiguous results
- 💥 [#1858](https://github.com/vegaprotocol/vega/pull/1858) Fix outdated order details for orders amended by cancel-and-replace
- 💥 [#1849](https://github.com/vegaprotocol/vega/pull/1849) Fix incorrect status on partially filled trades that would have matched with another order by the same user. Was `stopped`, now `rejected`
- 💥 [#1883](https://github.com/vegaprotocol/vega/pull/1883) REST & GraphQL: Market name is now based on the instrument name rather than being set separately
- [#1699](https://github.com/vegaprotocol/vega/pull/1699) Migrate Margin package to event bus
- [#1853](https://github.com/vegaprotocol/vega/pull/1853) Migrate Market package to event bus
- [#1844](https://github.com/vegaprotocol/vega/pull/1844) Migrate Governance package to event
- [#1877](https://github.com/vegaprotocol/vega/pull/1877) Migrate Position package to event
- [#1838](https://github.com/vegaprotocol/vega/pull/1838) GraphQL: Orders now include their `version` and `updatedAt`, which are useful when dealing with amended orders
- [#1841](https://github.com/vegaprotocol/vega/pull/1841) Fix: `expiresAt` on orders was validated at submission time, this has been moved to post-chain validation
- [#1849](https://github.com/vegaprotocol/vega/pull/1849) Improve Order documentation for `Status` and `TimeInForce`
- [#1861](https://github.com/vegaprotocol/vega/pull/1861) Remove single mutex in event bus
- [#1866](https://github.com/vegaprotocol/vega/pull/1866) Add mutexes for event bus access
- [#1889](https://github.com/vegaprotocol/vega/pull/1889) Improve event broker performance
- [#1891](https://github.com/vegaprotocol/vega/pull/1891) Fix context for event subscribers
- [#1889](https://github.com/vegaprotocol/vega/pull/1889) Address event bus performance issues
- [#1892](https://github.com/vegaprotocol/vega/pull/1892) Improve handling for new chain connection proposal
- [#1903](https://github.com/vegaprotocol/vega/pull/1903) Fix regressions in Candles API introduced by event bus
- [#1940](https://github.com/vegaprotocol/vega/pull/1940) Add new asset proposals to GraphQL API
- [#1943](https://github.com/vegaprotocol/vega/pull/1943) Validate list of allowed assets

## 0.21.0

*2020-06-18*

A follow-on from 0.20.1, this release includes a fix for the GraphQL API returning inconsistent values for the `side` field on orders, leading to Vega Console failing to submit orders. As a bonus there is another GraphQL improvement, and two fixes that return more correct values for filled network orders and expired orders.

### 🛠 Improvements

- 💥 [#1820](https://github.com/vegaprotocol/vega/pull/1820) GraphQL: Non existent parties no longer return a GraphQL error
- 💥 [#1784](https://github.com/vegaprotocol/vega/pull/1784) GraphQL: Update schema and fix enum mappings from Proto
- 💥 [#1761](https://github.com/vegaprotocol/vega/pull/1761) Governance: Improve processing of Proposals
- [#1822](https://github.com/vegaprotocol/vega/pull/1822) Remove duplicate updates to `createdAt`
- [#1818](https://github.com/vegaprotocol/vega/pull/1818) Trades: Replace buffer with events
- [#1812](https://github.com/vegaprotocol/vega/pull/1812) Governance: Improve logging
- [#1810](https://github.com/vegaprotocol/vega/pull/1810) Execution: Set order status for fully filled network orders to be `FILLED`
- [#1803](https://github.com/vegaprotocol/vega/pull/1803) Matching: Set `updatedAt` when orders expire
- [#1780](https://github.com/vegaprotocol/vega/pull/1780) APIs: Reject `NETWORK` orders
- [#1792](https://github.com/vegaprotocol/vega/pull/1792) Update Golang to 1.14 and tendermint to 0.33.5

## 0.20.1

*2020-06-18*

This release fixes one small bug that was causing many closed streams, which was a problem for API clients.

## 🛠 Improvements

- [#1813](https://github.com/vegaprotocol/vega/pull/1813) Set `PartyEvent` type to party event

## 0.20.0

*2020-06-15*

This release contains a lot of fixes to APIs, and a minor new addition to the statistics endpoint. Potentially breaking changes are now labelled with 💥. If you have implemented a client that fetches candles, places orders or amends orders, please check below.

### ✨ Features
- [#1730](https://github.com/vegaprotocol/vega/pull/1730) `ChainID` added to statistics endpoint
- 💥 [#1734](https://github.com/vegaprotocol/vega/pull/1734) Start adding `TraceID` to core events

### 🛠 Improvements
- 💥 [#1721](https://github.com/vegaprotocol/vega/pull/1721) Improve API responses for `GetProposalById`
- 💥 [#1724](https://github.com/vegaprotocol/vega/pull/1724) New Order: Type no longer defaults to LIMIT orders
- 💥 [#1728](https://github.com/vegaprotocol/vega/pull/1728) `PrepareAmend` no longer accepts expiry time
- 💥 [#1760](https://github.com/vegaprotocol/vega/pull/1760) Add proto enum zero value "unspecified" to Side
- 💥 [#1764](https://github.com/vegaprotocol/vega/pull/1764) Candles: Interval no longer defaults to 1 minute
- 💥 [#1773](https://github.com/vegaprotocol/vega/pull/1773) Add proto enum zero value "unspecified" to `Order.Status`
- 💥 [#1776](https://github.com/vegaprotocol/vega/pull/1776) Add prefixes to enums, add proto zero value "unspecified" to `Trade.Type`
- 💥 [#1781](https://github.com/vegaprotocol/vega/pull/1781) Add prefix and UNSPECIFIED to `ChainStatus`, `AccountType`, `TransferType`
- [#1714](https://github.com/vegaprotocol/vega/pull/1714) Extend governance error handling
- [#1726](https://github.com/vegaprotocol/vega/pull/1726) Mark Price was not always correctly updated on a partial fill
- [#1734](https://github.com/vegaprotocol/vega/pull/1734) Feature/1577 hash context propagation
- [#1741](https://github.com/vegaprotocol/vega/pull/1741) Fix incorrect timestamps for proposals retrieved by GraphQL
- [#1743](https://github.com/vegaprotocol/vega/pull/1743) Orders amended to be GTT now return GTT in the response
- [#1745](https://github.com/vegaprotocol/vega/pull/1745) Votes blob is now base64 encoded
- [#1747](https://github.com/vegaprotocol/vega/pull/1747) Markets created from proposals now have the same ID as the proposal that created them
- [#1750](https://github.com/vegaprotocol/vega/pull/1750) Added datetime to governance votes
- [#1751](https://github.com/vegaprotocol/vega/pull/1751) Fix a bug in governance vote counting
- [#1752](https://github.com/vegaprotocol/vega/pull/1752) Fix incorrect validation on new orders
- [#1757](https://github.com/vegaprotocol/vega/pull/1757) Fix incorrect party ID validation on new orders
- [#1758](https://github.com/vegaprotocol/vega/pull/1758) Fix issue where markets created via governance were not tradable
- [#1763](https://github.com/vegaprotocol/vega/pull/1763) Expiration settlement date for market changed to 30/10/2020-22:59:59
- [#1777](https://github.com/vegaprotocol/vega/pull/1777) Create `README.md`
- [#1764](https://github.com/vegaprotocol/vega/pull/1764) Add proto enum zero value "unspecified" to Interval
- [#1767](https://github.com/vegaprotocol/vega/pull/1767) Feature/1692 order event
- [#1787](https://github.com/vegaprotocol/vega/pull/1787) Feature/1697 account event
- [#1788](https://github.com/vegaprotocol/vega/pull/1788) Check for unspecified Vote value
- [#1794](https://github.com/vegaprotocol/vega/pull/1794) Feature/1696 party event

## 0.19.0

*2020-05-26*

This release fixes a handful of bugs, primarily around order amends and new market governance proposals.

### ✨ Features

- [#1658](https://github.com/vegaprotocol/vega/pull/1658) Add timestamps to proposal API responses
- [#1656](https://github.com/vegaprotocol/vega/pull/1656) Add margin checks to amends
- [#1679](https://github.com/vegaprotocol/vega/pull/1679) Add topology package to map Validator nodes to Vega keypairs

### 🛠 Improvements
- [#1718](https://github.com/vegaprotocol/vega/pull/1718) Fix a case where a party can cancel another party's orders
- [#1662](https://github.com/vegaprotocol/vega/pull/1662) Start moving to event-based architecture internally
- [#1684](https://github.com/vegaprotocol/vega/pull/1684) Fix order expiry handling when `expiresAt` is amended
- [#1686](https://github.com/vegaprotocol/vega/pull/1686) Fix participation stake to have a maximum of 100%
- [#1607](https://github.com/vegaprotocol/vega/pull/1607) Update `gqlgen` dependency to 0.11.3
- [#1711](https://github.com/vegaprotocol/vega/pull/1711) Remove ID from market proposal input
- [#1712](https://github.com/vegaprotocol/vega/pull/1712) `prepareProposal` no longer returns an ID on market proposals
- [#1707](https://github.com/vegaprotocol/vega/pull/1707) Allow overriding default governance parameters via `ldflags`.
- [#1715](https://github.com/vegaprotocol/vega/pull/1715) Compile testing binary with short-lived governance periods

## 0.18.1

*2020-05-13*

### 🛠 Improvements
- [#1649](https://github.com/vegaprotocol/vega/pull/1649)
    Fix github artefact upload CI configuration

## 0.18.0

*2020-05-12*

From this release forward, compiled binaries for multiple platforms will be attached to the release on GitHub.

### ✨ Features

- [#1636](https://github.com/vegaprotocol/vega/pull/1636)
    Add a default GraphQL query complexity limit of 5. Currently configured to 17 on testnet to support Console.
- [#1656](https://github.com/vegaprotocol/vega/pull/1656)
    Add GraphQL queries for governance proposals
- [#1596](https://github.com/vegaprotocol/vega/pull/1596)
    Add builds for multiple architectures to GitHub releases

### 🛠 Improvements
- [#1630](https://github.com/vegaprotocol/vega/pull/1630)
    Fix amends triggering multiple updates to the same order
- [#1564](https://github.com/vegaprotocol/vega/pull/1564)
    Hex encode keys

## 0.17.0

*2020-04-21*

### ✨ Features

- [#1458](https://github.com/vegaprotocol/vega/issues/1458) Add root GraphQL Orders query.
- [#1457](https://github.com/vegaprotocol/vega/issues/1457) Add GraphQL query to list all known parties.
- [#1455](https://github.com/vegaprotocol/vega/issues/1455) Remove party list from stats endpoint.
- [#1448](https://github.com/vegaprotocol/vega/issues/1448) Add `updatedAt` field to orders.

### 🛠 Improvements

- [#1102](https://github.com/vegaprotocol/vega/issues/1102) Return full Market details in nested GraphQL queries.
- [#1466](https://github.com/vegaprotocol/vega/issues/1466) Flush orders before trades. This fixes a rare scenario where a trade can be available through the API, but not the order that triggered it.
- [#1491](https://github.com/vegaprotocol/vega/issues/1491) Fix `OrdersByMarket` and `OrdersByParty` 'Open' parameter.
- [#1472](https://github.com/vegaprotocol/vega/issues/1472) Fix Orders by the same party matching.

### Upcoming changes

This release contains the initial partial implementation of Governance. This will be finished and documented in 0.18.0.

## 0.16.2

*2020-04-16*

### 🛠 Improvements

- [#1545](https://github.com/vegaprotocol/vega/pull/1545) Improve error handling in `Prepare*Order` requests

## 0.16.1

*2020-04-15*

### 🛠 Improvements

- [!651](https://gitlab.com/vega-protocol/trading-core/-/merge_requests/651) Prevent bad ED25519 key length causing node panic.

## 0.16.0

*2020-03-02*

### ✨ Features

- The new authentication service is in place. The existing authentication service is now deprecated and will be removed in the next release.

### 🛠 Improvements

- [!609](https://gitlab.com/vega-protocol/trading-core/-/merge_requests/609) Show trades resulting from Orders created by the network (for example close outs) in the API.
- [!604](https://gitlab.com/vega-protocol/trading-core/-/merge_requests/604) Add `lastMarketPrice` settlement.
- [!614](https://gitlab.com/vega-protocol/trading-core/-/merge_requests/614) Fix casing of Order parameter `timeInForce`.
- [!615](https://gitlab.com/vega-protocol/trading-core/-/merge_requests/615) Add new order statuses, `Rejected` and `PartiallyFilled`.
- [!622](https://gitlab.com/vega-protocol/trading-core/-/merge_requests/622) GraphQL: Change Buyer and Seller properties on Trades from string to Party.
- [!599](https://gitlab.com/vega-protocol/trading-core/-/merge_requests/599) Pin Market IDs to fixed values.
- [!603](https://gitlab.com/vega-protocol/trading-core/-/merge_requests/603), [!611](https://gitlab.com/vega-protocol/trading-core/-/merge_requests/611) Remove `NotifyTraderAccount` from API documentation.
- [!624](https://gitlab.com/vega-protocol/trading-core/-/merge_requests/624) Add protobuf validators to API requests.
- [!595](https://gitlab.com/vega-protocol/trading-core/-/merge_requests/595), [!621](https://gitlab.com/vega-protocol/trading-core/-/merge_requests/621), [!623](https://gitlab.com/vega-protocol/trading-core/-/merge_requests/623) Fix a flaky integration test.
- [!601](https://gitlab.com/vega-protocol/trading-core/-/merge_requests/601) Improve matching engine coverage.
- [!612](https://gitlab.com/vega-protocol/trading-core/-/merge_requests/612) Improve collateral engine test coverage.<|MERGE_RESOLUTION|>--- conflicted
+++ resolved
@@ -14,11 +14,8 @@
 
 ### 🐛 Fixes
 - [6801](https://github.com/vegaprotocol/vega/issues/6801) - Fix internal data source validations
-<<<<<<< HEAD
+- [6799](https://github.com/vegaprotocol/vega/issues/6799) - Move LP fees in transit to the network treasury
 - [6725](https://github.com/vegaprotocol/vega/issues/6725) - Fix inconsistent use of node field on `GraphQL` connection edges
-=======
-- [6799](https://github.com/vegaprotocol/vega/issues/6799) - Move LP fees in transit to the network treasury
->>>>>>> 1da148a6
 
 
 ## 0.62.1
