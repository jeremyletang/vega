--- conflicted
+++ resolved
@@ -26,11 +26,8 @@
 - [5950](https://github.com/vegaprotocol/vega/issues/5934) - Fix documentation for new wallet command
 - [5986](https://github.com/vegaprotocol/vega/issues/5986) - Error string on failed transaction is sent in the plain, no need to decode
 - [5963](https://github.com/vegaprotocol/vega/issues/5963) - Check other nodes during version check if the first one is unavailable
-<<<<<<< HEAD
 - [6002](https://github.com/vegaprotocol/vega/issues/6002) - Do not emit events for unmatched oracle data and unsubscribe market as soon as oracle data is received
-=======
 - [6008](https://github.com/vegaprotocol/vega/issues/6008) - Fix equity like share and average trade value calculation with opening auctions
->>>>>>> 400579c7
 
 ## 0.54.0
 
