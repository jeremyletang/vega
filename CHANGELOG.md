--- conflicted
+++ resolved
@@ -12,11 +12,8 @@
 - [7032](https://github.com/vegaprotocol/vega/issues/7032) - Make deposits and withdrawals `hypertables` and change `deposits_current` and `withdrawals_current` into views to improve resource usage
 
 ### 🐛 Fixes
-<<<<<<< HEAD
 - [7021](https://github.com/vegaprotocol/vega/issues/7021) - MTM settlement on trading terminated fix.
-=======
 - [7102](https://github.com/vegaprotocol/vega/issues/7102) - Ensure the `api-token init -f` wipes the tokens file
->>>>>>> 2650cb0c
 
 
 ## 0.64.0
