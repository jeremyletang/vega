--- conflicted
+++ resolved
@@ -19,11 +19,8 @@
 
 ### 🛠 Improvements
 - [7003](https://github.com/vegaprotocol/vega/pull/7003) - Expose bus event stream on the `REST` API
-<<<<<<< HEAD
 - [7044](https://github.com/vegaprotocol/vega/issues/7044) - Proof of work improvements 
-=======
 - [7041](https://github.com/vegaprotocol/vega/issues/7041) - Change witness vote count to be based on voting power
->>>>>>> ceb798dd
 
 ## 0.63.0
 
