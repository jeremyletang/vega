# Changelog

## Unreleased 0.65.0

### 🚨 Breaking changes
- [](https://github.com/vegaprotocol/vega/issues/xxxx) -

### 🗑️ Deprecation
- [7068](https://github.com/vegaprotocol/vega/issues/7068) - Alias `vegawallet info` to `vegawallet describe`, before definitive renaming.

### 🛠 Improvements
- [7032](https://github.com/vegaprotocol/vega/issues/7032) - Make deposits and withdrawals `hypertables` and change `deposits_current` and `withdrawals_current` into views to improve resource usage
<<<<<<< HEAD
- [7026](https://github.com/vegaprotocol/vega/issues/7026) - Let decentralised history use the snapshot event from the core as an indication for snapshot rather than doing the calculation based on the interval network parameter.
- [7098](https://github.com/vegaprotocol/vega/issues/7098) - Add an event when the core is taking a snapshot
=======
- [7122](https://github.com/vegaprotocol/vega/issues/7122) - Allow for tolerance in validator performance calculation
>>>>>>> d5691732

### 🐛 Fixes
- [7040](https://github.com/vegaprotocol/vega/issues/7040) - Block explorer use different codes than 500 on error
- [7099](https://github.com/vegaprotocol/vega/issues/7099) - Remove undelegate method `IN_ANGER`
- [7021](https://github.com/vegaprotocol/vega/issues/7021) - MTM settlement on trading terminated fix.
- [7102](https://github.com/vegaprotocol/vega/issues/7102) - Ensure the `api-token init -f` wipes the tokens file
- [7106](https://github.com/vegaprotocol/vega/issues/7106) - Properties of oracle data sent in non-deterministic order 
- [7029](https://github.com/vegaprotocol/vega/issues/7029) - Remove unsafe `GRPC` endpoint in data node
- [7116](https://github.com/vegaprotocol/vega/issues/7116) - Fix MTM trade price check when trading is terminated.
- [7112](https://github.com/vegaprotocol/vega/issues/7112) - Restore order's original price when restoring from a snapshot


## 0.64.0

### 🗑️ Deprecation
- [7065](https://github.com/vegaprotocol/vega/issues/7065) - Scope technical commands on wallet command line
- [7066](https://github.com/vegaprotocol/vega/issues/7066) - Move network compatibility check to a dedicated wallet command line

### 🛠 Improvements
- [7052](https://github.com/vegaprotocol/vega/issues/7052) - Add a specific error message when trying to access administrative endpoints on wallet API
- [7064](https://github.com/vegaprotocol/vega/issues/7064) - Make `SQL` store tests run in temporary transactions instead of truncating all tables for each test
- [7053](https://github.com/vegaprotocol/vega/issues/7053) - Add info endpoint for the block explorer

### 🐛 Fixes
- [7011](https://github.com/vegaprotocol/vega/issues/7011) - Incorrect flagging of live orders when multiple updates in the same block
- [7037](https://github.com/vegaprotocol/vega/issues/7037) - Reinstate permissions endpoints on the wallet API
- [7034](https://github.com/vegaprotocol/vega/issues/7034) - Rename `network` to `name` in `admin.remove_network`
- [7031](https://github.com/vegaprotocol/vega/issues/7031) - `datanode` expects protocol upgrade event in the right sequence
- [7072](https://github.com/vegaprotocol/vega/issues/7072) - Check if event forwarding engine is started before reloading
- [7017](https://github.com/vegaprotocol/vega/issues/7017) - Fix issue with market update during opening auction


## 0.63.1

### 🛠 Improvements
- [7003](https://github.com/vegaprotocol/vega/pull/7003) - Expose bus event stream on the `REST` API
- [7044](https://github.com/vegaprotocol/vega/issues/7044) - Proof of work improvements
- [7041](https://github.com/vegaprotocol/vega/issues/7041) - Change witness vote count to be based on voting power
- [7073](https://github.com/vegaprotocol/vega/issues/7073) - Upgrade `btcd` library

## 0.63.0

### 🚨 Breaking changes
- [6898](https://github.com/vegaprotocol/vega/issues/6795) - allow `-snapshot.load-from-block-height=` to apply to `statesync` snapshots
- [6716](https://github.com/vegaprotocol/vega/issues/6716) - Use timestamp on all times fields
- [6887](https://github.com/vegaprotocol/vega/issues/6716) - `client.get_permissions` and `client.request_permissions` have been removed from Wallet service V2 with permissions now asked during `client.list_keys`
- [6725](https://github.com/vegaprotocol/vega/issues/6725) - Fix inconsistent use of node field on `GraphQL` connection edges
- [6746](https://github.com/vegaprotocol/vega/issues/6746) - The `validating_nodes` has been removed from `NodeData` and replaced with details of each node set

### 🛠 Improvements
- [6898](https://github.com/vegaprotocol/vega/issues/6898) - allow `-snapshot.load-from-block-height=` to apply to `statesync` snapshots
- [6871](https://github.com/vegaprotocol/vega/issues/6871) - Assure integration test framework throws an error when no watchers specified for a network parameter being set/updated
- [6795](https://github.com/vegaprotocol/vega/issues/6795) - max gas implementation
- [6641](https://github.com/vegaprotocol/vega/issues/6641) - network wide limits
- [6731](https://github.com/vegaprotocol/vega/issues/6731) - standardize on 'network' and '' for network party and no market identifiers
- [6792](https://github.com/vegaprotocol/vega/issues/6792) - Better handling of panics when moving time with `nullchain`, add endpoint to query whether `nullchain` is replaying
- [6753](https://github.com/vegaprotocol/vega/issues/6753) - Filter votes per party and/or proposal
- [6959](https://github.com/vegaprotocol/vega/issues/6959) - Fix listing transactions by block height in block explorer back end
- [6832](https://github.com/vegaprotocol/vega/issues/6832) - Add signature to transaction information returned by block explorer API
- [6884](https://github.com/vegaprotocol/vega/issues/6884) - Specify transaction as `JSON` rather than a base64 encoded string in `client_{sign|send}_transaction`
- [6975](https://github.com/vegaprotocol/vega/issues/6975) - Implement `admin.sign_transaction` in the wallet
- [6974](https://github.com/vegaprotocol/vega/issues/6974) - Make names in wallet admin `API` consistent
- [6642](https://github.com/vegaprotocol/vega/issues/6642) - Add methods to manage the wallet service and its connections on wallet API version 2
- [6853](https://github.com/vegaprotocol/vega/issues/6853) - Max gas and priority improvements
- [6782](https://github.com/vegaprotocol/vega/issues/6782) - Bump embedded `postgres` version to hopefully fix `CI` instability
- [6880](https://github.com/vegaprotocol/vega/issues/6880) - Omit transactions we can't decode in block explorer transaction list
- [6640](https://github.com/vegaprotocol/vega/issues/6640) - Mark to market to happen every N seconds.
- [6827](https://github.com/vegaprotocol/vega/issues/6827) - Add `LastTradedPrice` field in market data
- [6871](https://github.com/vegaprotocol/vega/issues/6871) - Assure integration test framework throws an error when no watchers specified for a network parameter being set/updated
- [6908](https://github.com/vegaprotocol/vega/issues/6871) - Update default retention policy
- [6827](https://github.com/vegaprotocol/vega/issues/6615) - Add filters to `ordersConnection`
- [6910](https://github.com/vegaprotocol/vega/issues/6910) - Separate settled position from position
- [6988](https://github.com/vegaprotocol/vega/issues/6988) - Handle 0 timestamps in `graphql` marshaller
- [6910](https://github.com/vegaprotocol/vega/issues/6910) - Separate settled position from position
- [6949](https://github.com/vegaprotocol/vega/issues/6949) - Mark positions to market at the end of the block.
- [6819](https://github.com/vegaprotocol/vega/issues/6819) - Support long-living token in wallet client API
- [6964](https://github.com/vegaprotocol/vega/issues/6964) - Add support for long living tokens with expiry
- [6991](https://github.com/vegaprotocol/vega/issues/6991) - Expose error field in explorer API
- [5769](https://github.com/vegaprotocol/vega/issues/5769) - Automatically resolve the host name in the client wallet API
- [6910](https://github.com/vegaprotocol/vega/issues/6910) - Separate settled position from position

### 🐛 Fixes
- [6924](https://github.com/vegaprotocol/vega/issues/6924) - Fix deterministic sorting when nodes have equal scores and we have to choose who is in the signer set
- [6812](https://github.com/vegaprotocol/vega/issues/6812) - Network name is derived solely from the filename to cause less confusion if the network `config` is renamed
- [6831](https://github.com/vegaprotocol/vega/issues/6831) - Fix settlement state in snapshots and market settlement.
- [6801](https://github.com/vegaprotocol/vega/issues/6801) - Fix internal data source validations
- [6766](https://github.com/vegaprotocol/vega/issues/6766) - Handle relative vega home path being passed in `postgres` snapshots
- [6885](https://github.com/vegaprotocol/vega/issues/6885) - Don't ignore 'bootstrap peers' `IPFS` configuration setting in `datanode`
- [6799](https://github.com/vegaprotocol/vega/issues/6799) - Move LP fees in transit to the network treasury
- [6781](https://github.com/vegaprotocol/vega/issues/6781) - Fix bug where only first 32 characters of the `IPFS` identity seed were used.
- [6824](https://github.com/vegaprotocol/vega/issues/6824) - Respect `VEGA_HOME` for embedded `postgres` log location
- [6843](https://github.com/vegaprotocol/vega/issues/6843) - Fix Visor runner keys
- [6934](https://github.com/vegaprotocol/vega/issues/6934) - from/to accounts for ledger entries in database were reversed
- [6826](https://github.com/vegaprotocol/vega/issues/6826) - Update `spam.pow.numberOfPastBlocks` range values
- [6332](https://github.com/vegaprotocol/vega/issues/6332) - Standardise `graphql` responses
- [6862](https://github.com/vegaprotocol/vega/issues/6862) - Add party in account update
- [6888](https://github.com/vegaprotocol/vega/issues/6888) - Errors on accepted transaction with an invalid state are correctly handled in the wallet API version 2
- [6899](https://github.com/vegaprotocol/vega/issues/6899) - Upgrade to tendermint 0.34.24
- [6894](https://github.com/vegaprotocol/vega/issues/6894) - Finer error code returned to the third-party application
- [6849](https://github.com/vegaprotocol/vega/issues/6849) - Ensure the positions are remove from the positions engine when they are closed
- [6767](https://github.com/vegaprotocol/vega/issues/6767) - Protocol upgrade rejected events fail to write in the database
- [6896](https://github.com/vegaprotocol/vega/issues/6896) - Fix timestamps in proposals (`GQL`)
- [6844](https://github.com/vegaprotocol/vega/issues/6844) - Use proper type in `GQL` for transfer types and some types rename
- [6783](https://github.com/vegaprotocol/vega/issues/6783) - Unstable `CI` tests for `dehistory`
- [6844](https://github.com/vegaprotocol/vega/issues/6844) - Unstable `CI` tests for `dehistory`
- [6844](https://github.com/vegaprotocol/vega/issues/6844) - Add API descriptions, remove unused ledger entries and fix typos
- [6960](https://github.com/vegaprotocol/vega/issues/6960) - Infer has traded from settlement engine rather than from an unsaved-to-snapshot flag
- [6941](https://github.com/vegaprotocol/vega/issues/6941) - Rename `admin.describe_network` parameter to `name`
- [6976](https://github.com/vegaprotocol/vega/issues/6976) - Recalculate margins on MTM anniversary even if there were no trades.
- [6977](https://github.com/vegaprotocol/vega/issues/6977) - Prior to final settlement, perform MTM on unsettled trades.
- [6569](https://github.com/vegaprotocol/vega/issues/6569) - Fix margin calculations during auctions.
- [7001](https://github.com/vegaprotocol/vega/issues/7001) - Set mark price on final settlement.


## 0.62.1

### 🛠 Improvements
- [6726](https://github.com/vegaprotocol/vega/issues/6726) - Talk to embedded `postgres` via a `UNIX` domain socket in tests.

### 🐛 Fixes
- [6759](https://github.com/vegaprotocol/vega/issues/6759) - Send events when liquidity provisions are `undeployed`
- [6764](https://github.com/vegaprotocol/vega/issues/6764) - If a trading terminated oracle changes after trading already terminated do not subscribe to it
- [6775](https://github.com/vegaprotocol/vega/issues/6775) - Fix oracle spec identifiers
- [6762](https://github.com/vegaprotocol/vega/issues/6762) - Fix one off transfer events serialization
- [6747](https://github.com/vegaprotocol/vega/issues/6747) - Ensure proposal with no participation does not get enacted
- [6757](https://github.com/vegaprotocol/vega/issues/6655) - Fix oracle spec resolvers in Gateway
- [6952](https://github.com/vegaprotocol/vega/issues/6757) - Fix signers resolvers in Gateway


## 0.62.0

### 🚨 Breaking changes
- [6598](https://github.com/vegaprotocol/vega/issues/6598) - Rework `vega tools snapshot` command to be more consistent with other CLI options

### 🛠 Improvements
- [6681](https://github.com/vegaprotocol/vega/issues/6681) - Add indexes to improve balance history query
- [6682](https://github.com/vegaprotocol/vega/issues/6682) - Add indexes to orders by reference query
- [6668](https://github.com/vegaprotocol/vega/issues/6668) - Add indexes to trades by buyer/seller
- [6628](https://github.com/vegaprotocol/vega/issues/6628) - Improve node health check in the wallet
- [6711](https://github.com/vegaprotocol/vega/issues/6711) - `Anti-whale ersatz` validators reward stake scores

### 🐛 Fixes
- [6701](https://github.com/vegaprotocol/vega/issues/6701) - Fix `GraphQL` `API` not returning `x-vega-*` headers
- [6563](https://github.com/vegaprotocol/vega/issues/6563) - Liquidity engine reads orders directly from the matching engine
- [6696](https://github.com/vegaprotocol/vega/issues/6696) - New nodes are now visible from the epoch they announced and not epoch they become active
- [6661](https://github.com/vegaprotocol/vega/issues/6661) - Scale price to asset decimal in estimate orders
- [6685](https://github.com/vegaprotocol/vega/issues/6685) - `vega announce_node` now returns a `txHash` when successful or errors from `CheckTx`
- [6687](https://github.com/vegaprotocol/vega/issues/6687) - Expose `admin.update_passphrase` in admin wallet API
- [6686](https://github.com/vegaprotocol/vega/issues/6686) - Expose `admin.rename_wallet` in admin wallet API
- [6496](https://github.com/vegaprotocol/vega/issues/6496) - Fix margin calculation for pegged and liquidity orders
- [6670](https://github.com/vegaprotocol/vega/issues/6670) - Add governance by `ID` endpoint to `REST` bindings
- [6679](https://github.com/vegaprotocol/vega/issues/6679) - Permit `GFN` pegged orders
- [6707](https://github.com/vegaprotocol/vega/issues/6707) - Fix order event for liquidity provisions
- [6699](https://github.com/vegaprotocol/vega/issues/6699) - `orders` and `orders_current` view uses a redundant union causing performance issues
- [6721](https://github.com/vegaprotocol/vega/issues/6721) - Visor fix if condition for `maxNumberOfFirstConnectionRetries`
- [6655](https://github.com/vegaprotocol/vega/issues/6655) - Fix market query by `ID`
- [6656](https://github.com/vegaprotocol/vega/issues/6656) - Fix data sources to handle opening with internal source
- [6722](https://github.com/vegaprotocol/vega/issues/6722) - Fix get market response to contain oracle id


## 0.61.0

### 🚨 Breaking changes
- [5674](https://github.com/vegaprotocol/vega/issues/5674) - Remove `V1` data node `API`
- [5714](https://github.com/vegaprotocol/vega/issues/5714) - Update data sourcing types

### 🛠 Improvements
- [6603](https://github.com/vegaprotocol/vega/issues/6603) - Put embedded `postgres` files in proper state directory
- [6552](https://github.com/vegaprotocol/vega/issues/6552) - Add `datanode` `API` for querying protocol upgrade proposals
- [6613](https://github.com/vegaprotocol/vega/issues/6613) - Add file buffering to datanode
- [6602](https://github.com/vegaprotocol/vega/issues/6602) - Panic if data node receives events in unexpected order
- [6595](https://github.com/vegaprotocol/vega/issues/6595) - Support for cross network parameter dependency and validation
- [6627](https://github.com/vegaprotocol/vega/issues/6627) - Fix order estimates
- [6604](https://github.com/vegaprotocol/vega/issues/6604) - Fix transfer funds documentations in `protos`
- [6463](https://github.com/vegaprotocol/vega/issues/6463) - Implement chain replay and snapshot restore for the `nullblockchain`
- [6652](https://github.com/vegaprotocol/vega/issues/6652) - Change protocol upgrade consensus do be based on voting power

### 🐛 Fixes
- [6356](https://github.com/vegaprotocol/vega/issues/6356) - When querying for proposals from `GQL` return votes.
- [6623](https://github.com/vegaprotocol/vega/issues/6623) - Fix `nil` pointer panic in `datanode` for race condition in `recvEventRequest`
- [6601](https://github.com/vegaprotocol/vega/issues/6601) - Removed resend event when the socket client fails
- [5715](https://github.com/vegaprotocol/vega/issues/5715) - Fix documentation for Oracle Submission elements
- [5770](https://github.com/vegaprotocol/vega/issues/5770) - Fix Nodes data query returns incorrect results


## 0.60.0

### 🚨 Breaking changes
- [6227](https://github.com/vegaprotocol/vega/issues/6227) - Datanode Decentralized History - datanode init command now requires the chain id as a parameter

### 🛠 Improvements
- [6530](https://github.com/vegaprotocol/vega/issues/6530) - Add command to rename a wallet
- [6531](https://github.com/vegaprotocol/vega/issues/6531) - Add command to update the passphrase of a wallet
- [6482](https://github.com/vegaprotocol/vega/issues/6482) - Improve `TransferType` mapping usage
- [6546](https://github.com/vegaprotocol/vega/issues/6546) - Add a separate README for datanode/api gRPC handling principles
- [6582](https://github.com/vegaprotocol/vega/issues/6582) - Match validation to the required ranges
- [6596](https://github.com/vegaprotocol/vega/issues/6596) - Add market risk parameter validation

### 🐛 Fixes
- [6410](https://github.com/vegaprotocol/vega/issues/6410) - Add input validation for the `EstimateFee` endpoint.
- [6556](https://github.com/vegaprotocol/vega/issues/6556) - Limit ledger entries filtering complexity and potential number of items.
- [6539](https://github.com/vegaprotocol/vega/issues/6539) - Fix total fee calculation in estimate order
- [6584](https://github.com/vegaprotocol/vega/issues/6584) - Simplify `ListBalanceChanges`, removing aggregation and forward filling for now
- [6583](https://github.com/vegaprotocol/vega/issues/6583) - Cancel wallet connection request if no wallet


## 0.59.0

### 🚨 Breaking changes
- [6505](https://github.com/vegaprotocol/vega/issues/6505) - Allow negative position decimal places for market
- [6477](https://github.com/vegaprotocol/vega/issues/6477) - Allow the user to specify a different passphrase when isolating a key
- [6549](https://github.com/vegaprotocol/vega/issues/6549) - Output from `nodewallet reload` is now more useful `json`
- [6458](https://github.com/vegaprotocol/vega/issues/6458) - Rename `GetMultiSigSigner...Bundles API` functions to `ListMultiSigSigner...Bundles` to be consistent with `v2 APIs`
- [6506](https://github.com/vegaprotocol/vega/issues/6506) - Swap places of PID and date in log files in the wallet service

### 🛠 Improvements
- [6080](https://github.com/vegaprotocol/vega/issues/6080) - Data-node handles upgrade block and ensures data is persisted before upgrade
- [6527](https://github.com/vegaprotocol/vega/issues/6527) - Add `last-block` sub-command to `datanode CLI`
- [6529](https://github.com/vegaprotocol/vega/issues/6529) - Added reason to transfer to explain why it was stopped or rejected
- [6513](https://github.com/vegaprotocol/vega/issues/6513) - Refactor `datanode` `api` for getting balance history

### 🐛 Fixes
- [6480](https://github.com/vegaprotocol/vega/issues/6480) - Wallet `openrpc.json` is now a valid OpenRPC file
- [6473](https://github.com/vegaprotocol/vega/issues/6473) - Infrastructure Fee Account returns error when asset is pending listing
- [5690](https://github.com/vegaprotocol/vega/issues/5690) - Markets query now excludes rejected markets
- [5479](https://github.com/vegaprotocol/vega/issues/5479) - Fix inconsistent naming in API error
- [6525](https://github.com/vegaprotocol/vega/issues/6525) - Round the right way when restoring the integer representation of cached price ranges from a snapshot
- [6011](https://github.com/vegaprotocol/vega/issues/6011) - Fix data node fails when `Postgres` starts slowly
- [6341](https://github.com/vegaprotocol/vega/issues/6341) - Embedded `Postgres` should only capture logs during testing
- [6511](https://github.com/vegaprotocol/vega/issues/6511) - Do not check writer interface for null when starting embedded `Postgres`
- [6510](https://github.com/vegaprotocol/vega/issues/6510) - Filter parties with 0 reward from reward payout event
- [6471](https://github.com/vegaprotocol/vega/issues/6471) - Fix potential nil reference when owner is system for ledger entries
- [6519](https://github.com/vegaprotocol/vega/issues/6519) - Fix errors in the ledger entries `GraphQL` query.
- [6515](https://github.com/vegaprotocol/vega/issues/6515) - Required properties in OpenRPC documentation are marked as such
- [6234](https://github.com/vegaprotocol/vega/issues/6234) - Fix response in query for oracle data spec by id
- [6294](https://github.com/vegaprotocol/vega/issues/6294) - Fix response for query for non-existing market
- [6508](https://github.com/vegaprotocol/vega/issues/6508) - Fix data node starts slowly when the database is not empty
- [6532](https://github.com/vegaprotocol/vega/issues/6532) - Add current totals to the vote events

## 0.58.0

### 🚨 Breaking changes
- [6271](https://github.com/vegaprotocol/vega/issues/6271) - Require signature from new Ethereum key to validate key rotation submission
- [6364](https://github.com/vegaprotocol/vega/issues/6364) - Rename `oracleSpecForSettlementPrice` to `oracleSpecForSettlementData`
- [6401](https://github.com/vegaprotocol/vega/issues/6401) - Fix estimate fees and margin `APis`
- [6428](https://github.com/vegaprotocol/vega/issues/6428) - Update the wallet connection decision for future work
- [6429](https://github.com/vegaprotocol/vega/issues/6429) - Rename pipeline to interactor for better understanding
- [6430](https://github.com/vegaprotocol/vega/issues/6430) - Split the transaction status interaction depending on success and failure

### 🛠 Improvements
- [6399](https://github.com/vegaprotocol/vega/issues/6399) - Add `init-db` and `unsafe-reset-all` commands to block explorer
- [6348](https://github.com/vegaprotocol/vega/issues/6348) - Reduce pool size to leave more available `Postgres` connections
- [6453](https://github.com/vegaprotocol/vega/issues/6453) - Add ability to write `pprofs` at intervals to core
- [6312](https://github.com/vegaprotocol/vega/issues/6312) - Add back amended balance tests and correct ordering
- [6320](https://github.com/vegaprotocol/vega/issues/6320) - Use `Account` type without internal `id` in `datanode`
- [6461](https://github.com/vegaprotocol/vega/issues/6461) - Occasionally close `postgres` pool connections
- [6435](https://github.com/vegaprotocol/vega/issues/6435) - Add `GetTransaction` `API` call for block explorer
- [6464](https://github.com/vegaprotocol/vega/issues/6464) - Improve block explorer performance when filtering by submitter
- [6211](https://github.com/vegaprotocol/vega/issues/6211) - Handle `BeginBlock` and `EndBlock` events
- [6361](https://github.com/vegaprotocol/vega/issues/6361) - Remove unnecessary logging in market
- [6378](https://github.com/vegaprotocol/vega/issues/6378) - Migrate remaining views of current data to tables with current data
- [6425](https://github.com/vegaprotocol/vega/issues/6425) - Introduce interaction for beginning and ending of request
- [6308](https://github.com/vegaprotocol/vega/issues/6308) - Support parallel requests in wallet API version 2
- [6426](https://github.com/vegaprotocol/vega/issues/6426) - Add a name field on interaction to know what they are when JSON
- [6427](https://github.com/vegaprotocol/vega/issues/6427) - Improve interactions documentation
- [6431](https://github.com/vegaprotocol/vega/issues/6431) - Pass a human-readable input data in Transaction Succeeded and Failed notifications
- [6448](https://github.com/vegaprotocol/vega/issues/6448) - Improve wallet interaction JSON conversion
- [6454](https://github.com/vegaprotocol/vega/issues/6454) - Improve test coverage for setting fees and rewarding LPs
- [6458](https://github.com/vegaprotocol/vega/issues/6458) - Return a context aware message in `RequestSuccessful` interaction
- [6451](https://github.com/vegaprotocol/vega/issues/6451) - Improve interaction error message
- [6432](https://github.com/vegaprotocol/vega/issues/6432) - Use optionals for order error and proposal error
- [6368](https://github.com/vegaprotocol/vega/pull/6368) - Add Ledger Entry API

### 🐛 Fixes
- [6444](https://github.com/vegaprotocol/vega/issues/6444) - Send a transaction error if the same node announces itself twice
- [6388](https://github.com/vegaprotocol/vega/issues/6388) - Do not transfer stake and delegations after a key rotation
- [6266](https://github.com/vegaprotocol/vega/issues/6266) - Do not take a snapshot at block height 1 and handle increase of interval appropriately
- [6338](https://github.com/vegaprotocol/vega/issues/6338) - Fix validation for update an new asset proposals
- [6357](https://github.com/vegaprotocol/vega/issues/6357) - Fix potential panic in `gql` resolvers
- [6391](https://github.com/vegaprotocol/vega/issues/6391) - Fix dropped connection between core and data node when large `(>1mb)` messages are sent.
- [6358](https://github.com/vegaprotocol/vega/issues/6358) - Do not show hidden files nor directories as wallet
- [6374](https://github.com/vegaprotocol/vega/issues/6374) - Fix panic with the metrics
- [6373](https://github.com/vegaprotocol/vega/issues/6373) - Fix panic with the metrics as well
- [6238](https://github.com/vegaprotocol/vega/issues/6238) - Return empty string for `multisig` bundle, not `0x` when asset doesn't have one
- [6236](https://github.com/vegaprotocol/vega/issues/6236) - Make `erc20ListAssetBundle` `nullable` in `GraphQL`
- [6395](https://github.com/vegaprotocol/vega/issues/6395) - Wallet selection doesn't lower case the wallet name during input verification
- [6408](https://github.com/vegaprotocol/vega/issues/6408) - Initialise observer in liquidity provision `sql` store
- [6406](https://github.com/vegaprotocol/vega/issues/6406) - Fix invalid tracking of cumulative volume and price
- [6387](https://github.com/vegaprotocol/vega/issues/6387) - Fix max open interest calculation
- [6416](https://github.com/vegaprotocol/vega/issues/6416) - Prevent submission of `erc20` address already used by another asset
- [6375](https://github.com/vegaprotocol/vega/issues/6375) - If there is one unit left over at the end of final market settlement - transfer it to the network treasury. if there is more than one, log all transfers and panic.
- [6456](https://github.com/vegaprotocol/vega/issues/6456) - Assure liquidity fee gets update when target stake drops (even in the absence of trades)
- [6459](https://github.com/vegaprotocol/vega/issues/6459) - Send lifecycle notifications after parameters validation
- [6420](https://github.com/vegaprotocol/vega/issues/6420) - Support cancellation of a request during a wallet interaction

## 0.57.0

### 🚨 Breaking changes
- [6291](https://github.com/vegaprotocol/vega/issues/6291) - Remove `Nodewallet.ETH` configuration and add flags to supply `clef` addresses when importing or generating accounts
- [6314](https://github.com/vegaprotocol/vega/issues/6314) - Rename session namespace to client in wallet API version 2

### 🛠 Improvements
- [6283](https://github.com/vegaprotocol/vega/issues/6283) - Add commit hash to version if is development version
- [6321](https://github.com/vegaprotocol/vega/issues/6321) - Get rid of the `HasChanged` check in snapshot engines
- [6126](https://github.com/vegaprotocol/vega/issues/6126) - Don't generate market depth subscription messages if nothing has changed

### 🐛 Fixes
- [6287](https://github.com/vegaprotocol/vega/issues/6287) - Fix GraphQL `proposals` API `proposalType` filter
- [6307](https://github.com/vegaprotocol/vega/issues/6307) - Emit an event with status rejected if a protocol upgrade proposal has no validator behind it
- [5305](https://github.com/vegaprotocol/vega/issues/5305) - Handle market updates changing price monitoring parameters correctly.

## 0.56.0

### 🚨 Breaking changes
- [6196](https://github.com/vegaprotocol/vega/pull/6196) - Remove unused network parameters network end of life and market freeze date
- [6155](https://github.com/vegaprotocol/vega/issues/6155) - Rename "Client" to "User" in wallet API version 2
- [5641](https://github.com/vegaprotocol/vega/issues/5641) - Rename `SettlementPriceDecimals` to `SettlementDataDecimals`

### 🛠 Improvements
- [6103](hhttps://github.com/vegaprotocol/vega/issues/6103) - Verify that order amendment has the desired effect on opening auction
- [6170](https://github.com/vegaprotocol/vega/pull/6170) - Order GraphQL schema (query and subscription types) alphabetically
- [6163](https://github.com/vegaprotocol/vega/issues/6163) - Add block explorer back end
- [6153](https://github.com/vegaprotocol/vega/issues/6153) - Display UI friendly logs when calling `session.send_transaction`
- [6063](https://github.com/vegaprotocol/vega/pull/6063) - Update average entry valuation calculation according to spec change.
- [6191](https://github.com/vegaprotocol/vega/pull/6191) - Remove the retry on node health check in the wallet API version 2
- [6221](https://github.com/vegaprotocol/vega/pull/6221) - Add documentation for new `GraphQL endpoints`
- [6498](https://github.com/vegaprotocol/vega/pull/6498) - Fix incorrectly encoded account id
- [5600](https://github.com/vegaprotocol/vega/issues/5600) - Migrate all wallet capabilities to V2 api
- [6077](https://github.com/vegaprotocol/vega/issues/6077) - Add proof-of-work to transaction when using `vegawallet command sign`
- [6203](https://github.com/vegaprotocol/vega/issues/6203) - Support automatic consent for transactions sent through the wallet API version 2
- [6203](https://github.com/vegaprotocol/vega/issues/6203) - Log node selection process on the wallet CLI
- [5925](https://github.com/vegaprotocol/vega/issues/5925) - Clean transfer response API, now ledger movements
- [6254](https://github.com/vegaprotocol/vega/issues/6254) - Reject Ethereum configuration update via proposals
- [5706](https://github.com/vegaprotocol/vega/issues/5076) - Datanode snapshot create and restore support

### 🐛 Fixes
- [6255](https://github.com/vegaprotocol/vega/issues/6255) - Fix `WebSocket` upgrading when setting headers in HTTP middleware.
- [6101](https://github.com/vegaprotocol/vega/issues/6101) - Fix Nodes API not returning new `ethereumAdress` after `EthereumKeyRotation` event.
- [6183](https://github.com/vegaprotocol/vega/issues/6183) - Shutdown blockchain before protocol services
- [6148](https://github.com/vegaprotocol/vega/issues/6148) - Fix API descriptions for typos
- [6187](https://github.com/vegaprotocol/vega/issues/6187) - Not hash message before signing if using clef for validator heartbeats
- [6138](https://github.com/vegaprotocol/vega/issues/6138) - Return more useful information when a transaction submitted to a node contains validation errors
- [6156](https://github.com/vegaprotocol/vega/issues/6156) - Return only delegations for the specific node in `graphql` node delegation query
- [6233](https://github.com/vegaprotocol/vega/issues/6233) - Fix `GetNodeSignatures` GRPC api
- [6175](https://github.com/vegaprotocol/vega/issues/6175) - Fix `datanode` updating node public key on key rotation
- [5948](https://github.com/vegaprotocol/vega/issues/5948) - Shutdown node gracefully when panics or `sigterm` during chain-replay
- [6109](https://github.com/vegaprotocol/vega/issues/6109) - Candle query returns unexpected data.
- [5988](https://github.com/vegaprotocol/vega/issues/5988) - Exclude tainted keys from `session.list_keys` endpoint
- [5164](https://github.com/vegaprotocol/vega/issues/5164) - Distribute LP fees on settlement
- [6212](https://github.com/vegaprotocol/vega/issues/6212) - Change the error for protocol upgrade request for block 0
- [6242](https://github.com/vegaprotocol/vega/issues/6242) - Allow migrate between wallet types during Ethereum key rotation reload
- [6202](https://github.com/vegaprotocol/vega/issues/6202) - Always update margins for parties on amend
- [6228](https://github.com/vegaprotocol/vega/issues/6228) - Reject protocol upgrade downgrades
- [6245](https://github.com/vegaprotocol/vega/issues/6245) - Recalculate equity values when virtual stake changes
- [6260](https://github.com/vegaprotocol/vega/issues/6260) - Prepend `chainID` to input data only when signing the transaction
- [6036](https://github.com/vegaprotocol/vega/issues/6036) - Fix `protobuf<->swagger` generation
- [6248](https://github.com/vegaprotocol/vega/issues/6245) - Candles connection is not returning any candle data
- [6037](https://github.com/vegaprotocol/vega/issues/6037) - Fix auction events.
- [6061](https://github.com/vegaprotocol/vega/issues/6061) - Attempt at stabilizing the tests on the broker in the core
- [6178](https://github.com/vegaprotocol/vega/issues/6178) - Historical balances fails with `scany` error
- [6193](https://github.com/vegaprotocol/vega/issues/6193) - Use Data field from transaction successfully sent but that were rejected
- [6230](https://github.com/vegaprotocol/vega/issues/6230) - Node Signature Connection should return a list or an appropriate error message
- [5998](https://github.com/vegaprotocol/vega/issues/5998) - Positions should be zero when markets are closed and settled
- [6297](https://github.com/vegaprotocol/vega/issues/6297) - Historic Balances fails if `MarketId` is used in `groupBy`

## 0.55.0

### 🚨 Breaking changes
- [5989](https://github.com/vegaprotocol/vega/issues/5989) - Remove liquidity commitment from market proposal
- [6031](https://github.com/vegaprotocol/vega/issues/6031) - Remove market name from `graphql` market type
- [6095](https://github.com/vegaprotocol/vega/issues/6095) - Rename taker fees to maker paid fees
- [5442](https://github.com/vegaprotocol/vega/issues/5442) - Default behaviour when starting to node is to use the latest local snapshot if it exists
- [6139](https://github.com/vegaprotocol/vega/issues/6139) - Return the key on `session.list_keys` endpoint on wallet API version 2

### 🛠 Improvements
- [5971](https://github.com/vegaprotocol/vega/issues/5971) - Add headers `X-Block-Height`, `X-Block-Timestamp` and `X-Vega-Connection` to all API responses
- [5694](https://github.com/vegaprotocol/vega/issues/5694) - Add field `settlementPriceDecimals` to GraphQL `Future` and `FutureProduct` types
- [6048](https://github.com/vegaprotocol/vega/issues/6048) - Upgrade `golangci-lint` to `1.49.0` and implement its suggestions
- [5807](https://github.com/vegaprotocol/vega/issues/5807) - Add Vega tools: `stream`, `snapshot` and `checkpoint`
- [5678](https://github.com/vegaprotocol/vega/issues/5678) - Add GraphQL endpoints for Ethereum bundles: `listAsset`, `updateAsset`, `addSigner` and `removeSigner`
- [5881](https://github.com/vegaprotocol/vega/issues/5881) - Return account subscription as a list
- [5766](https://github.com/vegaprotocol/vega/issues/5766) - Better notification for version update on the wallet
- [5841](https://github.com/vegaprotocol/vega/issues/5841) - Add transaction to request `multisigControl` signatures on demand
- [5937](https://github.com/vegaprotocol/vega/issues/5937) - Add more flexibility to market creation bonus
- [5932](https://github.com/vegaprotocol/vega/issues/5932) - Remove Name and Symbol from update asset proposal
- [5880](https://github.com/vegaprotocol/vega/issues/5880) - Send initial image with subscriptions to positions, orders & accounts
- [5878](https://github.com/vegaprotocol/vega/issues/5878) - Add option to return only live orders in `ListOrders` `API`
- [5937](https://github.com/vegaprotocol/vega/issues/5937) - Add more flexibility to market creation bonus
- [5708](https://github.com/vegaprotocol/vega/issues/5708) - Use market price when reporting average trade price
- [5949](https://github.com/vegaprotocol/vega/issues/5949) - Transfers processed in the order they were received
- [5966](https://github.com/vegaprotocol/vega/issues/5966) - Do not send transaction from wallet if `chainID` is empty
- [5675](https://github.com/vegaprotocol/vega/issues/5675) - Add transaction information to all database tables
- [6004](https://github.com/vegaprotocol/vega/issues/6004) - Probability of trading refactoring
- [5849](https://github.com/vegaprotocol/vega/issues/5849) - Use network parameter from creation time of the proposal for requirements
- [5846](https://github.com/vegaprotocol/vega/issues/5846) - Expose network parameter from creation time of the proposal through `APIs`.
- [5999](https://github.com/vegaprotocol/vega/issues/5999) - Recalculate margins after risk parameters are updated.
- [5682](https://github.com/vegaprotocol/vega/issues/5682) - Expose equity share weight in the API
- [5684](https://github.com/vegaprotocol/vega/issues/5684) - Added date range to a number of historic balances, deposits, withdrawals, orders and trades queries
- [6071](https://github.com/vegaprotocol/vega/issues/6071) - Allow for empty settlement asset in recurring transfer metric definition for market proposer bonus
- [6042](https://github.com/vegaprotocol/vega/issues/6042) - Set GraphQL query complexity limit
- [6106](https://github.com/vegaprotocol/vega/issues/6106) - Returned signed transaction in wallet API version 2 `session.send_transaction`
- [6105](https://github.com/vegaprotocol/vega/issues/6105) - Add `session.sign_transaction` endpoint on wallet API version 2
- [6042](https://github.com/vegaprotocol/vega/issues/5270) - Set GraphQL query complexity limit
- [5888](https://github.com/vegaprotocol/vega/issues/5888) - Add Liquidity Provision subscription to GraphQL
- [5961](https://github.com/vegaprotocol/vega/issues/5961) - Add batch market instructions command
- [5974](https://github.com/vegaprotocol/vega/issues/5974) - Flatten subscription in `Graphql`
- [6146](https://github.com/vegaprotocol/vega/issues/6146) - Add version command to Vega Visor
- [6671](https://github.com/vegaprotocol/vega/issues/6671) - Vega Visor allows to postpone first failure when Core node is slow to startup

### 🐛 Fixes
- [5934](https://github.com/vegaprotocol/vega/issues/5934) - Ensure wallet without permissions can be read
- [5950](https://github.com/vegaprotocol/vega/issues/5934) - Fix documentation for new wallet command
- [5687](https://github.com/vegaprotocol/vega/issues/5934) - Asset cache was returning stale data
- [6032](https://github.com/vegaprotocol/vega/issues/6032) - Risk factors store errors after update to a market
- [5986](https://github.com/vegaprotocol/vega/issues/5986) - Error string on failed transaction is sent in the plain, no need to decode
- [5860](https://github.com/vegaprotocol/vega/issues/5860) - Enacted but unlisted new assets are now included in checkpoints
- [6023](https://github.com/vegaprotocol/vega/issues/6023) - Tell the `datanode` when a genesis validator does not exist in a `checkpoint`
- [5963](https://github.com/vegaprotocol/vega/issues/5963) - Check other nodes during version check if the first one is unavailable
- [6002](https://github.com/vegaprotocol/vega/issues/6002) - Do not emit events for unmatched oracle data and unsubscribe market as soon as oracle data is received
- [6008](https://github.com/vegaprotocol/vega/issues/6008) - Fix equity like share and average trade value calculation with opening auctions
- [6040](https://github.com/vegaprotocol/vega/issues/6040) - Fix protocol upgrade transaction submission and small Visor improvements
- [5977](https://github.com/vegaprotocol/vega/issues/5977) - Fix missing block height and block time on stake linking API
- [6054](https://github.com/vegaprotocol/vega/issues/6054) - Fix panic on settlement
- [6060](https://github.com/vegaprotocol/vega/issues/6060) - Fix connection results should not be declared as mandatory in GQL schema.
- [6097](https://github.com/vegaprotocol/vega/issues/6067) - Fix incorrect asset (metric asset) used for checking market proposer eligibility
- [6099](https://github.com/vegaprotocol/vega/issues/6099) - Allow recurring transfers with the same to and from but with different asset
- [6067](https://github.com/vegaprotocol/vega/issues/6067) - Verify global reward is transferred to party address 0
- [6131](https://github.com/vegaprotocol/vega/issues/6131) - `nullblockchain` should call Tendermint Info `abci` to match real flow
- [6119](https://github.com/vegaprotocol/vega/issues/6119) - Correct order in which market event is emitted
- [5890](https://github.com/vegaprotocol/vega/issues/5890) - Margin breach during amend doesn't cancel order
- [6144](https://github.com/vegaprotocol/vega/issues/6144) - Price and Pegged Offset in orders are Decimals
- [6111](https://github.com/vegaprotocol/vega/issues/5890) - Handle candles transient failure and prevent subscription blocking
- [6204](https://github.com/vegaprotocol/vega/issues/6204) - Data Node add Ethereum Key Rotations subscriber and rest binding

## 0.54.0

### 🚨 Breaking changes
With this release a few breaking changes are introduced.
The Vega application is now a built-in application. This means that Tendermint doesn't need to be started separately any more.
The `vega node` command has been renamed `vega start`.
The `vega tm` command has been renamed `vega tendermint`.
The `Blockchain.Tendermint.ClientAddr` configuration field have been renamed `Blockchain.Tendermint.RPCAddr`.
The init command now also generate the configuration for tendermint, the flags `--no-tendermint`, `--tendermint-home` and `--tendermint-key` have been introduced

- [5579](https://github.com/vegaprotocol/vega/issues/5579) - Make vega a built-in Tendermint application
- [5249](https://github.com/vegaprotocol/vega/issues/5249) - Migrate to Tendermint version 0.35.8
- [5624](https://github.com/vegaprotocol/vega/issues/5624) - Get rid of `updateFrequency` in price monitoring definition
- [5601](https://github.com/vegaprotocol/vega/issues/5601) - Remove support for launching a proxy in front of console and token dApp
- [5872](https://github.com/vegaprotocol/vega/issues/5872) - Remove console and token dApp from networks
- [5802](https://github.com/vegaprotocol/vega/issues/5802) - Remove support for transaction version 1

### 🗑️ Deprecation
- [4655](https://github.com/vegaprotocol/vega/issues/4655) - Move Ethereum `RPC` endpoint configuration from `Nodewallet` section to `Ethereum` section

### 🛠 Improvements
- [5589](https://github.com/vegaprotocol/vega/issues/5589) - Used custom version of Clef
- [5541](https://github.com/vegaprotocol/vega/issues/5541) - Support permissions in wallets
- [5439](https://github.com/vegaprotocol/vega/issues/5439) - `vegwallet` returns better responses when a transaction fails
- [5465](https://github.com/vegaprotocol/vega/issues/5465) - Verify `bytecode` of smart-contracts on startup
- [5608](https://github.com/vegaprotocol/vega/issues/5608) - Ignore stale price monitoring trigger when market is already in auction
- [5673](https://github.com/vegaprotocol/vega/issues/5673) - Add support for `ethereum` key rotations to `datanode`
- [5639](https://github.com/vegaprotocol/vega/issues/5639) - Move all core code in the core directory
- [5613](https://github.com/vegaprotocol/vega/issues/5613) - Import the `datanode` in the vega repo
- [5660](https://github.com/vegaprotocol/vega/issues/5660) - Migrate subscription `apis` from `datanode v1 api` to `datanode v2 api`
- [5636](https://github.com/vegaprotocol/vega/issues/5636) - Assure no false positives in cucumber steps
- [5011](https://github.com/vegaprotocol/vega/issues/5011) - Import the `protos` repo in the vega repo
- [5774](https://github.com/vegaprotocol/vega/issues/5774) - Use `generics` for `ID` types
- [5785](https://github.com/vegaprotocol/vega/issues/5785) - Add support form `ERC20` bridge stopped and resumed events
- [5712](https://github.com/vegaprotocol/vega/issues/5712) - Configurable `graphql` endpoint
- [5689](https://github.com/vegaprotocol/vega/issues/5689) - Support `UpdateAsset` proposal in APIs
- [5685](https://github.com/vegaprotocol/vega/issues/5685) - Migrated `apis` from `datanode v1` to `datanode v2`
- [5760](https://github.com/vegaprotocol/vega/issues/5760) - Map all `GRPC` to `REST`
- [5804](https://github.com/vegaprotocol/vega/issues/5804) - Rollback Tendermint to version `0.34.20`
- [5503](https://github.com/vegaprotocol/vega/issues/5503) - Introduce wallet API version 2 based on JSON-RPC with new authentication workflow
- [5822](https://github.com/vegaprotocol/vega/issues/5822) - Rename `Graphql` enums
- [5618](https://github.com/vegaprotocol/vega/issues/5618) - Add wallet JSON-RPC documentation
- [5776](https://github.com/vegaprotocol/vega/issues/5776) - Add endpoint to get a single network parameter
- [5685](https://github.com/vegaprotocol/vega/issues/5685) - Migrated `apis` from `datanode v1` to `datanode v2`
- [5761](https://github.com/vegaprotocol/vega/issues/5761) - Transfers connection make direction optional
- [5762](https://github.com/vegaprotocol/vega/issues/5762) - Transfers connection add under `party` type
- [5685](https://github.com/vegaprotocol/vega/issues/5685) - Migrated `apis` from `datanode v1` to `datanode v2`
- [5705](https://github.com/vegaprotocol/vega/issues/5705) - Use enum for validator status
- [5685](https://github.com/vegaprotocol/vega/issues/5685) - Migrated `apis` from `datanode v1` to `datanode v2`
- [5834](https://github.com/vegaprotocol/vega/issues/5834) - Avoid saving proposals of terminated/cancelled/rejected/settled markets in checkpoint
- [5619](https://github.com/vegaprotocol/vega/issues/5619) - Add wallet HTTP API version 2 documentation
- [5823](https://github.com/vegaprotocol/vega/issues/5823) - Add endpoint to wallet HTTP API version 2 to list available RPC methods
- [5814](https://github.com/vegaprotocol/vega/issues/5815) - Add proposal validation date time to `graphql`
- [5865](https://github.com/vegaprotocol/vega/issues/5865) - Allow a validator to withdraw their protocol upgrade proposal
- [5803](https://github.com/vegaprotocol/vega/issues/5803) - Update cursor pagination to use new method from [5784](https://github.com/vegaprotocol/vega/pull/5784)
- [5862](https://github.com/vegaprotocol/vega/issues/5862) - Add base `URL` in `swagger`
- [5817](https://github.com/vegaprotocol/vega/issues/5817) - Add validation error on asset proposal when rejected
- [5816](https://github.com/vegaprotocol/vega/issues/5816) - Set proper status to rejected asset proposal
- [5893](https://github.com/vegaprotocol/vega/issues/5893) - Remove total supply from assets
- [5752](https://github.com/vegaprotocol/vega/issues/5752) - Remove URL and Hash from proposal rationale, add Title
- [5802](https://github.com/vegaprotocol/vega/issues/5802) - Introduce transaction version 3 that encode the chain ID in its input data to protect against transaction replay
- [5358](https://github.com/vegaprotocol/vega/issues/5358) - Port equity like shares update to new structure
- [5926](https://github.com/vegaprotocol/vega/issues/5926) - Check for liquidity auction at the end of a block instead of after every trade

### 🐛 Fixes
- [5571](https://github.com/vegaprotocol/vega/issues/5571) - Restore pending assets status correctly after snapshot restore
- [5857](https://github.com/vegaprotocol/vega/issues/5857) - Fix panic when calling `ListAssets` `grpc` end point with no arguments
- [5572](https://github.com/vegaprotocol/vega/issues/5572) - Add validation on `IDs` and public keys
- [5348](https://github.com/vegaprotocol/vega/issues/5348) - Restore markets from checkpoint proposal
- [5279](https://github.com/vegaprotocol/vega/issues/5279) - Fix loading of proposals from checkpoint
- [5598](https://github.com/vegaprotocol/vega/issues/5598) - Remove `currentTime` from topology engine to ease snapshot restoration
- [5836](https://github.com/vegaprotocol/vega/issues/5836) - Add missing `GetMarket` `GRPC` end point
- [5609](https://github.com/vegaprotocol/vega/issues/5609) - Set event forwarder last seen height after snapshot restore
- [5782](https://github.com/vegaprotocol/vega/issues/5782) - `Pagination` with a cursor was returning incorrect results
- [5629](https://github.com/vegaprotocol/vega/issues/5629) - Fixes for loading voting power from checkpoint with non genesis validators
- [5626](https://github.com/vegaprotocol/vega/issues/5626) - Update `protos`, remove optional types
- [5665](https://github.com/vegaprotocol/vega/issues/5665) - Binary version hash always contain `-modified` suffix
- [5633](https://github.com/vegaprotocol/vega/issues/5633) - Allow `minProposerEquityLikeShare` to accept 0
- [5672](https://github.com/vegaprotocol/vega/issues/5672) - Typo fixed in datanode `ethereum` address
- [5863](https://github.com/vegaprotocol/vega/issues/5863) - Fix panic when calling `VegaTime` on `v2 api`
- [5683](https://github.com/vegaprotocol/vega/issues/5683) - Made market mandatory in `GraphQL` for order
- [5789](https://github.com/vegaprotocol/vega/issues/5789) - Fix performance issue with position query
- [5677](https://github.com/vegaprotocol/vega/issues/5677) - Fixed trading mode status
- [5663](https://github.com/vegaprotocol/vega/issues/5663) - Fixed panic with de-registering positions
- [5781](https://github.com/vegaprotocol/vega/issues/5781) - Make enactment timestamp optional in proposal for `graphql`
- [5767](https://github.com/vegaprotocol/vega/issues/5767) - Fix typo in command validation
- [5900](https://github.com/vegaprotocol/vega/issues/5900) - Add missing `/api/v2/parties/{party_id}/stake` `REST` end point
- [5825](https://github.com/vegaprotocol/vega/issues/5825) - Fix panic in pegged orders when going into auction
- [5763](https://github.com/vegaprotocol/vega/issues/5763) - Transfers connection rename `pubkey` to `partyId`
- [5486](https://github.com/vegaprotocol/vega/issues/5486) - Fix amend order expiring
- [5809](https://github.com/vegaprotocol/vega/issues/5809) - Remove state variables when a market proposal is rejected
- [5329](https://github.com/vegaprotocol/vega/issues/5329) - Fix checks for market enactment and termination
- [5837](https://github.com/vegaprotocol/vega/issues/5837) - Allow a promotion due to increased slots and a swap to happen in the same epoch
- [5819](https://github.com/vegaprotocol/vega/issues/5819) - Add new asset proposal validation timestamp validation
- [5897](https://github.com/vegaprotocol/vega/issues/5897) - Return uptime of 0, rather than error, when querying for `NodeData` before end of first epoch
- [5811](https://github.com/vegaprotocol/vega/issues/5811) - Do not overwrite local changes when updating wallet through JSON-RPC API
- [5868](https://github.com/vegaprotocol/vega/issues/5868) - Clarify the error for insufficient token to submit proposal or vote
- [5867](https://github.com/vegaprotocol/vega/issues/5867) - Fix witness check for majority
- [5853](https://github.com/vegaprotocol/vega/issues/5853) - Do not ignore market update proposals when loading from checkpoint
- [5648](https://github.com/vegaprotocol/vega/issues/5648) - Ethereum key rotation - search validators by Vega pub key and listen to rotation events in core API
- [5648](https://github.com/vegaprotocol/vega/issues/5648) - Search validator by vega pub key and update the core validators API

## 0.53.0

### 🗑️ Deprecation
- [5513](https://github.com/vegaprotocol/vega/issues/5513) - Remove all checkpoint restore command

### 🛠 Improvements
- [5428](https://github.com/vegaprotocol/vega/pull/5428) - Update contributor information
- [5519](https://github.com/vegaprotocol/vega/pull/5519) - Add `--genesis-file` option to the `load_checkpoint` command
- [5538](https://github.com/vegaprotocol/vega/issues/5538) - Core side implementation of protocol upgrade
- [5525](https://github.com/vegaprotocol/vega/pull/5525) - Release `vegawallet` from the core
- [5524](https://github.com/vegaprotocol/vega/pull/5524) - Align `vegawallet` and core versions
- [5524](https://github.com/vegaprotocol/vega/pull/5549) - Add endpoint for getting the network's `chain-id`
- [5524](https://github.com/vegaprotocol/vega/pull/5552) - Handle tendermint demotion and `ersatz` slot reduction at the same time

### 🐛 Fixes
- [5476](https://github.com/vegaprotocol/vega/issues/5476) - Include settlement price in snapshot
- [5476](https://github.com/vegaprotocol/vega/issues/5314) - Fix validation of checkpoint file
- [5499](https://github.com/vegaprotocol/vega/issues/5499) - Add error from app specific validation to check transaction response
- [5508](https://github.com/vegaprotocol/vega/issues/5508) - Fix duplicated staking events
- [5514](https://github.com/vegaprotocol/vega/issues/5514) - Emit `rewardScore` event correctly after loading from checkpoint
- [5520](https://github.com/vegaprotocol/vega/issues/5520) - Do not fail silently when wallet fails to start
- [5521](https://github.com/vegaprotocol/vega/issues/5521) - Fix asset bundle and add asset status
- [5546](https://github.com/vegaprotocol/vega/issues/5546) - Fix collateral checkpoint to unlock locked reward account balance
- [5194](https://github.com/vegaprotocol/vega/issues/5194) - Fix market trading mode vs market state
- [5432](https://github.com/vegaprotocol/vega/issues/5431) - Do not accept transaction with unexpected public keys
- [5478](https://github.com/vegaprotocol/vega/issues/5478) - Assure uncross and fake uncross are in line with each other
- [5480](https://github.com/vegaprotocol/vega/issues/5480) - Assure indicative trades are in line with actual uncrossing trades
- [5556](https://github.com/vegaprotocol/vega/issues/5556) - Fix id generation seed
- [5361](https://github.com/vegaprotocol/vega/issues/5361) - Fix limits for proposals
- [5557](https://github.com/vegaprotocol/vega/issues/5427) - Fix oracle status at market settlement

## 0.52.0

### 🛠 Improvements
- [5421](https://github.com/vegaprotocol/vega/issues/5421) - Fix notary snapshot determinism when no signature are generated yet
- [5415](https://github.com/vegaprotocol/vega/issues/5415) - Regenerate smart contracts code
- [5434](https://github.com/vegaprotocol/vega/issues/5434) - Add health check for faucet
- [5412](https://github.com/vegaprotocol/vega/issues/5412) - Proof of work improvement to support history of changes to network parameters
- [5378](https://github.com/vegaprotocol/vega/issues/5278) - Allow new market proposals without LP

### 🐛 Fixes
- [5438](https://github.com/vegaprotocol/vega/issues/5438) - Evaluate all trades resulting from an aggressive orders in one call to price monitoring engine
- [5444](https://github.com/vegaprotocol/vega/issues/5444) - Merge both checkpoints and genesis asset on startup
- [5446](https://github.com/vegaprotocol/vega/issues/5446) - Cover liquidity monitoring acceptance criteria relating to aggressive order removing best bid or ask from the book
- [5457](https://github.com/vegaprotocol/vega/issues/5457) - Fix sorting of validators for demotion check
- [5460](https://github.com/vegaprotocol/vega/issues/5460) - Fix theoretical open interest calculation
- [5477](https://github.com/vegaprotocol/vega/issues/5477) - Pass a clone of the liquidity commitment offset to pegged orders
- [5468](https://github.com/vegaprotocol/vega/issues/5468) - Bring indicative trades inline with actual auction uncrossing trades in presence of wash trades
- [5419](https://github.com/vegaprotocol/vega/issues/5419) - Fix listeners ordering and state updates

## 0.51.1

### 🛠 Improvements
- [5395](https://github.com/vegaprotocol/vega/issues/5395) - Add `burn_nonce` bridge tool
- [5403](https://github.com/vegaprotocol/vega/issues/5403) - Allow spam free / proof of work free running of null blockchain
- [5175](https://github.com/vegaprotocol/vega/issues/5175) - Validation free transactions (including signature verification) for null blockchain
- [5371](https://github.com/vegaprotocol/vega/issues/5371) - Ensure threshold is not breached in ERC20 withdrawal
- [5358](https://github.com/vegaprotocol/vega/issues/5358) - Update equity shares following updated spec.

### 🐛 Fixes
- [5362](https://github.com/vegaprotocol/vega/issues/5362) - Liquidity and order book point to same underlying order after restore
- [5367](https://github.com/vegaprotocol/vega/issues/5367) - better serialisation for party orders in liquidity snapshot
- [5377](https://github.com/vegaprotocol/vega/issues/5377) - Serialise state var internal state
- [5388](https://github.com/vegaprotocol/vega/issues/5388) - State variable snapshot now works as intended
- [5388](https://github.com/vegaprotocol/vega/issues/5388) - Repopulate cached order-book after snapshot restore
- [5203](https://github.com/vegaprotocol/vega/issues/5203) - Market liquidity monitor parameters trump network parameters on market creation
- [5297](https://github.com/vegaprotocol/vega/issues/5297) - Assure min/max price always accurate
- [4223](https://github.com/vegaprotocol/vega/issues/4223) - Use uncrossing price for target stake calculation during auction
- [3047](https://github.com/vegaprotocol/vega/issues/3047) - Improve interaction between liquidity and price monitoring auctions
- [3570](https://github.com/vegaprotocol/vega/issues/3570) - Set extension trigger during opening auction with insufficient liquidity
- [3362](https://github.com/vegaprotocol/vega/issues/3362) - Stop non-persistent orders from triggering auctions
- [5388](https://github.com/vegaprotocol/vega/issues/5388) - Use `UnixNano()` to snapshot price monitor times
- [5237](https://github.com/vegaprotocol/vega/issues/5237) - Trigger state variable calculation first time indicative uncrossing price is available
- [5397](https://github.com/vegaprotocol/vega/issues/5397) - Bring indicative trades price inline with that of actual auction uncrossing trades

## 0.51.0

### 🚨 Breaking changes
- [5192](https://github.com/vegaprotocol/vega/issues/5192) - Require a rationale on proposals

### 🛠 Improvements
- [5318](https://github.com/vegaprotocol/vega/issues/5318) - Automatically dispatch reward pool into markets in recurring transfers
- [5333](https://github.com/vegaprotocol/vega/issues/5333) - Run snapshot generation for all providers in parallel
- [5343](https://github.com/vegaprotocol/vega/issues/5343) - Snapshot optimisation part II - get rid of `getHash`
- [5324](https://github.com/vegaprotocol/vega/issues/5324) -  Send event when oracle data doesn't match
- [5140](https://github.com/vegaprotocol/vega/issues/5140) - Move limits (enabled market / assets from) to network parameters
- [5360](https://github.com/vegaprotocol/vega/issues/5360) - rewards test coverage

### 🐛 Fixes
- [5338](https://github.com/vegaprotocol/vega/issues/5338) - Checking a transaction should return proper success code
- [5277](https://github.com/vegaprotocol/vega/issues/5277) - Updating a market should default auction extension to 1
- [5284](https://github.com/vegaprotocol/vega/issues/5284) - price monitoring past prices are now included in the snapshot
- [5294](https://github.com/vegaprotocol/vega/issues/5294) - Parse timestamps oracle in market proposal validation
- [5292](https://github.com/vegaprotocol/vega/issues/5292) - Internal time oracle broadcasts timestamp without nanoseconds
- [5297](https://github.com/vegaprotocol/vega/issues/5297) - Assure min/max price always accurate
- [5286](https://github.com/vegaprotocol/vega/issues/5286) - Ensure liquidity fees are updated when updating the market
- [5322](https://github.com/vegaprotocol/vega/issues/5322) - Change vega pub key hashing in topology to fix key rotation submission.
- [5313](https://github.com/vegaprotocol/vega/issues/5313) - Future update was using oracle spec for settlement price as trading termination spec
- [5304](https://github.com/vegaprotocol/vega/issues/5304) - Fix bug causing trade events at auction end showing the wrong price.
- [5345](https://github.com/vegaprotocol/vega/issues/5345) - Fix issue with state variable transactions assumed gone missing
- [5351](https://github.com/vegaprotocol/vega/issues/5351) - Fix panic when node is interrupted before snapshot engine gets cleared and initialised
- [5972](https://github.com/vegaprotocol/vega/issues/5972) - Allow submitting a market update with termination oracle ticking before enactment of the update

## 0.50.2

### 🛠 Improvements
- [5001](https://github.com/vegaprotocol/vega/issues/5001) - Set and increment LP version field correctly
- [5001](https://github.com/vegaprotocol/vega/issues/5001) - Add integration test for LP versioning
- [3372](https://github.com/vegaprotocol/vega/issues/3372) - Add integration test making sure margin is released when an LP is cancelled.
- [5235](https://github.com/vegaprotocol/vega/issues/5235) - Use `BroadcastTxSync` instead of async for submitting transactions to `tendermint`
- [5268](https://github.com/vegaprotocol/vega/issues/5268) - Make validator heartbeat frequency a function of the epoch duration.
- [5271](https://github.com/vegaprotocol/vega/issues/5271) - Make generated hex IDs lower case
- [5273](https://github.com/vegaprotocol/vega/issues/5273) - Reward / Transfer to allow payout of reward in an arbitrary asset unrelated to the settlement and by market.
- [5207](https://github.com/vegaprotocol/vega/issues/5206) - Add integration tests to ensure price bounds and decimal places work as expected
- [5243](https://github.com/vegaprotocol/vega/issues/5243) - Update equity like share according to spec changes.
- [5249](https://github.com/vegaprotocol/vega/issues/5249) - Upgrade to tendermint 0.35.6

### 🐛 Fixes
- [4798](https://github.com/vegaprotocol/vega/issues/4978) - Set market pending timestamp to the time at which the market is created.
- [5222](https://github.com/vegaprotocol/vega/issues/5222) - Do not panic when admin server stops.
- [5103](https://github.com/vegaprotocol/vega/issues/5103) - Fix invalid http status set in faucet
- [5239](https://github.com/vegaprotocol/vega/issues/5239) - Always call `StartAggregate()` when signing validators joining and leaving even if not a validator
- [5128](https://github.com/vegaprotocol/vega/issues/5128) - Fix wrong http rate limit for faucet
- [5231](https://github.com/vegaprotocol/vega/issues/5231) - Fix pegged orders to be reset to the order pointer after snapshot loading
- [5247](https://github.com/vegaprotocol/vega/issues/5247) - Fix the check for overflow in scaling settlement price
- [5250](https://github.com/vegaprotocol/vega/issues/5250) - Fixed panic in loading validator checkpoint
- [5260](https://github.com/vegaprotocol/vega/issues/5260) - Process recurring transfer before rewards
- [5262](https://github.com/vegaprotocol/vega/issues/5262) - Allow recurring transfers to start during the current epoch
- [5267](https://github.com/vegaprotocol/vega/issues/5267) - Do not check commitment on `UpdateMarket` proposals

## 0.50.1

### 🐛 Fixes
- [5226](https://github.com/vegaprotocol/vega/issues/5226) - Add support for settlement price decimal place in governance


## 0.50.0

### 🚨 Breaking changes
- [5197](https://github.com/vegaprotocol/vega/issues/5197) - Scale settlement price based on oracle definition

### 🛠 Improvements
- [5055](https://github.com/vegaprotocol/vega/issues/5055) - Ensure at most 5 triggers are used in price monitoring settings
- [5100](https://github.com/vegaprotocol/vega/issues/5100) - add a new scenario into feature test, auction folder, leaving auction when liquidity provider provides a limit order
- [4919](https://github.com/vegaprotocol/vega/issues/4919) - Feature tests for 0011 check order allocate margin
- [4922](https://github.com/vegaprotocol/vega/issues/4922) - Feature tests for 0015 market insurance pool collateral
- [4926](https://github.com/vegaprotocol/vega/issues/4926) - Feature tests for 0019 margin calculator scenarios
- [5119](https://github.com/vegaprotocol/vega/issues/5119) - Add Ethereum key rotation support
- [5209](https://github.com/vegaprotocol/vega/issues/5209) - Add retries to floating point consensus engine to work around tendermint missing transactions
- [5219](https://github.com/vegaprotocol/vega/issues/5219) - Remove genesis sign command.

### 🐛 Fixes
- [5078](https://github.com/vegaprotocol/vega/issues/5078) - Unwrap properly position decimal place from payload
- [5076](https://github.com/vegaprotocol/vega/issues/5076) - Set last mark price to settlement price when market is settled
- [5038](https://github.com/vegaprotocol/vega/issues/5038) - Send proof-of-work when when announcing node
- [5034](https://github.com/vegaprotocol/vega/issues/5034) - Ensure to / from in transfers payloads are vega public keys
- [5111](https://github.com/vegaprotocol/vega/issues/5111) - Stop updating the market's initial configuration when an opening auction is extended
- [5066](https://github.com/vegaprotocol/vega/issues/5066) - Return an error if market decimal place > to asset decimal place
- [5095](https://github.com/vegaprotocol/vega/issues/5095) - Stabilise state sync restore and restore block height in the topology engine
- [5204](https://github.com/vegaprotocol/vega/issues/5204) - Mark a snapshot state change when liquidity provision state changes
- [4870](https://github.com/vegaprotocol/vega/issues/5870) - Add missing commands to the `TxError` event
- [5136](https://github.com/vegaprotocol/vega/issues/5136) - Fix banking snapshot for transfers, risk factor restoration, and `statevar` handling of settled markets
- [5088](https://github.com/vegaprotocol/vega/issues/5088) - Fixed MTM bug where settlement balance would not be zero when loss amount was 1.
- [5093](https://github.com/vegaprotocol/vega/issues/5093) - Fixed proof of engine end of block callback never called to clear up state
- [4996](https://github.com/vegaprotocol/vega/issues/4996) - Fix positions engines `vwBuys` and `vwSell` when amending, send events on `Update` and `UpdateNetwork`
- [5016](https://github.com/vegaprotocol/vega/issues/5016) - Target stake in asset decimal place in Market Data
- [5109](https://github.com/vegaprotocol/vega/issues/5109) - Fixed promotion of ersatz to tendermint validator
- [5110](https://github.com/vegaprotocol/vega/issues/5110) - Fixed wrong tick size used for calculating probability of trading
- [5144](https://github.com/vegaprotocol/vega/issues/5144) - Fixed the default voting power in case there is stake in the network
- [5124](https://github.com/vegaprotocol/vega/issues/5124) - Add proto serialization for update market proposal
- [5124](https://github.com/vegaprotocol/vega/issues/5124) - Ensure update market proposal compute a proper auction duration
- [5172](https://github.com/vegaprotocol/vega/issues/5172) - Add replay protection for validator commands
- [5181](https://github.com/vegaprotocol/vega/issues/5181) - Ensure Oracle specs handle numbers using `num.Decimal` and `num.Int`
- [5059](https://github.com/vegaprotocol/vega/issues/5059) - Validators without tendermint status vote in the witness and notary engine but their votes do not count
- [5190](https://github.com/vegaprotocol/vega/issues/5190) - Fix settlement at expiry to scale the settlement price from market decimals to asset decimals
- [5185](https://github.com/vegaprotocol/vega/issues/5185) - Fix MTM settlement where win transfers get truncated resulting in settlement balance not being zero after settlement.
- [4943](https://github.com/vegaprotocol/vega/issues/4943) - Fix bug where amending orders in opening auctions did not work as expected

## 0.49.8

### 🛠 Improvements
- [4814](https://github.com/vegaprotocol/vega/issues/4814) - Review fees tests
- [5067](https://github.com/vegaprotocol/vega/pull/5067) - Adding acceptance codes and tidy up tests
- [5052](https://github.com/vegaprotocol/vega/issues/5052) - Adding acceptance criteria tests for market decimal places
- [5138](https://github.com/vegaprotocol/vega/issues/5038) - Adding feature test for "0032-PRIM-price_monitoring.md"
- [4753](https://github.com/vegaprotocol/vega/issues/4753) - Adding feature test for oracle spec public key validation
- [4559](https://github.com/vegaprotocol/vega/issues/4559) - Small fixes to the amend order flow

### 🐛 Fixes
- [5064](https://github.com/vegaprotocol/vega/issues/5064) - Send order event on settlement
- [5068](https://github.com/vegaprotocol/vega/issues/5068) - Use settlement price if exists when received trading terminated event


## 0.49.7

### 🚨 Breaking changes
- [4985](https://github.com/vegaprotocol/vega/issues/4985) - Proof of work spam protection

### 🛠 Improvements
- [5007](https://github.com/vegaprotocol/vega/issues/5007) - Run approbation as part of the CI pipeline
- [5019](https://github.com/vegaprotocol/vega/issues/5019) - Label Price Monitoring tests
- [5022](https://github.com/vegaprotocol/vega/issues/5022) - CI: Run approbation for main/master/develop branches only
- [5017](https://github.com/vegaprotocol/vega/issues/5017) - Added access functions to `PositionState` type
- [5049](https://github.com/vegaprotocol/vega/issues/5049) - Liquidity Provision test coverage for 0034 spec
- [5022](https://github.com/vegaprotocol/vega/issues/5022) - CI: Run approbation for main/master/develop branches
only
- [4916](https://github.com/vegaprotocol/vega/issues/4916) - Add acceptance criteria number in the existing feature tests to address acceptance criteria in `0008-TRAD-trading_workflow.md`
- [5061](https://github.com/vegaprotocol/vega/issues/5061) - Add a test scenario using log normal risk model into feature test "insurance-pool-balance-test.feature"


### 🐛 Fixes
- [5025](https://github.com/vegaprotocol/vega/issues/5025) - Witness snapshot breaking consensus
- [5046](https://github.com/vegaprotocol/vega/issues/5046) - Save all events in `ERC20` topology snapshot


## 0.49.4
### 🛠 Improvements
- [2585](https://github.com/vegaprotocol/vega/issues/2585) - Adding position state event to event bus
- [4952](https://github.com/vegaprotocol/vega/issues/4952) - Add checkpoints for staking and `multisig control`
- [4923](https://github.com/vegaprotocol/vega/issues/4923) - Add checkpoint state in the genesis file + add subcommand to do it.

### 🐛 Fixes
- [4983](https://github.com/vegaprotocol/vega/issues/4983) - Set correct event type for positions state event
- [4989](https://github.com/vegaprotocol/vega/issues/4989) - Fixing incorrect overflow logic
- [5036](https://github.com/vegaprotocol/vega/issues/5036) - Fix the `nullblockchain`
- [4981](https://github.com/vegaprotocol/vega/issues/4981) - Fix bug causing LP orders to uncross at auction end.

## 0.49.2

### 🛠 Improvements
- [4951](https://github.com/vegaprotocol/vega/issues/4951) - Add ability to stream events to a file
- [4953](https://github.com/vegaprotocol/vega/issues/4953) - Add block hash to statistics and to block height request
- [4961](https://github.com/vegaprotocol/vega/issues/4961) - Extend auction feature tests
- [4832](https://github.com/vegaprotocol/vega/issues/4832) - Add validation of update market proposals.
- [4971](https://github.com/vegaprotocol/vega/issues/4971) - Add acceptance criteria to auction tests
- [4833](https://github.com/vegaprotocol/vega/issues/4833) - Propagate market update to other engines

### 🐛 Fixes
- [4947](https://github.com/vegaprotocol/vega/issues/4947) - Fix time formatting problem that was breaking consensus on nodes in different time zones
- [4956](https://github.com/vegaprotocol/vega/issues/4956) - Fix concurrent write to price monitoring ref price cache
- [4987](https://github.com/vegaprotocol/vega/issues/4987) - Include the witness engine in snapshots
- [4957](https://github.com/vegaprotocol/vega/issues/4957) - Fix `vega announce_node` to work with `--home` and `--passphrase-file`
- [4964](https://github.com/vegaprotocol/vega/issues/4964) - Fix price monitoring snapshot
- [4974](https://github.com/vegaprotocol/vega/issues/4974) - Fix panic when checkpointing staking accounts if there are no events
- [4888](https://github.com/vegaprotocol/vega/issues/4888) - Fix memory leak when loading snapshots.
- [4993](https://github.com/vegaprotocol/vega/issues/4993) - Stop snapshots thinking we've loaded via `statesync` when we just lost connection to TM
- [4981](https://github.com/vegaprotocol/vega/issues/4981) - Fix bug causing LP orders to uncross at auction end.


## 0.49.1

### 🛠 Improvements
- [4895](https://github.com/vegaprotocol/vega/issues/4895) - Emit validators signature when a validator is added or remove from the set
- [4901](https://github.com/vegaprotocol/vega/issues/4901) - Update the decimal library
- [4906](https://github.com/vegaprotocol/vega/issues/4906) - Get rid of unnecessary `ToDecimal` conversions (no functional change)
- [4838](https://github.com/vegaprotocol/vega/issues/4838) - Implement governance vote based on equity-like share for market update

### 🐛 Fixes
- [4877](https://github.com/vegaprotocol/vega/issues/4877) - Fix topology and `erc20` topology snapshots
- [4890](https://github.com/vegaprotocol/vega/issues/4890) - epoch service now notifies other engines when it has restored from a snapshot
- [4879](https://github.com/vegaprotocol/vega/issues/4879) - Fixes for invalid data types in the `MarketData` proto message.
- [4881](https://github.com/vegaprotocol/vega/issues/4881) - Set tendermint validators' voting power when loading from snapshot
- [4915](https://github.com/vegaprotocol/vega/issues/4915) - Take full snapshot of collateral engine, always read epoch length from network parameters, use back-off on heartbeats
- [4882](https://github.com/vegaprotocol/vega/issues/4882) - Fixed tracking of liquidity fee received and added feature tests for the fee based rewards
- [4898](https://github.com/vegaprotocol/vega/issues/4898) - Add ranking score information to checkpoint and snapshot and emit an event when loaded
- [4932](https://github.com/vegaprotocol/vega/issues/4932) - Fix the string used for resource id of stake total supply to be stable to fix the replay of non validator node locally

## 0.49.0

### 🚨 Breaking changes
- [4900](https://github.com/vegaprotocol/vega/issues/4809) - Review LP fee tests, and move to VEGA repo
- [4844](https://github.com/vegaprotocol/vega/issues/4844) - Add endpoints for checking transactions raw transactions
- [4515](https://github.com/vegaprotocol/vega/issues/4615) - Add snapshot options description and check provided storage method
- [4581](https://github.com/vegaprotocol/vega/issues/4561) - Separate endpoints for liquidity provision submissions, amendment and cancellation
- [4390](https://github.com/vegaprotocol/vega/pull/4390) - Introduce node mode, `vega init` now require a mode: full or validator
- [4383](https://github.com/vegaprotocol/vega/pull/4383) - Rename flag `--tm-root` to `--tm-home`
- [4588](https://github.com/vegaprotocol/vega/pull/4588) - Remove the outdated `--network` flag on `vega genesis generate` and `vega genesis update`
- [4605](https://github.com/vegaprotocol/vega/pull/4605) - Use new format for `EthereumConfig` in network parameters.
- [4508](https://github.com/vegaprotocol/vega/pull/4508) - Disallow negative offset for pegged orders
- [4465](https://github.com/vegaprotocol/vega/pull/4465) - Update to tendermint `v0.35.0`
- [4594](https://github.com/vegaprotocol/vega/issues/4594) - Add support for decimal places specific to markets. This means market price values and position events can have different values. Positions will be expressed in asset decimal places, market specific data events will list prices in market precision.
- [4660](https://github.com/vegaprotocol/vega/pull/4660) - Add tendermint transaction hash to events
- [4670](https://github.com/vegaprotocol/vega/pull/4670) - Rework `freeform proposal` structure so that they align with other proposals
- [4681](https://github.com/vegaprotocol/vega/issues/4681) - Remove tick size from market
- [4698](https://github.com/vegaprotocol/vega/issues/4698) - Remove maturity field from future
- [4699](https://github.com/vegaprotocol/vega/issues/4699) - Remove trading mode one off from market proposal
- [4790](https://github.com/vegaprotocol/vega/issues/4790) - Fix core to work with `protos` generated by newer versions of `protoc-gen-xxx`
- [4856](https://github.com/vegaprotocol/vega/issues/4856) - Fractional orders and positions

### 🗑️ Deprecation

### 🛠 Improvements
- [4793](https://github.com/vegaprotocol/vega/issues/4793) - Add specific insurance pool balance test
- [4633](https://github.com/vegaprotocol/vega/pull/4633) - Add possibility to list snapshots from the vega command line
- [4640](https://github.com/vegaprotocol/vega/pull/4640) - Update feature tests related to liquidity provision following integration of probability of trading with floating point consensus
- [4558](https://github.com/vegaprotocol/vega/pull/4558) - Add MacOS install steps and information required to use `dockerisedvega.sh` script with private docker repository
- [4496](https://github.com/vegaprotocol/vega/pull/4496) - State variable engine for floating point consensus
- [4481](https://github.com/vegaprotocol/vega/pull/4481) - Add an example client application that uses the null-blockchain
- [4514](https://github.com/vegaprotocol/vega/pull/4514) - Add network limits service and events
- [4516](https://github.com/vegaprotocol/vega/pull/4516) - Add a command to cleanup all vega node state
- [4531](https://github.com/vegaprotocol/vega/pull/4531) - Remove Float from network parameters, use `num.Decimal` instead
- [4537](https://github.com/vegaprotocol/vega/pull/4537) - Send staking asset total supply through consensus
- [4540](https://github.com/vegaprotocol/vega/pull/4540) - Require Go minimum version 1.17
- [4530](https://github.com/vegaprotocol/vega/pull/4530) - Integrate risk factors with floating point consensus engine
- [4485](https://github.com/vegaprotocol/vega/pull/4485) - Change snapshot interval default to 1000 blocks
- [4505](https://github.com/vegaprotocol/vega/pull/4505) - Fast forward epochs when loading from checkpoint to trigger payouts for the skipped time
- [4554](https://github.com/vegaprotocol/vega/pull/4554) - Integrate price ranges with floating point consensus engine
- [4544](https://github.com/vegaprotocol/vega/pull/4544) - Ensure validators are started with the right set of keys
- [4569](https://github.com/vegaprotocol/vega/pull/4569) - Move to `ghcr.io` docker container registry
- [4571](https://github.com/vegaprotocol/vega/pull/4571) - Update `CHANGELOG.md` for `0.47.x`
- [4577](https://github.com/vegaprotocol/vega/pull/4577) - Update `CHANGELOG.md` for `0.45.6` patch
- [4573](https://github.com/vegaprotocol/vega/pull/4573) - Remove execution configuration duplication from configuration root
- [4555](https://github.com/vegaprotocol/vega/issues/4555) - Probability of trading integrated into floating point consensus engine
- [4592](https://github.com/vegaprotocol/vega/pull/4592) - Update instructions on how to use docker without `sudo`
- [4491](https://github.com/vegaprotocol/vega/issues/4491) - Measure validator performance and use to penalise rewards
- [4599](https://github.com/vegaprotocol/vega/pull/4599) - Allow raw private keys for bridges functions
- [4588](https://github.com/vegaprotocol/vega/pull/4588) - Add `--update` and `--replace` flags on `vega genesis new validator`
- [4522](https://github.com/vegaprotocol/vega/pull/4522) - Add `--network-url` option to `vega tm`
- [4580](https://github.com/vegaprotocol/vega/pull/4580) - Add transfer command support (one off transfers)
- [4636](https://github.com/vegaprotocol/vega/pull/4636) - Update the Core Team DoD and issue templates
- [4629](https://github.com/vegaprotocol/vega/pull/4629) - Update `CHANGELOG.md` to include `0.47.5` changes
- [4580](https://github.com/vegaprotocol/vega/pull/4580) - Add transfer command support (recurring transfers)
- [4643](https://github.com/vegaprotocol/vega/issues/4643) - Add noise to floating point consensus variables in QA
- [4639](https://github.com/vegaprotocol/vega/pull/4639) - Add cancel transfer command
- [4750](https://github.com/vegaprotocol/vega/pull/4750) - Fix null blockchain by forcing it to always be a non-validator node
- [4754](https://github.com/vegaprotocol/vega/pull/4754) - Fix null blockchain properly this time
- [4754](https://github.com/vegaprotocol/vega/pull/4754) - Remove old id generator fields from execution engine's snapshot
- [4830](https://github.com/vegaprotocol/vega/pull/4830) - Reward refactoring for network treasury
- [4647](https://github.com/vegaprotocol/vega/pull/4647) - Added endpoint `SubmitRawTransaction` to provide support for different transaction request message versions
- [4653](https://github.com/vegaprotocol/vega/issues/4653) - Replace asset insurance pool with network treasury
- [4638](https://github.com/vegaprotocol/vega/pull/4638) - CI add option to specify connected changes in other repos
- [4650](https://github.com/vegaprotocol/vega/pull/4650) - Restore code from rebase and ensure node retries connection with application
- [4570](https://github.com/vegaprotocol/vega/pull/4570) - Internalize Ethereum Event Forwarder
- [4663](https://github.com/vegaprotocol/vega/issues/4663) - CI set `qa` build tag when running system tests
- [4709](https://github.com/vegaprotocol/vega/issues/4709) - Make `BlockNr` part of event interface
- [4657](https://github.com/vegaprotocol/vega/pull/4657) - Rename `min_lp_stake` to quantum + use it in liquidity provisions
- [4672](https://github.com/vegaprotocol/vega/issues/4672) - Update Jenkinsfile
- [4712](https://github.com/vegaprotocol/vega/issues/4712) - Check smart contract hash on startup to ensure the correct version is being used
- [4594](https://github.com/vegaprotocol/vega/issues/4594) - Add integration test ensuring positions plug-in calculates P&L accurately.
- [4689](https://github.com/vegaprotocol/vega/issues/4689) - Validators joining and leaving the network
- [4680](https://github.com/vegaprotocol/vega/issues/4680) - Add `totalTokenSupplyStake` to the snapshots
- [4645](https://github.com/vegaprotocol/vega/pull/4645) - Add transfers snapshots
- [4707](https://github.com/vegaprotocol/vega/pull/4707) - Serialize timestamp in time update message as number of nano seconds instead of seconds
- [4595](https://github.com/vegaprotocol/vega/pull/4595) - Add internal oracle supplying vega time data for time-triggered events
- [4737](https://github.com/vegaprotocol/vega/pull/4737) - Use a deterministic generator for order ids, set new order ids to the transaction hash of the Submit transaction
- [4741](https://github.com/vegaprotocol/vega/pull/4741) - Hash again list of hash from engines
- [4751](https://github.com/vegaprotocol/vega/pull/4751) - Make trade ids unique using the deterministic id generator
- [4766](https://github.com/vegaprotocol/vega/issues/4766) - Added feature tests and integration steps for transfers
- [4771](https://github.com/vegaprotocol/vega/issues/4771) - Small fixes and conformance update for transfers
- [4785](https://github.com/vegaprotocol/vega/issues/4785) - Implement feature tests given the acceptance criteria for transfers
- [4784](https://github.com/vegaprotocol/vega/issues/4784) - Moving feature tests from specs internal to verified folder
- [4797](https://github.com/vegaprotocol/vega/issues/4784) - Update `CODEOWNERS` for research to review verified feature files
- [4801](https://github.com/vegaprotocol/vega/issues/4801) - added acceptance criteria codes to feature tests for Settlement at expiry spec
- [4823](https://github.com/vegaprotocol/vega/issues/4823) - simplified performance score
- [4805](https://github.com/vegaprotocol/vega/issues/4805) - Add command line tool to sign for the asset pool method `set_bridge_address`
- [4839](https://github.com/vegaprotocol/vega/issues/4839) - Send governance events when restoring proposals on checkpoint reload.
- [4829](https://github.com/vegaprotocol/vega/issues/4829) - Fix margins calculations for positions with a size of 0 but with a non zero potential sell or buy
- [4826](https://github.com/vegaprotocol/vega/issues/4826) - Tidying up feature tests in verified folder
- [4843](https://github.com/vegaprotocol/vega/issues/4843) - Make snapshot engine aware of local storage old versions, and manage them accordingly to stop growing disk usage.
- [4863](https://github.com/vegaprotocol/vega/issues/4863) - Improve replay protection
- [4867](https://github.com/vegaprotocol/vega/issues/4867) - Optimise replay protection
- [4865](https://github.com/vegaprotocol/vega/issues/4865) - Fix: issue with project board automation action and update commit checker action
- [4674](https://github.com/vegaprotocol/vega/issues/4674) - Add Ethereum events reconciliation for `multisig control`
- [4886](https://github.com/vegaprotocol/vega/pull/4886) - Add more integration tests around order amends and fees.
- [4885](https://github.com/vegaprotocol/vega/pull/4885) - Update amend orders scenario to have fees transfers in int tests

### 🐛 Fixes
- [4842](https://github.com/vegaprotocol/vega/pull/4842) - Fix margin balance not being released after close-out.
- [4798](https://github.com/vegaprotocol/vega/pull/4798) - Fix panic in loading topology from snapshot
- [4521](https://github.com/vegaprotocol/vega/pull/4521) - Better error when trying to use the null-blockchain with an ERC20 asset
- [4692](https://github.com/vegaprotocol/vega/pull/4692) - Set statistics block height after a snapshot reload
- [4702](https://github.com/vegaprotocol/vega/pull/4702) - User tree importer and exporter to transfer snapshots via `statesync`
- [4516](https://github.com/vegaprotocol/vega/pull/4516) - Fix release number title typo - 0.46.1 > 0.46.2
- [4524](https://github.com/vegaprotocol/vega/pull/4524) - Updated `vega verify genesis` to understand new `app_state` layout
- [4515](https://github.com/vegaprotocol/vega/pull/4515) - Set log level in snapshot engine
- [4721](https://github.com/vegaprotocol/vega/pull/4721) - Save checkpoint with `UnixNano` when taking a snapshot
- [4728](https://github.com/vegaprotocol/vega/pull/4728) - Fix restoring markets from snapshot by handling generated providers properly
- [4742](https://github.com/vegaprotocol/vega/pull/4742) - `corestate` endpoints are now populated after a snapshot restore
- [4847](https://github.com/vegaprotocol/vega/pull/4847) - save state of the `feesplitter` in the execution snapshot
- [4782](https://github.com/vegaprotocol/vega/pull/4782) - Fix restoring markets from snapshot in an auction with orders
- [4522](https://github.com/vegaprotocol/vega/pull/4522) - Set transfer responses event when paying rewards
- [4566](https://github.com/vegaprotocol/vega/pull/4566) - Withdrawal fails should return a status rejected rather than cancelled
- [4582](https://github.com/vegaprotocol/vega/pull/4582) - Deposits stayed in memory indefinitely, and withdrawal keys were not being sorted to ensure determinism.
- [4588](https://github.com/vegaprotocol/vega/pull/4588) - Fail when missing tendermint home and public key in `nodewallet import` command
- [4623](https://github.com/vegaprotocol/vega/pull/4623) - Bug fix for `--snapshot.db-path` parameter not being used if it is set
- [4634](https://github.com/vegaprotocol/vega/pull/4634) - Bug fix for `--snapshot.max-retries` parameter not working correctly
- [4775](https://github.com/vegaprotocol/vega/pull/4775) - Restore all market fields when restoring from a snapshot
- [4845](https://github.com/vegaprotocol/vega/pull/4845) - Fix restoring rejected markets by signalling to the generated providers that their parent is dead
- [4651](https://github.com/vegaprotocol/vega/pull/4651) - An array of fixes in the snapshot code path
- [4658](https://github.com/vegaprotocol/vega/pull/4658) - Allow replaying a chain from zero when old snapshots exist
- [4659](https://github.com/vegaprotocol/vega/pull/4659) - Fix liquidity provision commands decode
- [4665](https://github.com/vegaprotocol/vega/pull/4665) - Remove all references to `TxV2`
- [4686](https://github.com/vegaprotocol/vega/pull/4686) - Fix commit hash problem when checkpoint and snapshot overlap. Ensure the snapshot contains the correct checkpoint state.
- [4691](https://github.com/vegaprotocol/vega/pull/4691) - Handle undelegate stake with no balances gracefully
- [4716](https://github.com/vegaprotocol/vega/pull/4716) - Fix protobuf conversion in orders
- [4861](https://github.com/vegaprotocol/vega/pull/4861) - Set a protocol version and properly send it to `Tendermint` in all cases
- [4732](https://github.com/vegaprotocol/vega/pull/4732) - `TimeUpdate` is now first event sent
- [4714](https://github.com/vegaprotocol/vega/pull/4714) - Ensure EEF doesn't process the current block multiple times
- [4700](https://github.com/vegaprotocol/vega/pull/4700) - Ensure verification of type between oracle spec binding and oracle spec
- [4738](https://github.com/vegaprotocol/vega/pull/4738) - Add vesting contract as part of the Ethereum event forwarder
- [4747](https://github.com/vegaprotocol/vega/pull/4747) - Dispatch network parameter updates at the same block when loaded from checkpoint
- [4732](https://github.com/vegaprotocol/vega/pull/4732) - Revert tendermint to version 0.34.14
- [4756](https://github.com/vegaprotocol/vega/pull/4756) - Fix for markets loaded from snapshot not terminated by their oracle
- [4776](https://github.com/vegaprotocol/vega/pull/4776) - Add testing for auction state changes and remove unnecessary market state change
- [4590](https://github.com/vegaprotocol/vega/pull/4590) - Added verification of uint market data in integration test
- [4749](https://github.com/vegaprotocol/vega/pull/4794) - Fixed issue where LP orders did not get redeployed
- [4820](https://github.com/vegaprotocol/vega/pull/4820) - Snapshot fixes for market + update market tracker on trades
- [4854](https://github.com/vegaprotocol/vega/pull/4854) - Snapshot fixes for the `statevar` engine
- [3919](https://github.com/vegaprotocol/vega/pull/3919) - Fixed panic in `maybeInvalidateDuringAuction`
- [4849](https://github.com/vegaprotocol/vega/pull/4849) - Fixed liquidity auction trigger for certain cancel & replace amends.

## 0.47.6
*2022-02-01*

### 🐛 Fixes
- [4691](https://github.com/vegaprotocol/vega/pull/4691) - Handle undelegate stake with no balances gracefully

## 0.47.5
*2022-01-20*

### 🐛 Fixes
- [4617](https://github.com/vegaprotocol/vega/pull/4617) - Bug fix for incorrectly reporting auto delegation

## 0.47.4
*2022-01-05*

### 🐛 Fixes
- [4563](https://github.com/vegaprotocol/vega/pull/4563) - Send an epoch event when loaded from checkpoint

## 0.47.3
*2021-12-24*

### 🐛 Fixes
- [4529](https://github.com/vegaprotocol/vega/pull/4529) - Non determinism in checkpoint fixed

## 0.47.2
*2021-12-17*

### 🐛 Fixes
- [4500](https://github.com/vegaprotocol/vega/pull/4500) - Set minimum for validator power to avoid accidentally removing them
- [4503](https://github.com/vegaprotocol/vega/pull/4503) - Limit delegation epochs in core API
- [4504](https://github.com/vegaprotocol/vega/pull/4504) - Fix premature ending of epoch when loading from checkpoint

## 0.47.1
*2021-11-24*

### 🐛 Fixes
- [4488](https://github.com/vegaprotocol/vega/pull/4488) - Disable snapshots
- [4536](https://github.com/vegaprotocol/vega/pull/4536) - Fixed non determinism in topology checkpoint
- [4550](https://github.com/vegaprotocol/vega/pull/4550) - Do not validate assets when loading checkpoint from non-validators

## 0.47.0
*2021-11-24*

### 🛠 Improvements
- [4480](https://github.com/vegaprotocol/vega/pull/4480) - Update `CHANGELOG.md` since GH Action implemented
- [4439](https://github.com/vegaprotocol/vega/pull/4439) - Create `release_ticket.md` issue template
- [4456](https://github.com/vegaprotocol/vega/pull/4456) - Return 400 on bad mint amounts sent via the faucet
- [4434](https://github.com/vegaprotocol/vega/pull/4434) - Add free form governance net parameters to `allKeys` map
- [4436](https://github.com/vegaprotocol/vega/pull/4436) - Add ability for the null-blockchain to deliver transactions
- [4455](https://github.com/vegaprotocol/vega/pull/4455) - Introduce API to allow time-forwarding in the null-blockchain
- [4422](https://github.com/vegaprotocol/vega/pull/4422) - Add support for validator key rotation
- [4463](https://github.com/vegaprotocol/vega/pull/4463) - Remove the need for an Ethereum connection when using the null-blockchain
- [4477](https://github.com/vegaprotocol/vega/pull/4477) - Allow reloading of null-blockchain configuration while core is running
- [4468](https://github.com/vegaprotocol/vega/pull/4468) - Change validator weights to be based on validator score
- [4484](https://github.com/vegaprotocol/vega/pull/4484) - Add checkpoint validator key rotation
- [4459](https://github.com/vegaprotocol/vega/pull/4459) - Add network parameters overwrite from checkpoints
- [4070](https://github.com/vegaprotocol/vega/pull/4070) - Add calls to enable state-sync via tendermint
- [4465](https://github.com/vegaprotocol/vega/pull/4465) - Add events tags to the `ResponseDeliverTx`

### 🐛 Fixes
- [4435](https://github.com/vegaprotocol/vega/pull/4435) - Fix non determinism in deposits snapshot
- [4418](https://github.com/vegaprotocol/vega/pull/4418) - Add some logging + height/version handling fixes
- [4461](https://github.com/vegaprotocol/vega/pull/4461) - Fix problem where chain id was not present on event bus during checkpoint loading
- [4475](https://github.com/vegaprotocol/vega/pull/4475) - Fix rewards checkpoint not assigned to its correct place

## 0.46.2
*2021-11-24*

### 🐛 Fixes
- [4445](https://github.com/vegaprotocol/vega/pull/4445) - Limit the number of iterations for reward calculation for delegator and fix for division by zero

## 0.46.1
*2021-11-22*

### 🛠 Improvements
- [4437](https://github.com/vegaprotocol/vega/pull/4437) - Turn snapshots off for `v0.46.1` only


## 0.46.0
*2021-11-22*

### 🛠 Improvements
- [4431](https://github.com/vegaprotocol/vega/pull/4431) - Update Vega wallet to version 0.10.0
- [4406](https://github.com/vegaprotocol/vega/pull/4406) - Add changelog and project board Github actions and update linked PR action version
- [4328](https://github.com/vegaprotocol/vega/pull/4328) - Unwrap the timestamps in reward payout event
- [4330](https://github.com/vegaprotocol/vega/pull/4330) - Remove badger related code from the codebase
- [4336](https://github.com/vegaprotocol/vega/pull/4336) - Add oracle snapshot
- [4299](https://github.com/vegaprotocol/vega/pull/4299) - Add liquidity snapshot
- [4196](https://github.com/vegaprotocol/vega/pull/4196) - Experiment at removing the snapshot details from the engine
- [4338](https://github.com/vegaprotocol/vega/pull/4338) - Adding more error messages
- [4317](https://github.com/vegaprotocol/vega/pull/4317) - Extend integration tests with global check for net deposits
- [3616](https://github.com/vegaprotocol/vega/pull/3616) - Add tests to show margins not being released
- [4171](https://github.com/vegaprotocol/vega/pull/4171) - Add trading fees feature test
- [4348](https://github.com/vegaprotocol/vega/pull/4348) - Updating return codes
- [4346](https://github.com/vegaprotocol/vega/pull/4346) - Implement liquidity supplied snapshot
- [4351](https://github.com/vegaprotocol/vega/pull/4351) - Add target liquidity engine
- [4362](https://github.com/vegaprotocol/vega/pull/4362) - Remove staking of cache at the beginning of the epoch for spam protection
- [4364](https://github.com/vegaprotocol/vega/pull/4364) - Change spam error messages to debug and enabled reloading of configuration
- [4353](https://github.com/vegaprotocol/vega/pull/4353) - remove usage of `vegatime.Now` over the codebase
- [4382](https://github.com/vegaprotocol/vega/pull/4382) - Add Prometheus metrics on snapshots
- [4190](https://github.com/vegaprotocol/vega/pull/4190) - Add markets snapshot
- [4389](https://github.com/vegaprotocol/vega/pull/4389) - Update issue templates #4389
- [4392](https://github.com/vegaprotocol/vega/pull/4392) - Update `GETTING_STARTED.md` documentation
- [4391](https://github.com/vegaprotocol/vega/pull/4391) - Refactor delegation
- [4423](https://github.com/vegaprotocol/vega/pull/4423) - Add CLI options to start node with a null-blockchain
- [4400](https://github.com/vegaprotocol/vega/pull/4400) - Add transaction hash to `SubmitTransactionResponse`
- [4394](https://github.com/vegaprotocol/vega/pull/4394) - Add step to clear all events in integration tests
- [4403](https://github.com/vegaprotocol/vega/pull/4403) - Fully remove expiry from withdrawals #4403
- [4396](https://github.com/vegaprotocol/vega/pull/4396) - Add free form governance proposals
- [4413](https://github.com/vegaprotocol/vega/pull/4413) - Deploy to Devnet with Jenkins and remove drone
- [4429](https://github.com/vegaprotocol/vega/pull/4429) - Release version `v0.46.0`
- [4442](https://github.com/vegaprotocol/vega/pull/4442) - Reduce the number of iterations in reward calculation
- [4409](https://github.com/vegaprotocol/vega/pull/4409) - Include chain id in bus messages
- [4464](https://github.com/vegaprotocol/vega/pull/4466) - Update validator power in tendermint based on their staking

### 🐛 Fixes
- [4325](https://github.com/vegaprotocol/vega/pull/4325) - Remove state from the witness snapshot and infer it from votes
- [4334](https://github.com/vegaprotocol/vega/pull/4334) - Fix notary implementation
- [4343](https://github.com/vegaprotocol/vega/pull/4343) - Fix non deterministic test by using same `idGenerator`
- [4352](https://github.com/vegaprotocol/vega/pull/4352) - Remove usage of `time.Now()` in the auction state
- [4380](https://github.com/vegaprotocol/vega/pull/4380) - Implement Uint for network parameters and use it for monies values
- [4369](https://github.com/vegaprotocol/vega/pull/4369) - Fix orders still being accepted after market in trading terminated state
- [4395](https://github.com/vegaprotocol/vega/pull/4395) - Fix drone pipeline
- [4398](https://github.com/vegaprotocol/vega/pull/4398) - Fix to set proper status on withdrawal errors
- [4421](https://github.com/vegaprotocol/vega/issues/4421) - Fix to missing pending rewards in LNL checkpoint
- [4419](https://github.com/vegaprotocol/vega/pull/4419) - Fix snapshot cleanup, improve logging when specified block height could not be reloaded.
- [4444](https://github.com/vegaprotocol/vega/pull/4444) - Fix division by zero when all validator scores are 0
- [4467](https://github.com/vegaprotocol/vega/pull/4467) - Fix reward account balance not being saved/loaded to/from checkpoint
- [4474](https://github.com/vegaprotocol/vega/pull/4474) - Wire rewards checkpoint to checkpoint engine and store infrastructure fee accounts in collateral checkpoint

## 0.45.6
*2021-11-16*

### 🐛 Fixes
- [4506](https://github.com/vegaprotocol/vega/pull/4506) - Wire network parameters to time service to flush out pending changes

## 0.45.5
*2021-11-16*

### 🐛 Fixes
- [4403](https://github.com/vegaprotocol/vega/pull/4403) - Fully remove expiry from withdrawals and release version `v0.45.5`


## 0.45.4
*2021-11-05*

### 🐛 Fixes
- [4372](https://github.com/vegaprotocol/vega/pull/4372) - Fix, if all association is nominated, allow association to be unnominated and nominated again in the same epoch


## 0.45.3
*2021-11-04*

### 🐛 Fixes
- [4362](https://github.com/vegaprotocol/vega/pull/4362) - Remove staking of cache at the beginning of the epoch for spam protection


## 0.45.2
*2021-10-27*

### 🛠 Improvements
- [4308](https://github.com/vegaprotocol/vega/pull/4308) - Add Visual Studio Code configuration
- [4319](https://github.com/vegaprotocol/vega/pull/4319) - Add snapshot node topology
- [4321](https://github.com/vegaprotocol/vega/pull/4321) - Release version `v0.45.2` #4321

### 🐛 Fixes
- [4320](https://github.com/vegaprotocol/vega/pull/4320) - Implement retries for notary transactions
- [4312](https://github.com/vegaprotocol/vega/pull/4312) - Implement retries for witness transactions


## 0.45.1
*2021-10-23*

### 🛠 Improvements
- [4246](https://github.com/vegaprotocol/vega/pull/4246) - Add replay protection snapshot
- [4245](https://github.com/vegaprotocol/vega/pull/4245) - Add ABCI snapshot
- [4260](https://github.com/vegaprotocol/vega/pull/4260) - Reconcile delegation more frequently
- [4255](https://github.com/vegaprotocol/vega/pull/4255) - Add staking snapshot
- [4278](https://github.com/vegaprotocol/vega/pull/4278) - Add timestamps to rewards
- [4265](https://github.com/vegaprotocol/vega/pull/4265) - Add witness snapshot
- [4287](https://github.com/vegaprotocol/vega/pull/4287) - Add stake verifier snapshot
- [4292](https://github.com/vegaprotocol/vega/pull/4292) - Update the vega wallet version

### 🐛 Fixes
- [4280](https://github.com/vegaprotocol/vega/pull/4280) - Make event forwarder hashing result more random
- [4270](https://github.com/vegaprotocol/vega/pull/4270) - Prevent overflow with pending delegation
- [4274](https://github.com/vegaprotocol/vega/pull/4274) - Ensure sufficient balances when nominating multiple nodes
- [4286](https://github.com/vegaprotocol/vega/pull/4286) - Checkpoints fixes


## 0.45.0
*2021-10-19*

### 🛠 Improvements
- [4188](https://github.com/vegaprotocol/vega/pull/4188) - Add rewards snapshot
- [4191](https://github.com/vegaprotocol/vega/pull/4191) - Add limit snapshot
- [4192](https://github.com/vegaprotocol/vega/pull/4192) - Ask for passphrase confirmation on init and generate commands when applicable
- [4201](https://github.com/vegaprotocol/vega/pull/4201) - Implement spam snapshot
- [4214](https://github.com/vegaprotocol/vega/pull/4214) - Add golangci-lint to CI
- [4199](https://github.com/vegaprotocol/vega/pull/4199) - Add ERC20 logic signing
- [4211](https://github.com/vegaprotocol/vega/pull/4211) - Implement snapshot for notary
- [4219](https://github.com/vegaprotocol/vega/pull/4219) - Enable linters
- [4218](https://github.com/vegaprotocol/vega/pull/4218) - Run system-tests in separate build
- [4227](https://github.com/vegaprotocol/vega/pull/4227) - Ignore system-tests failures for non PR builds
- [4232](https://github.com/vegaprotocol/vega/pull/4232) - golangci-lint increase timeout
- [4229](https://github.com/vegaprotocol/vega/pull/4229) - Ensure the vega and Ethereum wallet are not nil before accessing
- [4230](https://github.com/vegaprotocol/vega/pull/4230) - Replay protection snapshot
- [4242](https://github.com/vegaprotocol/vega/pull/4242) - Set timeout for system-tests steps
- [4215](https://github.com/vegaprotocol/vega/pull/4215) - Improve handling of expected trades
- [4224](https://github.com/vegaprotocol/vega/pull/4224) - Make evt forward mode deterministic
- [4168](https://github.com/vegaprotocol/vega/pull/4168) - Update code still using uint64
- [4240](https://github.com/vegaprotocol/vega/pull/4240) - Add command to list and describe Vega paths

### 🐛 Fixes
- [4228](https://github.com/vegaprotocol/vega/pull/4228) - Fix readme updates
- [4210](https://github.com/vegaprotocol/vega/pull/4210) - Add min validators network parameter and bug fix for overflow reward


## 0.44.2
*2021-10-11*

### 🐛 Fixes
- [4195](https://github.com/vegaprotocol/vega/pull/4195) - Fix rewards payout with delay


## 0.44.1
*2021-10-08*

### 🐛 Fixes
- [4183](https://github.com/vegaprotocol/vega/pull/4183) - Fix `undelegateNow` to use the passed amount instead of 0
- [4184](https://github.com/vegaprotocol/vega/pull/4184) - Remove 0 balance events from checkpoint of delegations
- [4185](https://github.com/vegaprotocol/vega/pull/4185) - Fix event sent on reward pool creation + fix owner


## 0.44.0
*2021-10-07*

### 🛠 Improvements
- [4159](https://github.com/vegaprotocol/vega/pull/4159) - Clean-up and separate checkpoints and snapshots
- [4172](https://github.com/vegaprotocol/vega/pull/4172) - Added assetActions to banking snapshot
- [4173](https://github.com/vegaprotocol/vega/pull/4173) - Add tools and linting
- [4161](https://github.com/vegaprotocol/vega/pull/4161) - Assets snapshot implemented
- [4142](https://github.com/vegaprotocol/vega/pull/4142) - Add clef wallet
- [4160](https://github.com/vegaprotocol/vega/pull/4160) - Snapshot positions engine
- [4170](https://github.com/vegaprotocol/vega/pull/4170) - Update to latest proto and go mod tidy
- [4157](https://github.com/vegaprotocol/vega/pull/4157) - Adding IDGenerator types
- [4166](https://github.com/vegaprotocol/vega/pull/4166) - Banking snapshot
- [4133](https://github.com/vegaprotocol/vega/pull/4133) - Matching engine snapshots
- [4162](https://github.com/vegaprotocol/vega/pull/4162) - Add fields to validators genesis
- [4154](https://github.com/vegaprotocol/vega/pull/4154) - Port code to use last version of proto (layout change)
- [4141](https://github.com/vegaprotocol/vega/pull/4141) - Collateral snapshots
- [4131](https://github.com/vegaprotocol/vega/pull/4131) - Snapshot epoch engine
- [4143](https://github.com/vegaprotocol/vega/pull/4143) - Add delegation snapshot
- [4114](https://github.com/vegaprotocol/vega/pull/4114) - Document default file location
- [4130](https://github.com/vegaprotocol/vega/pull/4130) - Update proto dependencies to latest
- [4134](https://github.com/vegaprotocol/vega/pull/4134) - Checkpoints and snapshots are 2 different things
- [4121](https://github.com/vegaprotocol/vega/pull/4121) - Additional test scenarios for delegation & rewards
- [4111](https://github.com/vegaprotocol/vega/pull/4111) - Simplify nodewallet integration
- [4110](https://github.com/vegaprotocol/vega/pull/4110) - Auto delegation
- [4123](https://github.com/vegaprotocol/vega/pull/4123) - Add auto delegation to checkpoint
- [4120](https://github.com/vegaprotocol/vega/pull/4120) - Snapshot preparation
- [4060](https://github.com/vegaprotocol/vega/pull/4060) - Edge case scenarios delegation

### 🐛 Fixes
- [4156](https://github.com/vegaprotocol/vega/pull/4156) - Fix filename for checkpoints
- [4158](https://github.com/vegaprotocol/vega/pull/4158) - Remove delay in reward/delegation calculation
- [4150](https://github.com/vegaprotocol/vega/pull/4150) - De-duplicate stake linkings
- [4137](https://github.com/vegaprotocol/vega/pull/4137) - Add missing key to all network parameters key map
- [4132](https://github.com/vegaprotocol/vega/pull/4132) - Send delegation events
- [4128](https://github.com/vegaprotocol/vega/pull/4128) - Simplify checkpointing for network parameters and start fixing collateral checkpoint
- [4124](https://github.com/vegaprotocol/vega/pull/4124) - Fixed non-deterministic checkpoint and added auto delegation to checkpoint
- [4118](https://github.com/vegaprotocol/vega/pull/4118) - Fixed epoch issue


## 0.43.0
*2021-09-22*

### 🛠 Improvements
- [4051](https://github.com/vegaprotocol/vega/pull/4051) - New type to handle signed versions of the uint256 values we already support
- [4090](https://github.com/vegaprotocol/vega/pull/4090) - Update the proto repository dependencies
- [4023](https://github.com/vegaprotocol/vega/pull/4023) - Implement the spam protection engine
- [4063](https://github.com/vegaprotocol/vega/pull/4063) - Migrate to XDG structure
- [4075](https://github.com/vegaprotocol/vega/pull/4075) - Prefix checkpoint files with time and interval for automated tests
- [4050](https://github.com/vegaprotocol/vega/pull/4050) - Extend delegation feature test scenarios
- [4056](https://github.com/vegaprotocol/vega/pull/4056) - Improve message for genesis error with topology
- [4017](https://github.com/vegaprotocol/vega/pull/4017) - Migrate wallet to XGD file structure
- [4024](https://github.com/vegaprotocol/vega/pull/4024) - Extend delegation rewards feature test scenarios
- [4035](https://github.com/vegaprotocol/vega/pull/4035) - Implement multisig control signatures
- [4083](https://github.com/vegaprotocol/vega/pull/4083) - Remove expiry support for withdrawals
- [4068](https://github.com/vegaprotocol/vega/pull/4068) - Allow proposal votes to happen during the validation period
- [4088](https://github.com/vegaprotocol/vega/pull/4088) - Implements the simple JSON oracle source
- [4105](https://github.com/vegaprotocol/vega/pull/4105) - Add more hashes to the app state hash
- [4107](https://github.com/vegaprotocol/vega/pull/4107) - Remove the trading proxy service
- [4101](https://github.com/vegaprotocol/vega/pull/4101) - Remove dependency to the Ethereum client from the Ethereum wallet

### 🐛 Fixes
- [4053](https://github.com/vegaprotocol/vega/pull/4053) - Fix readme explanation for log levels
- [4054](https://github.com/vegaprotocol/vega/pull/4054) - Capture errors with Ethereum iterator and continue
- [4040](https://github.com/vegaprotocol/vega/pull/4040) - Fix bug where the withdrawal signature uses uint64
- [4042](https://github.com/vegaprotocol/vega/pull/4042) - Extended delegation rewards feature test scenario edits
- [4034](https://github.com/vegaprotocol/vega/pull/4034) - Update integration tests now TxErr events are not sent in the execution package
- [4106](https://github.com/vegaprotocol/vega/pull/4106) - Fix a panic when reloading checkpoints
- [4115](https://github.com/vegaprotocol/vega/pull/4115) - Use block height in checkpoint file names

## 0.42.0
*2021-09-10*

### 🛠 Improvements
- [3862](https://github.com/vegaprotocol/vega/pull/3862) - Collateral snapshot: Add checkpoints where needed, update processor (ABCI app) to write checkpoint data to file.
- [3926](https://github.com/vegaprotocol/vega/pull/3926) - Add epoch to delegation balance events and changes to the delegation / reward engines
- [3963](https://github.com/vegaprotocol/vega/pull/3963) - Load tendermint logger configuration
- [3958](https://github.com/vegaprotocol/vega/pull/3958) - Update istake ABI and run abigen
- [3933](https://github.com/vegaprotocol/vega/pull/3933) - Remove redundant API from Validator node
- [3971](https://github.com/vegaprotocol/vega/pull/3971) - Reinstate wallet subcommand tests
- [3961](https://github.com/vegaprotocol/vega/pull/3961) - Implemented feature test for delegation
- [3977](https://github.com/vegaprotocol/vega/pull/3977) - Add undelegate, delegate and register snapshot errors
- [3976](https://github.com/vegaprotocol/vega/pull/3976) - Add network parameter for competition level
- [3975](https://github.com/vegaprotocol/vega/pull/3975) - Add parties stake api
- [3978](https://github.com/vegaprotocol/vega/pull/3978) - Update dependencies
- [3980](https://github.com/vegaprotocol/vega/pull/3980) - Update protobuf dependencies
- [3910](https://github.com/vegaprotocol/vega/pull/3910) - Change all price, amounts, balances from uint64 to string
- [3969](https://github.com/vegaprotocol/vega/pull/3969) - Bump dlv and geth to latest versions
- [3925](https://github.com/vegaprotocol/vega/pull/3925) - Add command to sign a subset of network parameters
- [3981](https://github.com/vegaprotocol/vega/pull/3981) - Remove the `wallet-pubkey` flag on genesis sign command
- [3987](https://github.com/vegaprotocol/vega/pull/3987) - Add genesis verify command to verify signature against local genesis file
- [3984](https://github.com/vegaprotocol/vega/pull/3984) - Update the mainnet addresses in genesis generation command
- [3983](https://github.com/vegaprotocol/vega/pull/3983) - Added action field to epoch events
- [3988](https://github.com/vegaprotocol/vega/pull/3988) - Update the go-ethereum dependency
- [3991](https://github.com/vegaprotocol/vega/pull/3991) - Remove hardcoded address to the Ethereum node
- [3990](https://github.com/vegaprotocol/vega/pull/3990) - Network bootstrapping
- [3992](https://github.com/vegaprotocol/vega/pull/3992) - Check big int conversion from string in ERC20 code
- [3993](https://github.com/vegaprotocol/vega/pull/3993) - Use the vega public key as node id
- [3955](https://github.com/vegaprotocol/vega/pull/3955) - Use staking accounts in governance
- [4004](https://github.com/vegaprotocol/vega/pull/4004) - Broker configuration: change IP to address Address
- [4005](https://github.com/vegaprotocol/vega/pull/4005) - Add a simple subcommand to the vega binary to ease submitting transactions
- [3997](https://github.com/vegaprotocol/vega/pull/3997) - Do not require Ethereum client when starting the nodewallet
- [4009](https://github.com/vegaprotocol/vega/pull/4009) - Add delegation core APIs
- [4014](https://github.com/vegaprotocol/vega/pull/4014) - Implement delegation and epoch for Limited Network Life
- [3914](https://github.com/vegaprotocol/vega/pull/3914) - Implement staking event verification
- [3940](https://github.com/vegaprotocol/vega/pull/3940) - Remove validator signature from configuration and add network parameters
- [3938](https://github.com/vegaprotocol/vega/pull/3938) - Add more logging informations on the witness vote failures
- [3932](https://github.com/vegaprotocol/vega/pull/3932) - Adding asset details to reward events
- [3706](https://github.com/vegaprotocol/vega/pull/3706) - Remove startup markets workaround
- [3905](https://github.com/vegaprotocol/vega/pull/3905) - Add vega genesis new validator sub-command
- [3895](https://github.com/vegaprotocol/vega/pull/3895) - Add command to create a new genesis block with app_state
- [3900](https://github.com/vegaprotocol/vega/pull/3900) - Create reward engine
- [4847](https://github.com/vegaprotocol/vega/pull/3847) - Modified staking account to be backed by governance token account balance
- [3907](https://github.com/vegaprotocol/vega/pull/3907) - Tune system tests
- [3904](https://github.com/vegaprotocol/vega/pull/3904) - Update Jenkins file to run all System Tests
- [3795](https://github.com/vegaprotocol/vega/pull/3795) - Add capability to sent events to a socket stream
- [3832](https://github.com/vegaprotocol/vega/pull/3832) - Update the genesis topology map
- [3891](https://github.com/vegaprotocol/vega/pull/3891) - Verify transaction version 2 signature
- [3813](https://github.com/vegaprotocol/vega/pull/3813) - Implementing epoch time
- [4031](https://github.com/vegaprotocol/vega/pull/4031) - Send error events in processor through wrapper

### 🐛 Fixes
- [3950](https://github.com/vegaprotocol/vega/pull/3950) - `LoadGenesis` returns nil if checkpoint entry is empty
- [3960](https://github.com/vegaprotocol/vega/pull/3960) - Unstaking events are not seen by all validator nodes in DV
- [3973](https://github.com/vegaprotocol/vega/pull/3973) - Set ABCI client so it is possible to submit a transaction
- [3986](https://github.com/vegaprotocol/vega/pull/3986) - Emit Party event when stake link is accepted
- [3979](https://github.com/vegaprotocol/vega/pull/3979) - Add more delegation / reward scenarios and steps and a bug fix in emitted events
- [4007](https://github.com/vegaprotocol/vega/pull/4007) - Changed delegation balance event to use string
- [4006](https://github.com/vegaprotocol/vega/pull/4006) - Sort proposals by timestamp
- [4012](https://github.com/vegaprotocol/vega/pull/4012) - Fix panic with vega watch
- [3937](https://github.com/vegaprotocol/vega/pull/3937) - Include `TX_ERROR` events for type ALL subscribers
- [3930](https://github.com/vegaprotocol/vega/pull/3930) - Added missing function and updated readme with details
- [3918](https://github.com/vegaprotocol/vega/pull/3918) - Fix the build by updating the module version for the vegawallet
- [3901](https://github.com/vegaprotocol/vega/pull/3901) - Emit a `TxErrEvent` if withdraw submission is invalid
- [3874](https://github.com/vegaprotocol/vega/pull/3874) - Fix binary version
- [3884](https://github.com/vegaprotocol/vega/pull/3884) - Always async transaction
- [3877](https://github.com/vegaprotocol/vega/pull/3877) - Use a custom http client for the tendermint client


## 0.41.0
*2021-08-06*

### 🛠 Improvements
- [#3743](https://github.com/vegaprotocol/vega/pull/3743) - Refactor: Rename traders to parties
- [#3758](https://github.com/vegaprotocol/vega/pull/3758) - Refactor: Cleanup naming in the types package
- [#3789](https://github.com/vegaprotocol/vega/pull/3789) - Update ed25519-voi
- [#3589](https://github.com/vegaprotocol/vega/pull/3589) - Update tendermint to a newer version
- [#3591](https://github.com/vegaprotocol/vega/pull/3591) - Implemented market terminated, settled and suspended states via the oracle trigger
- [#3798](https://github.com/vegaprotocol/vega/pull/3798) - Update godog version to 11
- [#3793](https://github.com/vegaprotocol/vega/pull/3793) - Send Commander commands in a goroutine
- [#3805](https://github.com/vegaprotocol/vega/pull/3805) - Checkpoint engine hash and checkpoint creation
- [#3785](https://github.com/vegaprotocol/vega/pull/3785) - Implement delegation commands
- [#3714](https://github.com/vegaprotocol/vega/pull/3714) - Move protobufs into an external repository
- [#3719](https://github.com/vegaprotocol/vega/pull/3719) - Replace vega wallet with call to the vegawallet
- [#3762](https://github.com/vegaprotocol/vega/pull/3762) - Refactor: Cleanup markets in domains types
- [#3822](https://github.com/vegaprotocol/vega/pull/3822) - Testing: vega integration add subfolders for features
- [#3794](https://github.com/vegaprotocol/vega/pull/3794) - Implement rewards transfer
- [#3839](https://github.com/vegaprotocol/vega/pull/3839) - Implement a delegation engine
- [#3842](https://github.com/vegaprotocol/vega/pull/3842) - Imports need reformatting for core code base
- [#3849](https://github.com/vegaprotocol/vega/pull/3849) - Add limits engine + genesis loading
- [#3836](https://github.com/vegaprotocol/vega/pull/3836) - Add a first version of the accounting engine
- [#3859](https://github.com/vegaprotocol/vega/pull/3859) - Enable CGO in CI


### 🐛 Fixes
- [#3751](https://github.com/vegaprotocol/vega/pull/3751) - `Unparam` linting fixes
- [#3776](https://github.com/vegaprotocol/vega/pull/3776) - Ensure expired/settled markets are correctly recorded in app state
- [#3774](https://github.com/vegaprotocol/vega/pull/3774) - Change liquidity fees distribution to general account and not margin account of liquidity provider
- [#3801](https://github.com/vegaprotocol/vega/pull/3801) - Testing: Fixed setup of oracle spec step in integration
- [#3828](https://github.com/vegaprotocol/vega/pull/3828) - 🔥 Check if application context has been cancelled before writing to channel
- [#3838](https://github.com/vegaprotocol/vega/pull/3838) - 🔥 Fix panic on division by 0 with party voting and withdrawing funds

## 0.40.0
*2021-07-12*

### 🛠 Improvements
- [#3718](https://github.com/vegaprotocol/vega/pull/3718) - Run `unparam` over the codebase
- [#3705](https://github.com/vegaprotocol/vega/pull/3705) - Return theoretical target stake when in auction
- [#3703](https://github.com/vegaprotocol/vega/pull/3703) - Remove inefficient metrics calls
- [#3693](https://github.com/vegaprotocol/vega/pull/3693) - Calculation without Decimal in the liquidity target package
- [#3696](https://github.com/vegaprotocol/vega/pull/3696) - Remove some uint <-> Decimal conversion
- [#3689](https://github.com/vegaprotocol/vega/pull/3689) - Do not rely on proto conversion for `GetAsset`
- [#3676](https://github.com/vegaprotocol/vega/pull/3676) - Ad the `tm` subcommand
- [#3569](https://github.com/vegaprotocol/vega/pull/3569) - Migrate from uint64 to uint256 for all balances, amount, prices in the core
- [#3594](https://github.com/vegaprotocol/vega/pull/3594) - Improve probability of trading calculations
- [#3752](https://github.com/vegaprotocol/vega/pull/3752) - Update oracle engine to send events at the end of the block
- [#3745](https://github.com/vegaprotocol/vega/pull/3745) - Add loss socialization for final settlement

### 🐛 Fixes
- [#3722](https://github.com/vegaprotocol/vega/pull/3722) - Added sign to settle return values to allow to determine correctly win/loss
- [#3720](https://github.com/vegaprotocol/vega/pull/3720) - Tidy up max open interest calculations
- [#3704](https://github.com/vegaprotocol/vega/pull/3704) - Fix settlement with network orders
- [#3686](https://github.com/vegaprotocol/vega/pull/3686) -Fixes in the positions engine following migration to uint256
- [#3684](https://github.com/vegaprotocol/vega/pull/3684) - Fix the position engine hash state following migration to uint256
- [#3467](https://github.com/vegaprotocol/vega/pull/3647) - Ensure LP orders are not submitted during auction
- [#3736](https://github.com/vegaprotocol/vega/pull/3736) - Correcting event types and adding panics to catch mistakes


## 0.39.0
*2021-06-30*

### 🛠 Improvements
- [#3642](https://github.com/vegaprotocol/vega/pull/3642) - Refactor integration tests
- [#3637](https://github.com/vegaprotocol/vega/pull/3637) - Rewrite pegged / liquidity order control flow
- [#3635](https://github.com/vegaprotocol/vega/pull/3635) - Unified error system and strict parsing in feature tests
- [#3632](https://github.com/vegaprotocol/vega/pull/3632) - Add documentation on market instantiation in feature tests
- [#3599](https://github.com/vegaprotocol/vega/pull/3599) - Return better errors when replay protection happen

### 🐛 Fixes
- [#3640](https://github.com/vegaprotocol/vega/pull/3640) - Fix send on closed channel using timer (event bus)
- [#3638](https://github.com/vegaprotocol/vega/pull/3638) - Fix decimal instantiation in bond slashing
- [#3621](https://github.com/vegaprotocol/vega/pull/3621) - Remove pegged order from pegged list if order is aggressive and trade
- [#3612](https://github.com/vegaprotocol/vega/pull/3612) - Clean code in the wallet package


## 0.38.0
*2021-06-11*

### 🛠 Improvements
- [#3546](https://github.com/vegaprotocol/vega/pull/3546) - Add Auction Extension trigger field to market data
- [#3538](https://github.com/vegaprotocol/vega/pull/3538) - Testing: Add block time handling & block time variance
- [#3596](https://github.com/vegaprotocol/vega/pull/3596) - Enable replay protection
- [#3497](https://github.com/vegaprotocol/vega/pull/3497) - Implement new transaction format
- [#3461](https://github.com/vegaprotocol/vega/pull/3461) - Implement new commands validation

### 🐛 Fixes
- [#3528](https://github.com/vegaprotocol/vega/pull/3528) - Stop liquidity auctions from extending infinitely
- [#3567](https://github.com/vegaprotocol/vega/pull/3567) - Fix handling of Liquidity Commitments at price bounds
- [#3568](https://github.com/vegaprotocol/vega/pull/3568) - Fix potential nil pointer when fetching proposals
- [#3554](https://github.com/vegaprotocol/vega/pull/3554) - Fix package import for domain types
- [#3549](https://github.com/vegaprotocol/vega/pull/3549) - Remove Oracle prefix from files in the Oracle package
- [#3541](https://github.com/vegaprotocol/vega/pull/3541) - Ensure all votes have weight initialised to 0
- [#3539](https://github.com/vegaprotocol/vega/pull/3541) - Address flaky tests
- [#3540](https://github.com/vegaprotocol/vega/pull/3540) - Rename auction state methods
- [#3533](https://github.com/vegaprotocol/vega/pull/3533) - Refactor auction end logic to its own file
- [#3532](https://github.com/vegaprotocol/vega/pull/3532) - Fix Average Entry valuation during opening auctions
- [#3523](https://github.com/vegaprotocol/vega/pull/3523) - Improve nil pointer checks on proposal submissions
- [#3591](https://github.com/vegaprotocol/vega/pull/3591) - Avoid slice out of access bond in trades store


## 0.37.0
*2021-05-26*

### 🛠 Improvements
- [#3479](https://github.com/vegaprotocol/vega/pull/3479) - Add test coverage for auction interactions
- [#3494](https://github.com/vegaprotocol/vega/pull/3494) - Add `error_details` field to rejected proposals
- [#3491](https://github.com/vegaprotocol/vega/pull/3491) - Market Data no longer returns an error when no market data exists, as this is a valid situation
- [#3461](https://github.com/vegaprotocol/vega/pull/3461) - Optimise transaction format & improve validation
- [#3489](https://github.com/vegaprotocol/vega/pull/3489) - Run `buf breaking` at build time
- [#3487](https://github.com/vegaprotocol/vega/pull/3487) - Refactor `prepare*` command validation
- [#3516](https://github.com/vegaprotocol/vega/pull/3516) - New tests for distressed LP + use margin for bond slashing as fallback
- [#4921](https://github.com/vegaprotocol/vega/issues/4921) - Add comment to document behaviour on margin account in feature test (liquidity-provision-bond-account.feature)

### 🐛 Fixes
- [#3513](https://github.com/vegaprotocol/vega/pull/3513) - Fix reprice of pegged orders on every liquidity update
- [#3457](https://github.com/vegaprotocol/vega/pull/3457) - Fix probability of trading calculation for liquidity orders
- [#3515](https://github.com/vegaprotocol/vega/pull/3515) - Fixes for the resolve close out LP parties flow
- [#3513](https://github.com/vegaprotocol/vega/pull/3513) - Fix redeployment of LP orders
- [#3514](https://github.com/vegaprotocol/vega/pull/3513) - Fix price monitoring bounds

## 0.36.0
*2021-05-13*

### 🛠 Improvements
- [#3408](https://github.com/vegaprotocol/vega/pull/3408) - Add more information on token proportion/weight on proposal votes APIs
- [#3360](https://github.com/vegaprotocol/vega/pull/3360) - :fire: REST: Move deposits endpoint to `/parties/[partyId]/deposits`
- [#3431](https://github.com/vegaprotocol/vega/pull/3431) - Improve caching of values when exiting auctions
- [#3459](https://github.com/vegaprotocol/vega/pull/3459) - Add extra validation for Order, Vote, Withdrawal and LP transactions
- [#3433](https://github.com/vegaprotocol/vega/pull/3433) - Reject non-persistent orders that fall outside price monitoring bounds
- [#3443](https://github.com/vegaprotocol/vega/pull/3443) - Party is no longer required when submitting an order amendment
- [#3446](https://github.com/vegaprotocol/vega/pull/3443) - Party is no longer required when submitting an order cancellation
- [#3449](https://github.com/vegaprotocol/vega/pull/3449) - Party is no longer required when submitting an withdrawal request

### 🐛 Fixes
- [#3451](https://github.com/vegaprotocol/vega/pull/3451) - Remove float usage in liquidity engine
- [#3447](https://github.com/vegaprotocol/vega/pull/3447) - Clean up order submission code
- [#3436](https://github.com/vegaprotocol/vega/pull/3436) - Break up internal proposal definitions
- [#3452](https://github.com/vegaprotocol/vega/pull/3452) - Tidy up LP implementation internally
- [#3458](https://github.com/vegaprotocol/vega/pull/3458) - Fix spelling errors in GraphQL docs
- [#3434](https://github.com/vegaprotocol/vega/pull/3434) - Improve test coverage around Liquidity Provisions on auction close
- [#3411](https://github.com/vegaprotocol/vega/pull/3411) - Fix settlement tests
- [#3418](https://github.com/vegaprotocol/vega/pull/3418) - Rename External Resource Checker to Witness
- [#3419](https://github.com/vegaprotocol/vega/pull/3419) - Fix blank IDs on oracle specs in genesis markets
- [#3412](https://github.com/vegaprotocol/vega/pull/3412) - Refactor internal Vote Submission type to be separate from Vote type
- [#3421](https://github.com/vegaprotocol/vega/pull/3421) - Improve test coverage around order uncrossing
- [#3425](https://github.com/vegaprotocol/vega/pull/3425) - Remove debug steps from feature tests
- [#3430](https://github.com/vegaprotocol/vega/pull/3430) - Remove `LiquidityPoolBalance` from configuration
- [#3468](https://github.com/vegaprotocol/vega/pull/3468) - Increase rate limit that was causing mempools to fill up unnecessarily
- [#3438](https://github.com/vegaprotocol/vega/pull/3438) - Split protobuf definitions
- [#3450](https://github.com/vegaprotocol/vega/pull/3450) - Do not emit amendments from liquidity engine

## 0.35.0
*2021-04-21*

### 🛠 Improvements
- [#3341](https://github.com/vegaprotocol/vega/pull/3341) - Add logging for transactions rejected for having no accounts
- [#3339](https://github.com/vegaprotocol/vega/pull/3339) - Reimplement amending LPs not to be cancel and replace
- [#3371](https://github.com/vegaprotocol/vega/pull/3371) - Optimise calculation of cumulative price levels
- [#3339](https://github.com/vegaprotocol/vega/pull/3339) - Reuse LP orders IDs when they are re-created
- [#3385](https://github.com/vegaprotocol/vega/pull/3385) - Track the time spent in auction via Prometheus metrics
- [#3376](https://github.com/vegaprotocol/vega/pull/3376) - Implement a simple benchmarking framework for the core trading
- [#3371](https://github.com/vegaprotocol/vega/pull/3371) - Optimize indicative price and volume calculation

### 🐛 Fixes
- [#3356](https://github.com/vegaprotocol/vega/pull/3356) - Auctions are extended if exiting auction would leave either side of the book empty
- [#3348](https://github.com/vegaprotocol/vega/pull/3348) - Correctly set time when liquidity engine is created
- [#3321](https://github.com/vegaprotocol/vega/pull/3321) - Fix bond account use on LP submission
- [#3369](https://github.com/vegaprotocol/vega/pull/3369) - Reimplement amending LPs not to be cancel and replace
- [#3358](https://github.com/vegaprotocol/vega/pull/3358) - Improve event bus stability
- [#3363](https://github.com/vegaprotocol/vega/pull/3363) - Fix behaviour when leaving auctions
- [#3321](https://github.com/vegaprotocol/vega/pull/3321) - Do not slash bond accounts on LP submission
- [#3350](https://github.com/vegaprotocol/vega/pull/3350) - Fix equity like share in the market data
- [#3363](https://github.com/vegaprotocol/vega/pull/3363) - Ensure leaving an auction cannot trigger another auction / auction leave
- [#3369](https://github.com/vegaprotocol/vega/pull/3369) - Fix LP order deployments
- [#3366](https://github.com/vegaprotocol/vega/pull/3366) - Set the fee paid in uncrossing auction trades
- [#3364](https://github.com/vegaprotocol/vega/pull/3364) - Improve / fix positions tracking
- [#3358](https://github.com/vegaprotocol/vega/pull/3358) - Fix event bus by deep cloning all messages
- [#3374](https://github.com/vegaprotocol/vega/pull/3374) - Check trades in integration tests

## 0.34.1

*2021-04-08*

### 🐛 Fixes
- [#3324](https://github.com/vegaprotocol/vega/pull/3324) - CI: Fix multi-architecture build

## 0.34.0

*2021-04-07*

### 🛠 Improvements

- [#3302](https://github.com/vegaprotocol/vega/pull/3302) - Add reference to LP in orders created by LP
- [#3183](https://github.com/vegaprotocol/vega/pull/3183) - All orders from LP - including rejected orders - are now sent through the event bus
- [#3248](https://github.com/vegaprotocol/vega/pull/3248) - Store and propagate bond penalty
- [#3266](https://github.com/vegaprotocol/vega/pull/3266) - Add network parameters to control auction duration & extension
- [#3264](https://github.com/vegaprotocol/vega/pull/3264) - Add Liquidity Provision ID to orders created by LP commitments
- [#3126](https://github.com/vegaprotocol/vega/pull/3126) - Add transfer for bond slashing
- [#3281](https://github.com/vegaprotocol/vega/pull/3281) - Update scripts to go 1.16.2
- [#3280](https://github.com/vegaprotocol/vega/pull/3280) - Update to go 1.16.2
- [#3235](https://github.com/vegaprotocol/vega/pull/3235) - Extend unit test coverage for products
- [#3219](https://github.com/vegaprotocol/vega/pull/3219) - Remove `liquidityFee` network parameter
- [#3217](https://github.com/vegaprotocol/vega/pull/3217) - Add an event bus event when a market closes
- [#3214](https://github.com/vegaprotocol/vega/pull/3214) - Add arbitrary data signing wallet endpoint
- [#3316](https://github.com/vegaprotocol/vega/pull/3316) - Add tests for traders closing their own position
- [#3270](https://github.com/vegaprotocol/vega/pull/3270) - _Feature test refactor_: Add Liquidity Provision feature tests
- [#3289](https://github.com/vegaprotocol/vega/pull/3289) - _Feature test refactor_: Remove unused steps
- [#3275](https://github.com/vegaprotocol/vega/pull/3275) - _Feature test refactor_: Refactor order cancellation steps
- [#3230](https://github.com/vegaprotocol/vega/pull/3230) - _Feature test refactor_: Refactor trader amends step
- [#3226](https://github.com/vegaprotocol/vega/pull/3226) - _Feature test refactor_: Refactor features with invalid order specs
- [#3200](https://github.com/vegaprotocol/vega/pull/3200) - _Feature test refactor_: Add step to end opening auction
- [#3201](https://github.com/vegaprotocol/vega/pull/3201) - _Feature test refactor_: Add step to amend order by reference
- [#3204](https://github.com/vegaprotocol/vega/pull/3204) - _Feature test refactor_: Add step to place pegged orders
- [#3207](https://github.com/vegaprotocol/vega/pull/3207) - _Feature test refactor_: Add step to create Liquidity Provision
- [#3212](https://github.com/vegaprotocol/vega/pull/3212) - _Feature test refactor_: Remove unused settlement price step
- [#3203](https://github.com/vegaprotocol/vega/pull/3203) - _Feature test refactor_: Rework Submit Order step
- [#3251](https://github.com/vegaprotocol/vega/pull/3251) - _Feature test refactor_:  Split market declaration
- [#3314](https://github.com/vegaprotocol/vega/pull/3314) - _Feature test refactor_:  Apply naming convention to assertions
- [#3295](https://github.com/vegaprotocol/vega/pull/3295) - Refactor governance engine tests
- [#3298](https://github.com/vegaprotocol/vega/pull/3298) - Add order book caching
- [#3307](https://github.com/vegaprotocol/vega/pull/3307) - Use `UpdateNetworkParams` to validate network parameter updates
- [#3308](https://github.com/vegaprotocol/vega/pull/3308) - Add probability of trading

### 🐛 Fixes
- [#3249](https://github.com/vegaprotocol/vega/pull/3249) - GraphQL: `LiquidityProvision` is no longer missing from the `EventBus` union
- [#3253](https://github.com/vegaprotocol/vega/pull/3253) - Verify all properties on oracle specs
- [#3224](https://github.com/vegaprotocol/vega/pull/3224) - Check for wash trades when FOK orders uncross
- [#3257](https://github.com/vegaprotocol/vega/pull/3257) - Order Status is now only `Active` when it is submitted to the book
- [#3285](https://github.com/vegaprotocol/vega/pull/3285) - LP provisions are now properly stopped when a market is rejected
- [#3290](https://github.com/vegaprotocol/vega/pull/3290) - Update Market Value Proxy at the end of each block
- [#3267](https://github.com/vegaprotocol/vega/pull/3267) - Ensure Liquidity Auctions are not left if it would result in an empty book
- [#3286](https://github.com/vegaprotocol/vega/pull/3286) - Reduce some log levels
- [#3263](https://github.com/vegaprotocol/vega/pull/3263) - Fix incorrect context object in Liquidity Provisions
- [#3283](https://github.com/vegaprotocol/vega/pull/3283) - Remove debug code
- [#3198](https://github.com/vegaprotocol/vega/pull/3198) - chore: Add spell checking to build pipeline
- [#3303](https://github.com/vegaprotocol/vega/pull/3303) - Reduce market depth updates when nothing changes
- [#3310](https://github.com/vegaprotocol/vega/pull/3310) - Fees are no longer paid to inactive LPs
- [#3305](https://github.com/vegaprotocol/vega/pull/3305) - Fix validation of governance proposal terms
- [#3311](https://github.com/vegaprotocol/vega/pull/3311) - `targetStake` is now an unsigned integer
- [#3313](https://github.com/vegaprotocol/vega/pull/3313) - Fix invalid account wrapping

## 0.33.0

*2021-02-16*

As per the previous release notes, this release brings a lot of fixes, most of which aren't exciting new features but improve either the code quality or the developer experience. This release is pretty hefty, as the last few updates have been patch releases. It represents a lot of heavy testing and bug fixing on Liquidity Commitment orders. Alongside that, the feature test suite (we use [godog](https://github.com/cucumber/godog)) has seen some serious attention so that we can specify more complex scenarios easily.

### 🛠 Improvements
- [#3094](https://github.com/vegaprotocol/vega/pull/3094) - :fire: GraphQL: Use `ID` scalar for IDs, ensure capitalisation is correct (`marketID` -> `marketId`)
- [#3093](https://github.com/vegaprotocol/vega/pull/3093) - :fire: GraphQL: Add LP Commitment field to market proposal
- [#3061](https://github.com/vegaprotocol/vega/pull/3061) - GraphQL: Add market proposal to markets created via governance
- [#3060](https://github.com/vegaprotocol/vega/pull/3060) - Add maximum LP shape size limit network parameter
- [#3089](https://github.com/vegaprotocol/vega/pull/3089) - Add `OracleSpec` to market
- [#3148](https://github.com/vegaprotocol/vega/pull/3148) - Add GraphQL endpoints for oracle spec
- [#3179](https://github.com/vegaprotocol/vega/pull/3179) - Add metrics logging for LPs
- [#3127](https://github.com/vegaprotocol/vega/pull/3127) - Add validation for Oracle Specs on market proposals
- [#3129](https://github.com/vegaprotocol/vega/pull/3129) - Update transfers to use `uint256`
- [#3091](https://github.com/vegaprotocol/vega/pull/3091) - Refactor: Standardise how `InAuction` is detected in the core
- [#3133](https://github.com/vegaprotocol/vega/pull/3133) - Remove `log.error` when TX rate limit is hit
- [#3140](https://github.com/vegaprotocol/vega/pull/3140) - Remove `log.error` when cancel all orders fails
- [#3072](https://github.com/vegaprotocol/vega/pull/3072) - Re-enable disabled static analysis
- [#3068](https://github.com/vegaprotocol/vega/pull/3068) - Add `dlv` to docker container
- [#3067](https://github.com/vegaprotocol/vega/pull/3067) - Add more LP unit tests
- [#3066](https://github.com/vegaprotocol/vega/pull/3066) - Remove `devnet` specific wallet initialisation
- [#3041](https://github.com/vegaprotocol/vega/pull/3041) - Remove obsolete `InitialMarkPrice` network parameter
- [#3035](https://github.com/vegaprotocol/vega/pull/3035) - Documentation fixed for infrastructure fee field
- [#3034](https://github.com/vegaprotocol/vega/pull/3034) - Add `buf` to get tools script
- [#3032](https://github.com/vegaprotocol/vega/pull/3032) - Move documentation generation to [`vegaprotocol/api`](https://github.com/vegaprotocol/api) repository
- [#3030](https://github.com/vegaprotocol/vega/pull/3030) - Add more debug logging in execution engine
- [#3114](https://github.com/vegaprotocol/vega/pull/3114) - _Feature test refactor_: Standardise market definitions
- [#3122](https://github.com/vegaprotocol/vega/pull/3122) - _Feature test refactor_: Remove unused trading modes
- [#3124](https://github.com/vegaprotocol/vega/pull/3124) - _Feature test refactor_: Move submit order step to separate package
- [#3141](https://github.com/vegaprotocol/vega/pull/3141) - _Feature test refactor_: Move oracle data step to separate package
- [#3142](https://github.com/vegaprotocol/vega/pull/3142) - _Feature test refactor_: Move market steps to separate package
- [#3143](https://github.com/vegaprotocol/vega/pull/3143) - _Feature test refactor_: Move confirmed trades step to separate package
- [#3144](https://github.com/vegaprotocol/vega/pull/3144) - _Feature test refactor_: Move cancelled trades step to separate package
- [#3145](https://github.com/vegaprotocol/vega/pull/3145) - _Feature test refactor_: Move traders step to separate package
- [#3146](https://github.com/vegaprotocol/vega/pull/3146) - _Feature test refactor_: Create new step to verify margin accounts for a market
- [#3153](https://github.com/vegaprotocol/vega/pull/3153) - _Feature test refactor_: Create step to verify one account of each type per asset
- [#3152](https://github.com/vegaprotocol/vega/pull/3152) - _Feature test refactor_: Create step to deposit collateral
- [#3151](https://github.com/vegaprotocol/vega/pull/3151) - _Feature test refactor_: Create step to withdraw collateral
- [#3149](https://github.com/vegaprotocol/vega/pull/3149) - _Feature test refactor_: Merge deposit & verification steps
- [#3154](https://github.com/vegaprotocol/vega/pull/3154) - _Feature test refactor_: Create step to verify settlement balance for market
- [#3156](https://github.com/vegaprotocol/vega/pull/3156) - _Feature test refactor_: Rewrite margin levels step
- [#3178](https://github.com/vegaprotocol/vega/pull/3178) - _Feature test refactor_: Unify error handling steps
- [#3157](https://github.com/vegaprotocol/vega/pull/3157) - _Feature test refactor_: Various small fixes
- [#3101](https://github.com/vegaprotocol/vega/pull/3101) - _Feature test refactor_: Remove outdated feature tests
- [#3092](https://github.com/vegaprotocol/vega/pull/3092) - _Feature test refactor_: Add steps to test handling of LPs during auction
- [#3071](https://github.com/vegaprotocol/vega/pull/3071) - _Feature test refactor_: Fix typo

### 🐛 Fixes
- [#3018](https://github.com/vegaprotocol/vega/pull/3018) - Fix crash caused by distressed traders with LPs
- [#3029](https://github.com/vegaprotocol/vega/pull/3029) - API: LP orders were missing their reference data
- [#3031](https://github.com/vegaprotocol/vega/pull/3031) - Parties with cancelled LPs no longer receive fees
- [#3033](https://github.com/vegaprotocol/vega/pull/3033) - Improve handling of genesis block errors
- [#3036](https://github.com/vegaprotocol/vega/pull/3036) - Equity share is now correct when submitting initial order
- [#3048](https://github.com/vegaprotocol/vega/pull/3048) - LP submission now checks margin engine is started
- [#3070](https://github.com/vegaprotocol/vega/pull/3070) - Rewrite amending LPs
- [#3053](https://github.com/vegaprotocol/vega/pull/3053) - Rewrite cancel all order implementation
- [#3050](https://github.com/vegaprotocol/vega/pull/3050) - GraphQL: Order in `LiquidityOrder` is now nullable
- [#3056](https://github.com/vegaprotocol/vega/pull/3056) - Move `vegastream` to a separate repository
- [#3057](https://github.com/vegaprotocol/vega/pull/3057) - Ignore error if Tendermint stats is temporarily unavailable
- [#3058](https://github.com/vegaprotocol/vega/pull/3058) - Fix governance to use total supply rather than total deposited into network
- [#3062](https://github.com/vegaprotocol/vega/pull/3070) - Opening Auction no longer set to null on a market when auction completes
- [#3051](https://github.com/vegaprotocol/vega/pull/3051) - Rewrite LP refresh mechanism
- [#3080](https://github.com/vegaprotocol/vega/pull/3080) - Auctions now leave auction when `maximumDuration` is exceeded
- [#3075](https://github.com/vegaprotocol/vega/pull/3075) - Bond account is now correctly cleared when LPs are cancelled
- [#3074](https://github.com/vegaprotocol/vega/pull/3074) - Switch error reporting mechanism to stream error
- [#3069](https://github.com/vegaprotocol/vega/pull/3069) - Switch more error reporting mechanisms to stream error
- [#3081](https://github.com/vegaprotocol/vega/pull/3081) - Fix fee check for LP orders
- [#3087](https://github.com/vegaprotocol/vega/pull/3087) - GraphQL schema grammar & spelling fixes
- [#3185](https://github.com/vegaprotocol/vega/pull/3185) - LP orders are now accessed deterministically
- [#3131](https://github.com/vegaprotocol/vega/pull/3131) - GRPC api now shuts down gracefully
- [#3110](https://github.com/vegaprotocol/vega/pull/3110) - LP Bond is now returned if a market is rejected
- [#3115](https://github.com/vegaprotocol/vega/pull/3115) - Parties with closed out LPs can now submit new LPs
- [#3123](https://github.com/vegaprotocol/vega/pull/3123) - New market proposals with invalid Oracle definitions no longer crash core
- [#3131](https://github.com/vegaprotocol/vega/pull/3131) - GRPC api now shuts down gracefully
- [#3137](https://github.com/vegaprotocol/vega/pull/3137) - Pegged orders that fail to reprice correctly are now properly removed from the Market Depth API
- [#3168](https://github.com/vegaprotocol/vega/pull/3168) - Fix `intoProto` for `OracleSpecBinding`
- [#3106](https://github.com/vegaprotocol/vega/pull/3106) - Target Stake is now used as the Market Value Proxy during opening auction
- [#3103](https://github.com/vegaprotocol/vega/pull/3103) - Ensure all filled and partially filled orders are remove from the Market Depth API
- [#3095](https://github.com/vegaprotocol/vega/pull/3095) - GraphQL: Fix missing data in proposal subscription
- [#3085](https://github.com/vegaprotocol/vega/pull/3085) - Minor tidy-up of errors reported by `goland`

## 0.32.0

*2021-02-23*

More fixes, primarily related to liquidity provisioning (still disabled in this release) and asset withdrawals, which will soon be enabled in the UI.

Two minor breaking changes in the GraphQL API are included - one fixing a typo, the other changing the content of date fields on the withdrawal object - they're now date formatted.

### 🛠 Improvements
- [#3004](https://github.com/vegaprotocol/vega/pull/3004) - Incorporate `buf.yaml` tidy up submitted by `bufdev` on api-clients repo
- [#3002](https://github.com/vegaprotocol/vega/pull/3002) -🔥GraphQL: Withdrawal fields `expiry`, `createdAt` & `updatedAt` are now `RFC3339Nano` date formatted
- [#3000](https://github.com/vegaprotocol/vega/pull/3002) -🔥GraphQL: Fix typo in `prepareVote` mutation - `propopsalId` is now `proposalId`
- [#2957](https://github.com/vegaprotocol/vega/pull/2957) - REST: Add missing prepare endpoints (`PrepareProposal`, `PrepareVote`, `PrepareLiquiditySubmission`)

### 🐛 Fixes
- [#3011](https://github.com/vegaprotocol/vega/pull/3011) - Liquidity fees are distributed in to margin accounts, not general accounts
- [#2991](https://github.com/vegaprotocol/vega/pull/2991) - Liquidity Provisions are now rejected if there is not enough collateral
- [#2990](https://github.com/vegaprotocol/vega/pull/2990) - Fix a lock caused by GraphQL subscribers unsubscribing from certain endpoints
- [#2996](https://github.com/vegaprotocol/vega/pull/2986) - Liquidity Provisions are now parked when repricing fails
- [#2951](https://github.com/vegaprotocol/vega/pull/2951) - Store reference prices when parking pegs for auction
- [#2982](https://github.com/vegaprotocol/vega/pull/2982) - Fix withdrawal data availability before it is verified
- [#2981](https://github.com/vegaprotocol/vega/pull/2981) - Fix sending multisig bundle for withdrawals before threshold is reached
- [#2964](https://github.com/vegaprotocol/vega/pull/2964) - Extend auctions if uncrossing price is unreasonable
- [#2961](https://github.com/vegaprotocol/vega/pull/2961) - GraphQL: Fix incorrect market in bond account resolver
- [#2958](https://github.com/vegaprotocol/vega/pull/2958) - Create `third_party` folder to avoid excluding vendor protobuf files in build
- [#3009](https://github.com/vegaprotocol/vega/pull/3009) - Remove LP commitments when a trader is closed out
- [#3012](https://github.com/vegaprotocol/vega/pull/3012) - Remove LP commitments when a trader reduces their commitment to 0

## 0.31.0

*2021-02-09*

Many of the fixes below relate to Liquidity Commitments, which are still disabled in testnet, and Data Sourcing, which is also not enabled. Data Sourcing (a.k.a Oracles) is one of the last remaining pieces we need to complete settlement at instrument expiry, and Liquidity Commitment will be enabled when the functionality has been stabilised.

This release does improve protocol documentation, with all missing fields filled in and the explanations for Pegged Orders expanded. Two crashers have been fixed, although the first is already live as hotfix on testnet, and the other is in functionality that is not yet enabled.

This release also makes some major API changes:

- `api.TradingClient` -> `api.v1.TradingServiceClient`
- `api.TradingDataClient` -> `api.v1.TradingDataServiceClient`
- Fields have changed from camel-case to snake-cased (e.g. `someFieldName` is now `some_field_name`)
- All API calls now have request and response messages whose names match the API call name (e.g. `GetSomething` now has a request called `GetSomethingRequest` and a response called `GetSomethingResponse`)
- See [#2879](https://github.com/vegaprotocol/vega/pull/2879) for details

### 🛠 Improvements
- [#2879](https://github.com/vegaprotocol/vega/pull/2879) - 🔥Update all the protobuf files with Buf recommendations
- [#2847](https://github.com/vegaprotocol/vega/pull/2847) - Improve proto documentation, in particular for pegged orders
- [#2905](https://github.com/vegaprotocol/vega/pull/2905) - Update `vega verify` command to verify genesis block files
- [#2851](https://github.com/vegaprotocol/vega/pull/2851) - Enable distribution of liquidity fees to liquidity providers
- [#2871](https://github.com/vegaprotocol/vega/pull/2871) - Add `submitOracleData` command
- [#2887](https://github.com/vegaprotocol/vega/pull/2887) - Add Open Oracle data processing & data normalisation
- [#2915](https://github.com/vegaprotocol/vega/pull/2915) - Add Liquidity Commitments to API responses

### 🐛 Fixes
- [#2913](https://github.com/vegaprotocol/vega/pull/2913) - Fix market lifecycle events not being published through event bus API
- [#2906](https://github.com/vegaprotocol/vega/pull/2906) - Add new process for calculating margins for orders during auction
- [#2887](https://github.com/vegaprotocol/vega/pull/2887) - Liquidity Commitment fix-a-thon
- [#2879](https://github.com/vegaprotocol/vega/pull/2879) - Apply `Buf` lint recommendations
- [#2872](https://github.com/vegaprotocol/vega/pull/2872) - Improve field names in fee distribution package
- [#2867](https://github.com/vegaprotocol/vega/pull/2867) - Fix GraphQL bug: deposits `creditedAt` incorrectly showed `createdAt` time, not credit time
- [#2858](https://github.com/vegaprotocol/vega/pull/2858) - Fix crasher caused by parking pegged orders for auction
- [#2852](https://github.com/vegaprotocol/vega/pull/2852) - Remove unused binaries from CI builds
- [#2850](https://github.com/vegaprotocol/vega/pull/2850) - Fix bug that caused fees to be charged for pegged orders
- [#2893](https://github.com/vegaprotocol/vega/pull/2893) - Remove unused dependency in repricing
- [#2929](https://github.com/vegaprotocol/vega/pull/2929) - Refactor GraphQL resolver for withdrawals
- [#2939](https://github.com/vegaprotocol/vega/pull/2939) - Fix crasher caused by incorrectly loading Fee account for transfers

## 0.30.0

*2021-01-19*

This release enables (or more accurately, re-enables previously disabled) pegged orders, meaning they're finally here :tada:

The Ethereum bridge also received some work - in particular the number of confirmations we wait for on Ethereum is now controlled by a governance parameter. Being a governance parameter, that means that the value can be changed by a governance vote. Slightly related: You can now fetch active governance proposals via REST.

:one: We also switch to [Buf](https://buf.build/) for our protobuf workflow. This was one of the pre-requisites for opening up our api clients build process, and making the protobuf files open source. More on that soon!

:two: This fixes an issue on testnet where votes were not registered when voting on open governance proposals. The required number of Ropsten `VOTE` tokens was being calculated incorrectly on testnet, leading to all votes quietly being ignored. In 0.30.0, voting works as expected again.

### ✨ New
- [#2732](https://github.com/vegaprotocol/vega/pull/2732) Add REST endpoint to fetch all proposals (`/governance/proposals`)
- [#2735](https://github.com/vegaprotocol/vega/pull/2735) Add `FeeSplitter` to correctly split fee portion of an aggressive order
- [#2745](https://github.com/vegaprotocol/vega/pull/2745) Add transfer bus events for withdrawals and deposits
- [#2754](https://github.com/vegaprotocol/vega/pull/2754) Add New Market bus event
- [#2778](https://github.com/vegaprotocol/vega/pull/2778) Switch to [Buf](https://buf.build/) :one:
- [#2785](https://github.com/vegaprotocol/vega/pull/2785) Add configurable required confirmations for bridge transactions
- [#2791](https://github.com/vegaprotocol/vega/pull/2791) Add Supplied State to market data
- [#2793](https://github.com/vegaprotocol/vega/pull/2793) 🔥Rename `marketState` to `marketTradingMode`, add new `marketState` enum (`ACTIVE`, `SUSPENDED` or `PENDING`)
- [#2833](https://github.com/vegaprotocol/vega/pull/2833) Add fees estimate for pegged orders
- [#2838](https://github.com/vegaprotocol/vega/pull/2838) Add bond and fee transfers

### 🛠 Improvements
- [#2835](https://github.com/vegaprotocol/vega/pull/2835) Fix voting for proposals :two:
- [#2830](https://github.com/vegaprotocol/vega/pull/2830) Refactor pegged order repricing
- [#2827](https://github.com/vegaprotocol/vega/pull/2827) Refactor expiring orders lists
- [#2821](https://github.com/vegaprotocol/vega/pull/2821) Handle liquidity commitments on market proposals
- [#2816](https://github.com/vegaprotocol/vega/pull/2816) Add changing liquidity commitment when not enough stake
- [#2805](https://github.com/vegaprotocol/vega/pull/2805) Fix read nodes lagging if they receive votes but not a bridge event
- [#2804](https://github.com/vegaprotocol/vega/pull/2804) Fix various minor bridge confirmation bugs
- [#2800](https://github.com/vegaprotocol/vega/pull/2800) Fix removing pegged orders that are rejected when unparked
- [#2799](https://github.com/vegaprotocol/vega/pull/2799) Fix crasher when proposing an update to network parameters
- [#2797](https://github.com/vegaprotocol/vega/pull/2797) Update target stake to include mark price
- [#2783](https://github.com/vegaprotocol/vega/pull/2783) Fix price monitoring integration tests
- [#2780](https://github.com/vegaprotocol/vega/pull/2780) Add more unit tests for pegged order price amends
- [#2774](https://github.com/vegaprotocol/vega/pull/2774) Fix cancelling all orders
- [#2768](https://github.com/vegaprotocol/vega/pull/2768) Fix GraphQL: Allow `marketId` to be null when it is invalid
- [#2767](https://github.com/vegaprotocol/vega/pull/2767) Fix parked pegged orders to have a price of 0 explicitly
- [#2766](https://github.com/vegaprotocol/vega/pull/2766) Disallow GFN to GTC/GTT amends
- [#2765](https://github.com/vegaprotocol/vega/pull/2765) Fix New Market bus event being sent more than once
- [#2763](https://github.com/vegaprotocol/vega/pull/2763) Add rounding to pegged order mid prices that land on non integer values
- [#2795](https://github.com/vegaprotocol/vega/pull/2795) Fix typos in GraphQL schema documentation
- [#2762](https://github.com/vegaprotocol/vega/pull/2762) Fix more typos in GraphQL schema documentation
- [#2758](https://github.com/vegaprotocol/vega/pull/2758) Fix error handling when amending some pegged order types
- [#2757](https://github.com/vegaprotocol/vega/pull/2757) Remove order from pegged list when it becomes inactive
- [#2756](https://github.com/vegaprotocol/vega/pull/2756) Add more panics to the core
- [#2750](https://github.com/vegaprotocol/vega/pull/2750) Remove expiring orders when amending to non GTT
- [#2671](https://github.com/vegaprotocol/vega/pull/2671) Add extra integration tests for uncrossing at auction end
- [#2746](https://github.com/vegaprotocol/vega/pull/2746) Fix potential divide by 0 in position calculation
- [#2743](https://github.com/vegaprotocol/vega/pull/2743) Add check for pegged orders impacted by order expiry
- [#2737](https://github.com/vegaprotocol/vega/pull/2737) Remove the ability to amend a pegged order's price
- [#2724](https://github.com/vegaprotocol/vega/pull/2724) Add price monitoring tests for order amendment
- [#2723](https://github.com/vegaprotocol/vega/pull/2723) Fix fee monitoring values during auction
- [#2721](https://github.com/vegaprotocol/vega/pull/2721) Fix incorrect reference when amending pegged orders
- [#2717](https://github.com/vegaprotocol/vega/pull/2717) Fix incorrect error codes for IOC and FOK orders during auction
- [#2715](https://github.com/vegaprotocol/vega/pull/2715) Update price monitoring to use reference price when syncing with risk model
- [#2711](https://github.com/vegaprotocol/vega/pull/2711) Refactor governance event subscription

## 0.29.0

*2020-12-07*

Note that you'll see a lot of changes related to **Pegged Orders** and **Liquidity Commitments**. These are still in testing, so these two types cannot currently be used in _Testnet_.

### ✨ New
- [#2534](https://github.com/vegaprotocol/vega/pull/2534) Implements amends for pegged orders
- [#2493](https://github.com/vegaprotocol/vega/pull/2493) Calculate market target stake
- [#2649](https://github.com/vegaprotocol/vega/pull/2649) Add REST governance endpoints
- [#2429](https://github.com/vegaprotocol/vega/pull/2429) Replace inappropriate wording in the codebase
- [#2617](https://github.com/vegaprotocol/vega/pull/2617) Implements proposal to update network parameters
- [#2622](https://github.com/vegaprotocol/vega/pull/2622) Integrate the liquidity engine into the market
- [#2683](https://github.com/vegaprotocol/vega/pull/2683) Use the Ethereum block log index to de-duplicate Ethereum transactions
- [#2674](https://github.com/vegaprotocol/vega/pull/2674) Update ERC20 token and bridges ABIs / codegen
- [#2690](https://github.com/vegaprotocol/vega/pull/2690) Add instruction to debug integration tests with DLV
- [#2680](https://github.com/vegaprotocol/vega/pull/2680) Add price monitoring bounds to the market data API

### 🛠 Improvements
- [#2589](https://github.com/vegaprotocol/vega/pull/2589) Fix cancellation of pegged orders
- [#2659](https://github.com/vegaprotocol/vega/pull/2659) Fix panic in execution engine when GFN order are submit at auction start
- [#2661](https://github.com/vegaprotocol/vega/pull/2661) Handle missing error conversion in GraphQL API
- [#2621](https://github.com/vegaprotocol/vega/pull/2621) Fix pegged order creating duplicated order events
- [#2666](https://github.com/vegaprotocol/vega/pull/2666) Prevent the node to DDOS the Ethereum node when lots of deposits happen
- [#2653](https://github.com/vegaprotocol/vega/pull/2653) Fix indicative price and volume calculation
- [#2649](https://github.com/vegaprotocol/vega/pull/2649) Fix a typo in market price monitoring parameters API
- [#2650](https://github.com/vegaprotocol/vega/pull/2650) Change governance minimum proposer balance to be a minimum amount of token instead of a factor of the total supply
- [#2675](https://github.com/vegaprotocol/vega/pull/2675) Fix an GraphQL enum conversion
- [#2691](https://github.com/vegaprotocol/vega/pull/2691) Fix spelling in a network parameter
- [#2696](https://github.com/vegaprotocol/vega/pull/2696) Fix panic when uncrossing auction
- [#2984](https://github.com/vegaprotocol/vega/pull/2698) Fix price monitoring by feeding it the uncrossing price at end of opening auction
- [#2705](https://github.com/vegaprotocol/vega/pull/2705) Fix a bug related to order being sorted by creating time in the matching engine price levels

## 0.28.0

*2020-11-25*

Vega release logs contain a 🔥 emoji to denote breaking API changes. 🔥🔥 is a new combination denoting something that may significantly change your experience - from this release forward, transactions from keys that have no collateral on the network will *always* be rejected. As there are no transactions that don't either require collateral themselves, or an action to have been taken that already required collateral, we are now rejecting these as soon as possible.

We've also added support for synchronously submitting transactions. This can make error states easier to catch. Along with this you can now subscribe to error events in the event bus.

Also: Note that you'll see a lot of changes related to **Pegged Orders** and **Liquidity Commitments**. These are still in testing, so these two types cannot currently be used in _Testnet_.

### ✨ New
- [#2634](https://github.com/vegaprotocol/vega/pull/2634) Avoid caching transactions before they are rate/balance limited
- [#2626](https://github.com/vegaprotocol/vega/pull/2626) Add a transaction submit type to GraphQL
- [#2624](https://github.com/vegaprotocol/vega/pull/2624) Add mutexes to assets maps
- [#2593](https://github.com/vegaprotocol/vega/pull/2503) 🔥🔥 Reject transactions
- [#2453](https://github.com/vegaprotocol/vega/pull/2453) 🔥 Remove `baseName` field from markets
- [#2536](https://github.com/vegaprotocol/vega/pull/2536) Add Liquidity Measurement engine
- [#2539](https://github.com/vegaprotocol/vega/pull/2539) Add Liquidity Provisioning Commitment handling to markets
- [#2540](https://github.com/vegaprotocol/vega/pull/2540) Add support for amending pegged orders
- [#2549](https://github.com/vegaprotocol/vega/pull/2549) Add calculation for liquidity order sizes
- [#2553](https://github.com/vegaprotocol/vega/pull/2553) Allow pegged orders to have a price of 0
- [#2555](https://github.com/vegaprotocol/vega/pull/2555) Update Event stream votes to contain proposal ID
- [#2556](https://github.com/vegaprotocol/vega/pull/2556) Update Event stream to contain error events
- [#2560](https://github.com/vegaprotocol/vega/pull/2560) Add Pegged Order details to GraphQL
- [#2607](https://github.com/vegaprotocol/vega/pull/2807) Add support for parking orders during auction

### 🛠 Improvements
- [#2634](https://github.com/vegaprotocol/vega/pull/2634) Avoid caching transactions before they are rate/balance limited
- [#2626](https://github.com/vegaprotocol/vega/pull/2626) Add a transaction submit type to GraphQL
- [#2624](https://github.com/vegaprotocol/vega/pull/2624) Add mutexes to assets maps
- [#2623](https://github.com/vegaprotocol/vega/pull/2623) Fix concurrent map access in assets
- [#2608](https://github.com/vegaprotocol/vega/pull/2608) Add sync/async equivalents for `submitTX`
- [#2618](https://github.com/vegaprotocol/vega/pull/2618) Disable storing API-related data on validator nodes
- [#2615](https://github.com/vegaprotocol/vega/pull/2618) Expand static checks
- [#2613](https://github.com/vegaprotocol/vega/pull/2613) Remove unused internal `cancelOrderById` function
- [#2530](https://github.com/vegaprotocol/vega/pull/2530) Governance asset for the network is now set in the genesis block
- [#2533](https://github.com/vegaprotocol/vega/pull/2533) More efficiently close channels in subscriptions
- [#2554](https://github.com/vegaprotocol/vega/pull/2554) Fix mid-price to 0 when best bid and average are unavailable and pegged order price is 0
- [#2565](https://github.com/vegaprotocol/vega/pull/2565) Cancelled pegged orders now have the correct status
- [#2568](https://github.com/vegaprotocol/vega/pull/2568) Prevent pegged orders from being repriced
- [#2570](https://github.com/vegaprotocol/vega/pull/2570) Expose probability of trading
- [#2576](https://github.com/vegaprotocol/vega/pull/2576) Use static best bid/ask price for pegged order repricing
- [#2581](https://github.com/vegaprotocol/vega/pull/2581) Fix order of messages when cancelling a pegged order
- [#2586](https://github.com/vegaprotocol/vega/pull/2586) Fix blank `txHash` in deposit API types
- [#2591](https://github.com/vegaprotocol/vega/pull/2591) Pegged orders are now cancelled when all orders are cancelled
- [#2609](https://github.com/vegaprotocol/vega/pull/2609) Improve expiry of pegged orders
- [#2610](https://github.com/vegaprotocol/vega/pull/2609) Improve removal of liquidity commitment orders when manual orders satisfy liquidity provisioning commitments

## 0.27.0

*2020-10-30*

This release contains a fix (read: large reduction in memory use) around auction modes with particularly large order books that caused slow block times when handling orders placed during an opening auction. It also contains a lot of internal work related to the liquidity provision mechanics.

### ✨ New
- [#2498](https://github.com/vegaprotocol/vega/pull/2498) Automatically create a bond account for liquidity providers
- [#2596](https://github.com/vegaprotocol/vega/pull/2496) Create liquidity measurement API
- [#2490](https://github.com/vegaprotocol/vega/pull/2490) GraphQL: Add Withdrawal and Deposit events to event bus
- [#2476](https://github.com/vegaprotocol/vega/pull/2476) 🔥`MarketData` now uses RFC339 formatted times, not seconds
- [#2473](https://github.com/vegaprotocol/vega/pull/2473) Add network parameters related to target stake calculation
- [#2506](https://github.com/vegaprotocol/vega/pull/2506) Network parameters can now contain JSON configuration

### 🛠 Improvements
- [#2521](https://github.com/vegaprotocol/vega/pull/2521) Optimise memory usage when building cumulative price levels
- [#2520](https://github.com/vegaprotocol/vega/pull/2520) Fix indicative price calculation
- [#2517](https://github.com/vegaprotocol/vega/pull/2517) Improve command line for rate limiting in faucet & wallet
- [#2510](https://github.com/vegaprotocol/vega/pull/2510) Remove reference to external risk model
- [#2509](https://github.com/vegaprotocol/vega/pull/2509) Fix panic when loading an invalid genesis configuration
- [#2502](https://github.com/vegaprotocol/vega/pull/2502) Fix pointer when using amend in place
- [#2487](https://github.com/vegaprotocol/vega/pull/2487) Remove context from struct that didn't need it
- [#2485](https://github.com/vegaprotocol/vega/pull/2485) Refactor event bus event transmission
- [#2481](https://github.com/vegaprotocol/vega/pull/2481) Add `LiquidityProvisionSubmission` transaction
- [#2480](https://github.com/vegaprotocol/vega/pull/2480) Remove unused code
- [#2479](https://github.com/vegaprotocol/vega/pull/2479) Improve validation of external resources
- [#1936](https://github.com/vegaprotocol/vega/pull/1936) Upgrade to Tendermint 0.33.8

## 0.26.1

*2020-10-23*

Fixes a number of issues discovered during the testing of 0.26.0.

### 🛠 Improvements
- [#2463](https://github.com/vegaprotocol/vega/pull/2463) Further reliability fixes for the event bus
- [#2469](https://github.com/vegaprotocol/vega/pull/2469) Fix incorrect error returned when a trader places an order in an asset that they have no account for (was `InvalidPartyID`, now `InsufficientAssetBalance`)
- [#2458](https://github.com/vegaprotocol/vega/pull/2458) REST: Fix a crasher when a market is proposed without specifying auction times

## 0.26.0

*2020-10-20*

The events API added in 0.25.0 had some reliability issues when a large volume of events were being emitted. This release addresses that in two ways:
 - The gRPC event stream now takes a parameter that sets a batch size. A client will receive the events when the batch limit is hit.
 - GraphQL is now limited to one event type per subscription, and we also removed the ALL event type as an option. This was due to the GraphQL gateway layer taking too long to process the full event stream, leading to sporadic disconnections.

These two fixes combined make both the gRPC and GraphQL streams much more reliable under reasonably heavy load. Let us know if you see any other issues. The release also adds some performance improvements to the way the core processes Tendermint events, some documentation improvements, and some additional debug tools.

### ✨ New
- [#2319](https://github.com/vegaprotocol/vega/pull/2319) Add fee estimate API endpoints to remaining APIs
- [#2321](https://github.com/vegaprotocol/vega/pull/2321) 🔥 Change `estimateFee` to `estimateOrder` in GraphQL
- [#2327](https://github.com/vegaprotocol/vega/pull/2327) 🔥 GraphQL: Event bus API - remove ALL type & limit subscription to one event type
- [#2343](https://github.com/vegaprotocol/vega/pull/2343) 🔥 Add batching support to stream subscribers

### 🛠 Improvements
- [#2229](https://github.com/vegaprotocol/vega/pull/2229) Add Price Monitoring module
- [#2246](https://github.com/vegaprotocol/vega/pull/2246) Add new market depth subscription methods
- [#2298](https://github.com/vegaprotocol/vega/pull/2298) Improve error messages for Good For Auction/Good For Normal rejections
- [#2301](https://github.com/vegaprotocol/vega/pull/2301) Add validation for GFA/GFN orders
- [#2307](https://github.com/vegaprotocol/vega/pull/2307) Implement app state hash
- [#2312](https://github.com/vegaprotocol/vega/pull/2312) Add validation for market proposal risk parameters
- [#2313](https://github.com/vegaprotocol/vega/pull/2313) Add transaction replay protection
- [#2314](https://github.com/vegaprotocol/vega/pull/2314) GraphQL: Improve response when market does not exist
- [#2315](https://github.com/vegaprotocol/vega/pull/2315) GraphQL: Improve response when party does not exist
- [#2316](https://github.com/vegaprotocol/vega/pull/2316) Documentation: Improve documentation for fee estimate endpoint
- [#2318](https://github.com/vegaprotocol/vega/pull/2318) Documentation: Improve documentation for governance data endpoints
- [#2324](https://github.com/vegaprotocol/vega/pull/2324) Cache transactions already seen by `checkTX`
- [#2328](https://github.com/vegaprotocol/vega/pull/2328) Add test covering context cancellation mid data-sending
- [#2331](https://github.com/vegaprotocol/vega/pull/2331) Internal refactor of network parameter storage
- [#2334](https://github.com/vegaprotocol/vega/pull/2334) Rewrite `vegastream` to use the event bus
- [#2333](https://github.com/vegaprotocol/vega/pull/2333) Fix context for events, add block hash and event id
- [#2335](https://github.com/vegaprotocol/vega/pull/2335) Add ABCI event recorder
- [#2341](https://github.com/vegaprotocol/vega/pull/2341) Ensure event slices cannot be empty
- [#2345](https://github.com/vegaprotocol/vega/pull/2345) Handle filled orders in the market depth service before new orders are added
- [#2346](https://github.com/vegaprotocol/vega/pull/2346) CI: Add missing environment variables
- [#2348](https://github.com/vegaprotocol/vega/pull/2348) Use cached transactions in `checkTX`
- [#2349](https://github.com/vegaprotocol/vega/pull/2349) Optimise accounts map accesses
- [#2351](https://github.com/vegaprotocol/vega/pull/2351) Fix sequence ID related to market `OnChainTimeUpdate`
- [#2355](https://github.com/vegaprotocol/vega/pull/2355) Update coding style doc with info on log levels
- [#2358](https://github.com/vegaprotocol/vega/pull/2358) Add documentation and comments for `events.proto`
- [#2359](https://github.com/vegaprotocol/vega/pull/2359) Fix out of bounds index crash
- [#2364](https://github.com/vegaprotocol/vega/pull/2364) Add mutex to protect map access
- [#2366](https://github.com/vegaprotocol/vega/pull/2366) Auctions: Reject IOC/FOK orders
- [#2368](https://github.com/vegaprotocol/vega/pull/2370) Tidy up genesis market instantiation
- [#2369](https://github.com/vegaprotocol/vega/pull/2369) Optimise event bus to reduce CPU usage
- [#2370](https://github.com/vegaprotocol/vega/pull/2370) Event stream: Send batches instead of single events
- [#2376](https://github.com/vegaprotocol/vega/pull/2376) GraphQL: Remove verbose logging
- [#2377](https://github.com/vegaprotocol/vega/pull/2377) Update tendermint stats less frequently for Vega stats API endpoint
- [#2381](https://github.com/vegaprotocol/vega/pull/2381) Event stream: Reduce CPU load, depending on batch size
- [#2382](https://github.com/vegaprotocol/vega/pull/2382) GraphQL: Make event stream batch size mandatory
- [#2401](https://github.com/vegaprotocol/vega/pull/2401) Event stream: Fix CPU spinning after stream close
- [#2404](https://github.com/vegaprotocol/vega/pull/2404) Auctions: Add fix for crash during auction exit
- [#2419](https://github.com/vegaprotocol/vega/pull/2419) Make the price level wash trade check configurable
- [#2432](https://github.com/vegaprotocol/vega/pull/2432) Use `EmitDefaults` on `jsonpb.Marshaler`
- [#2431](https://github.com/vegaprotocol/vega/pull/2431) GraphQL: Add price monitoring
- [#2433](https://github.com/vegaprotocol/vega/pull/2433) Validate amend orders with GFN and GFA
- [#2436](https://github.com/vegaprotocol/vega/pull/2436) Return a permission denied error for a non-allowlisted public key
- [#2437](https://github.com/vegaprotocol/vega/pull/2437) Undo accidental code removal
- [#2438](https://github.com/vegaprotocol/vega/pull/2438) GraphQL: Fix a resolver error when markets are in auction mode
- [#2441](https://github.com/vegaprotocol/vega/pull/2441) GraphQL: Remove unnecessary validations
- [#2442](https://github.com/vegaprotocol/vega/pull/2442) GraphQL: Update library; improve error responses
- [#2447](https://github.com/vegaprotocol/vega/pull/2447) REST: Fix HTTP verb for network parameters query
- [#2443](https://github.com/vegaprotocol/vega/pull/2443) Auctions: Add check for opening auction duration during market creation

## 0.25.1

*2020-10-14*

This release backports two fixes from the forthcoming 0.26.0 release.

### 🛠 Improvements
- [#2354](https://github.com/vegaprotocol/vega/pull/2354) Update `OrderEvent` to copy by value
- [#2379](https://github.com/vegaprotocol/vega/pull/2379) Add missing `/governance/prepare/vote` REST endpoint

## 0.25.0

*2020-09-24*

This release adds the event bus API, allowing for much greater introspection in to the operation of a node. We've also re-enabled the order amends API, as well as a long list of fixes.

### ✨ New
- [#2281](https://github.com/vegaprotocol/vega/pull/2281) Enable opening auctions
- [#2205](https://github.com/vegaprotocol/vega/pull/2205) Add GraphQL event stream API
- [#2219](https://github.com/vegaprotocol/vega/pull/2219) Add deposits API
- [#2222](https://github.com/vegaprotocol/vega/pull/2222) Initial asset list is now loaded from genesis configuration, not external configuration
- [#2238](https://github.com/vegaprotocol/vega/pull/2238) Re-enable order amend API
- [#2249](https://github.com/vegaprotocol/vega/pull/2249) Re-enable TX rate limit by party ID
- [#2240](https://github.com/vegaprotocol/vega/pull/2240) Add time to position responses

### 🛠 Improvements
- [#2211](https://github.com/vegaprotocol/vega/pull/2211) 🔥 GraphQL: Field case change `proposalId` -> `proposalID`
- [#2218](https://github.com/vegaprotocol/vega/pull/2218) 🔥 GraphQL: Withdrawals now return a `Party`, not a party ID
- [#2202](https://github.com/vegaprotocol/vega/pull/2202) Fix time validation for proposals when all times are the same
- [#2206](https://github.com/vegaprotocol/vega/pull/2206) Reduce log noise from statistics endpoint
- [#2207](https://github.com/vegaprotocol/vega/pull/2207) Automatically reload node configuration
- [#2209](https://github.com/vegaprotocol/vega/pull/2209) GraphQL: fix proposal rejection enum
- [#2210](https://github.com/vegaprotocol/vega/pull/2210) Refactor order service to not require blockchain client
- [#2213](https://github.com/vegaprotocol/vega/pull/2213) Improve error clarity for invalid proposals
- [#2216](https://github.com/vegaprotocol/vega/pulls/2216) Ensure all GRPC endpoints use real time, not Vega time
- [#2231](https://github.com/vegaprotocol/vega/pull/2231) Refactor processor to no longer require collateral
- [#2232](https://github.com/vegaprotocol/vega/pull/2232) Clean up logs that dumped raw bytes
- [#2233](https://github.com/vegaprotocol/vega/pull/2233) Remove generate method from execution engine
- [#2234](https://github.com/vegaprotocol/vega/pull/2234) Remove `authEnabled` setting
- [#2236](https://github.com/vegaprotocol/vega/pull/2236) Simply order amendment logging
- [#2237](https://github.com/vegaprotocol/vega/pull/2237) Clarify fees attribution in transfers
- [#2239](https://github.com/vegaprotocol/vega/pull/2239) Ensure margin is released immediately, not on next mark to market
- [#2241](https://github.com/vegaprotocol/vega/pull/2241) Load log level in processor app
- [#2245](https://github.com/vegaprotocol/vega/pull/2245) Fix a concurrent map access in positions API
- [#2247](https://github.com/vegaprotocol/vega/pull/2247) Improve logging on a TX with an invalid signature
- [#2252](https://github.com/vegaprotocol/vega/pull/2252) Fix incorrect order count in Market Depth API
- [#2254](https://github.com/vegaprotocol/vega/pull/2254) Fix concurrent map access in Market Depth API
- [#2269](https://github.com/vegaprotocol/vega/pull/2269) GraphQL: Fix party filtering for event bus API
- [#2266](https://github.com/vegaprotocol/vega/pull/2266) Refactor transaction codec
- [#2275](https://github.com/vegaprotocol/vega/pull/2275) Prevent opening auctions from closing early
- [#2262](https://github.com/vegaprotocol/vega/pull/2262) Clear potential position properly when an order is cancelled for self trading
- [#2286](https://github.com/vegaprotocol/vega/pull/2286) Add sequence ID to event bus events
- [#2288](https://github.com/vegaprotocol/vega/pull/2288) Fix auction events not appearing in GraphQL event bus
- [#2294](https://github.com/vegaprotocol/vega/pull/2294) Fixing incorrect order iteration in auctions
- [#2285](https://github.com/vegaprotocol/vega/pull/2285) Check auction times
- [#2283](https://github.com/vegaprotocol/vega/pull/2283) Better handling of 0 `expiresAt`

## 0.24.0

*2020-09-04*

One new API endpoint allows cancelling multiple orders simultaneously, either all orders by market, a single order in a specific market, or just all open orders.

Other than that it's mainly bugfixes, many of which fix subtly incorrect API output.

### ✨ New

- [#2107](https://github.com/vegaprotocol/vega/pull/2107) Support for cancelling multiple orders at once
- [#2186](https://github.com/vegaprotocol/vega/pull/2186) Add per-party rate-limit of 50 requests over 3 blocks

### 🛠 Improvements

- [#2177](https://github.com/vegaprotocol/vega/pull/2177) GraphQL: Add Governance proposal metadata
- [#2098](https://github.com/vegaprotocol/vega/pull/2098) Fix crashed in event bus
- [#2041](https://github.com/vegaprotocol/vega/pull/2041) Fix a rounding error in the output of Positions API
- [#1934](https://github.com/vegaprotocol/vega/pull/1934) Improve API documentation
- [#2110](https://github.com/vegaprotocol/vega/pull/2110) Send Infrastructure fees to the correct account
- [#2117](https://github.com/vegaprotocol/vega/pull/2117) Prevent creation of withdrawal requests for more than the available balance
- [#2136](https://github.com/vegaprotocol/vega/pull/2136) gRPC: Fetch all accounts for a market did not return all accounts
- [#2151](https://github.com/vegaprotocol/vega/pull/2151) Prevent wasteful event bus subscriptions
- [#2167](https://github.com/vegaprotocol/vega/pull/2167) Ensure events in the event bus maintain their order
- [#2178](https://github.com/vegaprotocol/vega/pull/2178) Fix API returning incorrectly formatted orders when a party has no collateral

## 0.23.1

*2020-08-27*

This release backports a fix from the forthcoming 0.24.0 release that fixes a GraphQL issue with the new `Asset` type. When fetching the Assets from the top level, all the details came through. When fetching them as a nested property, only the ID was filled in. This is now fixed.

### 🛠 Improvements

- [#2140](https://github.com/vegaprotocol/vega/pull/2140) GraphQL fix for fetching assets as nested properties

## 0.23.0

*2020-08-10*

This release contains a lot of groundwork for Fees and Auction mode.

**Fees** are incurred on every trade on Vega. Those fees are divided between up to three recipient types, but traders will only see one collective fee charged. The fees reward liquidity providers, infrastructure providers and market makers.

* The liquidity portion of the fee is paid to market makers for providing liquidity, and is transferred to the market-maker fee pool for the market.
* The infrastructure portion of the fee, which is paid to validators as a reward for running the infrastructure of the network, is transferred to the infrastructure fee pool for that asset. It is then periodically distributed to the validators.
* The maker portion of the fee is transferred to the non-aggressive, or passive party in the trade (the maker, as opposed to the taker).

**Auction mode** is not enabled in this release, but the work is nearly complete for Opening Auctions on new markets.

💥 Please note, **this release disables order amends**. The team uncovered an issue in the Market Depth API output that is caused by order amends, so rather than give incorrect output, we've temporarily disabled the amendment of orders. They will return when the Market Depth API is fixed. For now, *amends will return an error*.

### ✨ New

- 💥 [#2092](https://github.com/vegaprotocol/vega/pull/2092) Disable order amends
- [#2027](https://github.com/vegaprotocol/vega/pull/2027) Add built in asset faucet endpoint
- [#2075](https://github.com/vegaprotocol/vega/pull/2075), [#2086](https://github.com/vegaprotocol/vega/pull/2086), [#2083](https://github.com/vegaprotocol/vega/pull/2083), [#2078](https://github.com/vegaprotocol/vega/pull/2078) Add time & size limits to faucet requests
- [#2068](https://github.com/vegaprotocol/vega/pull/2068) Add REST endpoint to fetch governance proposals by Party
- [#2058](https://github.com/vegaprotocol/vega/pull/2058) Add REST endpoints for fees
- [#2047](https://github.com/vegaprotocol/vega/pull/2047) Add `prepareWithdraw` endpoint

### 🛠 Improvements

- [#2061](https://github.com/vegaprotocol/vega/pull/2061) Fix Network orders being left as active
- [#2034](https://github.com/vegaprotocol/vega/pull/2034) Send `KeepAlive` messages on GraphQL subscriptions
- [#2031](https://github.com/vegaprotocol/vega/pull/2031) Add proto fields required for auctions
- [#2025](https://github.com/vegaprotocol/vega/pull/2025) Add auction mode (currently never triggered)
- [#2013](https://github.com/vegaprotocol/vega/pull/2013) Add Opening Auctions support to market framework
- [#2010](https://github.com/vegaprotocol/vega/pull/2010) Add documentation for Order Errors to proto source files
- [#2003](https://github.com/vegaprotocol/vega/pull/2003) Add fees support
- [#2004](https://github.com/vegaprotocol/vega/pull/2004) Remove @deprecated field from GraphQL input types (as it’s invalid)
- [#2000](https://github.com/vegaprotocol/vega/pull/2000) Fix `rejectionReason` for trades stopped for self trading
- [#1990](https://github.com/vegaprotocol/vega/pull/1990) Remove specified `tickSize` from market
- [#2066](https://github.com/vegaprotocol/vega/pull/2066) Fix validation of proposal timestamps to ensure that datestamps specify events in the correct order
- [#2043](https://github.com/vegaprotocol/vega/pull/2043) Track Event Queue events to avoid processing events from other chains twice

## 0.22.0

### 🐛 Bugfixes
- [#2096](https://github.com/vegaprotocol/vega/pull/2096) Fix concurrent map access in event forward

*2020-07-20*

This release primarily focuses on setting up Vega nodes to deal correctly with events sourced from other chains, working towards bridging assets from Ethereum. This includes responding to asset events from Ethereum, and support for validator nodes notarising asset movements and proposals.

It also contains a lot of bug fixes and improvements, primarily around an internal refactor to using an event bus to communicate between packages. Also included are some corrections for order statuses that were incorrectly being reported or left outdated on the APIs.

### ✨ New

- [#1825](https://github.com/vegaprotocol/vega/pull/1825) Add new Notary package for tracking multisig decisions for governance
- [#1837](https://github.com/vegaprotocol/vega/pull/1837) Add support for two-step governance processes such as asset proposals
- [#1856](https://github.com/vegaprotocol/vega/pull/1856) Implement handling of external chain events from the Event Queue
- [#1927](https://github.com/vegaprotocol/vega/pull/1927) Support ERC20 deposits
- [#1987](https://github.com/vegaprotocol/vega/pull/1987) Add `OpenInterest` field to markets
- [#1949](https://github.com/vegaprotocol/vega/pull/1949) Add `RejectionReason` field to rejected governance proposals

### 🛠 Improvements
- 💥 [#1988](https://github.com/vegaprotocol/vega/pull/1988) REST: Update orders endpoints to use POST, not PUT or DELETE
- 💥 [#1957](https://github.com/vegaprotocol/vega/pull/1957) GraphQL: Some endpoints returned a nullable array of Strings. Now they return an array of nullable strings
- 💥 [#1928](https://github.com/vegaprotocol/vega/pull/1928) GraphQL & GRPC: Remove broken `open` parameter from Orders endpoints. It returned ambiguous results
- 💥 [#1858](https://github.com/vegaprotocol/vega/pull/1858) Fix outdated order details for orders amended by cancel-and-replace
- 💥 [#1849](https://github.com/vegaprotocol/vega/pull/1849) Fix incorrect status on partially filled trades that would have matched with another order by the same user. Was `stopped`, now `rejected`
- 💥 [#1883](https://github.com/vegaprotocol/vega/pull/1883) REST & GraphQL: Market name is now based on the instrument name rather than being set separately
- [#1699](https://github.com/vegaprotocol/vega/pull/1699) Migrate Margin package to event bus
- [#1853](https://github.com/vegaprotocol/vega/pull/1853) Migrate Market package to event bus
- [#1844](https://github.com/vegaprotocol/vega/pull/1844) Migrate Governance package to event
- [#1877](https://github.com/vegaprotocol/vega/pull/1877) Migrate Position package to event
- [#1838](https://github.com/vegaprotocol/vega/pull/1838) GraphQL: Orders now include their `version` and `updatedAt`, which are useful when dealing with amended orders
- [#1841](https://github.com/vegaprotocol/vega/pull/1841) Fix: `expiresAt` on orders was validated at submission time, this has been moved to post-chain validation
- [#1849](https://github.com/vegaprotocol/vega/pull/1849) Improve Order documentation for `Status` and `TimeInForce`
- [#1861](https://github.com/vegaprotocol/vega/pull/1861) Remove single mutex in event bus
- [#1866](https://github.com/vegaprotocol/vega/pull/1866) Add mutexes for event bus access
- [#1889](https://github.com/vegaprotocol/vega/pull/1889) Improve event broker performance
- [#1891](https://github.com/vegaprotocol/vega/pull/1891) Fix context for event subscribers
- [#1889](https://github.com/vegaprotocol/vega/pull/1889) Address event bus performance issues
- [#1892](https://github.com/vegaprotocol/vega/pull/1892) Improve handling for new chain connection proposal
- [#1903](https://github.com/vegaprotocol/vega/pull/1903) Fix regressions in Candles API introduced by event bus
- [#1940](https://github.com/vegaprotocol/vega/pull/1940) Add new asset proposals to GraphQL API
- [#1943](https://github.com/vegaprotocol/vega/pull/1943) Validate list of allowed assets

## 0.21.0

*2020-06-18*

A follow-on from 0.20.1, this release includes a fix for the GraphQL API returning inconsistent values for the `side` field on orders, leading to Vega Console failing to submit orders. As a bonus there is another GraphQL improvement, and two fixes that return more correct values for filled network orders and expired orders.

### 🛠 Improvements

- 💥 [#1820](https://github.com/vegaprotocol/vega/pull/1820) GraphQL: Non existent parties no longer return a GraphQL error
- 💥 [#1784](https://github.com/vegaprotocol/vega/pull/1784) GraphQL: Update schema and fix enum mappings from Proto
- 💥 [#1761](https://github.com/vegaprotocol/vega/pull/1761) Governance: Improve processing of Proposals
- [#1822](https://github.com/vegaprotocol/vega/pull/1822) Remove duplicate updates to `createdAt`
- [#1818](https://github.com/vegaprotocol/vega/pull/1818) Trades: Replace buffer with events
- [#1812](https://github.com/vegaprotocol/vega/pull/1812) Governance: Improve logging
- [#1810](https://github.com/vegaprotocol/vega/pull/1810) Execution: Set order status for fully filled network orders to be `FILLED`
- [#1803](https://github.com/vegaprotocol/vega/pull/1803) Matching: Set `updatedAt` when orders expire
- [#1780](https://github.com/vegaprotocol/vega/pull/1780) APIs: Reject `NETWORK` orders
- [#1792](https://github.com/vegaprotocol/vega/pull/1792) Update Golang to 1.14 and tendermint to 0.33.5

## 0.20.1

*2020-06-18*

This release fixes one small bug that was causing many closed streams, which was a problem for API clients.

## 🛠 Improvements

- [#1813](https://github.com/vegaprotocol/vega/pull/1813) Set `PartyEvent` type to party event

## 0.20.0

*2020-06-15*

This release contains a lot of fixes to APIs, and a minor new addition to the statistics endpoint. Potentially breaking changes are now labelled with 💥. If you have implemented a client that fetches candles, places orders or amends orders, please check below.

### ✨ Features
- [#1730](https://github.com/vegaprotocol/vega/pull/1730) `ChainID` added to statistics endpoint
- 💥 [#1734](https://github.com/vegaprotocol/vega/pull/1734) Start adding `TraceID` to core events

### 🛠 Improvements
- 💥 [#1721](https://github.com/vegaprotocol/vega/pull/1721) Improve API responses for `GetProposalById`
- 💥 [#1724](https://github.com/vegaprotocol/vega/pull/1724) New Order: Type no longer defaults to LIMIT orders
- 💥 [#1728](https://github.com/vegaprotocol/vega/pull/1728) `PrepareAmend` no longer accepts expiry time
- 💥 [#1760](https://github.com/vegaprotocol/vega/pull/1760) Add proto enum zero value "unspecified" to Side
- 💥 [#1764](https://github.com/vegaprotocol/vega/pull/1764) Candles: Interval no longer defaults to 1 minute
- 💥 [#1773](https://github.com/vegaprotocol/vega/pull/1773) Add proto enum zero value "unspecified" to `Order.Status`
- 💥 [#1776](https://github.com/vegaprotocol/vega/pull/1776) Add prefixes to enums, add proto zero value "unspecified" to `Trade.Type`
- 💥 [#1781](https://github.com/vegaprotocol/vega/pull/1781) Add prefix and UNSPECIFIED to `ChainStatus`, `AccountType`, `TransferType`
- [#1714](https://github.com/vegaprotocol/vega/pull/1714) Extend governance error handling
- [#1726](https://github.com/vegaprotocol/vega/pull/1726) Mark Price was not always correctly updated on a partial fill
- [#1734](https://github.com/vegaprotocol/vega/pull/1734) Feature/1577 hash context propagation
- [#1741](https://github.com/vegaprotocol/vega/pull/1741) Fix incorrect timestamps for proposals retrieved by GraphQL
- [#1743](https://github.com/vegaprotocol/vega/pull/1743) Orders amended to be GTT now return GTT in the response
- [#1745](https://github.com/vegaprotocol/vega/pull/1745) Votes blob is now base64 encoded
- [#1747](https://github.com/vegaprotocol/vega/pull/1747) Markets created from proposals now have the same ID as the proposal that created them
- [#1750](https://github.com/vegaprotocol/vega/pull/1750) Added datetime to governance votes
- [#1751](https://github.com/vegaprotocol/vega/pull/1751) Fix a bug in governance vote counting
- [#1752](https://github.com/vegaprotocol/vega/pull/1752) Fix incorrect validation on new orders
- [#1757](https://github.com/vegaprotocol/vega/pull/1757) Fix incorrect party ID validation on new orders
- [#1758](https://github.com/vegaprotocol/vega/pull/1758) Fix issue where markets created via governance were not tradable
- [#1763](https://github.com/vegaprotocol/vega/pull/1763) Expiration settlement date for market changed to 30/10/2020-22:59:59
- [#1777](https://github.com/vegaprotocol/vega/pull/1777) Create `README.md`
- [#1764](https://github.com/vegaprotocol/vega/pull/1764) Add proto enum zero value "unspecified" to Interval
- [#1767](https://github.com/vegaprotocol/vega/pull/1767) Feature/1692 order event
- [#1787](https://github.com/vegaprotocol/vega/pull/1787) Feature/1697 account event
- [#1788](https://github.com/vegaprotocol/vega/pull/1788) Check for unspecified Vote value
- [#1794](https://github.com/vegaprotocol/vega/pull/1794) Feature/1696 party event

## 0.19.0

*2020-05-26*

This release fixes a handful of bugs, primarily around order amends and new market governance proposals.

### ✨ Features

- [#1658](https://github.com/vegaprotocol/vega/pull/1658) Add timestamps to proposal API responses
- [#1656](https://github.com/vegaprotocol/vega/pull/1656) Add margin checks to amends
- [#1679](https://github.com/vegaprotocol/vega/pull/1679) Add topology package to map Validator nodes to Vega keypairs

### 🛠 Improvements
- [#1718](https://github.com/vegaprotocol/vega/pull/1718) Fix a case where a party can cancel another party's orders
- [#1662](https://github.com/vegaprotocol/vega/pull/1662) Start moving to event-based architecture internally
- [#1684](https://github.com/vegaprotocol/vega/pull/1684) Fix order expiry handling when `expiresAt` is amended
- [#1686](https://github.com/vegaprotocol/vega/pull/1686) Fix participation stake to have a maximum of 100%
- [#1607](https://github.com/vegaprotocol/vega/pull/1607) Update `gqlgen` dependency to 0.11.3
- [#1711](https://github.com/vegaprotocol/vega/pull/1711) Remove ID from market proposal input
- [#1712](https://github.com/vegaprotocol/vega/pull/1712) `prepareProposal` no longer returns an ID on market proposals
- [#1707](https://github.com/vegaprotocol/vega/pull/1707) Allow overriding default governance parameters via `ldflags`.
- [#1715](https://github.com/vegaprotocol/vega/pull/1715) Compile testing binary with short-lived governance periods

## 0.18.1

*2020-05-13*

### 🛠 Improvements
- [#1649](https://github.com/vegaprotocol/vega/pull/1649)
    Fix github artefact upload CI configuration

## 0.18.0

*2020-05-12*

From this release forward, compiled binaries for multiple platforms will be attached to the release on GitHub.

### ✨ Features

- [#1636](https://github.com/vegaprotocol/vega/pull/1636)
    Add a default GraphQL query complexity limit of 5. Currently configured to 17 on testnet to support Console.
- [#1656](https://github.com/vegaprotocol/vega/pull/1656)
    Add GraphQL queries for governance proposals
- [#1596](https://github.com/vegaprotocol/vega/pull/1596)
    Add builds for multiple architectures to GitHub releases

### 🛠 Improvements
- [#1630](https://github.com/vegaprotocol/vega/pull/1630)
    Fix amends triggering multiple updates to the same order
- [#1564](https://github.com/vegaprotocol/vega/pull/1564)
    Hex encode keys

## 0.17.0

*2020-04-21*

### ✨ Features

- [#1458](https://github.com/vegaprotocol/vega/issues/1458) Add root GraphQL Orders query.
- [#1457](https://github.com/vegaprotocol/vega/issues/1457) Add GraphQL query to list all known parties.
- [#1455](https://github.com/vegaprotocol/vega/issues/1455) Remove party list from stats endpoint.
- [#1448](https://github.com/vegaprotocol/vega/issues/1448) Add `updatedAt` field to orders.

### 🛠 Improvements

- [#1102](https://github.com/vegaprotocol/vega/issues/1102) Return full Market details in nested GraphQL queries.
- [#1466](https://github.com/vegaprotocol/vega/issues/1466) Flush orders before trades. This fixes a rare scenario where a trade can be available through the API, but not the order that triggered it.
- [#1491](https://github.com/vegaprotocol/vega/issues/1491) Fix `OrdersByMarket` and `OrdersByParty` 'Open' parameter.
- [#1472](https://github.com/vegaprotocol/vega/issues/1472) Fix Orders by the same party matching.

### Upcoming changes

This release contains the initial partial implementation of Governance. This will be finished and documented in 0.18.0.

## 0.16.2

*2020-04-16*

### 🛠 Improvements

- [#1545](https://github.com/vegaprotocol/vega/pull/1545) Improve error handling in `Prepare*Order` requests

## 0.16.1

*2020-04-15*

### 🛠 Improvements

- [!651](https://gitlab.com/vega-protocol/trading-core/-/merge_requests/651) Prevent bad ED25519 key length causing node panic.

## 0.16.0

*2020-03-02*

### ✨ Features

- The new authentication service is in place. The existing authentication service is now deprecated and will be removed in the next release.

### 🛠 Improvements

- [!609](https://gitlab.com/vega-protocol/trading-core/-/merge_requests/609) Show trades resulting from Orders created by the network (for example close outs) in the API.
- [!604](https://gitlab.com/vega-protocol/trading-core/-/merge_requests/604) Add `lastMarketPrice` settlement.
- [!614](https://gitlab.com/vega-protocol/trading-core/-/merge_requests/614) Fix casing of Order parameter `timeInForce`.
- [!615](https://gitlab.com/vega-protocol/trading-core/-/merge_requests/615) Add new order statuses, `Rejected` and `PartiallyFilled`.
- [!622](https://gitlab.com/vega-protocol/trading-core/-/merge_requests/622) GraphQL: Change Buyer and Seller properties on Trades from string to Party.
- [!599](https://gitlab.com/vega-protocol/trading-core/-/merge_requests/599) Pin Market IDs to fixed values.
- [!603](https://gitlab.com/vega-protocol/trading-core/-/merge_requests/603), [!611](https://gitlab.com/vega-protocol/trading-core/-/merge_requests/611) Remove `NotifyTraderAccount` from API documentation.
- [!624](https://gitlab.com/vega-protocol/trading-core/-/merge_requests/624) Add protobuf validators to API requests.
- [!595](https://gitlab.com/vega-protocol/trading-core/-/merge_requests/595), [!621](https://gitlab.com/vega-protocol/trading-core/-/merge_requests/621), [!623](https://gitlab.com/vega-protocol/trading-core/-/merge_requests/623) Fix a flaky integration test.
- [!601](https://gitlab.com/vega-protocol/trading-core/-/merge_requests/601) Improve matching engine coverage.
- [!612](https://gitlab.com/vega-protocol/trading-core/-/merge_requests/612) Improve collateral engine test coverage.<|MERGE_RESOLUTION|>--- conflicted
+++ resolved
@@ -10,12 +10,9 @@
 
 ### 🛠 Improvements
 - [7032](https://github.com/vegaprotocol/vega/issues/7032) - Make deposits and withdrawals `hypertables` and change `deposits_current` and `withdrawals_current` into views to improve resource usage
-<<<<<<< HEAD
 - [7026](https://github.com/vegaprotocol/vega/issues/7026) - Let decentralised history use the snapshot event from the core as an indication for snapshot rather than doing the calculation based on the interval network parameter.
 - [7098](https://github.com/vegaprotocol/vega/issues/7098) - Add an event when the core is taking a snapshot
-=======
 - [7122](https://github.com/vegaprotocol/vega/issues/7122) - Allow for tolerance in validator performance calculation
->>>>>>> d5691732
 
 ### 🐛 Fixes
 - [7040](https://github.com/vegaprotocol/vega/issues/7040) - Block explorer use different codes than 500 on error
