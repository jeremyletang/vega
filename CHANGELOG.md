--- conflicted
+++ resolved
@@ -6,11 +6,9 @@
 - [7419](https://github.com/vegaprotocol/vega/issues/7419) - Remove the deprecated headers with the `Grpc-Metadata-` prefix in `datanode` `API` and `REST` and `GraphQL` gateways.
 - [6963](https://github.com/vegaprotocol/vega/issues/6963) - Remove the legacy fields from network API
 - [7361](https://github.com/vegaprotocol/vega/issues/7361) - Network history loading and current order set tracking - database requires database to be dropped
-<<<<<<< HEAD
-
-=======
 - [6963](https://github.com/vegaprotocol/vega/issues/7382) - `IssueSignatures` is no longer a validator command and is now protected by the spam engine
->>>>>>> abb01947
+- [7361](https://github.com/vegaprotocol/vega/issues/7361) - Network history loading and current order set tracking - database requires database to be dropped
+
 
 ### 🗑️ Deprecation
 - [7385](https://github.com/vegaprotocol/vega/issues/7385) - Deprecating the `X-Vega-Connection` HTTP header in `datanode` `API` and `REST` and `GraphQL` gateways.
@@ -22,11 +20,8 @@
 - [7429](https://github.com/vegaprotocol/vega/issues/7429) - Do not mark wallet and network as incompatible when the patch version doesn't match
 - [6650](https://github.com/vegaprotocol/vega/issues/6650) - Add ability to filter rewards with `fromEpoch` and `toEpoch`
 - [7289](https://github.com/vegaprotocol/vega/issues/7289) - `positionsConnection` query added to `GraphQL`root query with filter for multiple parties and markets
-<<<<<<< HEAD
+- [7454](https://github.com/vegaprotocol/vega/issues/7454) - Retention policies for new types do not honour the `lite` or `archive` when added after `init`
 - [7469](https://github.com/vegaprotocol/vega/issues/7469) - Sanitize `Prometheus` labels for `HTTP API` requests
-=======
-- [7454](https://github.com/vegaprotocol/vega/issues/7454) - Retention policies for new types do not honour the `lite` or `archive` when added after `init`
->>>>>>> abb01947
 
 ### 🐛 Fixes
 - [7422](https://github.com/vegaprotocol/vega/issues/7422) - Fix missing `priceMonitoringParameters` and `liquidityMonitoringParameters` in `GraphQL` schema
