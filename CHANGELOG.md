# Changelog

## Unreleased

### 🚨 Breaking changes
- [4515](https://github.com/vegaprotocol/vega/issues/4615) - Add snapshot options description and check provided storage method
- [4581](https://github.com/vegaprotocol/vega/issues/4561) - Separate endpoints for liquidity provision submissions, amendment and cancellation
- [4390](https://github.com/vegaprotocol/vega/pull/4390) - Introduce node mode, `vega init` now require a mode: full or validator
- [4383](https://github.com/vegaprotocol/vega/pull/4383) - Rename flag `--tm-root` to `--tm-home`
- [4588](https://github.com/vegaprotocol/vega/pull/4588) - Remove the outdated `--network` flag on `vega genesis generate` and `vega genesis update`
- [4605](https://github.com/vegaprotocol/vega/pull/4605) - Use new format for `EthereumConfig` in network parameters.
- [4508](https://github.com/vegaprotocol/vega/pull/4508) - Disallow negative offset for pegged orders
- [4465](https://github.com/vegaprotocol/vega/pull/4465) - Update to tendermint `v0.35.0`

### 🗑️ Deprecation

### 🛠 Improvements
<<<<<<< HEAD
- [4633](https://github.com/vegaprotocol/vega/pull/4633) - Add possibility to list snapshots from the vega command line
=======
- [4640](https://github.com/vegaprotocol/vega/pull/4640) - Update feature tests related to liquidity provision following integration of probability of trading with floating point consensus
>>>>>>> 8100180f
- [4558](https://github.com/vegaprotocol/vega/pull/4558) - Add MacOS install steps and information required to use `dockerisedvega.sh` script with private docker repository
- [4496](https://github.com/vegaprotocol/vega/pull/4496) - State variable engine for floating point consensus
- [4481](https://github.com/vegaprotocol/vega/pull/4481) - Add an example client application that uses the null-blockchain
- [4514](https://github.com/vegaprotocol/vega/pull/4514) - Add network limits service and events
- [4516](https://github.com/vegaprotocol/vega/pull/4516) - Add a command to cleanup all vega node state
- [4531](https://github.com/vegaprotocol/vega/pull/4531) - Remove Float from network parameters, use `num.Decimal` instead
- [4537](https://github.com/vegaprotocol/vega/pull/4537) - Send staking asset total supply through consensus
- [4540](https://github.com/vegaprotocol/vega/pull/4540) - Require Go minimum version 1.17
- [4530](https://github.com/vegaprotocol/vega/pull/4530) - Integrate risk factors with floating point consensus engine
- [4485](https://github.com/vegaprotocol/vega/pull/4485) - Change snapshot interval default to 1000 blocks
- [4554](https://github.com/vegaprotocol/vega/pull/4554) - Integrate price ranges with floating point consensus engine
- [4544](https://github.com/vegaprotocol/vega/pull/4544) - Ensure validators are started with the right set of keys
- [4569](https://github.com/vegaprotocol/vega/pull/4569) - Move to `ghcr.io` docker container registry
- [4571](https://github.com/vegaprotocol/vega/pull/4571) - Update `CHANGELOG.md` for `0.47.x`
- [4577](https://github.com/vegaprotocol/vega/pull/4577) - Update `CHANGELOG.md` for `0.45.6` patch
- [4573](https://github.com/vegaprotocol/vega/pull/4573) - Remove execution configuration duplication from configuration root
- [4555](https://github.com/vegaprotocol/vega/issues/4555) - Probability of trading integrated into floating point consensus engine
- [4592](https://github.com/vegaprotocol/vega/pull/4592) - Update instructions on how to use docker without `sudo`
- [4491](https://github.com/vegaprotocol/vega/issues/4491) - Measure validator performance and use to penalise rewards
- [4599](https://github.com/vegaprotocol/vega/pull/4599) - Allow raw private keys for bridges functions
- [4588](https://github.com/vegaprotocol/vega/pull/4588) - Add `--update` and `--replace` flags on `vega genesis new validator`
- [4522](https://github.com/vegaprotocol/vega/pull/4522) - Add `--network-url` option to `vega tm`
- [4580](https://github.com/vegaprotocol/vega/pull/4580) - Add transfer command support (one off transfers)
- [4629](https://github.com/vegaprotocol/vega/pull/4629) - Update `CHANGELOG.md` to include `0.47.5` changes
- [4580](https://github.com/vegaprotocol/vega/pull/4580) - Add transfer command support (recurring transfers)
- [4639](https://github.com/vegaprotocol/vega/pull/4639) - Add cancel transfer command
- [4647](https://github.com/vegaprotocol/vega/pull/4647) - Added endpoint `SubmitRawTransaction` to provide support for different transaction request message versions

### 🐛 Fixes
- [4521](https://github.com/vegaprotocol/vega/pull/4521) - Better error when trying to use the null-blockchain with an ERC20 asset
- [4516](https://github.com/vegaprotocol/vega/pull/4516) - Fix release number title typo - 0.46.1 > 0.46.2
- [4524](https://github.com/vegaprotocol/vega/pull/4524) - Updated `vega verify genesis` to understand new `app_state` layout
- [4515](https://github.com/vegaprotocol/vega/pull/4515) - Set log level in snapshot engine
- [4522](https://github.com/vegaprotocol/vega/pull/4522) - Set transfer responses event when paying rewards
- [4566](https://github.com/vegaprotocol/vega/pull/4566) - Withdrawal fails should return a status rejected rather than cancelled
- [4582](https://github.com/vegaprotocol/vega/pull/4582) - Deposits stayed in memory indefinitely, and withdrawal keys were not being sorted to ensure determinism.
- [4588](https://github.com/vegaprotocol/vega/pull/4588) - Fail when missing tendermint home and public key in `nodewallet import` command
- [4623](https://github.com/vegaprotocol/vega/pull/4623) - Bug fix for `--snapshot.db-path` parameter not being used if it is set
- [4634](https://github.com/vegaprotocol/vega/pull/4634) - Bug fix for `--snapshot.max-retries` parameter not working correctly

## 0.47.5
*2022-01-20*

### 🐛 Fixes
- [4617](https://github.com/vegaprotocol/vega/pull/4617) - Bug fix for incorrectly reporting auto delegation

## 0.47.4
*2022-01-05*

### 🐛 Fixes
- [4563](https://github.com/vegaprotocol/vega/pull/4563) - Send an epoch event when loaded from checkpoint

## 0.47.3
*2021-12-24*

### 🐛 Fixes
- [4529](https://github.com/vegaprotocol/vega/pull/4529) - Non determinism in checkpoint fixed

## 0.47.2
*2021-12-17*

### 🐛 Fixes
- [4500](https://github.com/vegaprotocol/vega/pull/4500) - Set minimum for validator power to avoid accidentally removing them
- [4503](https://github.com/vegaprotocol/vega/pull/4503) - Limit delegation epochs in core API
- [4504](https://github.com/vegaprotocol/vega/pull/4504) - Fix premature ending of epoch when loading from checkpoint

## 0.47.1
*2021-11-24*

### 🐛 Fixes
- [4488](https://github.com/vegaprotocol/vega/pull/4488) - Disable snapshots
- [4536](https://github.com/vegaprotocol/vega/pull/4536) - Fixed non determinism in topology checkpoint
- [4550](https://github.com/vegaprotocol/vega/pull/4550) - Do not validate assets when loading checkpoint from non-validators

## 0.47.0
*2021-11-24*

### 🛠 Improvements
- [4480](https://github.com/vegaprotocol/vega/pull/4480) - Update `CHANGELOG.md` since GH Action implemented
- [4439](https://github.com/vegaprotocol/vega/pull/4439) - Create `release_ticket.md` issue template
- [4456](https://github.com/vegaprotocol/vega/pull/4456) - Return 400 on bad mint amounts sent via the faucet
- [4434](https://github.com/vegaprotocol/vega/pull/4434) - Add free form governance net parameters to `allKeys` map
- [4436](https://github.com/vegaprotocol/vega/pull/4436) - Add ability for the null-blockchain to deliver transactions
- [4455](https://github.com/vegaprotocol/vega/pull/4455) - Introduce API to allow time-forwarding in the null-blockchain
- [4422](https://github.com/vegaprotocol/vega/pull/4422) - Add support for validator key rotation
- [4463](https://github.com/vegaprotocol/vega/pull/4463) - Remove the need for an Ethereum connection when using the null-blockchain
- [4477](https://github.com/vegaprotocol/vega/pull/4477) - Allow reloading of null-blockchain configuration while core is running
- [4468](https://github.com/vegaprotocol/vega/pull/4468) - Change validator weights to be based on validator score
- [4484](https://github.com/vegaprotocol/vega/pull/4484) - Add checkpoint validator key rotation
- [4459](https://github.com/vegaprotocol/vega/pull/4459) - Add network parameters overwrite from checkpoints
- [4070](https://github.com/vegaprotocol/vega/pull/4070) - Add calls to enable state-sync via tendermint
- [4465](https://github.com/vegaprotocol/vega/pull/4465) - Add events tags to the `ResponseDeliverTx`

### 🐛 Fixes
- [4435](https://github.com/vegaprotocol/vega/pull/4435) - Fix non determinism in deposits snapshot
- [4418](https://github.com/vegaprotocol/vega/pull/4418) - Add some logging + height/version handling fixes
- [4461](https://github.com/vegaprotocol/vega/pull/4461) - Fix problem where chain id was not present on event bus during checkpoint loading
- [4475](https://github.com/vegaprotocol/vega/pull/4475) - Fix rewards checkpoint not assigned to its correct place

## 0.46.2
*2021-11-24*

### 🐛 Fixes
- [4445](https://github.com/vegaprotocol/vega/pull/4445) - Limit the number of iterations for reward calculation for delegator and fix for division by zero

## 0.46.1
*2021-11-22*

### 🛠 Improvements
- [4437](https://github.com/vegaprotocol/vega/pull/4437) - Turn snapshots off for `v0.46.1` only


## 0.46.0
*2021-11-22*

### 🛠 Improvements
- [4431](https://github.com/vegaprotocol/vega/pull/4431) - Update Vega wallet to version 0.10.0
- [4406](https://github.com/vegaprotocol/vega/pull/4406) - Add changelog and project board Github actions and update linked PR action version
- [4328](https://github.com/vegaprotocol/vega/pull/4328) - Unwrap the timestamps in reward payout event
- [4330](https://github.com/vegaprotocol/vega/pull/4330) - Remove badger related code from the codebase
- [4336](https://github.com/vegaprotocol/vega/pull/4336) - Add oracle snapshot
- [4299](https://github.com/vegaprotocol/vega/pull/4299) - Add liquidity snapshot
- [4196](https://github.com/vegaprotocol/vega/pull/4196) - Experiment at removing the snapshot details from the engine
- [4338](https://github.com/vegaprotocol/vega/pull/4338) - Adding more error messages
- [4317](https://github.com/vegaprotocol/vega/pull/4317) - Extend integration tests with global check for net deposits
- [3616](https://github.com/vegaprotocol/vega/pull/3616) - Add tests to show margins not being released
- [4171](https://github.com/vegaprotocol/vega/pull/4171) - Add trading fees feature test
- [4348](https://github.com/vegaprotocol/vega/pull/4348) - Updating return codes
- [4346](https://github.com/vegaprotocol/vega/pull/4346) - Implement liquidity supplied snapshot
- [4351](https://github.com/vegaprotocol/vega/pull/4351) - Add target liquidity engine
- [4362](https://github.com/vegaprotocol/vega/pull/4362) - Remove staking of cache at the beginning of the epoch for spam protection
- [4364](https://github.com/vegaprotocol/vega/pull/4364) - Change spam error messages to debug and enabled reloading of configuration
- [4353](https://github.com/vegaprotocol/vega/pull/4353) - remove usage of `vegatime.Now` over the codebase
- [4382](https://github.com/vegaprotocol/vega/pull/4382) - Add Prometheus metrics on snapshots
- [4190](https://github.com/vegaprotocol/vega/pull/4190) - Add markets snapshot
- [4389](https://github.com/vegaprotocol/vega/pull/4389) - Update issue templates #4389
- [4392](https://github.com/vegaprotocol/vega/pull/4392) - Update `GETTING_STARTED.md` documentation
- [4391](https://github.com/vegaprotocol/vega/pull/4391) - Refactor delegation
- [4423](https://github.com/vegaprotocol/vega/pull/4423) - Add CLI options to start node with a null-blockchain
- [4400](https://github.com/vegaprotocol/vega/pull/4400) - Add transaction hash to `SubmitTransactionResponse`
- [4394](https://github.com/vegaprotocol/vega/pull/4394) - Add step to clear all events in integration tests
- [4403](https://github.com/vegaprotocol/vega/pull/4403) - Fully remove expiry from withdrawals #4403
- [4396](https://github.com/vegaprotocol/vega/pull/4396) - Add free form governance proposals
- [4413](https://github.com/vegaprotocol/vega/pull/4413) - Deploy to Devnet with Jenkins and remove drone
- [4429](https://github.com/vegaprotocol/vega/pull/4429) - Release version `v0.46.0`
- [4442](https://github.com/vegaprotocol/vega/pull/4442) - Reduce the number of iterations in reward calculation
- [4409](https://github.com/vegaprotocol/vega/pull/4409) - Include chain id in bus messages
- [4464](https://github.com/vegaprotocol/vega/pull/4466) - Update validator power in tendermint based on their staking

### 🐛 Fixes
- [4325](https://github.com/vegaprotocol/vega/pull/4325) - Remove state from the witness snapshot and infer it from votes
- [4334](https://github.com/vegaprotocol/vega/pull/4334) - Fix notary implementation
- [4343](https://github.com/vegaprotocol/vega/pull/4343) - Fix non deterministic test by using same `idGenerator`
- [4352](https://github.com/vegaprotocol/vega/pull/4352) - Remove usage of `time.Now()` in the auction state
- [4380](https://github.com/vegaprotocol/vega/pull/4380) - Implement Uint for network parameters and use it for monies values
- [4369](https://github.com/vegaprotocol/vega/pull/4369) - Fix orders still being accepted after market in trading terminated state
- [4395](https://github.com/vegaprotocol/vega/pull/4395) - Fix drone pipeline
- [4398](https://github.com/vegaprotocol/vega/pull/4398) - Fix to set proper status on withdrawal errors
- [4421](https://github.com/vegaprotocol/vega/issues/4421) - Fix to missing pending rewards in LNL checkpoint
- [4419](https://github.com/vegaprotocol/vega/pull/4419) - Fix snapshot cleanup, improve logging when specified block height could not be reloaded.
- [4444](https://github.com/vegaprotocol/vega/pull/4444) - Fix division by zero when all validator scores are 0
- [4467](https://github.com/vegaprotocol/vega/pull/4467) - Fix reward account balance not being saved/loaded to/from checkpoint
- [4474](https://github.com/vegaprotocol/vega/pull/4474) - Wire rewards checkpoint to checkpoint engine and store infrastructure fee accounts in collateral checkpoint

## 0.45.6
*2021-11-16*

### 🐛 Fixes
- [4506](https://github.com/vegaprotocol/vega/pull/4506) - Wire network parameters to time service to flush out pending changes

## 0.45.5
*2021-11-16*

### 🐛 Fixes
- [4403](https://github.com/vegaprotocol/vega/pull/4403) - Fully remove expiry from withdrawals and release version `v0.45.5`


## 0.45.4
*2021-11-05*

### 🐛 Fixes
- [4372](https://github.com/vegaprotocol/vega/pull/4372) - Fix, if all association is nominated, allow association to be unnominated and nominated again in the same epoch


## 0.45.3
*2021-11-04*

### 🐛 Fixes
- [4362](https://github.com/vegaprotocol/vega/pull/4362) - Remove staking of cache at the beginning of the epoch for spam protection


## 0.45.2
*2021-10-27*

### 🛠 Improvements
- [4308](https://github.com/vegaprotocol/vega/pull/4308) - Add Visual Studio Code configuration
- [4319](https://github.com/vegaprotocol/vega/pull/4319) - Add snapshot node topology
- [4321](https://github.com/vegaprotocol/vega/pull/4321) - Release version `v0.45.2` #4321

### 🐛 Fixes
- [4320](https://github.com/vegaprotocol/vega/pull/4320) - Implement retries for notary transactions
- [4312](https://github.com/vegaprotocol/vega/pull/4312) - Implement retries for witness transactions


## 0.45.1
*2021-10-23*

### 🛠 Improvements
- [4246](https://github.com/vegaprotocol/vega/pull/4246) - Add replay protection snapshot
- [4245](https://github.com/vegaprotocol/vega/pull/4245) - Add ABCI snapshot
- [4260](https://github.com/vegaprotocol/vega/pull/4260) - Reconcile delegation more frequently
- [4255](https://github.com/vegaprotocol/vega/pull/4255) - Add staking snapshot
- [4278](https://github.com/vegaprotocol/vega/pull/4278) - Add timestamps to rewards
- [4265](https://github.com/vegaprotocol/vega/pull/4265) - Add witness snapshot
- [4287](https://github.com/vegaprotocol/vega/pull/4287) - Add stake verifier snapshot
- [4292](https://github.com/vegaprotocol/vega/pull/4292) - Update the vega wallet version

### 🐛 Fixes
- [4280](https://github.com/vegaprotocol/vega/pull/4280) - Make event forwarder hashing result more random
- [4270](https://github.com/vegaprotocol/vega/pull/4270) - Prevent overflow with pending delegation
- [4274](https://github.com/vegaprotocol/vega/pull/4274) - Ensure sufficient balances when nominating multiple nodes
- [4286](https://github.com/vegaprotocol/vega/pull/4286) - Checkpoints fixes


## 0.45.0
*2021-10-19*

### 🛠 Improvements
- [4188](https://github.com/vegaprotocol/vega/pull/4188) - Add rewards snapshot
- [4191](https://github.com/vegaprotocol/vega/pull/4191) - Add limit snapshot
- [4192](https://github.com/vegaprotocol/vega/pull/4192) - Ask for passphrase confirmation on init and generate commands when applicable
- [4201](https://github.com/vegaprotocol/vega/pull/4201) - Implement spam snapshot
- [4214](https://github.com/vegaprotocol/vega/pull/4214) - Add golangci-lint to CI
- [4199](https://github.com/vegaprotocol/vega/pull/4199) - Add ERC20 logic signing
- [4211](https://github.com/vegaprotocol/vega/pull/4211) - Implement snapshot for notary
- [4219](https://github.com/vegaprotocol/vega/pull/4219) - Enable linters
- [4218](https://github.com/vegaprotocol/vega/pull/4218) - Run system-tests in separate build
- [4227](https://github.com/vegaprotocol/vega/pull/4227) - Ignore system-tests failures for non PR builds
- [4232](https://github.com/vegaprotocol/vega/pull/4232) - golangci-lint increase timeout
- [4229](https://github.com/vegaprotocol/vega/pull/4229) - Ensure the vega and Ethereum wallet are not nil before accessing
- [4230](https://github.com/vegaprotocol/vega/pull/4230) - Replay protection snapshot
- [4242](https://github.com/vegaprotocol/vega/pull/4242) - Set timeout for system-tests steps
- [4215](https://github.com/vegaprotocol/vega/pull/4215) - Improve handling of expected trades
- [4224](https://github.com/vegaprotocol/vega/pull/4224) - Make evt forward mode deterministic
- [4168](https://github.com/vegaprotocol/vega/pull/4168) - Update code still using uint64
- [4240](https://github.com/vegaprotocol/vega/pull/4240) - Add command to list and describe Vega paths

### 🐛 Fixes
- [4228](https://github.com/vegaprotocol/vega/pull/4228) - Fix readme updates
- [4210](https://github.com/vegaprotocol/vega/pull/4210) - Add min validators network parameter and bug fix for overflow reward


## 0.44.2
*2021-10-11*

### 🐛 Fixes
- [4195](https://github.com/vegaprotocol/vega/pull/4195) - Fix rewards payout with delay


## 0.44.1
*2021-10-08*

### 🐛 Fixes
- [4183](https://github.com/vegaprotocol/vega/pull/4183) - Fix `undelegateNow` to use the passed amount instead of 0
- [4184](https://github.com/vegaprotocol/vega/pull/4184) - Remove 0 balance events from checkpoint of delegations
- [4185](https://github.com/vegaprotocol/vega/pull/4185) - Fix event sent on reward pool creation + fix owner


## 0.44.0
*2021-10-07*

### 🛠 Improvements
- [4159](https://github.com/vegaprotocol/vega/pull/4159) - Clean-up and separate checkpoints and snapshots
- [4172](https://github.com/vegaprotocol/vega/pull/4172) - Added assetActions to banking snapshot
- [4173](https://github.com/vegaprotocol/vega/pull/4173) - Add tools and linting
- [4161](https://github.com/vegaprotocol/vega/pull/4161) - Assets snapshot implemented
- [4142](https://github.com/vegaprotocol/vega/pull/4142) - Add clef wallet
- [4160](https://github.com/vegaprotocol/vega/pull/4160) - Snapshot positions engine
- [4170](https://github.com/vegaprotocol/vega/pull/4170) - Update to latest proto and go mod tidy
- [4157](https://github.com/vegaprotocol/vega/pull/4157) - Adding IDGenerator types
- [4166](https://github.com/vegaprotocol/vega/pull/4166) - Banking snapshot
- [4133](https://github.com/vegaprotocol/vega/pull/4133) - Matching engine snapshots
- [4162](https://github.com/vegaprotocol/vega/pull/4162) - Add fields to validators genesis
- [4154](https://github.com/vegaprotocol/vega/pull/4154) - Port code to use last version of proto (layout change)
- [4141](https://github.com/vegaprotocol/vega/pull/4141) - Collateral snapshots
- [4131](https://github.com/vegaprotocol/vega/pull/4131) - Snapshot epoch engine
- [4143](https://github.com/vegaprotocol/vega/pull/4143) - Add delegation snapshot
- [4114](https://github.com/vegaprotocol/vega/pull/4114) - Document default file location
- [4130](https://github.com/vegaprotocol/vega/pull/4130) - Update proto dependencies to latest
- [4134](https://github.com/vegaprotocol/vega/pull/4134) - Checkpoints and snapshots are 2 different things
- [4121](https://github.com/vegaprotocol/vega/pull/4121) - Additional test scenarios for delegation & rewards
- [4111](https://github.com/vegaprotocol/vega/pull/4111) - Simplify nodewallet integration
- [4110](https://github.com/vegaprotocol/vega/pull/4110) - Auto delegation
- [4123](https://github.com/vegaprotocol/vega/pull/4123) - Add auto delegation to checkpoint
- [4120](https://github.com/vegaprotocol/vega/pull/4120) - Snapshot preparation
- [4060](https://github.com/vegaprotocol/vega/pull/4060) - Edge case scenarios delegation

### 🐛 Fixes
- [4156](https://github.com/vegaprotocol/vega/pull/4156) - Fix filename for checkpoints
- [4158](https://github.com/vegaprotocol/vega/pull/4158) - Remove delay in reward/delegation calculation
- [4150](https://github.com/vegaprotocol/vega/pull/4150) - De-duplicate stake linkings
- [4137](https://github.com/vegaprotocol/vega/pull/4137) - Add missing key to all network parameters key map
- [4132](https://github.com/vegaprotocol/vega/pull/4132) - Send delegation events
- [4128](https://github.com/vegaprotocol/vega/pull/4128) - Simplify checkpointing for network parameters and start fixing collateral checkpoint
- [4124](https://github.com/vegaprotocol/vega/pull/4124) - Fixed non-deterministic checkpoint and added auto delegation to checkpoint
- [4118](https://github.com/vegaprotocol/vega/pull/4118) - Fixed epoch issue


## 0.43.0
*2021-09-22*

### 🛠 Improvements
- [4051](https://github.com/vegaprotocol/vega/pull/4051) - New type to handle signed versions of the uint256 values we already support
- [4090](https://github.com/vegaprotocol/vega/pull/4090) - Update the proto repository dependencies
- [4023](https://github.com/vegaprotocol/vega/pull/4023) - Implement the spam protection engine
- [4063](https://github.com/vegaprotocol/vega/pull/4063) - Migrate to XDG structure
- [4075](https://github.com/vegaprotocol/vega/pull/4075) - Prefix checkpoint files with time and interval for automated tests
- [4050](https://github.com/vegaprotocol/vega/pull/4050) - Extend delegation feature test scenarios
- [4056](https://github.com/vegaprotocol/vega/pull/4056) - Improve message for genesis error with topology
- [4017](https://github.com/vegaprotocol/vega/pull/4017) - Migrate wallet to XGD file structure
- [4024](https://github.com/vegaprotocol/vega/pull/4024) - Extend delegation rewards feature test scenarios
- [4035](https://github.com/vegaprotocol/vega/pull/4035) - Implement multisig control signatures
- [4083](https://github.com/vegaprotocol/vega/pull/4083) - Remove expiry support for withdrawals
- [4068](https://github.com/vegaprotocol/vega/pull/4068) - Allow proposal votes to happen during the validation period
- [4088](https://github.com/vegaprotocol/vega/pull/4088) - Implements the simple JSON oracle source
- [4105](https://github.com/vegaprotocol/vega/pull/4105) - Add more hashes to the app state hash
- [4107](https://github.com/vegaprotocol/vega/pull/4107) - Remove the trading proxy service
- [4101](https://github.com/vegaprotocol/vega/pull/4101) - Remove dependency to the Ethereum client from the Ethereum wallet

### 🐛 Fixes
- [4053](https://github.com/vegaprotocol/vega/pull/4053) - Fix readme explanation for log levels
- [4054](https://github.com/vegaprotocol/vega/pull/4054) - Capture errors with Ethereum iterator and continue
- [4040](https://github.com/vegaprotocol/vega/pull/4040) - Fix bug where the withdrawal signature uses uint64
- [4042](https://github.com/vegaprotocol/vega/pull/4042) - Extended delegation rewards feature test scenario edits
- [4034](https://github.com/vegaprotocol/vega/pull/4034) - Update integration tests now TxErr events are not sent in the execution package
- [4106](https://github.com/vegaprotocol/vega/pull/4106) - Fix a panic when reloading checkpoints
- [4115](https://github.com/vegaprotocol/vega/pull/4115) - Use block height in checkpoint file names

## 0.42.0
*2021-09-10*

### 🛠 Improvements
- [3862](https://github.com/vegaprotocol/vega/pull/3862) - Collateral snapshot: Add checkpoints where needed, update processor (ABCI app) to write checkpoint data to file.
- [3926](https://github.com/vegaprotocol/vega/pull/3926) - Add epoch to delegation balance events and changes to the delegation / reward engines
- [3963](https://github.com/vegaprotocol/vega/pull/3963) - Load tendermint logger configuration
- [3958](https://github.com/vegaprotocol/vega/pull/3958) - Update istake ABI and run abigen
- [3933](https://github.com/vegaprotocol/vega/pull/3933) - Remove redundant API from Validator node
- [3971](https://github.com/vegaprotocol/vega/pull/3971) - Reinstate wallet subcommand tests
- [3961](https://github.com/vegaprotocol/vega/pull/3961) - Implemented feature test for delegation
- [3977](https://github.com/vegaprotocol/vega/pull/3977) - Add undelegate, delegate and register snapshot errors
- [3976](https://github.com/vegaprotocol/vega/pull/3976) - Add network parameter for competition level
- [3975](https://github.com/vegaprotocol/vega/pull/3975) - Add parties stake api
- [3978](https://github.com/vegaprotocol/vega/pull/3978) - Update dependencies
- [3980](https://github.com/vegaprotocol/vega/pull/3980) - Update protobuf dependencies
- [3910](https://github.com/vegaprotocol/vega/pull/3910) - Change all price, amounts, balances from uint64 to string
- [3969](https://github.com/vegaprotocol/vega/pull/3969) - Bump dlv and geth to latest versions
- [3925](https://github.com/vegaprotocol/vega/pull/3925) - Add command to sign a subset of network parameters
- [3981](https://github.com/vegaprotocol/vega/pull/3981) - Remove the `wallet-pubkey` flag on genesis sign command
- [3987](https://github.com/vegaprotocol/vega/pull/3987) - Add genesis verify command to verify signature against local genesis file
- [3984](https://github.com/vegaprotocol/vega/pull/3984) - Update the mainnet addresses in genesis generation command
- [3983](https://github.com/vegaprotocol/vega/pull/3983) - Added action field to epoch events
- [3988](https://github.com/vegaprotocol/vega/pull/3988) - Update the go-ethereum dependency
- [3991](https://github.com/vegaprotocol/vega/pull/3991) - Remove hardcoded address to the Ethereum node
- [3990](https://github.com/vegaprotocol/vega/pull/3990) - Network bootstrapping
- [3992](https://github.com/vegaprotocol/vega/pull/3992) - Check big int conversion from string in ERC20 code
- [3993](https://github.com/vegaprotocol/vega/pull/3993) - Use the vega public key as node id
- [3955](https://github.com/vegaprotocol/vega/pull/3955) - Use staking accounts in governance
- [4004](https://github.com/vegaprotocol/vega/pull/4004) - Broker configuration: change IP to address Address
- [4005](https://github.com/vegaprotocol/vega/pull/4005) - Add a simple subcommand to the vega binary to ease submitting transactions
- [3997](https://github.com/vegaprotocol/vega/pull/3997) - Do not require Ethereum client when starting the nodewallet
- [4009](https://github.com/vegaprotocol/vega/pull/4009) - Add delegation core APIs
- [4014](https://github.com/vegaprotocol/vega/pull/4014) - Implement delegation and epoch for Limited Network Life
- [3914](https://github.com/vegaprotocol/vega/pull/3914) - Implement staking event verification
- [3940](https://github.com/vegaprotocol/vega/pull/3940) - Remove validator signature from configuration and add network parameters
- [3938](https://github.com/vegaprotocol/vega/pull/3938) - Add more logging informations on the witness vote failures
- [3932](https://github.com/vegaprotocol/vega/pull/3932) - Adding asset details to reward events
- [3706](https://github.com/vegaprotocol/vega/pull/3706) - Remove startup markets workaround
- [3905](https://github.com/vegaprotocol/vega/pull/3905) - Add vega genesis new validator sub-command
- [3895](https://github.com/vegaprotocol/vega/pull/3895) - Add command to create a new genesis block with app_state
- [3900](https://github.com/vegaprotocol/vega/pull/3900) - Create reward engine
- [4847](https://github.com/vegaprotocol/vega/pull/3847) - Modified staking account to be backed by governance token account balance
- [3907](https://github.com/vegaprotocol/vega/pull/3907) - Tune system tests
- [3904](https://github.com/vegaprotocol/vega/pull/3904) - Update Jenkins file to run all System Tests
- [3795](https://github.com/vegaprotocol/vega/pull/3795) - Add capability to sent events to a socket stream
- [3832](https://github.com/vegaprotocol/vega/pull/3832) - Update the genesis topology map
- [3891](https://github.com/vegaprotocol/vega/pull/3891) - Verify transaction version 2 signature
- [3813](https://github.com/vegaprotocol/vega/pull/3813) - Implementing epoch time
- [4031](https://github.com/vegaprotocol/vega/pull/4031) - Send error events in processor through wrapper

### 🐛 Fixes
- [3950](https://github.com/vegaprotocol/vega/pull/3950) - `LoadGenesis` returns nil if checkpoint entry is empty
- [3960](https://github.com/vegaprotocol/vega/pull/3960) - Unstaking events are not seen by all validator nodes in DV
- [3973](https://github.com/vegaprotocol/vega/pull/3973) - Set ABCI client so it is possible to submit a transaction
- [3986](https://github.com/vegaprotocol/vega/pull/3986) - Emit Party event when stake link is accepted
- [3979](https://github.com/vegaprotocol/vega/pull/3979) - Add more delegation / reward scenarios and steps and a bug fix in emitted events
- [4007](https://github.com/vegaprotocol/vega/pull/4007) - Changed delegation balance event to use string
- [4006](https://github.com/vegaprotocol/vega/pull/4006) - Sort proposals by timestamp
- [4012](https://github.com/vegaprotocol/vega/pull/4012) - Fix panic with vega watch
- [3937](https://github.com/vegaprotocol/vega/pull/3937) - Include `TX_ERROR` events for type ALL subscribers
- [3930](https://github.com/vegaprotocol/vega/pull/3930) - Added missing function and updated readme with details
- [3918](https://github.com/vegaprotocol/vega/pull/3918) - Fix the build by updating the module version for the vegawallet
- [3901](https://github.com/vegaprotocol/vega/pull/3901) - Emit a `TxErrEvent` if withdraw submission is invalid
- [3874](https://github.com/vegaprotocol/vega/pull/3874) - Fix binary version
- [3884](https://github.com/vegaprotocol/vega/pull/3884) - Always async transaction
- [3877](https://github.com/vegaprotocol/vega/pull/3877) - Use a custom http client for the tendermint client


## 0.41.0
*2021-08-06*

### 🛠 Improvements
- [#3743](https://github.com/vegaprotocol/vega/pull/3743) - Refactor: Rename traders to parties
- [#3758](https://github.com/vegaprotocol/vega/pull/3758) - Refactor: Cleanup naming in the types package
- [#3789](https://github.com/vegaprotocol/vega/pull/3789) - Update ed25519-voi
- [#3589](https://github.com/vegaprotocol/vega/pull/3589) - Update tendermint to a newer version
- [#3591](https://github.com/vegaprotocol/vega/pull/3591) - Implemented market terminated, settled and suspended states via the oracle trigger
- [#3798](https://github.com/vegaprotocol/vega/pull/3798) - Update godog version to 11
- [#3793](https://github.com/vegaprotocol/vega/pull/3793) - Send Commander commands in a goroutine
- [#3805](https://github.com/vegaprotocol/vega/pull/3805) - Checkpoint engine hash and checkpoint creation
- [#3785](https://github.com/vegaprotocol/vega/pull/3785) - Implement delegation commands
- [#3714](https://github.com/vegaprotocol/vega/pull/3714) - Move protobufs into an external repository
- [#3719](https://github.com/vegaprotocol/vega/pull/3719) - Replace vega wallet with call to the vegawallet
- [#3762](https://github.com/vegaprotocol/vega/pull/3762) - Refactor: Cleanup markets in domains types
- [#3822](https://github.com/vegaprotocol/vega/pull/3822) - Testing: vega integration add subfolders for features
- [#3794](https://github.com/vegaprotocol/vega/pull/3794) - Implement rewards transfer
- [#3839](https://github.com/vegaprotocol/vega/pull/3839) - Implement a delegation engine
- [#3842](https://github.com/vegaprotocol/vega/pull/3842) - Imports need reformatting for core code base
- [#3849](https://github.com/vegaprotocol/vega/pull/3849) - Add limits engine + genesis loading
- [#3836](https://github.com/vegaprotocol/vega/pull/3836) - Add a first version of the accounting engine
- [#3859](https://github.com/vegaprotocol/vega/pull/3859) - Enable CGO in CI


### 🐛 Fixes
- [#3751](https://github.com/vegaprotocol/vega/pull/3751) - `Unparam` linting fixes
- [#3776](https://github.com/vegaprotocol/vega/pull/3776) - Ensure expired/settled markets are correctly recorded in app state
- [#3774](https://github.com/vegaprotocol/vega/pull/3774) - Change liquidity fees distribution to general account and not margin account of liquidity provider
- [#3801](https://github.com/vegaprotocol/vega/pull/3801) - Testing: Fixed setup of oracle spec step in integration
- [#3828](https://github.com/vegaprotocol/vega/pull/3828) - 🔥 Check if application context has been cancelled before writing to channel
- [#3838](https://github.com/vegaprotocol/vega/pull/3838) - 🔥 Fix panic on division by 0 with party voting and withdrawing funds

## 0.40.0
*2021-07-12*

### 🛠 Improvements
- [#3718](https://github.com/vegaprotocol/vega/pull/3718) - Run `unparam` over the codebase
- [#3705](https://github.com/vegaprotocol/vega/pull/3705) - Return theoretical target stake when in auction
- [#3703](https://github.com/vegaprotocol/vega/pull/3703) - Remove inefficient metrics calls
- [#3693](https://github.com/vegaprotocol/vega/pull/3693) - Calculation without Decimal in the liquidity target package
- [#3696](https://github.com/vegaprotocol/vega/pull/3696) - Remove some uint <-> Decimal conversion
- [#3689](https://github.com/vegaprotocol/vega/pull/3689) - Do not rely on proto conversion for `GetAsset`
- [#3676](https://github.com/vegaprotocol/vega/pull/3676) - Ad the `tm` subcommand
- [#3569](https://github.com/vegaprotocol/vega/pull/3569) - Migrate from uint64 to uint256 for all balances, amount, prices in the core
- [#3594](https://github.com/vegaprotocol/vega/pull/3594) - Improve probability of trading calculations
- [#3752](https://github.com/vegaprotocol/vega/pull/3752) - Update oracle engine to send events at the end of the block
- [#3745](https://github.com/vegaprotocol/vega/pull/3745) - Add loss socialization for final settlement

### 🐛 Fixes
- [#3722](https://github.com/vegaprotocol/vega/pull/3722) - Added sign to settle return values to allow to determine correctly win/loss
- [#3720](https://github.com/vegaprotocol/vega/pull/3720) - Tidy up max open interest calculations
- [#3704](https://github.com/vegaprotocol/vega/pull/3704) - Fix settlement with network orders
- [#3686](https://github.com/vegaprotocol/vega/pull/3686) -Fixes in the positions engine following migration to uint256
- [#3684](https://github.com/vegaprotocol/vega/pull/3684) - Fix the position engine hash state following migration to uint256
- [#3467](https://github.com/vegaprotocol/vega/pull/3647) - Ensure LP orders are not submitted during auction
- [#3736](https://github.com/vegaprotocol/vega/pull/3736) - Correcting event types and adding panics to catch mistakes


## 0.39.0
*2021-06-30*

### 🛠 Improvements
- [#3642](https://github.com/vegaprotocol/vega/pull/3642) - Refactor integration tests
- [#3637](https://github.com/vegaprotocol/vega/pull/3637) - Rewrite pegged / liquidity order control flow
- [#3635](https://github.com/vegaprotocol/vega/pull/3635) - Unified error system and strict parsing in feature tests
- [#3632](https://github.com/vegaprotocol/vega/pull/3632) - Add documentation on market instantiation in feature tests
- [#3599](https://github.com/vegaprotocol/vega/pull/3599) - Return better errors when replay protection happen

### 🐛 Fixes
- [#3640](https://github.com/vegaprotocol/vega/pull/3640) - Fix send on closed channel using timer (event bus)
- [#3638](https://github.com/vegaprotocol/vega/pull/3638) - Fix decimal instantiation in bond slashing
- [#3621](https://github.com/vegaprotocol/vega/pull/3621) - Remove pegged order from pegged list if order is aggressive and trade
- [#3612](https://github.com/vegaprotocol/vega/pull/3612) - Clean code in the wallet package


## 0.38.0
*2021-06-11*

### 🛠 Improvements
- [#3546](https://github.com/vegaprotocol/vega/pull/3546) - Add Auction Extension trigger field to market data
- [#3538](https://github.com/vegaprotocol/vega/pull/3538) - Testing: Add block time handling & block time variance
- [#3596](https://github.com/vegaprotocol/vega/pull/3596) - Enable replay protection
- [#3497](https://github.com/vegaprotocol/vega/pull/3497) - Implement new transaction format
- [#3461](https://github.com/vegaprotocol/vega/pull/3461) - Implement new commands validation

### 🐛 Fixes
- [#3528](https://github.com/vegaprotocol/vega/pull/3528) - Stop liquidity auctions from extending infinitely
- [#3567](https://github.com/vegaprotocol/vega/pull/3567) - Fix handling of Liquidity Commitments at price bounds
- [#3568](https://github.com/vegaprotocol/vega/pull/3568) - Fix potential nil pointer when fetching proposals
- [#3554](https://github.com/vegaprotocol/vega/pull/3554) - Fix package import for domain types
- [#3549](https://github.com/vegaprotocol/vega/pull/3549) - Remove Oracle prefix from files in the Oracle package
- [#3541](https://github.com/vegaprotocol/vega/pull/3541) - Ensure all votes have weight initialised to 0
- [#3539](https://github.com/vegaprotocol/vega/pull/3541) - Address flaky tests
- [#3540](https://github.com/vegaprotocol/vega/pull/3540) - Rename auction state methods
- [#3533](https://github.com/vegaprotocol/vega/pull/3533) - Refactor auction end logic to its own file
- [#3532](https://github.com/vegaprotocol/vega/pull/3532) - Fix Average Entry valuation during opening auctions
- [#3523](https://github.com/vegaprotocol/vega/pull/3523) - Improve nil pointer checks on proposal submissions
- [#3591](https://github.com/vegaprotocol/vega/pull/3591) - Avoid slice out of access bond in trades store


## 0.37.0
*2021-05-26*

### 🛠 Improvements
- [#3479](https://github.com/vegaprotocol/vega/pull/3479) - Add test coverage for auction interactions
- [#3494](https://github.com/vegaprotocol/vega/pull/3494) - Add `error_details` field to rejected proposals
- [#3491](https://github.com/vegaprotocol/vega/pull/3491) - Market Data no longer returns an error when no market data exists, as this is a valid situation
- [#3461](https://github.com/vegaprotocol/vega/pull/3461) - Optimise transaction format & improve validation
- [#3489](https://github.com/vegaprotocol/vega/pull/3489) - Run `buf breaking` at build time
- [#3487](https://github.com/vegaprotocol/vega/pull/3487) - Refactor `prepare*` command validation
- [#3516](https://github.com/vegaprotocol/vega/pull/3516) - New tests for distressed LP + use margin for bond slashing as fallback

### 🐛 Fixes
- [#3513](https://github.com/vegaprotocol/vega/pull/3513) - Fix reprice of pegged orders on every liquidity update
- [#3457](https://github.com/vegaprotocol/vega/pull/3457) - Fix probability of trading calculation for liquidity orders
- [#3515](https://github.com/vegaprotocol/vega/pull/3515) - Fixes for the resolve close out LP parties flow
- [#3513](https://github.com/vegaprotocol/vega/pull/3513) - Fix redeployment of LP orders
- [#3514](https://github.com/vegaprotocol/vega/pull/3513) - Fix price monitoring bounds

## 0.36.0
*2021-05-13*

### 🛠 Improvements
- [#3408](https://github.com/vegaprotocol/vega/pull/3408) - Add more information on token proportion/weight on proposal votes APIs
- [#3360](https://github.com/vegaprotocol/vega/pull/3360) - :fire: REST: Move deposits endpoint to `/parties/[partyId]/deposits`
- [#3431](https://github.com/vegaprotocol/vega/pull/3431) - Improve caching of values when exiting auctions
- [#3459](https://github.com/vegaprotocol/vega/pull/3459) - Add extra validation for Order, Vote, Withdrawal and LP transactions
- [#3433](https://github.com/vegaprotocol/vega/pull/3433) - Reject non-persistent orders that fall outside price monitoring bounds
- [#3443](https://github.com/vegaprotocol/vega/pull/3443) - Party is no longer required when submitting an order amendment
- [#3446](https://github.com/vegaprotocol/vega/pull/3443) - Party is no longer required when submitting an order cancellation
- [#3449](https://github.com/vegaprotocol/vega/pull/3449) - Party is no longer required when submitting an withdrawal request

### 🐛 Fixes
- [#3451](https://github.com/vegaprotocol/vega/pull/3451) - Remove float usage in liquidity engine
- [#3447](https://github.com/vegaprotocol/vega/pull/3447) - Clean up order submission code
- [#3436](https://github.com/vegaprotocol/vega/pull/3436) - Break up internal proposal definitions
- [#3452](https://github.com/vegaprotocol/vega/pull/3452) - Tidy up LP implementation internally
- [#3458](https://github.com/vegaprotocol/vega/pull/3458) - Fix spelling errors in GraphQL docs
- [#3434](https://github.com/vegaprotocol/vega/pull/3434) - Improve test coverage around Liquidity Provisions on auction close
- [#3411](https://github.com/vegaprotocol/vega/pull/3411) - Fix settlement tests
- [#3418](https://github.com/vegaprotocol/vega/pull/3418) - Rename External Resource Checker to Witness
- [#3419](https://github.com/vegaprotocol/vega/pull/3419) - Fix blank IDs on oracle specs in genesis markets
- [#3412](https://github.com/vegaprotocol/vega/pull/3412) - Refactor internal Vote Submission type to be separate from Vote type
- [#3421](https://github.com/vegaprotocol/vega/pull/3421) - Improve test coverage around order uncrossing
- [#3425](https://github.com/vegaprotocol/vega/pull/3425) - Remove debug steps from feature tests
- [#3430](https://github.com/vegaprotocol/vega/pull/3430) - Remove `LiquidityPoolBalance` from configuration
- [#3468](https://github.com/vegaprotocol/vega/pull/3468) - Increase rate limit that was causing mempools to fill up unnecessarily
- [#3438](https://github.com/vegaprotocol/vega/pull/3438) - Split protobuf definitions
- [#3450](https://github.com/vegaprotocol/vega/pull/3450) - Do not emit amendments from liquidity engine

## 0.35.0
*2021-04-21*

### 🛠 Improvements
- [#3341](https://github.com/vegaprotocol/vega/pull/3341) - Add logging for transactions rejected for having no accounts
- [#3339](https://github.com/vegaprotocol/vega/pull/3339) - Reimplement amending LPs not to be cancel and replace
- [#3371](https://github.com/vegaprotocol/vega/pull/3371) - Optimise calculation of cumulative price levels
- [#3339](https://github.com/vegaprotocol/vega/pull/3339) - Reuse LP orders IDs when they are re-created
- [#3385](https://github.com/vegaprotocol/vega/pull/3385) - Track the time spent in auction via Prometheus metrics
- [#3376](https://github.com/vegaprotocol/vega/pull/3376) - Implement a simple benchmarking framework for the core trading
- [#3371](https://github.com/vegaprotocol/vega/pull/3371) - Optimize indicative price and volume calculation

### 🐛 Fixes
- [#3356](https://github.com/vegaprotocol/vega/pull/3356) - Auctions are extended if exiting auction would leave either side of the book empty
- [#3348](https://github.com/vegaprotocol/vega/pull/3348) - Correctly set time when liquidity engine is created
- [#3321](https://github.com/vegaprotocol/vega/pull/3321) - Fix bond account use on LP submission
- [#3369](https://github.com/vegaprotocol/vega/pull/3369) - Reimplement amending LPs not to be cancel and replace
- [#3358](https://github.com/vegaprotocol/vega/pull/3358) - Improve event bus stability
- [#3363](https://github.com/vegaprotocol/vega/pull/3363) - Fix behaviour when leaving auctions
- [#3321](https://github.com/vegaprotocol/vega/pull/3321) - Do not slash bond accounts on LP submission
- [#3350](https://github.com/vegaprotocol/vega/pull/3350) - Fix equity like share in the market data
- [#3363](https://github.com/vegaprotocol/vega/pull/3363) - Ensure leaving an auction cannot trigger another auction / auction leave
- [#3369](https://github.com/vegaprotocol/vega/pull/3369) - Fix LP order deployments
- [#3366](https://github.com/vegaprotocol/vega/pull/3366) - Set the fee paid in uncrossing auction trades
- [#3364](https://github.com/vegaprotocol/vega/pull/3364) - Improve / fix positions tracking
- [#3358](https://github.com/vegaprotocol/vega/pull/3358) - Fix event bus by deep cloning all messages
- [#3374](https://github.com/vegaprotocol/vega/pull/3374) - Check trades in integration tests

## 0.34.1

*2021-04-08*

### 🐛 Fixes
- [#3324](https://github.com/vegaprotocol/vega/pull/3324) - CI: Fix multi-architecture build

## 0.34.0

*2021-04-07*

### 🛠 Improvements

- [#3302](https://github.com/vegaprotocol/vega/pull/3302) - Add reference to LP in orders created by LP
- [#3183](https://github.com/vegaprotocol/vega/pull/3183) - All orders from LP - including rejected orders - are now sent through the event bus
- [#3248](https://github.com/vegaprotocol/vega/pull/3248) - Store and propagate bond penalty
- [#3266](https://github.com/vegaprotocol/vega/pull/3266) - Add network parameters to control auction duration & extension
- [#3264](https://github.com/vegaprotocol/vega/pull/3264) - Add Liquidity Provision ID to orders created by LP commitments
- [#3126](https://github.com/vegaprotocol/vega/pull/3126) - Add transfer for bond slashing
- [#3281](https://github.com/vegaprotocol/vega/pull/3281) - Update scripts to go 1.16.2
- [#3280](https://github.com/vegaprotocol/vega/pull/3280) - Update to go 1.16.2
- [#3235](https://github.com/vegaprotocol/vega/pull/3235) - Extend unit test coverage for products
- [#3219](https://github.com/vegaprotocol/vega/pull/3219) - Remove `liquidityFee` network parameter
- [#3217](https://github.com/vegaprotocol/vega/pull/3217) - Add an event bus event when a market closes
- [#3214](https://github.com/vegaprotocol/vega/pull/3214) - Add arbitrary data signing wallet endpoint
- [#3316](https://github.com/vegaprotocol/vega/pull/3316) - Add tests for traders closing their own position
- [#3270](https://github.com/vegaprotocol/vega/pull/3270) - _Feature test refactor_: Add Liquidity Provision feature tests
- [#3289](https://github.com/vegaprotocol/vega/pull/3289) - _Feature test refactor_: Remove unused steps
- [#3275](https://github.com/vegaprotocol/vega/pull/3275) - _Feature test refactor_: Refactor order cancellation steps
- [#3230](https://github.com/vegaprotocol/vega/pull/3230) - _Feature test refactor_: Refactor trader amends step
- [#3226](https://github.com/vegaprotocol/vega/pull/3226) - _Feature test refactor_: Refactor features with invalid order specs
- [#3200](https://github.com/vegaprotocol/vega/pull/3200) - _Feature test refactor_: Add step to end opening auction
- [#3201](https://github.com/vegaprotocol/vega/pull/3201) - _Feature test refactor_: Add step to amend order by reference
- [#3204](https://github.com/vegaprotocol/vega/pull/3204) - _Feature test refactor_: Add step to place pegged orders
- [#3207](https://github.com/vegaprotocol/vega/pull/3207) - _Feature test refactor_: Add step to create Liquidity Provision
- [#3212](https://github.com/vegaprotocol/vega/pull/3212) - _Feature test refactor_: Remove unused settlement price step
- [#3203](https://github.com/vegaprotocol/vega/pull/3203) - _Feature test refactor_: Rework Submit Order step
- [#3251](https://github.com/vegaprotocol/vega/pull/3251) - _Feature test refactor_:  Split market declaration
- [#3314](https://github.com/vegaprotocol/vega/pull/3314) - _Feature test refactor_:  Apply naming convention to assertions
- [#3295](https://github.com/vegaprotocol/vega/pull/3295) - Refactor governance engine tests
- [#3298](https://github.com/vegaprotocol/vega/pull/3298) - Add order book caching
- [#3307](https://github.com/vegaprotocol/vega/pull/3307) - Use `UpdateNetworkParams` to validate network parameter updates
- [#3308](https://github.com/vegaprotocol/vega/pull/3308) - Add probability of trading

### 🐛 Fixes
- [#3249](https://github.com/vegaprotocol/vega/pull/3249) - GraphQL: `LiquidityProvision` is no longer missing from the `EventBus` union
- [#3253](https://github.com/vegaprotocol/vega/pull/3253) - Verify all properties on oracle specs
- [#3224](https://github.com/vegaprotocol/vega/pull/3224) - Check for wash trades when FOK orders uncross
- [#3257](https://github.com/vegaprotocol/vega/pull/3257) - Order Status is now only `Active` when it is submitted to the book
- [#3285](https://github.com/vegaprotocol/vega/pull/3285) - LP provisions are now properly stopped when a market is rejected
- [#3290](https://github.com/vegaprotocol/vega/pull/3290) - Update Market Value Proxy at the end of each block
- [#3267](https://github.com/vegaprotocol/vega/pull/3267) - Ensure Liquidity Auctions are not left if it would result in an empty book
- [#3286](https://github.com/vegaprotocol/vega/pull/3286) - Reduce some log levels
- [#3263](https://github.com/vegaprotocol/vega/pull/3263) - Fix incorrect context object in Liquidity Provisions
- [#3283](https://github.com/vegaprotocol/vega/pull/3283) - Remove debug code
- [#3198](https://github.com/vegaprotocol/vega/pull/3198) - chore: Add spell checking to build pipeline
- [#3303](https://github.com/vegaprotocol/vega/pull/3303) - Reduce market depth updates when nothing changes
- [#3310](https://github.com/vegaprotocol/vega/pull/3310) - Fees are no longer paid to inactive LPs
- [#3305](https://github.com/vegaprotocol/vega/pull/3305) - Fix validation of governance proposal terms
- [#3311](https://github.com/vegaprotocol/vega/pull/3311) - `targetStake` is now an unsigned integer
- [#3313](https://github.com/vegaprotocol/vega/pull/3313) - Fix invalid account wrapping

## 0.33.0

*2021-02-16*

As per the previous release notes, this release brings a lot of fixes, most of which aren't exciting new features but improve either the code quality or the developer experience. This release is pretty hefty, as the last few updates have been patch releases. It represents a lot of heavy testing and bug fixing on Liquidity Commitment orders. Alongside that, the feature test suite (we use [godog](https://github.com/cucumber/godog)) has seen some serious attention so that we can specify more complex scenarios easily.

### 🛠 Improvements
- [#3094](https://github.com/vegaprotocol/vega/pull/3094) - :fire: GraphQL: Use `ID` scalar for IDs, ensure capitalisation is correct (`marketID` -> `marketId`)
- [#3093](https://github.com/vegaprotocol/vega/pull/3093) - :fire: GraphQL: Add LP Commitment field to market proposal
- [#3061](https://github.com/vegaprotocol/vega/pull/3061) - GraphQL: Add market proposal to markets created via governance
- [#3060](https://github.com/vegaprotocol/vega/pull/3060) - Add maximum LP shape size limit network parameter
- [#3089](https://github.com/vegaprotocol/vega/pull/3089) - Add `OracleSpec` to market
- [#3148](https://github.com/vegaprotocol/vega/pull/3148) - Add GraphQL endpoints for oracle spec
- [#3179](https://github.com/vegaprotocol/vega/pull/3179) - Add metrics logging for LPs
- [#3127](https://github.com/vegaprotocol/vega/pull/3127) - Add validation for Oracle Specs on market proposals
- [#3129](https://github.com/vegaprotocol/vega/pull/3129) - Update transfers to use `uint256`
- [#3091](https://github.com/vegaprotocol/vega/pull/3091) - Refactor: Standardise how `InAuction` is detected in the core
- [#3133](https://github.com/vegaprotocol/vega/pull/3133) - Remove `log.error` when TX rate limit is hit
- [#3140](https://github.com/vegaprotocol/vega/pull/3140) - Remove `log.error` when cancel all orders fails
- [#3072](https://github.com/vegaprotocol/vega/pull/3072) - Re-enable disabled static analysis
- [#3068](https://github.com/vegaprotocol/vega/pull/3068) - Add `dlv` to docker container
- [#3067](https://github.com/vegaprotocol/vega/pull/3067) - Add more LP unit tests
- [#3066](https://github.com/vegaprotocol/vega/pull/3066) - Remove `devnet` specific wallet initialisation
- [#3041](https://github.com/vegaprotocol/vega/pull/3041) - Remove obsolete `InitialMarkPrice` network parameter
- [#3035](https://github.com/vegaprotocol/vega/pull/3035) - Documentation fixed for infrastructure fee field
- [#3034](https://github.com/vegaprotocol/vega/pull/3034) - Add `buf` to get tools script
- [#3032](https://github.com/vegaprotocol/vega/pull/3032) - Move documentation generation to [`vegaprotocol/api`](https://github.com/vegaprotocol/api) repository
- [#3030](https://github.com/vegaprotocol/vega/pull/3030) - Add more debug logging in execution engine
- [#3114](https://github.com/vegaprotocol/vega/pull/3114) - _Feature test refactor_: Standardise market definitions
- [#3122](https://github.com/vegaprotocol/vega/pull/3122) - _Feature test refactor_: Remove unused trading modes
- [#3124](https://github.com/vegaprotocol/vega/pull/3124) - _Feature test refactor_: Move submit order step to separate package
- [#3141](https://github.com/vegaprotocol/vega/pull/3141) - _Feature test refactor_: Move oracle data step to separate package
- [#3142](https://github.com/vegaprotocol/vega/pull/3142) - _Feature test refactor_: Move market steps to separate package
- [#3143](https://github.com/vegaprotocol/vega/pull/3143) - _Feature test refactor_: Move confirmed trades step to separate package
- [#3144](https://github.com/vegaprotocol/vega/pull/3144) - _Feature test refactor_: Move cancelled trades step to separate package
- [#3145](https://github.com/vegaprotocol/vega/pull/3145) - _Feature test refactor_: Move traders step to separate package
- [#3146](https://github.com/vegaprotocol/vega/pull/3146) - _Feature test refactor_: Create new step to verify margin accounts for a market
- [#3153](https://github.com/vegaprotocol/vega/pull/3153) - _Feature test refactor_: Create step to verify one account of each type per asset
- [#3152](https://github.com/vegaprotocol/vega/pull/3152) - _Feature test refactor_: Create step to deposit collateral
- [#3151](https://github.com/vegaprotocol/vega/pull/3151) - _Feature test refactor_: Create step to withdraw collateral
- [#3149](https://github.com/vegaprotocol/vega/pull/3149) - _Feature test refactor_: Merge deposit & verification steps
- [#3154](https://github.com/vegaprotocol/vega/pull/3154) - _Feature test refactor_: Create step to verify settlement balance for market
- [#3156](https://github.com/vegaprotocol/vega/pull/3156) - _Feature test refactor_: Rewrite margin levels step
- [#3178](https://github.com/vegaprotocol/vega/pull/3178) - _Feature test refactor_: Unify error handling steps
- [#3157](https://github.com/vegaprotocol/vega/pull/3157) - _Feature test refactor_: Various small fixes
- [#3101](https://github.com/vegaprotocol/vega/pull/3101) - _Feature test refactor_: Remove outdated feature tests
- [#3092](https://github.com/vegaprotocol/vega/pull/3092) - _Feature test refactor_: Add steps to test handling of LPs during auction
- [#3071](https://github.com/vegaprotocol/vega/pull/3071) - _Feature test refactor_: Fix typo

### 🐛 Fixes
- [#3018](https://github.com/vegaprotocol/vega/pull/3018) - Fix crash caused by distressed traders with LPs
- [#3029](https://github.com/vegaprotocol/vega/pull/3029) - API: LP orders were missing their reference data
- [#3031](https://github.com/vegaprotocol/vega/pull/3031) - Parties with cancelled LPs no longer receive fees
- [#3033](https://github.com/vegaprotocol/vega/pull/3033) - Improve handling of genesis block errors
- [#3036](https://github.com/vegaprotocol/vega/pull/3036) - Equity share is now correct when submitting initial order
- [#3048](https://github.com/vegaprotocol/vega/pull/3048) - LP submission now checks margin engine is started
- [#3070](https://github.com/vegaprotocol/vega/pull/3070) - Rewrite amending LPs
- [#3053](https://github.com/vegaprotocol/vega/pull/3053) - Rewrite cancel all order implementation
- [#3050](https://github.com/vegaprotocol/vega/pull/3050) - GraphQL: Order in `LiquidityOrder` is now nullable
- [#3056](https://github.com/vegaprotocol/vega/pull/3056) - Move `vegastream` to a separate repository
- [#3057](https://github.com/vegaprotocol/vega/pull/3057) - Ignore error if Tendermint stats is temporarily unavailable
- [#3058](https://github.com/vegaprotocol/vega/pull/3058) - Fix governance to use total supply rather than total deposited into network
- [#3062](https://github.com/vegaprotocol/vega/pull/3070) - Opening Auction no longer set to null on a market when auction completes
- [#3051](https://github.com/vegaprotocol/vega/pull/3051) - Rewrite LP refresh mechanism
- [#3080](https://github.com/vegaprotocol/vega/pull/3080) - Auctions now leave auction when `maximumDuration` is exceeded
- [#3075](https://github.com/vegaprotocol/vega/pull/3075) - Bond account is now correctly cleared when LPs are cancelled
- [#3074](https://github.com/vegaprotocol/vega/pull/3074) - Switch error reporting mechanism to stream error
- [#3069](https://github.com/vegaprotocol/vega/pull/3069) - Switch more error reporting mechanisms to stream error
- [#3081](https://github.com/vegaprotocol/vega/pull/3081) - Fix fee check for LP orders
- [#3087](https://github.com/vegaprotocol/vega/pull/3087) - GraphQL schema grammar & spelling fixes
- [#3185](https://github.com/vegaprotocol/vega/pull/3185) - LP orders are now accessed deterministically
- [#3131](https://github.com/vegaprotocol/vega/pull/3131) - GRPC api now shuts down gracefully
- [#3110](https://github.com/vegaprotocol/vega/pull/3110) - LP Bond is now returned if a market is rejected
- [#3115](https://github.com/vegaprotocol/vega/pull/3115) - Parties with closed out LPs can now submit new LPs
- [#3123](https://github.com/vegaprotocol/vega/pull/3123) - New market proposals with invalid Oracle definitions no longer crash core
- [#3131](https://github.com/vegaprotocol/vega/pull/3131) - GRPC api now shuts down gracefully
- [#3137](https://github.com/vegaprotocol/vega/pull/3137) - Pegged orders that fail to reprice correctly are now properly removed from the Market Depth API
- [#3168](https://github.com/vegaprotocol/vega/pull/3168) - Fix `intoProto` for `OracleSpecBinding`
- [#3106](https://github.com/vegaprotocol/vega/pull/3106) - Target Stake is now used as the Market Value Proxy during opening auction
- [#3103](https://github.com/vegaprotocol/vega/pull/3103) - Ensure all filled and partially filled orders are remove from the Market Depth API
- [#3095](https://github.com/vegaprotocol/vega/pull/3095) - GraphQL: Fix missing data in proposal subscription
- [#3085](https://github.com/vegaprotocol/vega/pull/3085) - Minor tidy-up of errors reported by `goland`

## 0.32.0

*2021-02-23*

More fixes, primarily related to liquidity provisioning (still disabled in this release) and asset withdrawals, which will soon be enabled in the UI.

Two minor breaking changes in the GraphQL API are included - one fixing a typo, the other changing the content of date fields on the withdrawal object - they're now date formatted.

### 🛠 Improvements
- [#3004](https://github.com/vegaprotocol/vega/pull/3004) - Incorporate `buf.yaml` tidy up submitted by `bufdev` on api-clients repo
- [#3002](https://github.com/vegaprotocol/vega/pull/3002) -🔥GraphQL: Withdrawal fields `expiry`, `createdAt` & `updatedAt` are now `RFC3339Nano` date formatted
- [#3000](https://github.com/vegaprotocol/vega/pull/3002) -🔥GraphQL: Fix typo in `prepareVote` mutation - `propopsalId` is now `proposalId`
- [#2957](https://github.com/vegaprotocol/vega/pull/2957) - REST: Add missing prepare endpoints (`PrepareProposal`, `PrepareVote`, `PrepareLiquiditySubmission`)

### 🐛 Fixes
- [#3011](https://github.com/vegaprotocol/vega/pull/3011) - Liquidity fees are distributed in to margin accounts, not general accounts
- [#2991](https://github.com/vegaprotocol/vega/pull/2991) - Liquidity Provisions are now rejected if there is not enough collateral
- [#2990](https://github.com/vegaprotocol/vega/pull/2990) - Fix a lock caused by GraphQL subscribers unsubscribing from certain endpoints
- [#2996](https://github.com/vegaprotocol/vega/pull/2986) - Liquidity Provisions are now parked when repricing fails
- [#2951](https://github.com/vegaprotocol/vega/pull/2951) - Store reference prices when parking pegs for auction
- [#2982](https://github.com/vegaprotocol/vega/pull/2982) - Fix withdrawal data availability before it is verified
- [#2981](https://github.com/vegaprotocol/vega/pull/2981) - Fix sending multisig bundle for withdrawals before threshold is reached
- [#2964](https://github.com/vegaprotocol/vega/pull/2964) - Extend auctions if uncrossing price is unreasonable
- [#2961](https://github.com/vegaprotocol/vega/pull/2961) - GraphQL: Fix incorrect market in bond account resolver
- [#2958](https://github.com/vegaprotocol/vega/pull/2958) - Create `third_party` folder to avoid excluding vendor protobuf files in build
- [#3009](https://github.com/vegaprotocol/vega/pull/3009) - Remove LP commitments when a trader is closed out
- [#3012](https://github.com/vegaprotocol/vega/pull/3012) - Remove LP commitments when a trader reduces their commitment to 0

## 0.31.0

*2021-02-09*

Many of the fixes below relate to Liquidity Commitments, which are still disabled in testnet, and Data Sourcing, which is also not enabled. Data Sourcing (a.k.a Oracles) is one of the last remaining pieces we need to complete settlement at instrument expiry, and Liquidity Commitment will be enabled when the functionality has been stabilised.

This release does improve protocol documentation, with all missing fields filled in and the explanations for Pegged Orders expanded. Two crashers have been fixed, although the first is already live as hotfix on testnet, and the other is in functionality that is not yet enabled.

This release also makes some major API changes:

- `api.TradingClient` -> `api.v1.TradingServiceClient`
- `api.TradingDataClient` -> `api.v1.TradingDataServiceClient`
- Fields have changed from camel-case to snake-cased (e.g. `someFieldName` is now `some_field_name`)
- All API calls now have request and response messages whose names match the API call name (e.g. `GetSomething` now has a request called `GetSomethingRequest` and a response called `GetSomethingResponse`)
- See [#2879](https://github.com/vegaprotocol/vega/pull/2879) for details

### 🛠 Improvements
- [#2879](https://github.com/vegaprotocol/vega/pull/2879) - 🔥Update all the protobuf files with Buf recommendations
- [#2847](https://github.com/vegaprotocol/vega/pull/2847) - Improve proto documentation, in particular for pegged orders
- [#2905](https://github.com/vegaprotocol/vega/pull/2905) - Update `vega verify` command to verify genesis block files
- [#2851](https://github.com/vegaprotocol/vega/pull/2851) - Enable distribution of liquidity fees to liquidity providers
- [#2871](https://github.com/vegaprotocol/vega/pull/2871) - Add `submitOracleData` command
- [#2887](https://github.com/vegaprotocol/vega/pull/2887) - Add Open Oracle data processing & data normalisation
- [#2915](https://github.com/vegaprotocol/vega/pull/2915) - Add Liquidity Commitments to API responses

### 🐛 Fixes
- [#2913](https://github.com/vegaprotocol/vega/pull/2913) - Fix market lifecycle events not being published through event bus API
- [#2906](https://github.com/vegaprotocol/vega/pull/2906) - Add new process for calculating margins for orders during auction
- [#2887](https://github.com/vegaprotocol/vega/pull/2887) - Liquidity Commitment fix-a-thon
- [#2879](https://github.com/vegaprotocol/vega/pull/2879) - Apply `Buf` lint recommendations
- [#2872](https://github.com/vegaprotocol/vega/pull/2872) - Improve field names in fee distribution package
- [#2867](https://github.com/vegaprotocol/vega/pull/2867) - Fix GraphQL bug: deposits `creditedAt` incorrectly showed `createdAt` time, not credit time
- [#2858](https://github.com/vegaprotocol/vega/pull/2858) - Fix crasher caused by parking pegged orders for auction
- [#2852](https://github.com/vegaprotocol/vega/pull/2852) - Remove unused binaries from CI builds
- [#2850](https://github.com/vegaprotocol/vega/pull/2850) - Fix bug that caused fees to be charged for pegged orders
- [#2893](https://github.com/vegaprotocol/vega/pull/2893) - Remove unused dependency in repricing
- [#2929](https://github.com/vegaprotocol/vega/pull/2929) - Refactor GraphQL resolver for withdrawals
- [#2939](https://github.com/vegaprotocol/vega/pull/2939) - Fix crasher caused by incorrectly loading Fee account for transfers

## 0.30.0

*2021-01-19*

This release enables (or more accurately, re-enables previously disabled) pegged orders, meaning they're finally here :tada:

The Ethereum bridge also received some work - in particular the number of confirmations we wait for on Ethereum is now controlled by a governance parameter. Being a governance parameter, that means that the value can be changed by a governance vote. Slightly related: You can now fetch active governance proposals via REST.

:one: We also switch to [Buf](https://buf.build/) for our protobuf workflow. This was one of the pre-requisites for opening up our api clients build process, and making the protobuf files open source. More on that soon!

:two: This fixes an issue on testnet where votes were not registered when voting on open governance proposals. The required number of Ropsten `VOTE` tokens was being calculated incorrectly on testnet, leading to all votes quietly being ignored. In 0.30.0, voting works as expected again.

### ✨ New
- [#2732](https://github.com/vegaprotocol/vega/pull/2732) Add REST endpoint to fetch all proposals (`/governance/proposals`)
- [#2735](https://github.com/vegaprotocol/vega/pull/2735) Add `FeeSplitter` to correctly split fee portion of an aggressive order
- [#2745](https://github.com/vegaprotocol/vega/pull/2745) Add transfer bus events for withdrawals and deposits
- [#2754](https://github.com/vegaprotocol/vega/pull/2754) Add New Market bus event
- [#2778](https://github.com/vegaprotocol/vega/pull/2778) Switch to [Buf](https://buf.build/) :one:
- [#2785](https://github.com/vegaprotocol/vega/pull/2785) Add configurable required confirmations for bridge transactions
- [#2791](https://github.com/vegaprotocol/vega/pull/2791) Add Supplied State to market data
- [#2793](https://github.com/vegaprotocol/vega/pull/2793) 🔥Rename `marketState` to `marketTradingMode`, add new `marketState` enum (`ACTIVE`, `SUSPENDED` or `PENDING`)
- [#2833](https://github.com/vegaprotocol/vega/pull/2833) Add fees estimate for pegged orders
- [#2838](https://github.com/vegaprotocol/vega/pull/2838) Add bond and fee transfers

### 🛠 Improvements
- [#2835](https://github.com/vegaprotocol/vega/pull/2835) Fix voting for proposals :two:
- [#2830](https://github.com/vegaprotocol/vega/pull/2830) Refactor pegged order repricing
- [#2827](https://github.com/vegaprotocol/vega/pull/2827) Refactor expiring orders lists
- [#2821](https://github.com/vegaprotocol/vega/pull/2821) Handle liquidity commitments on market proposals
- [#2816](https://github.com/vegaprotocol/vega/pull/2816) Add changing liquidity commitment when not enough stake
- [#2805](https://github.com/vegaprotocol/vega/pull/2805) Fix read nodes lagging if they receive votes but not a bridge event
- [#2804](https://github.com/vegaprotocol/vega/pull/2804) Fix various minor bridge confirmation bugs
- [#2800](https://github.com/vegaprotocol/vega/pull/2800) Fix removing pegged orders that are rejected when unparked
- [#2799](https://github.com/vegaprotocol/vega/pull/2799) Fix crasher when proposing an update to network parameters
- [#2797](https://github.com/vegaprotocol/vega/pull/2797) Update target stake to include mark price
- [#2783](https://github.com/vegaprotocol/vega/pull/2783) Fix price monitoring integration tests
- [#2780](https://github.com/vegaprotocol/vega/pull/2780) Add more unit tests for pegged order price amends
- [#2774](https://github.com/vegaprotocol/vega/pull/2774) Fix cancelling all orders
- [#2768](https://github.com/vegaprotocol/vega/pull/2768) Fix GraphQL: Allow `marketId` to be null when it is invalid
- [#2767](https://github.com/vegaprotocol/vega/pull/2767) Fix parked pegged orders to have a price of 0 explicitly
- [#2766](https://github.com/vegaprotocol/vega/pull/2766) Disallow GFN to GTC/GTT amends
- [#2765](https://github.com/vegaprotocol/vega/pull/2765) Fix New Market bus event being sent more than once
- [#2763](https://github.com/vegaprotocol/vega/pull/2763) Add rounding to pegged order mid prices that land on non integer values
- [#2795](https://github.com/vegaprotocol/vega/pull/2795) Fix typos in GraphQL schema documentation
- [#2762](https://github.com/vegaprotocol/vega/pull/2762) Fix more typos in GraphQL schema documentation
- [#2758](https://github.com/vegaprotocol/vega/pull/2758) Fix error handling when amending some pegged order types
- [#2757](https://github.com/vegaprotocol/vega/pull/2757) Remove order from pegged list when it becomes inactive
- [#2756](https://github.com/vegaprotocol/vega/pull/2756) Add more panics to the core
- [#2750](https://github.com/vegaprotocol/vega/pull/2750) Remove expiring orders when amending to non GTT
- [#2671](https://github.com/vegaprotocol/vega/pull/2671) Add extra integration tests for uncrossing at auction end
- [#2746](https://github.com/vegaprotocol/vega/pull/2746) Fix potential divide by 0 in position calculation
- [#2743](https://github.com/vegaprotocol/vega/pull/2743) Add check for pegged orders impacted by order expiry
- [#2737](https://github.com/vegaprotocol/vega/pull/2737) Remove the ability to amend a pegged order's price
- [#2724](https://github.com/vegaprotocol/vega/pull/2724) Add price monitoring tests for order amendment
- [#2723](https://github.com/vegaprotocol/vega/pull/2723) Fix fee monitoring values during auction
- [#2721](https://github.com/vegaprotocol/vega/pull/2721) Fix incorrect reference when amending pegged orders
- [#2717](https://github.com/vegaprotocol/vega/pull/2717) Fix incorrect error codes for IOC and FOK orders during auction
- [#2715](https://github.com/vegaprotocol/vega/pull/2715) Update price monitoring to use reference price when syncing with risk model
- [#2711](https://github.com/vegaprotocol/vega/pull/2711) Refactor governance event subscription

## 0.29.0

*2020-12-07*

Note that you'll see a lot of changes related to **Pegged Orders** and **Liquidity Commitments**. These are still in testing, so these two types cannot currently be used in _Testnet_.

### ✨ New
- [#2534](https://github.com/vegaprotocol/vega/pull/2534) Implements amends for pegged orders
- [#2493](https://github.com/vegaprotocol/vega/pull/2493) Calculate market target stake
- [#2649](https://github.com/vegaprotocol/vega/pull/2649) Add REST governance endpoints
- [#2429](https://github.com/vegaprotocol/vega/pull/2429) Replace inappropriate wording in the codebase
- [#2617](https://github.com/vegaprotocol/vega/pull/2617) Implements proposal to update network parameters
- [#2622](https://github.com/vegaprotocol/vega/pull/2622) Integrate the liquidity engine into the market
- [#2683](https://github.com/vegaprotocol/vega/pull/2683) Use the Ethereum block log index to de-duplicate Ethereum transactions
- [#2674](https://github.com/vegaprotocol/vega/pull/2674) Update ERC20 token and bridges ABIs / codegen
- [#2690](https://github.com/vegaprotocol/vega/pull/2690) Add instruction to debug integration tests with DLV
- [#2680](https://github.com/vegaprotocol/vega/pull/2680) Add price monitoring bounds to the market data API

### 🛠 Improvements
- [#2589](https://github.com/vegaprotocol/vega/pull/2589) Fix cancellation of pegged orders
- [#2659](https://github.com/vegaprotocol/vega/pull/2659) Fix panic in execution engine when GFN order are submit at auction start
- [#2661](https://github.com/vegaprotocol/vega/pull/2661) Handle missing error conversion in GraphQL API
- [#2621](https://github.com/vegaprotocol/vega/pull/2621) Fix pegged order creating duplicated order events
- [#2666](https://github.com/vegaprotocol/vega/pull/2666) Prevent the node to DDOS the Ethereum node when lots of deposits happen
- [#2653](https://github.com/vegaprotocol/vega/pull/2653) Fix indicative price and volume calculation
- [#2649](https://github.com/vegaprotocol/vega/pull/2649) Fix a typo in market price monitoring parameters API
- [#2650](https://github.com/vegaprotocol/vega/pull/2650) Change governance minimum proposer balance to be a minimum amount of token instead of a factor of the total supply
- [#2675](https://github.com/vegaprotocol/vega/pull/2675) Fix an GraphQL enum conversion
- [#2691](https://github.com/vegaprotocol/vega/pull/2691) Fix spelling in a network parameter
- [#2696](https://github.com/vegaprotocol/vega/pull/2696) Fix panic when uncrossing auction
- [#2984](https://github.com/vegaprotocol/vega/pull/2698) Fix price monitoring by feeding it the uncrossing price at end of opening auction
- [#2705](https://github.com/vegaprotocol/vega/pull/2705) Fix a bug related to order being sorted by creating time in the matching engine price levels

## 0.28.0

*2020-11-25*

Vega release logs contain a 🔥 emoji to denote breaking API changes. 🔥🔥 is a new combination denoting something that may significantly change your experience - from this release forward, transactions from keys that have no collateral on the network will *always* be rejected. As there are no transactions that don't either require collateral themselves, or an action to have been taken that already required collateral, we are now rejecting these as soon as possible.

We've also added support for synchronously submitting transactions. This can make error states easier to catch. Along with this you can now subscribe to error events in the event bus.

Also: Note that you'll see a lot of changes related to **Pegged Orders** and **Liquidity Commitments**. These are still in testing, so these two types cannot currently be used in _Testnet_.

### ✨ New
- [#2634](https://github.com/vegaprotocol/vega/pull/2634) Avoid caching transactions before they are rate/balance limited
- [#2626](https://github.com/vegaprotocol/vega/pull/2626) Add a transaction submit type to GraphQL
- [#2624](https://github.com/vegaprotocol/vega/pull/2624) Add mutexes to assets maps
- [#2593](https://github.com/vegaprotocol/vega/pull/2503) 🔥🔥 Reject transactions
- [#2453](https://github.com/vegaprotocol/vega/pull/2453) 🔥 Remove `baseName` field from markets
- [#2536](https://github.com/vegaprotocol/vega/pull/2536) Add Liquidity Measurement engine
- [#2539](https://github.com/vegaprotocol/vega/pull/2539) Add Liquidity Provisioning Commitment handling to markets
- [#2540](https://github.com/vegaprotocol/vega/pull/2540) Add support for amending pegged orders
- [#2549](https://github.com/vegaprotocol/vega/pull/2549) Add calculation for liquidity order sizes
- [#2553](https://github.com/vegaprotocol/vega/pull/2553) Allow pegged orders to have a price of 0
- [#2555](https://github.com/vegaprotocol/vega/pull/2555) Update Event stream votes to contain proposal ID
- [#2556](https://github.com/vegaprotocol/vega/pull/2556) Update Event stream to contain error events
- [#2560](https://github.com/vegaprotocol/vega/pull/2560) Add Pegged Order details to GraphQL
- [#2607](https://github.com/vegaprotocol/vega/pull/2807) Add support for parking orders during auction

### 🛠 Improvements
- [#2634](https://github.com/vegaprotocol/vega/pull/2634) Avoid caching transactions before they are rate/balance limited
- [#2626](https://github.com/vegaprotocol/vega/pull/2626) Add a transaction submit type to GraphQL
- [#2624](https://github.com/vegaprotocol/vega/pull/2624) Add mutexes to assets maps
- [#2623](https://github.com/vegaprotocol/vega/pull/2623) Fix concurrent map access in assets
- [#2608](https://github.com/vegaprotocol/vega/pull/2608) Add sync/async equivalents for `submitTX`
- [#2618](https://github.com/vegaprotocol/vega/pull/2618) Disable storing API-related data on validator nodes
- [#2615](https://github.com/vegaprotocol/vega/pull/2618) Expand static checks
- [#2613](https://github.com/vegaprotocol/vega/pull/2613) Remove unused internal `cancelOrderById` function
- [#2530](https://github.com/vegaprotocol/vega/pull/2530) Governance asset for the network is now set in the genesis block
- [#2533](https://github.com/vegaprotocol/vega/pull/2533) More efficiently close channels in subscriptions
- [#2554](https://github.com/vegaprotocol/vega/pull/2554) Fix mid-price to 0 when best bid and average are unavailable and pegged order price is 0
- [#2565](https://github.com/vegaprotocol/vega/pull/2565) Cancelled pegged orders now have the correct status
- [#2568](https://github.com/vegaprotocol/vega/pull/2568) Prevent pegged orders from being repriced
- [#2570](https://github.com/vegaprotocol/vega/pull/2570) Expose probability of trading
- [#2576](https://github.com/vegaprotocol/vega/pull/2576) Use static best bid/ask price for pegged order repricing
- [#2581](https://github.com/vegaprotocol/vega/pull/2581) Fix order of messages when cancelling a pegged order
- [#2586](https://github.com/vegaprotocol/vega/pull/2586) Fix blank `txHash` in deposit API types
- [#2591](https://github.com/vegaprotocol/vega/pull/2591) Pegged orders are now cancelled when all orders are cancelled
- [#2609](https://github.com/vegaprotocol/vega/pull/2609) Improve expiry of pegged orders
- [#2610](https://github.com/vegaprotocol/vega/pull/2609) Improve removal of liquidity commitment orders when manual orders satisfy liquidity provisioning commitments

## 0.27.0

*2020-10-30*

This release contains a fix (read: large reduction in memory use) around auction modes with particularly large order books that caused slow block times when handling orders placed during an opening auction. It also contains a lot of internal work related to the liquidity provision mechanics.

### ✨ New
- [#2498](https://github.com/vegaprotocol/vega/pull/2498) Automatically create a bond account for liquidity providers
- [#2596](https://github.com/vegaprotocol/vega/pull/2496) Create liquidity measurement API
- [#2490](https://github.com/vegaprotocol/vega/pull/2490) GraphQL: Add Withdrawal and Deposit events to event bus
- [#2476](https://github.com/vegaprotocol/vega/pull/2476) 🔥`MarketData` now uses RFC339 formatted times, not seconds
- [#2473](https://github.com/vegaprotocol/vega/pull/2473) Add network parameters related to target stake calculation
- [#2506](https://github.com/vegaprotocol/vega/pull/2506) Network parameters can now contain JSON configuration

### 🛠 Improvements
- [#2521](https://github.com/vegaprotocol/vega/pull/2521) Optimise memory usage when building cumulative price levels
- [#2520](https://github.com/vegaprotocol/vega/pull/2520) Fix indicative price calculation
- [#2517](https://github.com/vegaprotocol/vega/pull/2517) Improve command line for rate limiting in faucet & wallet
- [#2510](https://github.com/vegaprotocol/vega/pull/2510) Remove reference to external risk model
- [#2509](https://github.com/vegaprotocol/vega/pull/2509) Fix panic when loading an invalid genesis configuration
- [#2502](https://github.com/vegaprotocol/vega/pull/2502) Fix pointer when using amend in place
- [#2487](https://github.com/vegaprotocol/vega/pull/2487) Remove context from struct that didn't need it
- [#2485](https://github.com/vegaprotocol/vega/pull/2485) Refactor event bus event transmission
- [#2481](https://github.com/vegaprotocol/vega/pull/2481) Add `LiquidityProvisionSubmission` transaction
- [#2480](https://github.com/vegaprotocol/vega/pull/2480) Remove unused code
- [#2479](https://github.com/vegaprotocol/vega/pull/2479) Improve validation of external resources
- [#1936](https://github.com/vegaprotocol/vega/pull/1936) Upgrade to Tendermint 0.33.8

## 0.26.1

*2020-10-23*

Fixes a number of issues discovered during the testing of 0.26.0.

### 🛠 Improvements
- [#2463](https://github.com/vegaprotocol/vega/pull/2463) Further reliability fixes for the event bus
- [#2469](https://github.com/vegaprotocol/vega/pull/2469) Fix incorrect error returned when a trader places an order in an asset that they have no account for (was `InvalidPartyID`, now `InsufficientAssetBalance`)
- [#2458](https://github.com/vegaprotocol/vega/pull/2458) REST: Fix a crasher when a market is proposed without specifying auction times

## 0.26.0

*2020-10-20*

The events API added in 0.25.0 had some reliability issues when a large volume of events were being emitted. This release addresses that in two ways:
 - The gRPC event stream now takes a parameter that sets a batch size. A client will receive the events when the batch limit is hit.
 - GraphQL is now limited to one event type per subscription, and we also removed the ALL event type as an option. This was due to the GraphQL gateway layer taking too long to process the full event stream, leading to sporadic disconnections.

These two fixes combined make both the gRPC and GraphQL streams much more reliable under reasonably heavy load. Let us know if you see any other issues. The release also adds some performance improvements to the way the core processes Tendermint events, some documentation improvements, and some additional debug tools.

### ✨ New
- [#2319](https://github.com/vegaprotocol/vega/pull/2319) Add fee estimate API endpoints to remaining APIs
- [#2321](https://github.com/vegaprotocol/vega/pull/2321) 🔥 Change `estimateFee` to `estimateOrder` in GraphQL
- [#2327](https://github.com/vegaprotocol/vega/pull/2327) 🔥 GraphQL: Event bus API - remove ALL type & limit subscription to one event type
- [#2343](https://github.com/vegaprotocol/vega/pull/2343) 🔥 Add batching support to stream subscribers

### 🛠 Improvements
- [#2229](https://github.com/vegaprotocol/vega/pull/2229) Add Price Monitoring module
- [#2246](https://github.com/vegaprotocol/vega/pull/2246) Add new market depth subscription methods
- [#2298](https://github.com/vegaprotocol/vega/pull/2298) Improve error messages for Good For Auction/Good For Normal rejections
- [#2301](https://github.com/vegaprotocol/vega/pull/2301) Add validation for GFA/GFN orders
- [#2307](https://github.com/vegaprotocol/vega/pull/2307) Implement app state hash
- [#2312](https://github.com/vegaprotocol/vega/pull/2312) Add validation for market proposal risk parameters
- [#2313](https://github.com/vegaprotocol/vega/pull/2313) Add transaction replay protection
- [#2314](https://github.com/vegaprotocol/vega/pull/2314) GraphQL: Improve response when market does not exist
- [#2315](https://github.com/vegaprotocol/vega/pull/2315) GraphQL: Improve response when party does not exist
- [#2316](https://github.com/vegaprotocol/vega/pull/2316) Documentation: Improve documentation for fee estimate endpoint
- [#2318](https://github.com/vegaprotocol/vega/pull/2318) Documentation: Improve documentation for governance data endpoints
- [#2324](https://github.com/vegaprotocol/vega/pull/2324) Cache transactions already seen by `checkTX`
- [#2328](https://github.com/vegaprotocol/vega/pull/2328) Add test covering context cancellation mid data-sending
- [#2331](https://github.com/vegaprotocol/vega/pull/2331) Internal refactor of network parameter storage
- [#2334](https://github.com/vegaprotocol/vega/pull/2334) Rewrite `vegastream` to use the event bus
- [#2333](https://github.com/vegaprotocol/vega/pull/2333) Fix context for events, add block hash and event id
- [#2335](https://github.com/vegaprotocol/vega/pull/2335) Add ABCI event recorder
- [#2341](https://github.com/vegaprotocol/vega/pull/2341) Ensure event slices cannot be empty
- [#2345](https://github.com/vegaprotocol/vega/pull/2345) Handle filled orders in the market depth service before new orders are added
- [#2346](https://github.com/vegaprotocol/vega/pull/2346) CI: Add missing environment variables
- [#2348](https://github.com/vegaprotocol/vega/pull/2348) Use cached transactions in `checkTX`
- [#2349](https://github.com/vegaprotocol/vega/pull/2349) Optimise accounts map accesses
- [#2351](https://github.com/vegaprotocol/vega/pull/2351) Fix sequence ID related to market `OnChainTimeUpdate`
- [#2355](https://github.com/vegaprotocol/vega/pull/2355) Update coding style doc with info on log levels
- [#2358](https://github.com/vegaprotocol/vega/pull/2358) Add documentation and comments for `events.proto`
- [#2359](https://github.com/vegaprotocol/vega/pull/2359) Fix out of bounds index crash
- [#2364](https://github.com/vegaprotocol/vega/pull/2364) Add mutex to protect map access
- [#2366](https://github.com/vegaprotocol/vega/pull/2366) Auctions: Reject IOC/FOK orders
- [#2368](https://github.com/vegaprotocol/vega/pull/2370) Tidy up genesis market instantiation
- [#2369](https://github.com/vegaprotocol/vega/pull/2369) Optimise event bus to reduce CPU usage
- [#2370](https://github.com/vegaprotocol/vega/pull/2370) Event stream: Send batches instead of single events
- [#2376](https://github.com/vegaprotocol/vega/pull/2376) GraphQL: Remove verbose logging
- [#2377](https://github.com/vegaprotocol/vega/pull/2377) Update tendermint stats less frequently for Vega stats API endpoint
- [#2381](https://github.com/vegaprotocol/vega/pull/2381) Event stream: Reduce CPU load, depending on batch size
- [#2382](https://github.com/vegaprotocol/vega/pull/2382) GraphQL: Make event stream batch size mandatory
- [#2401](https://github.com/vegaprotocol/vega/pull/2401) Event stream: Fix CPU spinning after stream close
- [#2404](https://github.com/vegaprotocol/vega/pull/2404) Auctions: Add fix for crash during auction exit
- [#2419](https://github.com/vegaprotocol/vega/pull/2419) Make the price level wash trade check configurable
- [#2432](https://github.com/vegaprotocol/vega/pull/2432) Use `EmitDefaults` on `jsonpb.Marshaler`
- [#2431](https://github.com/vegaprotocol/vega/pull/2431) GraphQL: Add price monitoring
- [#2433](https://github.com/vegaprotocol/vega/pull/2433) Validate amend orders with GFN and GFA
- [#2436](https://github.com/vegaprotocol/vega/pull/2436) Return a permission denied error for a non-allowlisted public key
- [#2437](https://github.com/vegaprotocol/vega/pull/2437) Undo accidental code removal
- [#2438](https://github.com/vegaprotocol/vega/pull/2438) GraphQL: Fix a resolver error when markets are in auction mode
- [#2441](https://github.com/vegaprotocol/vega/pull/2441) GraphQL: Remove unnecessary validations
- [#2442](https://github.com/vegaprotocol/vega/pull/2442) GraphQL: Update library; improve error responses
- [#2447](https://github.com/vegaprotocol/vega/pull/2447) REST: Fix HTTP verb for network parameters query
- [#2443](https://github.com/vegaprotocol/vega/pull/2443) Auctions: Add check for opening auction duration during market creation

## 0.25.1

*2020-10-14*

This release backports two fixes from the forthcoming 0.26.0 release.

### 🛠 Improvements
- [#2354](https://github.com/vegaprotocol/vega/pull/2354) Update `OrderEvent` to copy by value
- [#2379](https://github.com/vegaprotocol/vega/pull/2379) Add missing `/governance/prepare/vote` REST endpoint

## 0.25.0

*2020-09-24*

This release adds the event bus API, allowing for much greater introspection in to the operation of a node. We've also re-enabled the order amends API, as well as a long list of fixes.

### ✨ New
- [#2281](https://github.com/vegaprotocol/vega/pull/2281) Enable opening auctions
- [#2205](https://github.com/vegaprotocol/vega/pull/2205) Add GraphQL event stream API
- [#2219](https://github.com/vegaprotocol/vega/pull/2219) Add deposits API
- [#2222](https://github.com/vegaprotocol/vega/pull/2222) Initial asset list is now loaded from genesis configuration, not external configuration
- [#2238](https://github.com/vegaprotocol/vega/pull/2238) Re-enable order amend API
- [#2249](https://github.com/vegaprotocol/vega/pull/2249) Re-enable TX rate limit by party ID
- [#2240](https://github.com/vegaprotocol/vega/pull/2240) Add time to position responses

### 🛠 Improvements
- [#2211](https://github.com/vegaprotocol/vega/pull/2211) 🔥 GraphQL: Field case change `proposalId` -> `proposalID`
- [#2218](https://github.com/vegaprotocol/vega/pull/2218) 🔥 GraphQL: Withdrawals now return a `Party`, not a party ID
- [#2202](https://github.com/vegaprotocol/vega/pull/2202) Fix time validation for proposals when all times are the same
- [#2206](https://github.com/vegaprotocol/vega/pull/2206) Reduce log noise from statistics endpoint
- [#2207](https://github.com/vegaprotocol/vega/pull/2207) Automatically reload node configuration
- [#2209](https://github.com/vegaprotocol/vega/pull/2209) GraphQL: fix proposal rejection enum
- [#2210](https://github.com/vegaprotocol/vega/pull/2210) Refactor order service to not require blockchain client
- [#2213](https://github.com/vegaprotocol/vega/pull/2213) Improve error clarity for invalid proposals
- [#2216](https://github.com/vegaprotocol/vega/pulls/2216) Ensure all GRPC endpoints use real time, not Vega time
- [#2231](https://github.com/vegaprotocol/vega/pull/2231) Refactor processor to no longer require collateral
- [#2232](https://github.com/vegaprotocol/vega/pull/2232) Clean up logs that dumped raw bytes
- [#2233](https://github.com/vegaprotocol/vega/pull/2233) Remove generate method from execution engine
- [#2234](https://github.com/vegaprotocol/vega/pull/2234) Remove `authEnabled` setting
- [#2236](https://github.com/vegaprotocol/vega/pull/2236) Simply order amendment logging
- [#2237](https://github.com/vegaprotocol/vega/pull/2237) Clarify fees attribution in transfers
- [#2239](https://github.com/vegaprotocol/vega/pull/2239) Ensure margin is released immediately, not on next mark to market
- [#2241](https://github.com/vegaprotocol/vega/pull/2241) Load log level in processor app
- [#2245](https://github.com/vegaprotocol/vega/pull/2245) Fix a concurrent map access in positions API
- [#2247](https://github.com/vegaprotocol/vega/pull/2247) Improve logging on a TX with an invalid signature
- [#2252](https://github.com/vegaprotocol/vega/pull/2252) Fix incorrect order count in Market Depth API
- [#2254](https://github.com/vegaprotocol/vega/pull/2254) Fix concurrent map access in Market Depth API
- [#2269](https://github.com/vegaprotocol/vega/pull/2269) GraphQL: Fix party filtering for event bus API
- [#2266](https://github.com/vegaprotocol/vega/pull/2266) Refactor transaction codec
- [#2275](https://github.com/vegaprotocol/vega/pull/2275) Prevent opening auctions from closing early
- [#2262](https://github.com/vegaprotocol/vega/pull/2262) Clear potential position properly when an order is cancelled for self trading
- [#2286](https://github.com/vegaprotocol/vega/pull/2286) Add sequence ID to event bus events
- [#2288](https://github.com/vegaprotocol/vega/pull/2288) Fix auction events not appearing in GraphQL event bus
- [#2294](https://github.com/vegaprotocol/vega/pull/2294) Fixing incorrect order iteration in auctions
- [#2285](https://github.com/vegaprotocol/vega/pull/2285) Check auction times
- [#2283](https://github.com/vegaprotocol/vega/pull/2283) Better handling of 0 `expiresAt`

## 0.24.0

*2020-09-04*

One new API endpoint allows cancelling multiple orders simultaneously, either all orders by market, a single order in a specific market, or just all open orders.

Other than that it's mainly bugfixes, many of which fix subtly incorrect API output.

### ✨ New

- [#2107](https://github.com/vegaprotocol/vega/pull/2107) Support for cancelling multiple orders at once
- [#2186](https://github.com/vegaprotocol/vega/pull/2186) Add per-party rate-limit of 50 requests over 3 blocks

### 🛠 Improvements

- [#2177](https://github.com/vegaprotocol/vega/pull/2177) GraphQL: Add Governance proposal metadata
- [#2098](https://github.com/vegaprotocol/vega/pull/2098) Fix crashed in event bus
- [#2041](https://github.com/vegaprotocol/vega/pull/2041) Fix a rounding error in the output of Positions API
- [#1934](https://github.com/vegaprotocol/vega/pull/1934) Improve API documentation
- [#2110](https://github.com/vegaprotocol/vega/pull/2110) Send Infrastructure fees to the correct account
- [#2117](https://github.com/vegaprotocol/vega/pull/2117) Prevent creation of withdrawal requests for more than the available balance
- [#2136](https://github.com/vegaprotocol/vega/pull/2136) gRPC: Fetch all accounts for a market did not return all accounts
- [#2151](https://github.com/vegaprotocol/vega/pull/2151) Prevent wasteful event bus subscriptions
- [#2167](https://github.com/vegaprotocol/vega/pull/2167) Ensure events in the event bus maintain their order
- [#2178](https://github.com/vegaprotocol/vega/pull/2178) Fix API returning incorrectly formatted orders when a party has no collateral

## 0.23.1

*2020-08-27*

This release backports a fix from the forthcoming 0.24.0 release that fixes a GraphQL issue with the new `Asset` type. When fetching the Assets from the top level, all the details came through. When fetching them as a nested property, only the ID was filled in. This is now fixed.

### 🛠 Improvements

- [#2140](https://github.com/vegaprotocol/vega/pull/2140) GraphQL fix for fetching assets as nested properties

## 0.23.0

*2020-08-10*

This release contains a lot of groundwork for Fees and Auction mode.

**Fees** are incurred on every trade on Vega. Those fees are divided between up to three recipient types, but traders will only see one collective fee charged. The fees reward liquidity providers, infrastructure providers and market makers.

* The liquidity portion of the fee is paid to market makers for providing liquidity, and is transferred to the market-maker fee pool for the market.
* The infrastructure portion of the fee, which is paid to validators as a reward for running the infrastructure of the network, is transferred to the infrastructure fee pool for that asset. It is then periodically distributed to the validators.
* The maker portion of the fee is transferred to the non-aggressive, or passive party in the trade (the maker, as opposed to the taker).

**Auction mode** is not enabled in this release, but the work is nearly complete for Opening Auctions on new markets.

💥 Please note, **this release disables order amends**. The team uncovered an issue in the Market Depth API output that is caused by order amends, so rather than give incorrect output, we've temporarily disabled the amendment of orders. They will return when the Market Depth API is fixed. For now, *amends will return an error*.

### ✨ New

- 💥 [#2092](https://github.com/vegaprotocol/vega/pull/2092) Disable order amends
- [#2027](https://github.com/vegaprotocol/vega/pull/2027) Add built in asset faucet endpoint
- [#2075](https://github.com/vegaprotocol/vega/pull/2075), [#2086](https://github.com/vegaprotocol/vega/pull/2086), [#2083](https://github.com/vegaprotocol/vega/pull/2083), [#2078](https://github.com/vegaprotocol/vega/pull/2078) Add time & size limits to faucet requests
- [#2068](https://github.com/vegaprotocol/vega/pull/2068) Add REST endpoint to fetch governance proposals by Party
- [#2058](https://github.com/vegaprotocol/vega/pull/2058) Add REST endpoints for fees
- [#2047](https://github.com/vegaprotocol/vega/pull/2047) Add `prepareWithdraw` endpoint

### 🛠 Improvements

- [#2061](https://github.com/vegaprotocol/vega/pull/2061) Fix Network orders being left as active
- [#2034](https://github.com/vegaprotocol/vega/pull/2034) Send `KeepAlive` messages on GraphQL subscriptions
- [#2031](https://github.com/vegaprotocol/vega/pull/2031) Add proto fields required for auctions
- [#2025](https://github.com/vegaprotocol/vega/pull/2025) Add auction mode (currently never triggered)
- [#2013](https://github.com/vegaprotocol/vega/pull/2013) Add Opening Auctions support to market framework
- [#2010](https://github.com/vegaprotocol/vega/pull/2010) Add documentation for Order Errors to proto source files
- [#2003](https://github.com/vegaprotocol/vega/pull/2003) Add fees support
- [#2004](https://github.com/vegaprotocol/vega/pull/2004) Remove @deprecated field from GraphQL input types (as it’s invalid)
- [#2000](https://github.com/vegaprotocol/vega/pull/2000) Fix `rejectionReason` for trades stopped for self trading
- [#1990](https://github.com/vegaprotocol/vega/pull/1990) Remove specified `tickSize` from market
- [#2066](https://github.com/vegaprotocol/vega/pull/2066) Fix validation of proposal timestamps to ensure that datestamps specify events in the correct order
- [#2043](https://github.com/vegaprotocol/vega/pull/2043) Track Event Queue events to avoid processing events from other chains twice
## 0.22.0

### 🐛 Bugfixes
- [#2096](https://github.com/vegaprotocol/vega/pull/2096) Fix concurrent map access in event forward

*2020-07-20*

This release primarily focuses on setting up Vega nodes to deal correctly with events sourced from other chains, working towards bridging assets from Ethereum. This includes responding to asset events from Ethereum, and support for validator nodes notarising asset movements and proposals.

It also contains a lot of bug fixes and improvements, primarily around an internal refactor to using an event bus to communicate between packages. Also included are some corrections for order statuses that were incorrectly being reported or left outdated on the APIs.

### ✨ New

- [#1825](https://github.com/vegaprotocol/vega/pull/1825) Add new Notary package for tracking multisig decisions for governance
- [#1837](https://github.com/vegaprotocol/vega/pull/1837) Add support for two-step governance processes such as asset proposals
- [#1856](https://github.com/vegaprotocol/vega/pull/1856) Implement handling of external chain events from the Event Queue
- [#1927](https://github.com/vegaprotocol/vega/pull/1927) Support ERC20 deposits
- [#1987](https://github.com/vegaprotocol/vega/pull/1987) Add `OpenInterest` field to markets
- [#1949](https://github.com/vegaprotocol/vega/pull/1949) Add `RejectionReason` field to rejected governance proposals

### 🛠 Improvements
- 💥 [#1988](https://github.com/vegaprotocol/vega/pull/1988) REST: Update orders endpoints to use POST, not PUT or DELETE
- 💥 [#1957](https://github.com/vegaprotocol/vega/pull/1957) GraphQL: Some endpoints returned a nullable array of Strings. Now they return an array of nullable strings
- 💥 [#1928](https://github.com/vegaprotocol/vega/pull/1928) GraphQL & GRPC: Remove broken `open` parameter from Orders endpoints. It returned ambiguous results
- 💥 [#1858](https://github.com/vegaprotocol/vega/pull/1858) Fix outdated order details for orders amended by cancel-and-replace
- 💥 [#1849](https://github.com/vegaprotocol/vega/pull/1849) Fix incorrect status on partially filled trades that would have matched with another order by the same user. Was `stopped`, now `rejected`
- 💥 [#1883](https://github.com/vegaprotocol/vega/pull/1883) REST & GraphQL: Market name is now based on the instrument name rather than being set separately
- [#1699](https://github.com/vegaprotocol/vega/pull/1699) Migrate Margin package to event bus
- [#1853](https://github.com/vegaprotocol/vega/pull/1853) Migrate Market package to event bus
- [#1844](https://github.com/vegaprotocol/vega/pull/1844) Migrate Governance package to event
- [#1877](https://github.com/vegaprotocol/vega/pull/1877) Migrate Position package to event
- [#1838](https://github.com/vegaprotocol/vega/pull/1838) GraphQL: Orders now include their `version` and `updatedAt`, which are useful when dealing with amended orders
- [#1841](https://github.com/vegaprotocol/vega/pull/1841) Fix: `expiresAt` on orders was validated at submission time, this has been moved to post-chain validation
- [#1849](https://github.com/vegaprotocol/vega/pull/1849) Improve Order documentation for `Status` and `TimeInForce`
- [#1861](https://github.com/vegaprotocol/vega/pull/1861) Remove single mutex in event bus
- [#1866](https://github.com/vegaprotocol/vega/pull/1866) Add mutexes for event bus access
- [#1889](https://github.com/vegaprotocol/vega/pull/1889) Improve event broker performance
- [#1891](https://github.com/vegaprotocol/vega/pull/1891) Fix context for event subscribers
- [#1889](https://github.com/vegaprotocol/vega/pull/1889) Address event bus performance issues
- [#1892](https://github.com/vegaprotocol/vega/pull/1892) Improve handling for new chain connection proposal
- [#1903](https://github.com/vegaprotocol/vega/pull/1903) Fix regressions in Candles API introduced by event bus
- [#1940](https://github.com/vegaprotocol/vega/pull/1940) Add new asset proposals to GraphQL API
- [#1943](https://github.com/vegaprotocol/vega/pull/1943) Validate list of allowed assets

## 0.21.0

*2020-06-18*

A follow-on from 0.20.1, this release includes a fix for the GraphQL API returning inconsistent values for the `side` field on orders, leading to Vega Console failing to submit orders. As a bonus there is another GraphQL improvement, and two fixes that return more correct values for filled network orders and expired orders.

### 🛠 Improvements

- 💥 [#1820](https://github.com/vegaprotocol/vega/pull/1820) GraphQL: Non existent parties no longer return a GraphQL error
- 💥 [#1784](https://github.com/vegaprotocol/vega/pull/1784) GraphQL: Update schema and fix enum mappings from Proto
- 💥 [#1761](https://github.com/vegaprotocol/vega/pull/1761) Governance: Improve processing of Proposals
- [#1822](https://github.com/vegaprotocol/vega/pull/1822) Remove duplicate updates to `createdAt`
- [#1818](https://github.com/vegaprotocol/vega/pull/1818) Trades: Replace buffer with events
- [#1812](https://github.com/vegaprotocol/vega/pull/1812) Governance: Improve logging
- [#1810](https://github.com/vegaprotocol/vega/pull/1810) Execution: Set order status for fully filled network orders to be `FILLED`
- [#1803](https://github.com/vegaprotocol/vega/pull/1803) Matching: Set `updatedAt` when orders expire
- [#1780](https://github.com/vegaprotocol/vega/pull/1780) APIs: Reject `NETWORK` orders
- [#1792](https://github.com/vegaprotocol/vega/pull/1792) Update Golang to 1.14 and tendermint to 0.33.5

## 0.20.1

*2020-06-18*

This release fixes one small bug that was causing many closed streams, which was a problem for API clients.

## 🛠 Improvements

- [#1813](https://github.com/vegaprotocol/vega/pull/1813) Set `PartyEvent` type to party event

## 0.20.0

*2020-06-15*

This release contains a lot of fixes to APIs, and a minor new addition to the statistics endpoint. Potentially breaking changes are now labelled with 💥. If you have implemented a client that fetches candles, places orders or amends orders, please check below.

### ✨ Features
- [#1730](https://github.com/vegaprotocol/vega/pull/1730) `ChainID` added to statistics endpoint
- 💥 [#1734](https://github.com/vegaprotocol/vega/pull/1734) Start adding `TraceID` to core events

### 🛠 Improvements
- 💥 [#1721](https://github.com/vegaprotocol/vega/pull/1721) Improve API responses for `GetProposalById`
- 💥 [#1724](https://github.com/vegaprotocol/vega/pull/1724) New Order: Type no longer defaults to LIMIT orders
- 💥 [#1728](https://github.com/vegaprotocol/vega/pull/1728) `PrepareAmend` no longer accepts expiry time
- 💥 [#1760](https://github.com/vegaprotocol/vega/pull/1760) Add proto enum zero value "unspecified" to Side
- 💥 [#1764](https://github.com/vegaprotocol/vega/pull/1764) Candles: Interval no longer defaults to 1 minute
- 💥 [#1773](https://github.com/vegaprotocol/vega/pull/1773) Add proto enum zero value "unspecified" to `Order.Status`
- 💥 [#1776](https://github.com/vegaprotocol/vega/pull/1776) Add prefixes to enums, add proto zero value "unspecified" to `Trade.Type`
- 💥 [#1781](https://github.com/vegaprotocol/vega/pull/1781) Add prefix and UNSPECIFIED to `ChainStatus`, `AccountType`, `TransferType`
- [#1714](https://github.com/vegaprotocol/vega/pull/1714) Extend governance error handling
- [#1726](https://github.com/vegaprotocol/vega/pull/1726) Mark Price was not always correctly updated on a partial fill
- [#1734](https://github.com/vegaprotocol/vega/pull/1734) Feature/1577 hash context propagation
- [#1741](https://github.com/vegaprotocol/vega/pull/1741) Fix incorrect timestamps for proposals retrieved by GraphQL
- [#1743](https://github.com/vegaprotocol/vega/pull/1743) Orders amended to be GTT now return GTT in the response
- [#1745](https://github.com/vegaprotocol/vega/pull/1745) Votes blob is now base64 encoded
- [#1747](https://github.com/vegaprotocol/vega/pull/1747) Markets created from proposals now have the same ID as the proposal that created them
- [#1750](https://github.com/vegaprotocol/vega/pull/1750) Added datetime to governance votes
- [#1751](https://github.com/vegaprotocol/vega/pull/1751) Fix a bug in governance vote counting
- [#1752](https://github.com/vegaprotocol/vega/pull/1752) Fix incorrect validation on new orders
- [#1757](https://github.com/vegaprotocol/vega/pull/1757) Fix incorrect party ID validation on new orders
- [#1758](https://github.com/vegaprotocol/vega/pull/1758) Fix issue where markets created via governance were not tradable
- [#1763](https://github.com/vegaprotocol/vega/pull/1763) Expiration settlement date for market changed to 30/10/2020-22:59:59
- [#1777](https://github.com/vegaprotocol/vega/pull/1777) Create `README.md`
- [#1764](https://github.com/vegaprotocol/vega/pull/1764) Add proto enum zero value "unspecified" to Interval
- [#1767](https://github.com/vegaprotocol/vega/pull/1767) Feature/1692 order event
- [#1787](https://github.com/vegaprotocol/vega/pull/1787) Feature/1697 account event
- [#1788](https://github.com/vegaprotocol/vega/pull/1788) Check for unspecified Vote value
- [#1794](https://github.com/vegaprotocol/vega/pull/1794) Feature/1696 party event

## 0.19.0

*2020-05-26*

This release fixes a handful of bugs, primarily around order amends and new market governance proposals.

### ✨ Features

- [#1658](https://github.com/vegaprotocol/vega/pull/1658) Add timestamps to proposal API responses
- [#1656](https://github.com/vegaprotocol/vega/pull/1656) Add margin checks to amends
- [#1679](https://github.com/vegaprotocol/vega/pull/1679) Add topology package to map Validator nodes to Vega keypairs

### 🛠 Improvements
- [#1718](https://github.com/vegaprotocol/vega/pull/1718) Fix a case where a party can cancel another party's orders
- [#1662](https://github.com/vegaprotocol/vega/pull/1662) Start moving to event-based architecture internally
- [#1684](https://github.com/vegaprotocol/vega/pull/1684) Fix order expiry handling when `expiresAt` is amended
- [#1686](https://github.com/vegaprotocol/vega/pull/1686) Fix participation stake to have a maximum of 100%
- [#1607](https://github.com/vegaprotocol/vega/pull/1607) Update `gqlgen` dependency to 0.11.3
- [#1711](https://github.com/vegaprotocol/vega/pull/1711) Remove ID from market proposal input
- [#1712](https://github.com/vegaprotocol/vega/pull/1712) `prepareProposal` no longer returns an ID on market proposals
- [#1707](https://github.com/vegaprotocol/vega/pull/1707) Allow overriding default governance parameters via `ldflags`.
- [#1715](https://github.com/vegaprotocol/vega/pull/1715) Compile testing binary with short-lived governance periods

## 0.18.1

*2020-05-13*

### 🛠 Improvements
- [#1649](https://github.com/vegaprotocol/vega/pull/1649)
    Fix github artefact upload CI configuration

## 0.18.0

*2020-05-12*

From this release forward, compiled binaries for multiple platforms will be attached to the release on GitHub.

### ✨ Features

- [#1636](https://github.com/vegaprotocol/vega/pull/1636)
    Add a default GraphQL query complexity limit of 5. Currently configured to 17 on testnet to support Console.
- [#1656](https://github.com/vegaprotocol/vega/pull/1656)
    Add GraphQL queries for governance proposals
- [#1596](https://github.com/vegaprotocol/vega/pull/1596)
    Add builds for multiple architectures to GitHub releases

### 🛠 Improvements
- [#1630](https://github.com/vegaprotocol/vega/pull/1630)
    Fix amends triggering multiple updates to the same order
- [#1564](https://github.com/vegaprotocol/vega/pull/1564)
    Hex encode keys

## 0.17.0

*2020-04-21*

### ✨ Features

- [#1458](https://github.com/vegaprotocol/vega/issues/1458) Add root GraphQL Orders query.
- [#1457](https://github.com/vegaprotocol/vega/issues/1457) Add GraphQL query to list all known parties.
- [#1455](https://github.com/vegaprotocol/vega/issues/1455) Remove party list from stats endpoint.
- [#1448](https://github.com/vegaprotocol/vega/issues/1448) Add `updatedAt` field to orders.

### 🛠 Improvements

- [#1102](https://github.com/vegaprotocol/vega/issues/1102) Return full Market details in nested GraphQL queries.
- [#1466](https://github.com/vegaprotocol/vega/issues/1466) Flush orders before trades. This fixes a rare scenario where a trade can be available through the API, but not the order that triggered it.
- [#1491](https://github.com/vegaprotocol/vega/issues/1491) Fix `OrdersByMarket` and `OrdersByParty` 'Open' parameter.
- [#1472](https://github.com/vegaprotocol/vega/issues/1472) Fix Orders by the same party matching.

### Upcoming changes

This release contains the initial partial implementation of Governance. This will be finished and documented in 0.18.0.

## 0.16.2

*2020-04-16*

### 🛠 Improvements

- [#1545](https://github.com/vegaprotocol/vega/pull/1545) Improve error handling in `Prepare*Order` requests

## 0.16.1

*2020-04-15*

### 🛠 Improvements

- [!651](https://gitlab.com/vega-protocol/trading-core/-/merge_requests/651) Prevent bad ED25519 key length causing node panic.

## 0.16.0

*2020-03-02*

### ✨ Features

- The new authentication service is in place. The existing authentication service is now deprecated and will be removed in the next release.

### 🛠 Improvements

- [!609](https://gitlab.com/vega-protocol/trading-core/-/merge_requests/609) Show trades resulting from Orders created by the network (for example close outs) in the API.
- [!604](https://gitlab.com/vega-protocol/trading-core/-/merge_requests/604) Add `lastMarketPrice` settlement.
- [!614](https://gitlab.com/vega-protocol/trading-core/-/merge_requests/614) Fix casing of Order parameter `timeInForce`.
- [!615](https://gitlab.com/vega-protocol/trading-core/-/merge_requests/615) Add new order statuses, `Rejected` and `PartiallyFilled`.
- [!622](https://gitlab.com/vega-protocol/trading-core/-/merge_requests/622) GraphQL: Change Buyer and Seller properties on Trades from string to Party.
- [!599](https://gitlab.com/vega-protocol/trading-core/-/merge_requests/599) Pin Market IDs to fixed values.
- [!603](https://gitlab.com/vega-protocol/trading-core/-/merge_requests/603), [!611](https://gitlab.com/vega-protocol/trading-core/-/merge_requests/611) Remove `NotifyTraderAccount` from API documentation.
- [!624](https://gitlab.com/vega-protocol/trading-core/-/merge_requests/624) Add protobuf validators to API requests.
- [!595](https://gitlab.com/vega-protocol/trading-core/-/merge_requests/595), [!621](https://gitlab.com/vega-protocol/trading-core/-/merge_requests/621), [!623](https://gitlab.com/vega-protocol/trading-core/-/merge_requests/623) Fix a flaky integration test.
- [!601](https://gitlab.com/vega-protocol/trading-core/-/merge_requests/601) Improve matching engine coverage.
- [!612](https://gitlab.com/vega-protocol/trading-core/-/merge_requests/612) Improve collateral engine test coverage.<|MERGE_RESOLUTION|>--- conflicted
+++ resolved
@@ -15,11 +15,8 @@
 ### 🗑️ Deprecation
 
 ### 🛠 Improvements
-<<<<<<< HEAD
 - [4633](https://github.com/vegaprotocol/vega/pull/4633) - Add possibility to list snapshots from the vega command line
-=======
 - [4640](https://github.com/vegaprotocol/vega/pull/4640) - Update feature tests related to liquidity provision following integration of probability of trading with floating point consensus
->>>>>>> 8100180f
 - [4558](https://github.com/vegaprotocol/vega/pull/4558) - Add MacOS install steps and information required to use `dockerisedvega.sh` script with private docker repository
 - [4496](https://github.com/vegaprotocol/vega/pull/4496) - State variable engine for floating point consensus
 - [4481](https://github.com/vegaprotocol/vega/pull/4481) - Add an example client application that uses the null-blockchain
