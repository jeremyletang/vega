# Changelog

### 🛠 Improvements
- [6871](https://github.com/vegaprotocol/vega/issues/6871) - Assure integration test framework throws an error when no watchers specified for a network parameter being set/updated
- [6908](https://github.com/vegaprotocol/vega/issues/6871) - Update default retention policy

## Unreleased 0.63.0

### 🚨 Breaking changes
- [6716](https://github.com/vegaprotocol/vega/issues/6716) - Use timestamp on all times fields
- [6725](https://github.com/vegaprotocol/vega/issues/6725) - Fix inconsistent use of node field on `GraphQL` connection edges
- [6746](https://github.com/vegaprotocol/vega/issues/6746) - The `validating_nodes` has been removed from `NodeData` and replaced with details of each node set

### 🗑️ Deprecation
- [](https://github.com/vegaprotocol/vega/issues/xxxx) -

### 🛠 Improvements
- [6898](https://github.com/vegaprotocol/vega/issues/6795) - allow `-snapshot.load-from-block-height=` to apply to `statesync` snapshots
- [6795](https://github.com/vegaprotocol/vega/issues/6795) - max gas implementation
- [6641](https://github.com/vegaprotocol/vega/issues/6641) - network wide limits
- [6731](https://github.com/vegaprotocol/vega/issues/6731) - standardize on 'network' and '' for network party and no market identifiers
- [6792](https://github.com/vegaprotocol/vega/issues/6792) - Better handling of panics when moving time with `nullchain`, add endpoint to query whether `nullchain` is replaying
- [6753](https://github.com/vegaprotocol/vega/issues/6753) - Filter votes per party and/or proposal
- [6832](https://github.com/vegaprotocol/vega/issues/6832) - Add signature to transaction information returned by block explorer API
- [6642](https://github.com/vegaprotocol/vega/issues/6642) - Add methods to manage the wallet service and its connections on wallet API version 2
- [6853](https://github.com/vegaprotocol/vega/issues/6853) - Max gas and priority improvements
- [6880](https://github.com/vegaprotocol/vega/issues/6880) - Omit transactions we can't decode in block explorer transaction list
- [6640](https://github.com/vegaprotocol/vega/issues/6640) - Mark to market to happen every N seconds.
- [6827](https://github.com/vegaprotocol/vega/issues/6827) - Add `LastTradedPrice` field in market data

### 🐛 Fixes
- [6831](https://github.com/vegaprotocol/vega/issues/6831) - Fix settlement state in snapshots and market settlement.
- [6801](https://github.com/vegaprotocol/vega/issues/6801) - Fix internal data source validations
- [6766](https://github.com/vegaprotocol/vega/issues/6766) - Handle relative vega home path being passed in `postgres` snapshots
- [6885](https://github.com/vegaprotocol/vega/issues/6885) - Don't ignore 'bootstrap peers' `IPFS` configuration setting in `datanode`
- [6799](https://github.com/vegaprotocol/vega/issues/6799) - Move LP fees in transit to the network treasury
- [6781](https://github.com/vegaprotocol/vega/issues/6781) - Fix bug where only first 32 characters of the `IPFS` identity seed were used.
- [6824](https://github.com/vegaprotocol/vega/issues/6824) - Respect `VEGA_HOME` for embedded `postgres` log location
- [6843](https://github.com/vegaprotocol/vega/issues/6843) - Fix Visor runner keys
- [6826](https://github.com/vegaprotocol/vega/issues/6826) - Update `spam.pow.numberOfPastBlocks` range values
- [6332](https://github.com/vegaprotocol/vega/issues/6332) - Standardise `graphql` responses
- [6862](https://github.com/vegaprotocol/vega/issues/6862) - Add party in account update
- [6888](https://github.com/vegaprotocol/vega/issues/6888) - Errors on accepted transaction with an invalid state are correctly handled in the wallet API version 2
- [6899](https://github.com/vegaprotocol/vega/issues/6899) - Upgrade to tendermint 0.34.24
- [6894](https://github.com/vegaprotocol/vega/issues/6894) - Finer error code returned to the third-party application
- [6849](https://github.com/vegaprotocol/vega/issues/6849) - Ensure the positions are remove from the positions engine when they are closed
<<<<<<< HEAD
- [6767](https://github.com/vegaprotocol/vega/issues/6767) - Protocol upgrade rejected events fail to write in the database
=======
- [6896](https://github.com/vegaprotocol/vega/issues/6896) - Fix timestamps in proposals (`GQL`)

>>>>>>> 0a203b2a

## 0.62.1

### 🛠 Improvements
- [6726](https://github.com/vegaprotocol/vega/issues/6726) - Talk to embedded `postgres` via a `UNIX` domain socket in tests.

### 🐛 Fixes
- [6759](https://github.com/vegaprotocol/vega/issues/6759) - Send events when liquidity provisions are `undeployed`
- [6764](https://github.com/vegaprotocol/vega/issues/6764) - If a trading terminated oracle changes after trading already terminated do not subscribe to it
- [6775](https://github.com/vegaprotocol/vega/issues/6775) - Fix oracle spec identifiers
- [6762](https://github.com/vegaprotocol/vega/issues/6762) - Fix one off transfer events serialization
- [6747](https://github.com/vegaprotocol/vega/issues/6747) - Ensure proposal with no participation does not get enacted
- [6757](https://github.com/vegaprotocol/vega/issues/6655) - Fix oracle spec resolvers in Gateway
- [6757](https://github.com/vegaprotocol/vega/issues/6757) - Fix signers resolvers in Gateway


## 0.62.0

### 🚨 Breaking changes
- [6598](https://github.com/vegaprotocol/vega/issues/6598) - Rework `vega tools snapshot` command to be more consistent with other CLI options

### 🛠 Improvements
- [6681](https://github.com/vegaprotocol/vega/issues/6681) - Add indexes to improve balance history query
- [6682](https://github.com/vegaprotocol/vega/issues/6682) - Add indexes to orders by reference query
- [6668](https://github.com/vegaprotocol/vega/issues/6668) - Add indexes to trades by buyer/seller
- [6628](https://github.com/vegaprotocol/vega/issues/6628) - Improve node health check in the wallet
- [6711](https://github.com/vegaprotocol/vega/issues/6711) - `Anti-whale ersatz` validators reward stake scores

### 🐛 Fixes
- [6701](https://github.com/vegaprotocol/vega/issues/6701) - Fix `GraphQL` `API` not returning `x-vega-*` headers
- [6563](https://github.com/vegaprotocol/vega/issues/6563) - Liquidity engine reads orders directly from the matching engine
- [6696](https://github.com/vegaprotocol/vega/issues/6696) - New nodes are now visible from the epoch they announced and not epoch they become active
- [6661](https://github.com/vegaprotocol/vega/issues/6661) - Scale price to asset decimal in estimate orders
- [6685](https://github.com/vegaprotocol/vega/issues/6685) - `vega announce_node` now returns a `txHash` when successful or errors from `CheckTx`
- [6687](https://github.com/vegaprotocol/vega/issues/6687) - Expose `admin.update_passphrase` in admin wallet API
- [6686](https://github.com/vegaprotocol/vega/issues/6686) - Expose `admin.rename_wallet` in admin wallet API
- [6496](https://github.com/vegaprotocol/vega/issues/6496) - Fix margin calculation for pegged and liquidity orders
- [6670](https://github.com/vegaprotocol/vega/issues/6670) - Add governance by `ID` endpoint to `REST` bindings
- [6679](https://github.com/vegaprotocol/vega/issues/6679) - Permit `GFN` pegged orders
- [6707](https://github.com/vegaprotocol/vega/issues/6707) - Fix order event for liquidity provisions
- [6699](https://github.com/vegaprotocol/vega/issues/6699) - `orders` and `orders_current` view uses a redundant union causing performance issues
- [6721](https://github.com/vegaprotocol/vega/issues/6721) - Visor fix if condition for `maxNumberOfFirstConnectionRetries`
- [6655](https://github.com/vegaprotocol/vega/issues/6655) - Fix market query by `ID`
- [6656](https://github.com/vegaprotocol/vega/issues/6656) - Fix data sources to handle opening with internal source
- [6722](https://github.com/vegaprotocol/vega/issues/6722) - Fix get market response to contain oracle id


## 0.61.0

### 🚨 Breaking changes
- [5674](https://github.com/vegaprotocol/vega/issues/5674) - Remove `V1` data node `API`
- [5714](https://github.com/vegaprotocol/vega/issues/5714) - Update data sourcing types

### 🛠 Improvements
- [6603](https://github.com/vegaprotocol/vega/issues/6603) - Put embedded `postgres` files in proper state directory
- [6552](https://github.com/vegaprotocol/vega/issues/6552) - Add `datanode` `API` for querying protocol upgrade proposals
- [6613](https://github.com/vegaprotocol/vega/issues/6613) - Add file buffering to datanode
- [6602](https://github.com/vegaprotocol/vega/issues/6602) - Panic if data node receives events in unexpected order
- [6595](https://github.com/vegaprotocol/vega/issues/6595) - Support for cross network parameter dependency and validation
- [6627](https://github.com/vegaprotocol/vega/issues/6627) - Fix order estimates
- [6604](https://github.com/vegaprotocol/vega/issues/6604) - Fix transfer funds documentations in `protos`
- [6463](https://github.com/vegaprotocol/vega/issues/6463) - Implement chain replay and snapshot restore for the `nullblockchain`
- [6652](https://github.com/vegaprotocol/vega/issues/6652) - Change protocol upgrade consensus do be based on voting power

### 🐛 Fixes
- [6356](https://github.com/vegaprotocol/vega/issues/6356) - When querying for proposals from `GQL` return votes.
- [6623](https://github.com/vegaprotocol/vega/issues/6623) - Fix `nil` pointer panic in `datanode` for race condition in `recvEventRequest`
- [6601](https://github.com/vegaprotocol/vega/issues/6601) - Removed resend event when the socket client fails
- [5715](https://github.com/vegaprotocol/vega/issues/5715) - Fix documentation for Oracle Submission elements
- [5770](https://github.com/vegaprotocol/vega/issues/5770) - Fix Nodes data query returns incorrect results


## 0.60.0

### 🚨 Breaking changes
- [6227](https://github.com/vegaprotocol/vega/issues/6227) - Datanode Decentralized History - datanode init command now requires the chain id as a parameter

### 🛠 Improvements
- [6530](https://github.com/vegaprotocol/vega/issues/6530) - Add command to rename a wallet
- [6531](https://github.com/vegaprotocol/vega/issues/6531) - Add command to update the passphrase of a wallet
- [6482](https://github.com/vegaprotocol/vega/issues/6482) - Improve `TransferType` mapping usage
- [6546](https://github.com/vegaprotocol/vega/issues/6546) - Add a separate README for datanode/api gRPC handling principles
- [6582](https://github.com/vegaprotocol/vega/issues/6582) - Match validation to the required ranges
- [6596](https://github.com/vegaprotocol/vega/issues/6596) - Add market risk parameter validation

### 🐛 Fixes
- [6410](https://github.com/vegaprotocol/vega/issues/6410) - Add input validation for the `EstimateFee` endpoint.
- [6556](https://github.com/vegaprotocol/vega/issues/6556) - Limit ledger entries filtering complexity and potential number of items.
- [6539](https://github.com/vegaprotocol/vega/issues/6539) - Fix total fee calculation in estimate order
- [6584](https://github.com/vegaprotocol/vega/issues/6584) - Simplify `ListBalanceChanges`, removing aggregation and forward filling for now
- [6583](https://github.com/vegaprotocol/vega/issues/6583) - Cancel wallet connection request if no wallet


## 0.59.0

### 🚨 Breaking changes
- [6505](https://github.com/vegaprotocol/vega/issues/6505) - Allow negative position decimal places for market
- [6477](https://github.com/vegaprotocol/vega/issues/6477) - Allow the user to specify a different passphrase when isolating a key
- [6549](https://github.com/vegaprotocol/vega/issues/6549) - Output from `nodewallet reload` is now more useful `json`
- [6458](https://github.com/vegaprotocol/vega/issues/6458) - Rename `GetMultiSigSigner...Bundles API` functions to `ListMultiSigSigner...Bundles` to be consistent with `v2 APIs`
- [6506](https://github.com/vegaprotocol/vega/issues/6506) - Swap places of PID and date in log files in the wallet service

### 🛠 Improvements
- [6080](https://github.com/vegaprotocol/vega/issues/6080) - Data-node handles upgrade block and ensures data is persisted before upgrade
- [6527](https://github.com/vegaprotocol/vega/issues/6527) - Add `last-block` sub-command to `datanode CLI`
- [6529](https://github.com/vegaprotocol/vega/issues/6529) - Added reason to transfer to explain why it was stopped or rejected
- [6513](https://github.com/vegaprotocol/vega/issues/6513) - Refactor `datanode` `api` for getting balance history

### 🐛 Fixes
- [6480](https://github.com/vegaprotocol/vega/issues/6480) - Wallet `openrpc.json` is now a valid OpenRPC file
- [6473](https://github.com/vegaprotocol/vega/issues/6473) - Infrastructure Fee Account returns error when asset is pending listing
- [5690](https://github.com/vegaprotocol/vega/issues/5690) - Markets query now excludes rejected markets
- [5479](https://github.com/vegaprotocol/vega/issues/5479) - Fix inconsistent naming in API error
- [6525](https://github.com/vegaprotocol/vega/issues/6525) - Round the right way when restoring the integer representation of cached price ranges from a snapshot
- [6011](https://github.com/vegaprotocol/vega/issues/6011) - Fix data node fails when `Postgres` starts slowly
- [6341](https://github.com/vegaprotocol/vega/issues/6341) - Embedded `Postgres` should only capture logs during testing
- [6511](https://github.com/vegaprotocol/vega/issues/6511) - Do not check writer interface for null when starting embedded `Postgres`
- [6510](https://github.com/vegaprotocol/vega/issues/6510) - Filter parties with 0 reward from reward payout event
- [6471](https://github.com/vegaprotocol/vega/issues/6471) - Fix potential nil reference when owner is system for ledger entries
- [6519](https://github.com/vegaprotocol/vega/issues/6519) - Fix errors in the ledger entries `GraphQL` query.
- [6515](https://github.com/vegaprotocol/vega/issues/6515) - Required properties in OpenRPC documentation are marked as such
- [6234](https://github.com/vegaprotocol/vega/issues/6234) - Fix response in query for oracle data spec by id
- [6294](https://github.com/vegaprotocol/vega/issues/6294) - Fix response for query for non-existing market
- [6508](https://github.com/vegaprotocol/vega/issues/6508) - Fix data node starts slowly when the database is not empty
- [6532](https://github.com/vegaprotocol/vega/issues/6532) - Add current totals to the vote events

## 0.58.0

### 🚨 Breaking changes
- [6271](https://github.com/vegaprotocol/vega/issues/6271) - Require signature from new Ethereum key to validate key rotation submission
- [6364](https://github.com/vegaprotocol/vega/issues/6364) - Rename `oracleSpecForSettlementPrice` to `oracleSpecForSettlementData`
- [6401](https://github.com/vegaprotocol/vega/issues/6401) - Fix estimate fees and margin `APis`
- [6428](https://github.com/vegaprotocol/vega/issues/6428) - Update the wallet connection decision for future work
- [6429](https://github.com/vegaprotocol/vega/issues/6429) - Rename pipeline to interactor for better understanding
- [6430](https://github.com/vegaprotocol/vega/issues/6430) - Split the transaction status interaction depending on success and failure

### 🛠 Improvements
- [6399](https://github.com/vegaprotocol/vega/issues/6399) - Add `init-db` and `unsafe-reset-all` commands to block explorer
- [6348](https://github.com/vegaprotocol/vega/issues/6348) - Reduce pool size to leave more available `Postgres` connections
- [6453](https://github.com/vegaprotocol/vega/issues/6453) - Add ability to write `pprofs` at intervals to core
- [6312](https://github.com/vegaprotocol/vega/issues/6312) - Add back amended balance tests and correct ordering
- [6320](https://github.com/vegaprotocol/vega/issues/6320) - Use `Account` type without internal `id` in `datanode`
- [6461](https://github.com/vegaprotocol/vega/issues/6461) - Occasionally close `postgres` pool connections
- [6435](https://github.com/vegaprotocol/vega/issues/6435) - Add `GetTransaction` `API` call for block explorer
- [6464](https://github.com/vegaprotocol/vega/issues/6464) - Improve block explorer performance when filtering by submitter
- [6211](https://github.com/vegaprotocol/vega/issues/6211) - Handle `BeginBlock` and `EndBlock` events
- [6361](https://github.com/vegaprotocol/vega/issues/6361) - Remove unnecessary logging in market
- [6378](https://github.com/vegaprotocol/vega/issues/6378) - Migrate remaining views of current data to tables with current data
- [6425](https://github.com/vegaprotocol/vega/issues/6425) - Introduce interaction for beginning and ending of request
- [6308](https://github.com/vegaprotocol/vega/issues/6308) - Support parallel requests in wallet API version 2
- [6426](https://github.com/vegaprotocol/vega/issues/6426) - Add a name field on interaction to know what they are when JSON
- [6427](https://github.com/vegaprotocol/vega/issues/6427) - Improve interactions documentation
- [6431](https://github.com/vegaprotocol/vega/issues/6431) - Pass a human-readable input data in Transaction Succeeded and Failed notifications
- [6448](https://github.com/vegaprotocol/vega/issues/6448) - Improve wallet interaction JSON conversion
- [6454](https://github.com/vegaprotocol/vega/issues/6454) - Improve test coverage for setting fees and rewarding LPs
- [6458](https://github.com/vegaprotocol/vega/issues/6458) - Return a context aware message in `RequestSuccessful` interaction
- [6451](https://github.com/vegaprotocol/vega/issues/6451) - Improve interaction error message
- [6432](https://github.com/vegaprotocol/vega/issues/6432) - Use optionals for order error and proposal error
- [6368](https://github.com/vegaprotocol/vega/pull/6368) - Add Ledger Entry API

### 🐛 Fixes
- [6444](https://github.com/vegaprotocol/vega/issues/6444) - Send a transaction error if the same node announces itself twice
- [6388](https://github.com/vegaprotocol/vega/issues/6388) - Do not transfer stake and delegations after a key rotation
- [6266](https://github.com/vegaprotocol/vega/issues/6266) - Do not take a snapshot at block height 1 and handle increase of interval appropriately
- [6338](https://github.com/vegaprotocol/vega/issues/6338) - Fix validation for update an new asset proposals
- [6357](https://github.com/vegaprotocol/vega/issues/6357) - Fix potential panic in `gql` resolvers
- [6391](https://github.com/vegaprotocol/vega/issues/6391) - Fix dropped connection between core and data node when large `(>1mb)` messages are sent.
- [6358](https://github.com/vegaprotocol/vega/issues/6358) - Do not show hidden files nor directories as wallet
- [6374](https://github.com/vegaprotocol/vega/issues/6374) - Fix panic with the metrics
- [6373](https://github.com/vegaprotocol/vega/issues/6373) - Fix panic with the metrics as well
- [6238](https://github.com/vegaprotocol/vega/issues/6238) - Return empty string for `multisig` bundle, not `0x` when asset doesn't have one
- [6236](https://github.com/vegaprotocol/vega/issues/6236) - Make `erc20ListAssetBundle` `nullable` in `GraphQL`
- [6395](https://github.com/vegaprotocol/vega/issues/6395) - Wallet selection doesn't lower case the wallet name during input verification
- [6408](https://github.com/vegaprotocol/vega/issues/6408) - Initialise observer in liquidity provision `sql` store
- [6406](https://github.com/vegaprotocol/vega/issues/6406) - Fix invalid tracking of cumulative volume and price
- [6387](https://github.com/vegaprotocol/vega/issues/6387) - Fix max open interest calculation
- [6416](https://github.com/vegaprotocol/vega/issues/6416) - Prevent submission of `erc20` address already used by another asset
- [6375](https://github.com/vegaprotocol/vega/issues/6375) - If there is one unit left over at the end of final market settlement - transfer it to the network treasury. if there is more than one, log all transfers and panic.
- [6456](https://github.com/vegaprotocol/vega/issues/6456) - Assure liquidity fee gets update when target stake drops (even in the absence of trades)
- [6459](https://github.com/vegaprotocol/vega/issues/6459) - Send lifecycle notifications after parameters validation
- [6420](https://github.com/vegaprotocol/vega/issues/6420) - Support cancellation of a request during a wallet interaction

## 0.57.0

### 🚨 Breaking changes
- [6291](https://github.com/vegaprotocol/vega/issues/6291) - Remove `Nodewallet.ETH` configuration and add flags to supply `clef` addresses when importing or generating accounts
- [6314](https://github.com/vegaprotocol/vega/issues/6314) - Rename session namespace to client in wallet API version 2

### 🛠 Improvements
- [6283](https://github.com/vegaprotocol/vega/issues/6283) - Add commit hash to version if is development version
- [6321](https://github.com/vegaprotocol/vega/issues/6321) - Get rid of the `HasChanged` check in snapshot engines
- [6126](https://github.com/vegaprotocol/vega/issues/6126) - Don't generate market depth subscription messages if nothing has changed

### 🐛 Fixes
- [6287](https://github.com/vegaprotocol/vega/issues/6287) - Fix GraphQL `proposals` API `proposalType` filter
- [6307](https://github.com/vegaprotocol/vega/issues/6307) - Emit an event with status rejected if a protocol upgrade proposal has no validator behind it
- [5305](https://github.com/vegaprotocol/vega/issues/5305) - Handle market updates changing price monitoring parameters correctly.

## 0.56.0

### 🚨 Breaking changes
- [6196](https://github.com/vegaprotocol/vega/pull/6196) - Remove unused network parameters network end of life and market freeze date
- [6155](https://github.com/vegaprotocol/vega/issues/6155) - Rename "Client" to "User" in wallet API version 2
- [5641](https://github.com/vegaprotocol/vega/issues/5641) - Rename `SettlementPriceDecimals` to `SettlementDataDecimals`

### 🛠 Improvements
- [6103](hhttps://github.com/vegaprotocol/vega/issues/6103) - Verify that order amendment has the desired effect on opening auction
- [6170](https://github.com/vegaprotocol/vega/pull/6170) - Order GraphQL schema (query and subscription types) alphabetically
- [6163](https://github.com/vegaprotocol/vega/issues/6163) - Add block explorer back end
- [6153](https://github.com/vegaprotocol/vega/issues/6153) - Display UI friendly logs when calling `session.send_transaction`
- [6063](https://github.com/vegaprotocol/vega/pull/6063) - Update average entry valuation calculation according to spec change.
- [6191](https://github.com/vegaprotocol/vega/pull/6191) - Remove the retry on node health check in the wallet API version 2
- [6221](https://github.com/vegaprotocol/vega/pull/6221) - Add documentation for new `GraphQL endpoints`
- [6498](https://github.com/vegaprotocol/vega/pull/6498) - Fix incorrectly encoded account id
- [5600](https://github.com/vegaprotocol/vega/issues/5600) - Migrate all wallet capabilities to V2 api
- [6077](https://github.com/vegaprotocol/vega/issues/6077) - Add proof-of-work to transaction when using `vegawallet command sign`
- [6203](https://github.com/vegaprotocol/vega/issues/6203) - Support automatic consent for transactions sent through the wallet API version 2
- [6203](https://github.com/vegaprotocol/vega/issues/6203) - Log node selection process on the wallet CLI
- [5925](https://github.com/vegaprotocol/vega/issues/5925) - Clean transfer response API, now ledger movements
- [6254](https://github.com/vegaprotocol/vega/issues/6254) - Reject Ethereum configuration update via proposals
- [5706](https://github.com/vegaprotocol/vega/issues/5076) - Datanode snapshot create and restore support

### 🐛 Fixes
- [6255](https://github.com/vegaprotocol/vega/issues/6255) - Fix `WebSocket` upgrading when setting headers in HTTP middleware.
- [6101](https://github.com/vegaprotocol/vega/issues/6101) - Fix Nodes API not returning new `ethereumAdress` after `EthereumKeyRotation` event.
- [6183](https://github.com/vegaprotocol/vega/issues/6183) - Shutdown blockchain before protocol services
- [6148](https://github.com/vegaprotocol/vega/issues/6148) - Fix API descriptions for typos
- [6187](https://github.com/vegaprotocol/vega/issues/6187) - Not hash message before signing if using clef for validator heartbeats
- [6138](https://github.com/vegaprotocol/vega/issues/6138) - Return more useful information when a transaction submitted to a node contains validation errors
- [6156](https://github.com/vegaprotocol/vega/issues/6156) - Return only delegations for the specific node in `graphql` node delegation query
- [6233](https://github.com/vegaprotocol/vega/issues/6233) - Fix `GetNodeSignatures` GRPC api
- [6175](https://github.com/vegaprotocol/vega/issues/6175) - Fix `datanode` updating node public key on key rotation
- [5948](https://github.com/vegaprotocol/vega/issues/5948) - Shutdown node gracefully when panics or `sigterm` during chain-replay
- [6109](https://github.com/vegaprotocol/vega/issues/6109) - Candle query returns unexpected data.
- [5988](https://github.com/vegaprotocol/vega/issues/5988) - Exclude tainted keys from `session.list_keys` endpoint
- [5164](https://github.com/vegaprotocol/vega/issues/5164) - Distribute LP fees on settlement
- [6212](https://github.com/vegaprotocol/vega/issues/6212) - Change the error for protocol upgrade request for block 0
- [6242](https://github.com/vegaprotocol/vega/issues/6242) - Allow migrate between wallet types during Ethereum key rotation reload
- [6202](https://github.com/vegaprotocol/vega/issues/6202) - Always update margins for parties on amend
- [6228](https://github.com/vegaprotocol/vega/issues/6228) - Reject protocol upgrade downgrades
- [6245](https://github.com/vegaprotocol/vega/issues/6245) - Recalculate equity values when virtual stake changes
- [6260](https://github.com/vegaprotocol/vega/issues/6260) - Prepend `chainID` to input data only when signing the transaction
- [6036](https://github.com/vegaprotocol/vega/issues/6036) - Fix `protobuf<->swagger` generation
- [6248](https://github.com/vegaprotocol/vega/issues/6245) - Candles connection is not returning any candle data
- [6037](https://github.com/vegaprotocol/vega/issues/6037) - Fix auction events.
- [6061](https://github.com/vegaprotocol/vega/issues/6061) - Attempt at stabilizing the tests on the broker in the core
- [6178](https://github.com/vegaprotocol/vega/issues/6178) - Historical balances fails with `scany` error
- [6193](https://github.com/vegaprotocol/vega/issues/6193) - Use Data field from transaction successfully sent but that were rejected
- [6230](https://github.com/vegaprotocol/vega/issues/6230) - Node Signature Connection should return a list or an appropriate error message
- [5998](https://github.com/vegaprotocol/vega/issues/5998) - Positions should be zero when markets are closed and settled
- [6297](https://github.com/vegaprotocol/vega/issues/6297) - Historic Balances fails if `MarketId` is used in `groupBy`

## 0.55.0

### 🚨 Breaking changes
- [5989](https://github.com/vegaprotocol/vega/issues/5989) - Remove liquidity commitment from market proposal
- [6031](https://github.com/vegaprotocol/vega/issues/6031) - Remove market name from `graphql` market type
- [6095](https://github.com/vegaprotocol/vega/issues/6095) - Rename taker fees to maker paid fees
- [5442](https://github.com/vegaprotocol/vega/issues/5442) - Default behaviour when starting to node is to use the latest local snapshot if it exists
- [6139](https://github.com/vegaprotocol/vega/issues/6139) - Return the key on `session.list_keys` endpoint on wallet API version 2

### 🛠 Improvements
- [5971](https://github.com/vegaprotocol/vega/issues/5971) - Add headers `X-Block-Height`, `X-Block-Timestamp` and `X-Vega-Connection` to all API responses
- [5694](https://github.com/vegaprotocol/vega/issues/5694) - Add field `settlementPriceDecimals` to GraphQL `Future` and `FutureProduct` types
- [6048](https://github.com/vegaprotocol/vega/issues/6048) - Upgrade `golangci-lint` to `1.49.0` and implement its suggestions
- [5807](https://github.com/vegaprotocol/vega/issues/5807) - Add Vega tools: `stream`, `snapshot` and `checkpoint`
- [5678](https://github.com/vegaprotocol/vega/issues/5678) - Add GraphQL endpoints for Ethereum bundles: `listAsset`, `updateAsset`, `addSigner` and `removeSigner`
- [5881](https://github.com/vegaprotocol/vega/issues/5881) - Return account subscription as a list
- [5766](https://github.com/vegaprotocol/vega/issues/5766) - Better notification for version update on the wallet
- [5841](https://github.com/vegaprotocol/vega/issues/5841) - Add transaction to request `multisigControl` signatures on demand
- [5937](https://github.com/vegaprotocol/vega/issues/5937) - Add more flexibility to market creation bonus
- [5932](https://github.com/vegaprotocol/vega/issues/5932) - Remove Name and Symbol from update asset proposal
- [5880](https://github.com/vegaprotocol/vega/issues/5880) - Send initial image with subscriptions to positions, orders & accounts
- [5878](https://github.com/vegaprotocol/vega/issues/5878) - Add option to return only live orders in `ListOrders` `API`
- [5937](https://github.com/vegaprotocol/vega/issues/5937) - Add more flexibility to market creation bonus
- [5708](https://github.com/vegaprotocol/vega/issues/5708) - Use market price when reporting average trade price
- [5949](https://github.com/vegaprotocol/vega/issues/5949) - Transfers processed in the order they were received
- [5966](https://github.com/vegaprotocol/vega/issues/5966) - Do not send transaction from wallet if `chainID` is empty
- [5675](https://github.com/vegaprotocol/vega/issues/5675) - Add transaction information to all database tables
- [6004](https://github.com/vegaprotocol/vega/issues/6004) - Probability of trading refactoring
- [5849](https://github.com/vegaprotocol/vega/issues/5849) - Use network parameter from creation time of the proposal for requirements
- [5846](https://github.com/vegaprotocol/vega/issues/5846) - Expose network parameter from creation time of the proposal through `APIs`.
- [5999](https://github.com/vegaprotocol/vega/issues/5999) - Recalculate margins after risk parameters are updated.
- [5682](https://github.com/vegaprotocol/vega/issues/5682) - Expose equity share weight in the API
- [5684](https://github.com/vegaprotocol/vega/issues/5684) - Added date range to a number of historic balances, deposits, withdrawals, orders and trades queries
- [6071](https://github.com/vegaprotocol/vega/issues/6071) - Allow for empty settlement asset in recurring transfer metric definition for market proposer bonus
- [6042](https://github.com/vegaprotocol/vega/issues/6042) - Set GraphQL query complexity limit
- [6106](https://github.com/vegaprotocol/vega/issues/6106) - Returned signed transaction in wallet API version 2 `session.send_transaction`
- [6105](https://github.com/vegaprotocol/vega/issues/6105) - Add `session.sign_transaction` endpoint on wallet API version 2
- [6042](https://github.com/vegaprotocol/vega/issues/5270) - Set GraphQL query complexity limit
- [5888](https://github.com/vegaprotocol/vega/issues/5888) - Add Liquidity Provision subscription to GraphQL
- [5961](https://github.com/vegaprotocol/vega/issues/5961) - Add batch market instructions command
- [5974](https://github.com/vegaprotocol/vega/issues/5974) - Flatten subscription in `Graphql`
- [6146](https://github.com/vegaprotocol/vega/issues/6146) - Add version command to Vega Visor
- [6671](https://github.com/vegaprotocol/vega/issues/6671) - Vega Visor allows to postpone first failure when Core node is slow to startup

### 🐛 Fixes
- [5934](https://github.com/vegaprotocol/vega/issues/5934) - Ensure wallet without permissions can be read
- [5950](https://github.com/vegaprotocol/vega/issues/5934) - Fix documentation for new wallet command
- [5687](https://github.com/vegaprotocol/vega/issues/5934) - Asset cache was returning stale data
- [6032](https://github.com/vegaprotocol/vega/issues/6032) - Risk factors store errors after update to a market
- [5986](https://github.com/vegaprotocol/vega/issues/5986) - Error string on failed transaction is sent in the plain, no need to decode
- [5860](https://github.com/vegaprotocol/vega/issues/5860) - Enacted but unlisted new assets are now included in checkpoints
- [6023](https://github.com/vegaprotocol/vega/issues/6023) - Tell the `datanode` when a genesis validator does not exist in a `checkpoint`
- [5963](https://github.com/vegaprotocol/vega/issues/5963) - Check other nodes during version check if the first one is unavailable
- [6002](https://github.com/vegaprotocol/vega/issues/6002) - Do not emit events for unmatched oracle data and unsubscribe market as soon as oracle data is received
- [6008](https://github.com/vegaprotocol/vega/issues/6008) - Fix equity like share and average trade value calculation with opening auctions
- [6040](https://github.com/vegaprotocol/vega/issues/6040) - Fix protocol upgrade transaction submission and small Visor improvements
- [5977](https://github.com/vegaprotocol/vega/issues/5977) - Fix missing block height and block time on stake linking API
- [6054](https://github.com/vegaprotocol/vega/issues/6054) - Fix panic on settlement
- [6060](https://github.com/vegaprotocol/vega/issues/6060) - Fix connection results should not be declared as mandatory in GQL schema.
- [6097](https://github.com/vegaprotocol/vega/issues/6067) - Fix incorrect asset (metric asset) used for checking market proposer eligibility
- [6099](https://github.com/vegaprotocol/vega/issues/6099) - Allow recurring transfers with the same to and from but with different asset
- [6067](https://github.com/vegaprotocol/vega/issues/6067) - Verify global reward is transferred to party address 0
- [6131](https://github.com/vegaprotocol/vega/issues/6131) - `nullblockchain` should call Tendermint Info `abci` to match real flow
- [6119](https://github.com/vegaprotocol/vega/issues/6119) - Correct order in which market event is emitted
- [5890](https://github.com/vegaprotocol/vega/issues/5890) - Margin breach during amend doesn't cancel order
- [6144](https://github.com/vegaprotocol/vega/issues/6144) - Price and Pegged Offset in orders are Decimals
- [6111](https://github.com/vegaprotocol/vega/issues/5890) - Handle candles transient failure and prevent subscription blocking
- [6204](https://github.com/vegaprotocol/vega/issues/6204) - Data Node add Ethereum Key Rotations subscriber and rest binding

## 0.54.0

### 🚨 Breaking changes
With this release a few breaking changes are introduced.
The Vega application is now a built-in application. This means that Tendermint doesn't need to be started separately any more.
The `vega node` command has been renamed `vega start`.
The `vega tm` command has been renamed `vega tendermint`.
The `Blockchain.Tendermint.ClientAddr` configuration field have been renamed `Blockchain.Tendermint.RPCAddr`.
The init command now also generate the configuration for tendermint, the flags `--no-tendermint`, `--tendermint-home` and `--tendermint-key` have been introduced

- [5579](https://github.com/vegaprotocol/vega/issues/5579) - Make vega a built-in Tendermint application
- [5249](https://github.com/vegaprotocol/vega/issues/5249) - Migrate to Tendermint version 0.35.8
- [5624](https://github.com/vegaprotocol/vega/issues/5624) - Get rid of `updateFrequency` in price monitoring definition
- [5601](https://github.com/vegaprotocol/vega/issues/5601) - Remove support for launching a proxy in front of console and token dApp
- [5872](https://github.com/vegaprotocol/vega/issues/5872) - Remove console and token dApp from networks
- [5802](https://github.com/vegaprotocol/vega/issues/5802) - Remove support for transaction version 1

### 🗑️ Deprecation
- [4655](https://github.com/vegaprotocol/vega/issues/4655) - Move Ethereum `RPC` endpoint configuration from `Nodewallet` section to `Ethereum` section

### 🛠 Improvements
- [5589](https://github.com/vegaprotocol/vega/issues/5589) - Used custom version of Clef
- [5541](https://github.com/vegaprotocol/vega/issues/5541) - Support permissions in wallets
- [5439](https://github.com/vegaprotocol/vega/issues/5439) - `vegwallet` returns better responses when a transaction fails
- [5465](https://github.com/vegaprotocol/vega/issues/5465) - Verify `bytecode` of smart-contracts on startup
- [5608](https://github.com/vegaprotocol/vega/issues/5608) - Ignore stale price monitoring trigger when market is already in auction
- [5673](https://github.com/vegaprotocol/vega/issues/5673) - Add support for `ethereum` key rotations to `datanode`
- [5639](https://github.com/vegaprotocol/vega/issues/5639) - Move all core code in the core directory
- [5613](https://github.com/vegaprotocol/vega/issues/5613) - Import the `datanode` in the vega repo
- [5660](https://github.com/vegaprotocol/vega/issues/5660) - Migrate subscription `apis` from `datanode v1 api` to `datanode v2 api`
- [5636](https://github.com/vegaprotocol/vega/issues/5636) - Assure no false positives in cucumber steps
- [5011](https://github.com/vegaprotocol/vega/issues/5011) - Import the `protos` repo in the vega repo
- [5774](https://github.com/vegaprotocol/vega/issues/5774) - Use `generics` for `ID` types
- [5785](https://github.com/vegaprotocol/vega/issues/5785) - Add support form `ERC20` bridge stopped and resumed events
- [5712](https://github.com/vegaprotocol/vega/issues/5712) - Configurable `graphql` endpoint
- [5689](https://github.com/vegaprotocol/vega/issues/5689) - Support `UpdateAsset` proposal in APIs
- [5685](https://github.com/vegaprotocol/vega/issues/5685) - Migrated `apis` from `datanode v1` to `datanode v2`
- [5760](https://github.com/vegaprotocol/vega/issues/5760) - Map all `GRPC` to `REST`
- [5804](https://github.com/vegaprotocol/vega/issues/5804) - Rollback Tendermint to version `0.34.20`
- [5503](https://github.com/vegaprotocol/vega/issues/5503) - Introduce wallet API version 2 based on JSON-RPC with new authentication workflow
- [5822](https://github.com/vegaprotocol/vega/issues/5822) - Rename `Graphql` enums
- [5618](https://github.com/vegaprotocol/vega/issues/5618) - Add wallet JSON-RPC documentation
- [5776](https://github.com/vegaprotocol/vega/issues/5776) - Add endpoint to get a single network parameter
- [5685](https://github.com/vegaprotocol/vega/issues/5685) - Migrated `apis` from `datanode v1` to `datanode v2`
- [5761](https://github.com/vegaprotocol/vega/issues/5761) - Transfers connection make direction optional
- [5762](https://github.com/vegaprotocol/vega/issues/5762) - Transfers connection add under `party` type
- [5685](https://github.com/vegaprotocol/vega/issues/5685) - Migrated `apis` from `datanode v1` to `datanode v2`
- [5705](https://github.com/vegaprotocol/vega/issues/5705) - Use enum for validator status
- [5685](https://github.com/vegaprotocol/vega/issues/5685) - Migrated `apis` from `datanode v1` to `datanode v2`
- [5834](https://github.com/vegaprotocol/vega/issues/5834) - Avoid saving proposals of terminated/cancelled/rejected/settled markets in checkpoint
- [5619](https://github.com/vegaprotocol/vega/issues/5619) - Add wallet HTTP API version 2 documentation
- [5823](https://github.com/vegaprotocol/vega/issues/5823) - Add endpoint to wallet HTTP API version 2 to list available RPC methods
- [5814](https://github.com/vegaprotocol/vega/issues/5815) - Add proposal validation date time to `graphql`
- [5865](https://github.com/vegaprotocol/vega/issues/5865) - Allow a validator to withdraw their protocol upgrade proposal
- [5803](https://github.com/vegaprotocol/vega/issues/5803) - Update cursor pagination to use new method from [5784](https://github.com/vegaprotocol/vega/pull/5784)
- [5862](https://github.com/vegaprotocol/vega/issues/5862) - Add base `URL` in `swagger`
- [5817](https://github.com/vegaprotocol/vega/issues/5817) - Add validation error on asset proposal when rejected
- [5816](https://github.com/vegaprotocol/vega/issues/5816) - Set proper status to rejected asset proposal
- [5893](https://github.com/vegaprotocol/vega/issues/5893) - Remove total supply from assets
- [5752](https://github.com/vegaprotocol/vega/issues/5752) - Remove URL and Hash from proposal rationale, add Title
- [5802](https://github.com/vegaprotocol/vega/issues/5802) - Introduce transaction version 3 that encode the chain ID in its input data to protect against transaction replay
- [5358](https://github.com/vegaprotocol/vega/issues/5358) - Port equity like shares update to new structure
- [5926](https://github.com/vegaprotocol/vega/issues/5926) - Check for liquidity auction at the end of a block instead of after every trade

### 🐛 Fixes
- [5571](https://github.com/vegaprotocol/vega/issues/5571) - Restore pending assets status correctly after snapshot restore
- [5857](https://github.com/vegaprotocol/vega/issues/5857) - Fix panic when calling `ListAssets` `grpc` end point with no arguments
- [5572](https://github.com/vegaprotocol/vega/issues/5572) - Add validation on `IDs` and public keys
- [5348](https://github.com/vegaprotocol/vega/issues/5348) - Restore markets from checkpoint proposal
- [5279](https://github.com/vegaprotocol/vega/issues/5279) - Fix loading of proposals from checkpoint
- [5598](https://github.com/vegaprotocol/vega/issues/5598) - Remove `currentTime` from topology engine to ease snapshot restoration
- [5836](https://github.com/vegaprotocol/vega/issues/5836) - Add missing `GetMarket` `GRPC` end point
- [5609](https://github.com/vegaprotocol/vega/issues/5609) - Set event forwarder last seen height after snapshot restore
- [5782](https://github.com/vegaprotocol/vega/issues/5782) - `Pagination` with a cursor was returning incorrect results
- [5629](https://github.com/vegaprotocol/vega/issues/5629) - Fixes for loading voting power from checkpoint with non genesis validators
- [5626](https://github.com/vegaprotocol/vega/issues/5626) - Update `protos`, remove optional types
- [5665](https://github.com/vegaprotocol/vega/issues/5665) - Binary version hash always contain `-modified` suffix
- [5633](https://github.com/vegaprotocol/vega/issues/5633) - Allow `minProposerEquityLikeShare` to accept 0
- [5672](https://github.com/vegaprotocol/vega/issues/5672) - Typo fixed in datanode `ethereum` address
- [5863](https://github.com/vegaprotocol/vega/issues/5863) - Fix panic when calling `VegaTime` on `v2 api`
- [5683](https://github.com/vegaprotocol/vega/issues/5683) - Made market mandatory in `GraphQL` for order
- [5789](https://github.com/vegaprotocol/vega/issues/5789) - Fix performance issue with position query
- [5677](https://github.com/vegaprotocol/vega/issues/5677) - Fixed trading mode status
- [5663](https://github.com/vegaprotocol/vega/issues/5663) - Fixed panic with de-registering positions
- [5781](https://github.com/vegaprotocol/vega/issues/5781) - Make enactment timestamp optional in proposal for `graphql`
- [5767](https://github.com/vegaprotocol/vega/issues/5767) - Fix typo in command validation
- [5900](https://github.com/vegaprotocol/vega/issues/5900) - Add missing `/api/v2/parties/{party_id}/stake` `REST` end point
- [5825](https://github.com/vegaprotocol/vega/issues/5825) - Fix panic in pegged orders when going into auction
- [5763](https://github.com/vegaprotocol/vega/issues/5763) - Transfers connection rename `pubkey` to `partyId`
- [5486](https://github.com/vegaprotocol/vega/issues/5486) - Fix amend order expiring
- [5809](https://github.com/vegaprotocol/vega/issues/5809) - Remove state variables when a market proposal is rejected
- [5329](https://github.com/vegaprotocol/vega/issues/5329) - Fix checks for market enactment and termination
- [5837](https://github.com/vegaprotocol/vega/issues/5837) - Allow a promotion due to increased slots and a swap to happen in the same epoch
- [5819](https://github.com/vegaprotocol/vega/issues/5819) - Add new asset proposal validation timestamp validation
- [5897](https://github.com/vegaprotocol/vega/issues/5897) - Return uptime of 0, rather than error, when querying for `NodeData` before end of first epoch
- [5811](https://github.com/vegaprotocol/vega/issues/5811) - Do not overwrite local changes when updating wallet through JSON-RPC API
- [5868](https://github.com/vegaprotocol/vega/issues/5868) - Clarify the error for insufficient token to submit proposal or vote
- [5867](https://github.com/vegaprotocol/vega/issues/5867) - Fix witness check for majority
- [5853](https://github.com/vegaprotocol/vega/issues/5853) - Do not ignore market update proposals when loading from checkpoint
- [5648](https://github.com/vegaprotocol/vega/issues/5648) - Ethereum key rotation - search validators by Vega pub key and listen to rotation events in core API
- [5648](https://github.com/vegaprotocol/vega/issues/5648) - Search validator by vega pub key and update the core validators API

## 0.53.0

### 🗑️ Deprecation
- [5513](https://github.com/vegaprotocol/vega/issues/5513) - Remove all checkpoint restore command

### 🛠 Improvements
- [5428](https://github.com/vegaprotocol/vega/pull/5428) - Update contributor information
- [5519](https://github.com/vegaprotocol/vega/pull/5519) - Add `--genesis-file` option to the `load_checkpoint` command
- [5538](https://github.com/vegaprotocol/vega/issues/5538) - Core side implementation of protocol upgrade
- [5525](https://github.com/vegaprotocol/vega/pull/5525) - Release `vegawallet` from the core
- [5524](https://github.com/vegaprotocol/vega/pull/5524) - Align `vegawallet` and core versions
- [5524](https://github.com/vegaprotocol/vega/pull/5549) - Add endpoint for getting the network's `chain-id`
- [5524](https://github.com/vegaprotocol/vega/pull/5552) - Handle tendermint demotion and `ersatz` slot reduction at the same time

### 🐛 Fixes
- [5476](https://github.com/vegaprotocol/vega/issues/5476) - Include settlement price in snapshot
- [5476](https://github.com/vegaprotocol/vega/issues/5314) - Fix validation of checkpoint file
- [5499](https://github.com/vegaprotocol/vega/issues/5499) - Add error from app specific validation to check transaction response
- [5508](https://github.com/vegaprotocol/vega/issues/5508) - Fix duplicated staking events
- [5514](https://github.com/vegaprotocol/vega/issues/5514) - Emit `rewardScore` event correctly after loading from checkpoint
- [5520](https://github.com/vegaprotocol/vega/issues/5520) - Do not fail silently when wallet fails to start
- [5521](https://github.com/vegaprotocol/vega/issues/5521) - Fix asset bundle and add asset status
- [5546](https://github.com/vegaprotocol/vega/issues/5546) - Fix collateral checkpoint to unlock locked reward account balance
- [5194](https://github.com/vegaprotocol/vega/issues/5194) - Fix market trading mode vs market state
- [5432](https://github.com/vegaprotocol/vega/issues/5431) - Do not accept transaction with unexpected public keys
- [5478](https://github.com/vegaprotocol/vega/issues/5478) - Assure uncross and fake uncross are in line with each other
- [5480](https://github.com/vegaprotocol/vega/issues/5480) - Assure indicative trades are in line with actual uncrossing trades
- [5556](https://github.com/vegaprotocol/vega/issues/5556) - Fix id generation seed
- [5361](https://github.com/vegaprotocol/vega/issues/5361) - Fix limits for proposals
- [5557](https://github.com/vegaprotocol/vega/issues/5427) - Fix oracle status at market settlement

## 0.52.0

### 🛠 Improvements
- [5421](https://github.com/vegaprotocol/vega/issues/5421) - Fix notary snapshot determinism when no signature are generated yet
- [5415](https://github.com/vegaprotocol/vega/issues/5415) - Regenerate smart contracts code
- [5434](https://github.com/vegaprotocol/vega/issues/5434) - Add health check for faucet
- [5412](https://github.com/vegaprotocol/vega/issues/5412) - Proof of work improvement to support history of changes to network parameters
- [5378](https://github.com/vegaprotocol/vega/issues/5278) - Allow new market proposals without LP

### 🐛 Fixes
- [5438](https://github.com/vegaprotocol/vega/issues/5438) - Evaluate all trades resulting from an aggressive orders in one call to price monitoring engine
- [5444](https://github.com/vegaprotocol/vega/issues/5444) - Merge both checkpoints and genesis asset on startup
- [5446](https://github.com/vegaprotocol/vega/issues/5446) - Cover liquidity monitoring acceptance criteria relating to aggressive order removing best bid or ask from the book
- [5457](https://github.com/vegaprotocol/vega/issues/5457) - Fix sorting of validators for demotion check
- [5460](https://github.com/vegaprotocol/vega/issues/5460) - Fix theoretical open interest calculation
- [5477](https://github.com/vegaprotocol/vega/issues/5477) - Pass a clone of the liquidity commitment offset to pegged orders
- [5468](https://github.com/vegaprotocol/vega/issues/5468) - Bring indicative trades inline with actual auction uncrossing trades in presence of wash trades
- [5419](https://github.com/vegaprotocol/vega/issues/5419) - Fix listeners ordering and state updates

## 0.51.1

### 🛠 Improvements
- [5395](https://github.com/vegaprotocol/vega/issues/5395) - Add `burn_nonce` bridge tool
- [5403](https://github.com/vegaprotocol/vega/issues/5403) - Allow spam free / proof of work free running of null blockchain
- [5175](https://github.com/vegaprotocol/vega/issues/5175) - Validation free transactions (including signature verification) for null blockchain
- [5371](https://github.com/vegaprotocol/vega/issues/5371) - Ensure threshold is not breached in ERC20 withdrawal
- [5358](https://github.com/vegaprotocol/vega/issues/5358) - Update equity shares following updated spec.

### 🐛 Fixes
- [5362](https://github.com/vegaprotocol/vega/issues/5362) - Liquidity and order book point to same underlying order after restore
- [5367](https://github.com/vegaprotocol/vega/issues/5367) - better serialisation for party orders in liquidity snapshot
- [5377](https://github.com/vegaprotocol/vega/issues/5377) - Serialise state var internal state
- [5388](https://github.com/vegaprotocol/vega/issues/5388) - State variable snapshot now works as intended
- [5388](https://github.com/vegaprotocol/vega/issues/5388) - Repopulate cached order-book after snapshot restore
- [5203](https://github.com/vegaprotocol/vega/issues/5203) - Market liquidity monitor parameters trump network parameters on market creation
- [5297](https://github.com/vegaprotocol/vega/issues/5297) - Assure min/max price always accurate
- [4223](https://github.com/vegaprotocol/vega/issues/4223) - Use uncrossing price for target stake calculation during auction
- [3047](https://github.com/vegaprotocol/vega/issues/3047) - Improve interaction between liquidity and price monitoring auctions
- [3570](https://github.com/vegaprotocol/vega/issues/3570) - Set extension trigger during opening auction with insufficient liquidity
- [3362](https://github.com/vegaprotocol/vega/issues/3362) - Stop non-persistent orders from triggering auctions
- [5388](https://github.com/vegaprotocol/vega/issues/5388) - Use `UnixNano()` to snapshot price monitor times
- [5237](https://github.com/vegaprotocol/vega/issues/5237) - Trigger state variable calculation first time indicative uncrossing price is available
- [5397](https://github.com/vegaprotocol/vega/issues/5397) - Bring indicative trades price inline with that of actual auction uncrossing trades

## 0.51.0

### 🚨 Breaking changes
- [5192](https://github.com/vegaprotocol/vega/issues/5192) - Require a rationale on proposals

### 🛠 Improvements
- [5318](https://github.com/vegaprotocol/vega/issues/5318) - Automatically dispatch reward pool into markets in recurring transfers
- [5333](https://github.com/vegaprotocol/vega/issues/5333) - Run snapshot generation for all providers in parallel
- [5343](https://github.com/vegaprotocol/vega/issues/5343) - Snapshot optimisation part II - get rid of `getHash`
- [5324](https://github.com/vegaprotocol/vega/issues/5324) -  Send event when oracle data doesn't match
- [5140](https://github.com/vegaprotocol/vega/issues/5140) - Move limits (enabled market / assets from) to network parameters
- [5360](https://github.com/vegaprotocol/vega/issues/5360) - rewards test coverage

### 🐛 Fixes
- [5338](https://github.com/vegaprotocol/vega/issues/5338) - Checking a transaction should return proper success code
- [5277](https://github.com/vegaprotocol/vega/issues/5277) - Updating a market should default auction extension to 1
- [5284](https://github.com/vegaprotocol/vega/issues/5284) - price monitoring past prices are now included in the snapshot
- [5294](https://github.com/vegaprotocol/vega/issues/5294) - Parse timestamps oracle in market proposal validation
- [5292](https://github.com/vegaprotocol/vega/issues/5292) - Internal time oracle broadcasts timestamp without nanoseconds
- [5297](https://github.com/vegaprotocol/vega/issues/5297) - Assure min/max price always accurate
- [5286](https://github.com/vegaprotocol/vega/issues/5286) - Ensure liquidity fees are updated when updating the market
- [5322](https://github.com/vegaprotocol/vega/issues/5322) - Change vega pub key hashing in topology to fix key rotation submission.
- [5313](https://github.com/vegaprotocol/vega/issues/5313) - Future update was using oracle spec for settlement price as trading termination spec
- [5304](https://github.com/vegaprotocol/vega/issues/5304) - Fix bug causing trade events at auction end showing the wrong price.
- [5345](https://github.com/vegaprotocol/vega/issues/5345) - Fix issue with state variable transactions assumed gone missing
- [5351](https://github.com/vegaprotocol/vega/issues/5351) - Fix panic when node is interrupted before snapshot engine gets cleared and initialised
- [5972](https://github.com/vegaprotocol/vega/issues/5972) - Allow submitting a market update with termination oracle ticking before enactment of the update

## 0.50.2

### 🛠 Improvements
- [5001](https://github.com/vegaprotocol/vega/issues/5001) - Set and increment LP version field correctly
- [5001](https://github.com/vegaprotocol/vega/issues/5001) - Add integration test for LP versioning
- [3372](https://github.com/vegaprotocol/vega/issues/3372) - Add integration test making sure margin is released when an LP is cancelled.
- [5235](https://github.com/vegaprotocol/vega/issues/5235) - Use `BroadcastTxSync` instead of async for submitting transactions to `tendermint`
- [5268](https://github.com/vegaprotocol/vega/issues/5268) - Make validator heartbeat frequency a function of the epoch duration.
- [5271](https://github.com/vegaprotocol/vega/issues/5271) - Make generated hex IDs lower case
- [5273](https://github.com/vegaprotocol/vega/issues/5273) - Reward / Transfer to allow payout of reward in an arbitrary asset unrelated to the settlement and by market.
- [5207](https://github.com/vegaprotocol/vega/issues/5206) - Add integration tests to ensure price bounds and decimal places work as expected
- [5243](https://github.com/vegaprotocol/vega/issues/5243) - Update equity like share according to spec changes.
- [5249](https://github.com/vegaprotocol/vega/issues/5249) - Upgrade to tendermint 0.35.6

### 🐛 Fixes
- [4798](https://github.com/vegaprotocol/vega/issues/4978) - Set market pending timestamp to the time at which the market is created.
- [5222](https://github.com/vegaprotocol/vega/issues/5222) - Do not panic when admin server stops.
- [5103](https://github.com/vegaprotocol/vega/issues/5103) - Fix invalid http status set in faucet
- [5239](https://github.com/vegaprotocol/vega/issues/5239) - Always call `StartAggregate()` when signing validators joining and leaving even if not a validator
- [5128](https://github.com/vegaprotocol/vega/issues/5128) - Fix wrong http rate limit for faucet
- [5231](https://github.com/vegaprotocol/vega/issues/5231) - Fix pegged orders to be reset to the order pointer after snapshot loading
- [5247](https://github.com/vegaprotocol/vega/issues/5247) - Fix the check for overflow in scaling settlement price
- [5250](https://github.com/vegaprotocol/vega/issues/5250) - Fixed panic in loading validator checkpoint
- [5260](https://github.com/vegaprotocol/vega/issues/5260) - Process recurring transfer before rewards
- [5262](https://github.com/vegaprotocol/vega/issues/5262) - Allow recurring transfers to start during the current epoch
- [5267](https://github.com/vegaprotocol/vega/issues/5267) - Do not check commitment on `UpdateMarket` proposals

## 0.50.1

### 🐛 Fixes
- [5226](https://github.com/vegaprotocol/vega/issues/5226) - Add support for settlement price decimal place in governance


## 0.50.0

### 🚨 Breaking changes
- [5197](https://github.com/vegaprotocol/vega/issues/5197) - Scale settlement price based on oracle definition

### 🛠 Improvements
- [5055](https://github.com/vegaprotocol/vega/issues/5055) - Ensure at most 5 triggers are used in price monitoring settings
- [5100](https://github.com/vegaprotocol/vega/issues/5100) - add a new scenario into feature test, auction folder, leaving auction when liquidity provider provides a limit order
- [4919](https://github.com/vegaprotocol/vega/issues/4919) - Feature tests for 0011 check order allocate margin
- [4922](https://github.com/vegaprotocol/vega/issues/4922) - Feature tests for 0015 market insurance pool collateral
- [4926](https://github.com/vegaprotocol/vega/issues/4926) - Feature tests for 0019 margin calculator scenarios
- [5119](https://github.com/vegaprotocol/vega/issues/5119) - Add Ethereum key rotation support
- [5209](https://github.com/vegaprotocol/vega/issues/5209) - Add retries to floating point consensus engine to work around tendermint missing transactions
- [5219](https://github.com/vegaprotocol/vega/issues/5219) - Remove genesis sign command.

### 🐛 Fixes
- [5078](https://github.com/vegaprotocol/vega/issues/5078) - Unwrap properly position decimal place from payload
- [5076](https://github.com/vegaprotocol/vega/issues/5076) - Set last mark price to settlement price when market is settled
- [5038](https://github.com/vegaprotocol/vega/issues/5038) - Send proof-of-work when when announcing node
- [5034](https://github.com/vegaprotocol/vega/issues/5034) - Ensure to / from in transfers payloads are vega public keys
- [5111](https://github.com/vegaprotocol/vega/issues/5111) - Stop updating the market's initial configuration when an opening auction is extended
- [5066](https://github.com/vegaprotocol/vega/issues/5066) - Return an error if market decimal place > to asset decimal place
- [5095](https://github.com/vegaprotocol/vega/issues/5095) - Stabilise state sync restore and restore block height in the topology engine
- [5204](https://github.com/vegaprotocol/vega/issues/5204) - Mark a snapshot state change when liquidity provision state changes
- [4870](https://github.com/vegaprotocol/vega/issues/5870) - Add missing commands to the `TxError` event
- [5136](https://github.com/vegaprotocol/vega/issues/5136) - Fix banking snapshot for transfers, risk factor restoration, and `statevar` handling of settled markets
- [5088](https://github.com/vegaprotocol/vega/issues/5088) - Fixed MTM bug where settlement balance would not be zero when loss amount was 1.
- [5093](https://github.com/vegaprotocol/vega/issues/5093) - Fixed proof of engine end of block callback never called to clear up state
- [4996](https://github.com/vegaprotocol/vega/issues/4996) - Fix positions engines `vwBuys` and `vwSell` when amending, send events on `Update` and `UpdateNetwork`
- [5016](https://github.com/vegaprotocol/vega/issues/5016) - Target stake in asset decimal place in Market Data
- [5109](https://github.com/vegaprotocol/vega/issues/5109) - Fixed promotion of ersatz to tendermint validator
- [5110](https://github.com/vegaprotocol/vega/issues/5110) - Fixed wrong tick size used for calculating probability of trading
- [5144](https://github.com/vegaprotocol/vega/issues/5144) - Fixed the default voting power in case there is stake in the network
- [5124](https://github.com/vegaprotocol/vega/issues/5124) - Add proto serialization for update market proposal
- [5124](https://github.com/vegaprotocol/vega/issues/5124) - Ensure update market proposal compute a proper auction duration
- [5172](https://github.com/vegaprotocol/vega/issues/5172) - Add replay protection for validator commands
- [5181](https://github.com/vegaprotocol/vega/issues/5181) - Ensure Oracle specs handle numbers using `num.Decimal` and `num.Int`
- [5059](https://github.com/vegaprotocol/vega/issues/5059) - Validators without tendermint status vote in the witness and notary engine but their votes do not count
- [5190](https://github.com/vegaprotocol/vega/issues/5190) - Fix settlement at expiry to scale the settlement price from market decimals to asset decimals
- [5185](https://github.com/vegaprotocol/vega/issues/5185) - Fix MTM settlement where win transfers get truncated resulting in settlement balance not being zero after settlement.
- [4943](https://github.com/vegaprotocol/vega/issues/4943) - Fix bug where amending orders in opening auctions did not work as expected

## 0.49.8

### 🛠 Improvements
- [4814](https://github.com/vegaprotocol/vega/issues/4814) - Review fees tests
- [5067](https://github.com/vegaprotocol/vega/pull/5067) - Adding acceptance codes and tidy up tests
- [5052](https://github.com/vegaprotocol/vega/issues/5052) - Adding acceptance criteria tests for market decimal places
- [5138](https://github.com/vegaprotocol/vega/issues/5038) - Adding feature test for "0032-PRIM-price_monitoring.md"
- [4753](https://github.com/vegaprotocol/vega/issues/4753) - Adding feature test for oracle spec public key validation
- [4559](https://github.com/vegaprotocol/vega/issues/4559) - Small fixes to the amend order flow

### 🐛 Fixes
- [5064](https://github.com/vegaprotocol/vega/issues/5064) - Send order event on settlement
- [5068](https://github.com/vegaprotocol/vega/issues/5068) - Use settlement price if exists when received trading terminated event


## 0.49.7

### 🚨 Breaking changes
- [4985](https://github.com/vegaprotocol/vega/issues/4985) - Proof of work spam protection

### 🛠 Improvements
- [5007](https://github.com/vegaprotocol/vega/issues/5007) - Run approbation as part of the CI pipeline
- [5019](https://github.com/vegaprotocol/vega/issues/5019) - Label Price Monitoring tests
- [5022](https://github.com/vegaprotocol/vega/issues/5022) - CI: Run approbation for main/master/develop branches only
- [5017](https://github.com/vegaprotocol/vega/issues/5017) - Added access functions to `PositionState` type
- [5049](https://github.com/vegaprotocol/vega/issues/5049) - Liquidity Provision test coverage for 0034 spec
- [5022](https://github.com/vegaprotocol/vega/issues/5022) - CI: Run approbation for main/master/develop branches
only
- [4916](https://github.com/vegaprotocol/vega/issues/4916) - Add acceptance criteria number in the existing feature tests to address acceptance criteria in `0008-TRAD-trading_workflow.md`
- [5061](https://github.com/vegaprotocol/vega/issues/5061) - Add a test scenario using log normal risk model into feature test "insurance-pool-balance-test.feature"


### 🐛 Fixes
- [5025](https://github.com/vegaprotocol/vega/issues/5025) - Witness snapshot breaking consensus
- [5046](https://github.com/vegaprotocol/vega/issues/5046) - Save all events in `ERC20` topology snapshot


## 0.49.4
### 🛠 Improvements
- [2585](https://github.com/vegaprotocol/vega/issues/2585) - Adding position state event to event bus
- [4952](https://github.com/vegaprotocol/vega/issues/4952) - Add checkpoints for staking and `multisig control`
- [4923](https://github.com/vegaprotocol/vega/issues/4923) - Add checkpoint state in the genesis file + add subcommand to do it.

### 🐛 Fixes
- [4983](https://github.com/vegaprotocol/vega/issues/4983) - Set correct event type for positions state event
- [4989](https://github.com/vegaprotocol/vega/issues/4989) - Fixing incorrect overflow logic
- [5036](https://github.com/vegaprotocol/vega/issues/5036) - Fix the `nullblockchain`
- [4981](https://github.com/vegaprotocol/vega/issues/4981) - Fix bug causing LP orders to uncross at auction end.

## 0.49.2

### 🛠 Improvements
- [4951](https://github.com/vegaprotocol/vega/issues/4951) - Add ability to stream events to a file
- [4953](https://github.com/vegaprotocol/vega/issues/4953) - Add block hash to statistics and to block height request
- [4961](https://github.com/vegaprotocol/vega/issues/4961) - Extend auction feature tests
- [4832](https://github.com/vegaprotocol/vega/issues/4832) - Add validation of update market proposals.
- [4971](https://github.com/vegaprotocol/vega/issues/4971) - Add acceptance criteria to auction tests
- [4833](https://github.com/vegaprotocol/vega/issues/4833) - Propagate market update to other engines

### 🐛 Fixes
- [4947](https://github.com/vegaprotocol/vega/issues/4947) - Fix time formatting problem that was breaking consensus on nodes in different time zones
- [4956](https://github.com/vegaprotocol/vega/issues/4956) - Fix concurrent write to price monitoring ref price cache
- [4987](https://github.com/vegaprotocol/vega/issues/4987) - Include the witness engine in snapshots
- [4957](https://github.com/vegaprotocol/vega/issues/4957) - Fix `vega announce_node` to work with `--home` and `--passphrase-file`
- [4964](https://github.com/vegaprotocol/vega/issues/4964) - Fix price monitoring snapshot
- [4974](https://github.com/vegaprotocol/vega/issues/4974) - Fix panic when checkpointing staking accounts if there are no events
- [4888](https://github.com/vegaprotocol/vega/issues/4888) - Fix memory leak when loading snapshots.
- [4993](https://github.com/vegaprotocol/vega/issues/4993) - Stop snapshots thinking we've loaded via `statesync` when we just lost connection to TM
- [4981](https://github.com/vegaprotocol/vega/issues/4981) - Fix bug causing LP orders to uncross at auction end.


## 0.49.1

### 🛠 Improvements
- [4895](https://github.com/vegaprotocol/vega/issues/4895) - Emit validators signature when a validator is added or remove from the set
- [4901](https://github.com/vegaprotocol/vega/issues/4901) - Update the decimal library
- [4906](https://github.com/vegaprotocol/vega/issues/4906) - Get rid of unnecessary `ToDecimal` conversions (no functional change)
- [4838](https://github.com/vegaprotocol/vega/issues/4838) - Implement governance vote based on equity-like share for market update

### 🐛 Fixes
- [4877](https://github.com/vegaprotocol/vega/issues/4877) - Fix topology and `erc20` topology snapshots
- [4890](https://github.com/vegaprotocol/vega/issues/4890) - epoch service now notifies other engines when it has restored from a snapshot
- [4879](https://github.com/vegaprotocol/vega/issues/4879) - Fixes for invalid data types in the `MarketData` proto message.
- [4881](https://github.com/vegaprotocol/vega/issues/4881) - Set tendermint validators' voting power when loading from snapshot
- [4915](https://github.com/vegaprotocol/vega/issues/4915) - Take full snapshot of collateral engine, always read epoch length from network parameters, use back-off on heartbeats
- [4882](https://github.com/vegaprotocol/vega/issues/4882) - Fixed tracking of liquidity fee received and added feature tests for the fee based rewards
- [4898](https://github.com/vegaprotocol/vega/issues/4898) - Add ranking score information to checkpoint and snapshot and emit an event when loaded
- [4932](https://github.com/vegaprotocol/vega/issues/4932) - Fix the string used for resource id of stake total supply to be stable to fix the replay of non validator node locally

## 0.49.0

### 🚨 Breaking changes
- [4900](https://github.com/vegaprotocol/vega/issues/4809) - Review LP fee tests, and move to VEGA repo
- [4844](https://github.com/vegaprotocol/vega/issues/4844) - Add endpoints for checking transactions raw transactions
- [4515](https://github.com/vegaprotocol/vega/issues/4615) - Add snapshot options description and check provided storage method
- [4581](https://github.com/vegaprotocol/vega/issues/4561) - Separate endpoints for liquidity provision submissions, amendment and cancellation
- [4390](https://github.com/vegaprotocol/vega/pull/4390) - Introduce node mode, `vega init` now require a mode: full or validator
- [4383](https://github.com/vegaprotocol/vega/pull/4383) - Rename flag `--tm-root` to `--tm-home`
- [4588](https://github.com/vegaprotocol/vega/pull/4588) - Remove the outdated `--network` flag on `vega genesis generate` and `vega genesis update`
- [4605](https://github.com/vegaprotocol/vega/pull/4605) - Use new format for `EthereumConfig` in network parameters.
- [4508](https://github.com/vegaprotocol/vega/pull/4508) - Disallow negative offset for pegged orders
- [4465](https://github.com/vegaprotocol/vega/pull/4465) - Update to tendermint `v0.35.0`
- [4594](https://github.com/vegaprotocol/vega/issues/4594) - Add support for decimal places specific to markets. This means market price values and position events can have different values. Positions will be expressed in asset decimal places, market specific data events will list prices in market precision.
- [4660](https://github.com/vegaprotocol/vega/pull/4660) - Add tendermint transaction hash to events
- [4670](https://github.com/vegaprotocol/vega/pull/4670) - Rework `freeform proposal` structure so that they align with other proposals
- [4681](https://github.com/vegaprotocol/vega/issues/4681) - Remove tick size from market
- [4698](https://github.com/vegaprotocol/vega/issues/4698) - Remove maturity field from future
- [4699](https://github.com/vegaprotocol/vega/issues/4699) - Remove trading mode one off from market proposal
- [4790](https://github.com/vegaprotocol/vega/issues/4790) - Fix core to work with `protos` generated by newer versions of `protoc-gen-xxx`
- [4856](https://github.com/vegaprotocol/vega/issues/4856) - Fractional orders and positions

### 🗑️ Deprecation

### 🛠 Improvements
- [4793](https://github.com/vegaprotocol/vega/issues/4793) - Add specific insurance pool balance test
- [4633](https://github.com/vegaprotocol/vega/pull/4633) - Add possibility to list snapshots from the vega command line
- [4640](https://github.com/vegaprotocol/vega/pull/4640) - Update feature tests related to liquidity provision following integration of probability of trading with floating point consensus
- [4558](https://github.com/vegaprotocol/vega/pull/4558) - Add MacOS install steps and information required to use `dockerisedvega.sh` script with private docker repository
- [4496](https://github.com/vegaprotocol/vega/pull/4496) - State variable engine for floating point consensus
- [4481](https://github.com/vegaprotocol/vega/pull/4481) - Add an example client application that uses the null-blockchain
- [4514](https://github.com/vegaprotocol/vega/pull/4514) - Add network limits service and events
- [4516](https://github.com/vegaprotocol/vega/pull/4516) - Add a command to cleanup all vega node state
- [4531](https://github.com/vegaprotocol/vega/pull/4531) - Remove Float from network parameters, use `num.Decimal` instead
- [4537](https://github.com/vegaprotocol/vega/pull/4537) - Send staking asset total supply through consensus
- [4540](https://github.com/vegaprotocol/vega/pull/4540) - Require Go minimum version 1.17
- [4530](https://github.com/vegaprotocol/vega/pull/4530) - Integrate risk factors with floating point consensus engine
- [4485](https://github.com/vegaprotocol/vega/pull/4485) - Change snapshot interval default to 1000 blocks
- [4505](https://github.com/vegaprotocol/vega/pull/4505) - Fast forward epochs when loading from checkpoint to trigger payouts for the skipped time
- [4554](https://github.com/vegaprotocol/vega/pull/4554) - Integrate price ranges with floating point consensus engine
- [4544](https://github.com/vegaprotocol/vega/pull/4544) - Ensure validators are started with the right set of keys
- [4569](https://github.com/vegaprotocol/vega/pull/4569) - Move to `ghcr.io` docker container registry
- [4571](https://github.com/vegaprotocol/vega/pull/4571) - Update `CHANGELOG.md` for `0.47.x`
- [4577](https://github.com/vegaprotocol/vega/pull/4577) - Update `CHANGELOG.md` for `0.45.6` patch
- [4573](https://github.com/vegaprotocol/vega/pull/4573) - Remove execution configuration duplication from configuration root
- [4555](https://github.com/vegaprotocol/vega/issues/4555) - Probability of trading integrated into floating point consensus engine
- [4592](https://github.com/vegaprotocol/vega/pull/4592) - Update instructions on how to use docker without `sudo`
- [4491](https://github.com/vegaprotocol/vega/issues/4491) - Measure validator performance and use to penalise rewards
- [4599](https://github.com/vegaprotocol/vega/pull/4599) - Allow raw private keys for bridges functions
- [4588](https://github.com/vegaprotocol/vega/pull/4588) - Add `--update` and `--replace` flags on `vega genesis new validator`
- [4522](https://github.com/vegaprotocol/vega/pull/4522) - Add `--network-url` option to `vega tm`
- [4580](https://github.com/vegaprotocol/vega/pull/4580) - Add transfer command support (one off transfers)
- [4636](https://github.com/vegaprotocol/vega/pull/4636) - Update the Core Team DoD and issue templates
- [4629](https://github.com/vegaprotocol/vega/pull/4629) - Update `CHANGELOG.md` to include `0.47.5` changes
- [4580](https://github.com/vegaprotocol/vega/pull/4580) - Add transfer command support (recurring transfers)
- [4643](https://github.com/vegaprotocol/vega/issues/4643) - Add noise to floating point consensus variables in QA
- [4639](https://github.com/vegaprotocol/vega/pull/4639) - Add cancel transfer command
- [4750](https://github.com/vegaprotocol/vega/pull/4750) - Fix null blockchain by forcing it to always be a non-validator node
- [4754](https://github.com/vegaprotocol/vega/pull/4754) - Fix null blockchain properly this time
- [4754](https://github.com/vegaprotocol/vega/pull/4754) - Remove old id generator fields from execution engine's snapshot
- [4830](https://github.com/vegaprotocol/vega/pull/4830) - Reward refactoring for network treasury
- [4647](https://github.com/vegaprotocol/vega/pull/4647) - Added endpoint `SubmitRawTransaction` to provide support for different transaction request message versions
- [4653](https://github.com/vegaprotocol/vega/issues/4653) - Replace asset insurance pool with network treasury
- [4638](https://github.com/vegaprotocol/vega/pull/4638) - CI add option to specify connected changes in other repos
- [4650](https://github.com/vegaprotocol/vega/pull/4650) - Restore code from rebase and ensure node retries connection with application
- [4570](https://github.com/vegaprotocol/vega/pull/4570) - Internalize Ethereum Event Forwarder
- [4663](https://github.com/vegaprotocol/vega/issues/4663) - CI set `qa` build tag when running system tests
- [4709](https://github.com/vegaprotocol/vega/issues/4709) - Make `BlockNr` part of event interface
- [4657](https://github.com/vegaprotocol/vega/pull/4657) - Rename `min_lp_stake` to quantum + use it in liquidity provisions
- [4672](https://github.com/vegaprotocol/vega/issues/4672) - Update Jenkinsfile
- [4712](https://github.com/vegaprotocol/vega/issues/4712) - Check smart contract hash on startup to ensure the correct version is being used
- [4594](https://github.com/vegaprotocol/vega/issues/4594) - Add integration test ensuring positions plug-in calculates P&L accurately.
- [4689](https://github.com/vegaprotocol/vega/issues/4689) - Validators joining and leaving the network
- [4680](https://github.com/vegaprotocol/vega/issues/4680) - Add `totalTokenSupplyStake` to the snapshots
- [4645](https://github.com/vegaprotocol/vega/pull/4645) - Add transfers snapshots
- [4707](https://github.com/vegaprotocol/vega/pull/4707) - Serialize timestamp in time update message as number of nano seconds instead of seconds
- [4595](https://github.com/vegaprotocol/vega/pull/4595) - Add internal oracle supplying vega time data for time-triggered events
- [4737](https://github.com/vegaprotocol/vega/pull/4737) - Use a deterministic generator for order ids, set new order ids to the transaction hash of the Submit transaction
- [4741](https://github.com/vegaprotocol/vega/pull/4741) - Hash again list of hash from engines
- [4751](https://github.com/vegaprotocol/vega/pull/4751) - Make trade ids unique using the deterministic id generator
- [4766](https://github.com/vegaprotocol/vega/issues/4766) - Added feature tests and integration steps for transfers
- [4771](https://github.com/vegaprotocol/vega/issues/4771) - Small fixes and conformance update for transfers
- [4785](https://github.com/vegaprotocol/vega/issues/4785) - Implement feature tests given the acceptance criteria for transfers
- [4784](https://github.com/vegaprotocol/vega/issues/4784) - Moving feature tests from specs internal to verified folder
- [4797](https://github.com/vegaprotocol/vega/issues/4784) - Update `CODEOWNERS` for research to review verified feature files
- [4801](https://github.com/vegaprotocol/vega/issues/4801) - added acceptance criteria codes to feature tests for Settlement at expiry spec
- [4823](https://github.com/vegaprotocol/vega/issues/4823) - simplified performance score
- [4805](https://github.com/vegaprotocol/vega/issues/4805) - Add command line tool to sign for the asset pool method `set_bridge_address`
- [4839](https://github.com/vegaprotocol/vega/issues/4839) - Send governance events when restoring proposals on checkpoint reload.
- [4829](https://github.com/vegaprotocol/vega/issues/4829) - Fix margins calculations for positions with a size of 0 but with a non zero potential sell or buy
- [4826](https://github.com/vegaprotocol/vega/issues/4826) - Tidying up feature tests in verified folder
- [4843](https://github.com/vegaprotocol/vega/issues/4843) - Make snapshot engine aware of local storage old versions, and manage them accordingly to stop growing disk usage.
- [4863](https://github.com/vegaprotocol/vega/issues/4863) - Improve replay protection
- [4867](https://github.com/vegaprotocol/vega/issues/4867) - Optimise replay protection
- [4865](https://github.com/vegaprotocol/vega/issues/4865) - Fix: issue with project board automation action and update commit checker action
- [4674](https://github.com/vegaprotocol/vega/issues/4674) - Add Ethereum events reconciliation for `multisig control`
- [4886](https://github.com/vegaprotocol/vega/pull/4886) - Add more integration tests around order amends and fees.
- [4885](https://github.com/vegaprotocol/vega/pull/4885) - Update amend orders scenario to have fees transfers in int tests

### 🐛 Fixes
- [4842](https://github.com/vegaprotocol/vega/pull/4842) - Fix margin balance not being released after close-out.
- [4798](https://github.com/vegaprotocol/vega/pull/4798) - Fix panic in loading topology from snapshot
- [4521](https://github.com/vegaprotocol/vega/pull/4521) - Better error when trying to use the null-blockchain with an ERC20 asset
- [4692](https://github.com/vegaprotocol/vega/pull/4692) - Set statistics block height after a snapshot reload
- [4702](https://github.com/vegaprotocol/vega/pull/4702) - User tree importer and exporter to transfer snapshots via `statesync`
- [4516](https://github.com/vegaprotocol/vega/pull/4516) - Fix release number title typo - 0.46.1 > 0.46.2
- [4524](https://github.com/vegaprotocol/vega/pull/4524) - Updated `vega verify genesis` to understand new `app_state` layout
- [4515](https://github.com/vegaprotocol/vega/pull/4515) - Set log level in snapshot engine
- [4721](https://github.com/vegaprotocol/vega/pull/4721) - Save checkpoint with `UnixNano` when taking a snapshot
- [4728](https://github.com/vegaprotocol/vega/pull/4728) - Fix restoring markets from snapshot by handling generated providers properly
- [4742](https://github.com/vegaprotocol/vega/pull/4742) - `corestate` endpoints are now populated after a snapshot restore
- [4847](https://github.com/vegaprotocol/vega/pull/4847) - save state of the `feesplitter` in the execution snapshot
- [4782](https://github.com/vegaprotocol/vega/pull/4782) - Fix restoring markets from snapshot in an auction with orders
- [4522](https://github.com/vegaprotocol/vega/pull/4522) - Set transfer responses event when paying rewards
- [4566](https://github.com/vegaprotocol/vega/pull/4566) - Withdrawal fails should return a status rejected rather than cancelled
- [4582](https://github.com/vegaprotocol/vega/pull/4582) - Deposits stayed in memory indefinitely, and withdrawal keys were not being sorted to ensure determinism.
- [4588](https://github.com/vegaprotocol/vega/pull/4588) - Fail when missing tendermint home and public key in `nodewallet import` command
- [4623](https://github.com/vegaprotocol/vega/pull/4623) - Bug fix for `--snapshot.db-path` parameter not being used if it is set
- [4634](https://github.com/vegaprotocol/vega/pull/4634) - Bug fix for `--snapshot.max-retries` parameter not working correctly
- [4775](https://github.com/vegaprotocol/vega/pull/4775) - Restore all market fields when restoring from a snapshot
- [4845](https://github.com/vegaprotocol/vega/pull/4845) - Fix restoring rejected markets by signalling to the generated providers that their parent is dead
- [4651](https://github.com/vegaprotocol/vega/pull/4651) - An array of fixes in the snapshot code path
- [4658](https://github.com/vegaprotocol/vega/pull/4658) - Allow replaying a chain from zero when old snapshots exist
- [4659](https://github.com/vegaprotocol/vega/pull/4659) - Fix liquidity provision commands decode
- [4665](https://github.com/vegaprotocol/vega/pull/4665) - Remove all references to `TxV2`
- [4686](https://github.com/vegaprotocol/vega/pull/4686) - Fix commit hash problem when checkpoint and snapshot overlap. Ensure the snapshot contains the correct checkpoint state.
- [4691](https://github.com/vegaprotocol/vega/pull/4691) - Handle undelegate stake with no balances gracefully
- [4716](https://github.com/vegaprotocol/vega/pull/4716) - Fix protobuf conversion in orders
- [4861](https://github.com/vegaprotocol/vega/pull/4861) - Set a protocol version and properly send it to `Tendermint` in all cases
- [4732](https://github.com/vegaprotocol/vega/pull/4732) - `TimeUpdate` is now first event sent
- [4714](https://github.com/vegaprotocol/vega/pull/4714) - Ensure EEF doesn't process the current block multiple times
- [4700](https://github.com/vegaprotocol/vega/pull/4700) - Ensure verification of type between oracle spec binding and oracle spec
- [4738](https://github.com/vegaprotocol/vega/pull/4738) - Add vesting contract as part of the Ethereum event forwarder
- [4747](https://github.com/vegaprotocol/vega/pull/4747) - Dispatch network parameter updates at the same block when loaded from checkpoint
- [4732](https://github.com/vegaprotocol/vega/pull/4732) - Revert tendermint to version 0.34.14
- [4756](https://github.com/vegaprotocol/vega/pull/4756) - Fix for markets loaded from snapshot not terminated by their oracle
- [4776](https://github.com/vegaprotocol/vega/pull/4776) - Add testing for auction state changes and remove unnecessary market state change
- [4590](https://github.com/vegaprotocol/vega/pull/4590) - Added verification of uint market data in integration test
- [4749](https://github.com/vegaprotocol/vega/pull/4794) - Fixed issue where LP orders did not get redeployed
- [4820](https://github.com/vegaprotocol/vega/pull/4820) - Snapshot fixes for market + update market tracker on trades
- [4854](https://github.com/vegaprotocol/vega/pull/4854) - Snapshot fixes for the `statevar` engine
- [3919](https://github.com/vegaprotocol/vega/pull/3919) - Fixed panic in `maybeInvalidateDuringAuction`
- [4849](https://github.com/vegaprotocol/vega/pull/4849) - Fixed liquidity auction trigger for certain cancel & replace amends.

## 0.47.6
*2022-02-01*

### 🐛 Fixes
- [4691](https://github.com/vegaprotocol/vega/pull/4691) - Handle undelegate stake with no balances gracefully

## 0.47.5
*2022-01-20*

### 🐛 Fixes
- [4617](https://github.com/vegaprotocol/vega/pull/4617) - Bug fix for incorrectly reporting auto delegation

## 0.47.4
*2022-01-05*

### 🐛 Fixes
- [4563](https://github.com/vegaprotocol/vega/pull/4563) - Send an epoch event when loaded from checkpoint

## 0.47.3
*2021-12-24*

### 🐛 Fixes
- [4529](https://github.com/vegaprotocol/vega/pull/4529) - Non determinism in checkpoint fixed

## 0.47.2
*2021-12-17*

### 🐛 Fixes
- [4500](https://github.com/vegaprotocol/vega/pull/4500) - Set minimum for validator power to avoid accidentally removing them
- [4503](https://github.com/vegaprotocol/vega/pull/4503) - Limit delegation epochs in core API
- [4504](https://github.com/vegaprotocol/vega/pull/4504) - Fix premature ending of epoch when loading from checkpoint

## 0.47.1
*2021-11-24*

### 🐛 Fixes
- [4488](https://github.com/vegaprotocol/vega/pull/4488) - Disable snapshots
- [4536](https://github.com/vegaprotocol/vega/pull/4536) - Fixed non determinism in topology checkpoint
- [4550](https://github.com/vegaprotocol/vega/pull/4550) - Do not validate assets when loading checkpoint from non-validators

## 0.47.0
*2021-11-24*

### 🛠 Improvements
- [4480](https://github.com/vegaprotocol/vega/pull/4480) - Update `CHANGELOG.md` since GH Action implemented
- [4439](https://github.com/vegaprotocol/vega/pull/4439) - Create `release_ticket.md` issue template
- [4456](https://github.com/vegaprotocol/vega/pull/4456) - Return 400 on bad mint amounts sent via the faucet
- [4434](https://github.com/vegaprotocol/vega/pull/4434) - Add free form governance net parameters to `allKeys` map
- [4436](https://github.com/vegaprotocol/vega/pull/4436) - Add ability for the null-blockchain to deliver transactions
- [4455](https://github.com/vegaprotocol/vega/pull/4455) - Introduce API to allow time-forwarding in the null-blockchain
- [4422](https://github.com/vegaprotocol/vega/pull/4422) - Add support for validator key rotation
- [4463](https://github.com/vegaprotocol/vega/pull/4463) - Remove the need for an Ethereum connection when using the null-blockchain
- [4477](https://github.com/vegaprotocol/vega/pull/4477) - Allow reloading of null-blockchain configuration while core is running
- [4468](https://github.com/vegaprotocol/vega/pull/4468) - Change validator weights to be based on validator score
- [4484](https://github.com/vegaprotocol/vega/pull/4484) - Add checkpoint validator key rotation
- [4459](https://github.com/vegaprotocol/vega/pull/4459) - Add network parameters overwrite from checkpoints
- [4070](https://github.com/vegaprotocol/vega/pull/4070) - Add calls to enable state-sync via tendermint
- [4465](https://github.com/vegaprotocol/vega/pull/4465) - Add events tags to the `ResponseDeliverTx`

### 🐛 Fixes
- [4435](https://github.com/vegaprotocol/vega/pull/4435) - Fix non determinism in deposits snapshot
- [4418](https://github.com/vegaprotocol/vega/pull/4418) - Add some logging + height/version handling fixes
- [4461](https://github.com/vegaprotocol/vega/pull/4461) - Fix problem where chain id was not present on event bus during checkpoint loading
- [4475](https://github.com/vegaprotocol/vega/pull/4475) - Fix rewards checkpoint not assigned to its correct place

## 0.46.2
*2021-11-24*

### 🐛 Fixes
- [4445](https://github.com/vegaprotocol/vega/pull/4445) - Limit the number of iterations for reward calculation for delegator and fix for division by zero

## 0.46.1
*2021-11-22*

### 🛠 Improvements
- [4437](https://github.com/vegaprotocol/vega/pull/4437) - Turn snapshots off for `v0.46.1` only


## 0.46.0
*2021-11-22*

### 🛠 Improvements
- [4431](https://github.com/vegaprotocol/vega/pull/4431) - Update Vega wallet to version 0.10.0
- [4406](https://github.com/vegaprotocol/vega/pull/4406) - Add changelog and project board Github actions and update linked PR action version
- [4328](https://github.com/vegaprotocol/vega/pull/4328) - Unwrap the timestamps in reward payout event
- [4330](https://github.com/vegaprotocol/vega/pull/4330) - Remove badger related code from the codebase
- [4336](https://github.com/vegaprotocol/vega/pull/4336) - Add oracle snapshot
- [4299](https://github.com/vegaprotocol/vega/pull/4299) - Add liquidity snapshot
- [4196](https://github.com/vegaprotocol/vega/pull/4196) - Experiment at removing the snapshot details from the engine
- [4338](https://github.com/vegaprotocol/vega/pull/4338) - Adding more error messages
- [4317](https://github.com/vegaprotocol/vega/pull/4317) - Extend integration tests with global check for net deposits
- [3616](https://github.com/vegaprotocol/vega/pull/3616) - Add tests to show margins not being released
- [4171](https://github.com/vegaprotocol/vega/pull/4171) - Add trading fees feature test
- [4348](https://github.com/vegaprotocol/vega/pull/4348) - Updating return codes
- [4346](https://github.com/vegaprotocol/vega/pull/4346) - Implement liquidity supplied snapshot
- [4351](https://github.com/vegaprotocol/vega/pull/4351) - Add target liquidity engine
- [4362](https://github.com/vegaprotocol/vega/pull/4362) - Remove staking of cache at the beginning of the epoch for spam protection
- [4364](https://github.com/vegaprotocol/vega/pull/4364) - Change spam error messages to debug and enabled reloading of configuration
- [4353](https://github.com/vegaprotocol/vega/pull/4353) - remove usage of `vegatime.Now` over the codebase
- [4382](https://github.com/vegaprotocol/vega/pull/4382) - Add Prometheus metrics on snapshots
- [4190](https://github.com/vegaprotocol/vega/pull/4190) - Add markets snapshot
- [4389](https://github.com/vegaprotocol/vega/pull/4389) - Update issue templates #4389
- [4392](https://github.com/vegaprotocol/vega/pull/4392) - Update `GETTING_STARTED.md` documentation
- [4391](https://github.com/vegaprotocol/vega/pull/4391) - Refactor delegation
- [4423](https://github.com/vegaprotocol/vega/pull/4423) - Add CLI options to start node with a null-blockchain
- [4400](https://github.com/vegaprotocol/vega/pull/4400) - Add transaction hash to `SubmitTransactionResponse`
- [4394](https://github.com/vegaprotocol/vega/pull/4394) - Add step to clear all events in integration tests
- [4403](https://github.com/vegaprotocol/vega/pull/4403) - Fully remove expiry from withdrawals #4403
- [4396](https://github.com/vegaprotocol/vega/pull/4396) - Add free form governance proposals
- [4413](https://github.com/vegaprotocol/vega/pull/4413) - Deploy to Devnet with Jenkins and remove drone
- [4429](https://github.com/vegaprotocol/vega/pull/4429) - Release version `v0.46.0`
- [4442](https://github.com/vegaprotocol/vega/pull/4442) - Reduce the number of iterations in reward calculation
- [4409](https://github.com/vegaprotocol/vega/pull/4409) - Include chain id in bus messages
- [4464](https://github.com/vegaprotocol/vega/pull/4466) - Update validator power in tendermint based on their staking

### 🐛 Fixes
- [4325](https://github.com/vegaprotocol/vega/pull/4325) - Remove state from the witness snapshot and infer it from votes
- [4334](https://github.com/vegaprotocol/vega/pull/4334) - Fix notary implementation
- [4343](https://github.com/vegaprotocol/vega/pull/4343) - Fix non deterministic test by using same `idGenerator`
- [4352](https://github.com/vegaprotocol/vega/pull/4352) - Remove usage of `time.Now()` in the auction state
- [4380](https://github.com/vegaprotocol/vega/pull/4380) - Implement Uint for network parameters and use it for monies values
- [4369](https://github.com/vegaprotocol/vega/pull/4369) - Fix orders still being accepted after market in trading terminated state
- [4395](https://github.com/vegaprotocol/vega/pull/4395) - Fix drone pipeline
- [4398](https://github.com/vegaprotocol/vega/pull/4398) - Fix to set proper status on withdrawal errors
- [4421](https://github.com/vegaprotocol/vega/issues/4421) - Fix to missing pending rewards in LNL checkpoint
- [4419](https://github.com/vegaprotocol/vega/pull/4419) - Fix snapshot cleanup, improve logging when specified block height could not be reloaded.
- [4444](https://github.com/vegaprotocol/vega/pull/4444) - Fix division by zero when all validator scores are 0
- [4467](https://github.com/vegaprotocol/vega/pull/4467) - Fix reward account balance not being saved/loaded to/from checkpoint
- [4474](https://github.com/vegaprotocol/vega/pull/4474) - Wire rewards checkpoint to checkpoint engine and store infrastructure fee accounts in collateral checkpoint

## 0.45.6
*2021-11-16*

### 🐛 Fixes
- [4506](https://github.com/vegaprotocol/vega/pull/4506) - Wire network parameters to time service to flush out pending changes

## 0.45.5
*2021-11-16*

### 🐛 Fixes
- [4403](https://github.com/vegaprotocol/vega/pull/4403) - Fully remove expiry from withdrawals and release version `v0.45.5`


## 0.45.4
*2021-11-05*

### 🐛 Fixes
- [4372](https://github.com/vegaprotocol/vega/pull/4372) - Fix, if all association is nominated, allow association to be unnominated and nominated again in the same epoch


## 0.45.3
*2021-11-04*

### 🐛 Fixes
- [4362](https://github.com/vegaprotocol/vega/pull/4362) - Remove staking of cache at the beginning of the epoch for spam protection


## 0.45.2
*2021-10-27*

### 🛠 Improvements
- [4308](https://github.com/vegaprotocol/vega/pull/4308) - Add Visual Studio Code configuration
- [4319](https://github.com/vegaprotocol/vega/pull/4319) - Add snapshot node topology
- [4321](https://github.com/vegaprotocol/vega/pull/4321) - Release version `v0.45.2` #4321

### 🐛 Fixes
- [4320](https://github.com/vegaprotocol/vega/pull/4320) - Implement retries for notary transactions
- [4312](https://github.com/vegaprotocol/vega/pull/4312) - Implement retries for witness transactions


## 0.45.1
*2021-10-23*

### 🛠 Improvements
- [4246](https://github.com/vegaprotocol/vega/pull/4246) - Add replay protection snapshot
- [4245](https://github.com/vegaprotocol/vega/pull/4245) - Add ABCI snapshot
- [4260](https://github.com/vegaprotocol/vega/pull/4260) - Reconcile delegation more frequently
- [4255](https://github.com/vegaprotocol/vega/pull/4255) - Add staking snapshot
- [4278](https://github.com/vegaprotocol/vega/pull/4278) - Add timestamps to rewards
- [4265](https://github.com/vegaprotocol/vega/pull/4265) - Add witness snapshot
- [4287](https://github.com/vegaprotocol/vega/pull/4287) - Add stake verifier snapshot
- [4292](https://github.com/vegaprotocol/vega/pull/4292) - Update the vega wallet version

### 🐛 Fixes
- [4280](https://github.com/vegaprotocol/vega/pull/4280) - Make event forwarder hashing result more random
- [4270](https://github.com/vegaprotocol/vega/pull/4270) - Prevent overflow with pending delegation
- [4274](https://github.com/vegaprotocol/vega/pull/4274) - Ensure sufficient balances when nominating multiple nodes
- [4286](https://github.com/vegaprotocol/vega/pull/4286) - Checkpoints fixes


## 0.45.0
*2021-10-19*

### 🛠 Improvements
- [4188](https://github.com/vegaprotocol/vega/pull/4188) - Add rewards snapshot
- [4191](https://github.com/vegaprotocol/vega/pull/4191) - Add limit snapshot
- [4192](https://github.com/vegaprotocol/vega/pull/4192) - Ask for passphrase confirmation on init and generate commands when applicable
- [4201](https://github.com/vegaprotocol/vega/pull/4201) - Implement spam snapshot
- [4214](https://github.com/vegaprotocol/vega/pull/4214) - Add golangci-lint to CI
- [4199](https://github.com/vegaprotocol/vega/pull/4199) - Add ERC20 logic signing
- [4211](https://github.com/vegaprotocol/vega/pull/4211) - Implement snapshot for notary
- [4219](https://github.com/vegaprotocol/vega/pull/4219) - Enable linters
- [4218](https://github.com/vegaprotocol/vega/pull/4218) - Run system-tests in separate build
- [4227](https://github.com/vegaprotocol/vega/pull/4227) - Ignore system-tests failures for non PR builds
- [4232](https://github.com/vegaprotocol/vega/pull/4232) - golangci-lint increase timeout
- [4229](https://github.com/vegaprotocol/vega/pull/4229) - Ensure the vega and Ethereum wallet are not nil before accessing
- [4230](https://github.com/vegaprotocol/vega/pull/4230) - Replay protection snapshot
- [4242](https://github.com/vegaprotocol/vega/pull/4242) - Set timeout for system-tests steps
- [4215](https://github.com/vegaprotocol/vega/pull/4215) - Improve handling of expected trades
- [4224](https://github.com/vegaprotocol/vega/pull/4224) - Make evt forward mode deterministic
- [4168](https://github.com/vegaprotocol/vega/pull/4168) - Update code still using uint64
- [4240](https://github.com/vegaprotocol/vega/pull/4240) - Add command to list and describe Vega paths

### 🐛 Fixes
- [4228](https://github.com/vegaprotocol/vega/pull/4228) - Fix readme updates
- [4210](https://github.com/vegaprotocol/vega/pull/4210) - Add min validators network parameter and bug fix for overflow reward


## 0.44.2
*2021-10-11*

### 🐛 Fixes
- [4195](https://github.com/vegaprotocol/vega/pull/4195) - Fix rewards payout with delay


## 0.44.1
*2021-10-08*

### 🐛 Fixes
- [4183](https://github.com/vegaprotocol/vega/pull/4183) - Fix `undelegateNow` to use the passed amount instead of 0
- [4184](https://github.com/vegaprotocol/vega/pull/4184) - Remove 0 balance events from checkpoint of delegations
- [4185](https://github.com/vegaprotocol/vega/pull/4185) - Fix event sent on reward pool creation + fix owner


## 0.44.0
*2021-10-07*

### 🛠 Improvements
- [4159](https://github.com/vegaprotocol/vega/pull/4159) - Clean-up and separate checkpoints and snapshots
- [4172](https://github.com/vegaprotocol/vega/pull/4172) - Added assetActions to banking snapshot
- [4173](https://github.com/vegaprotocol/vega/pull/4173) - Add tools and linting
- [4161](https://github.com/vegaprotocol/vega/pull/4161) - Assets snapshot implemented
- [4142](https://github.com/vegaprotocol/vega/pull/4142) - Add clef wallet
- [4160](https://github.com/vegaprotocol/vega/pull/4160) - Snapshot positions engine
- [4170](https://github.com/vegaprotocol/vega/pull/4170) - Update to latest proto and go mod tidy
- [4157](https://github.com/vegaprotocol/vega/pull/4157) - Adding IDGenerator types
- [4166](https://github.com/vegaprotocol/vega/pull/4166) - Banking snapshot
- [4133](https://github.com/vegaprotocol/vega/pull/4133) - Matching engine snapshots
- [4162](https://github.com/vegaprotocol/vega/pull/4162) - Add fields to validators genesis
- [4154](https://github.com/vegaprotocol/vega/pull/4154) - Port code to use last version of proto (layout change)
- [4141](https://github.com/vegaprotocol/vega/pull/4141) - Collateral snapshots
- [4131](https://github.com/vegaprotocol/vega/pull/4131) - Snapshot epoch engine
- [4143](https://github.com/vegaprotocol/vega/pull/4143) - Add delegation snapshot
- [4114](https://github.com/vegaprotocol/vega/pull/4114) - Document default file location
- [4130](https://github.com/vegaprotocol/vega/pull/4130) - Update proto dependencies to latest
- [4134](https://github.com/vegaprotocol/vega/pull/4134) - Checkpoints and snapshots are 2 different things
- [4121](https://github.com/vegaprotocol/vega/pull/4121) - Additional test scenarios for delegation & rewards
- [4111](https://github.com/vegaprotocol/vega/pull/4111) - Simplify nodewallet integration
- [4110](https://github.com/vegaprotocol/vega/pull/4110) - Auto delegation
- [4123](https://github.com/vegaprotocol/vega/pull/4123) - Add auto delegation to checkpoint
- [4120](https://github.com/vegaprotocol/vega/pull/4120) - Snapshot preparation
- [4060](https://github.com/vegaprotocol/vega/pull/4060) - Edge case scenarios delegation

### 🐛 Fixes
- [4156](https://github.com/vegaprotocol/vega/pull/4156) - Fix filename for checkpoints
- [4158](https://github.com/vegaprotocol/vega/pull/4158) - Remove delay in reward/delegation calculation
- [4150](https://github.com/vegaprotocol/vega/pull/4150) - De-duplicate stake linkings
- [4137](https://github.com/vegaprotocol/vega/pull/4137) - Add missing key to all network parameters key map
- [4132](https://github.com/vegaprotocol/vega/pull/4132) - Send delegation events
- [4128](https://github.com/vegaprotocol/vega/pull/4128) - Simplify checkpointing for network parameters and start fixing collateral checkpoint
- [4124](https://github.com/vegaprotocol/vega/pull/4124) - Fixed non-deterministic checkpoint and added auto delegation to checkpoint
- [4118](https://github.com/vegaprotocol/vega/pull/4118) - Fixed epoch issue


## 0.43.0
*2021-09-22*

### 🛠 Improvements
- [4051](https://github.com/vegaprotocol/vega/pull/4051) - New type to handle signed versions of the uint256 values we already support
- [4090](https://github.com/vegaprotocol/vega/pull/4090) - Update the proto repository dependencies
- [4023](https://github.com/vegaprotocol/vega/pull/4023) - Implement the spam protection engine
- [4063](https://github.com/vegaprotocol/vega/pull/4063) - Migrate to XDG structure
- [4075](https://github.com/vegaprotocol/vega/pull/4075) - Prefix checkpoint files with time and interval for automated tests
- [4050](https://github.com/vegaprotocol/vega/pull/4050) - Extend delegation feature test scenarios
- [4056](https://github.com/vegaprotocol/vega/pull/4056) - Improve message for genesis error with topology
- [4017](https://github.com/vegaprotocol/vega/pull/4017) - Migrate wallet to XGD file structure
- [4024](https://github.com/vegaprotocol/vega/pull/4024) - Extend delegation rewards feature test scenarios
- [4035](https://github.com/vegaprotocol/vega/pull/4035) - Implement multisig control signatures
- [4083](https://github.com/vegaprotocol/vega/pull/4083) - Remove expiry support for withdrawals
- [4068](https://github.com/vegaprotocol/vega/pull/4068) - Allow proposal votes to happen during the validation period
- [4088](https://github.com/vegaprotocol/vega/pull/4088) - Implements the simple JSON oracle source
- [4105](https://github.com/vegaprotocol/vega/pull/4105) - Add more hashes to the app state hash
- [4107](https://github.com/vegaprotocol/vega/pull/4107) - Remove the trading proxy service
- [4101](https://github.com/vegaprotocol/vega/pull/4101) - Remove dependency to the Ethereum client from the Ethereum wallet

### 🐛 Fixes
- [4053](https://github.com/vegaprotocol/vega/pull/4053) - Fix readme explanation for log levels
- [4054](https://github.com/vegaprotocol/vega/pull/4054) - Capture errors with Ethereum iterator and continue
- [4040](https://github.com/vegaprotocol/vega/pull/4040) - Fix bug where the withdrawal signature uses uint64
- [4042](https://github.com/vegaprotocol/vega/pull/4042) - Extended delegation rewards feature test scenario edits
- [4034](https://github.com/vegaprotocol/vega/pull/4034) - Update integration tests now TxErr events are not sent in the execution package
- [4106](https://github.com/vegaprotocol/vega/pull/4106) - Fix a panic when reloading checkpoints
- [4115](https://github.com/vegaprotocol/vega/pull/4115) - Use block height in checkpoint file names

## 0.42.0
*2021-09-10*

### 🛠 Improvements
- [3862](https://github.com/vegaprotocol/vega/pull/3862) - Collateral snapshot: Add checkpoints where needed, update processor (ABCI app) to write checkpoint data to file.
- [3926](https://github.com/vegaprotocol/vega/pull/3926) - Add epoch to delegation balance events and changes to the delegation / reward engines
- [3963](https://github.com/vegaprotocol/vega/pull/3963) - Load tendermint logger configuration
- [3958](https://github.com/vegaprotocol/vega/pull/3958) - Update istake ABI and run abigen
- [3933](https://github.com/vegaprotocol/vega/pull/3933) - Remove redundant API from Validator node
- [3971](https://github.com/vegaprotocol/vega/pull/3971) - Reinstate wallet subcommand tests
- [3961](https://github.com/vegaprotocol/vega/pull/3961) - Implemented feature test for delegation
- [3977](https://github.com/vegaprotocol/vega/pull/3977) - Add undelegate, delegate and register snapshot errors
- [3976](https://github.com/vegaprotocol/vega/pull/3976) - Add network parameter for competition level
- [3975](https://github.com/vegaprotocol/vega/pull/3975) - Add parties stake api
- [3978](https://github.com/vegaprotocol/vega/pull/3978) - Update dependencies
- [3980](https://github.com/vegaprotocol/vega/pull/3980) - Update protobuf dependencies
- [3910](https://github.com/vegaprotocol/vega/pull/3910) - Change all price, amounts, balances from uint64 to string
- [3969](https://github.com/vegaprotocol/vega/pull/3969) - Bump dlv and geth to latest versions
- [3925](https://github.com/vegaprotocol/vega/pull/3925) - Add command to sign a subset of network parameters
- [3981](https://github.com/vegaprotocol/vega/pull/3981) - Remove the `wallet-pubkey` flag on genesis sign command
- [3987](https://github.com/vegaprotocol/vega/pull/3987) - Add genesis verify command to verify signature against local genesis file
- [3984](https://github.com/vegaprotocol/vega/pull/3984) - Update the mainnet addresses in genesis generation command
- [3983](https://github.com/vegaprotocol/vega/pull/3983) - Added action field to epoch events
- [3988](https://github.com/vegaprotocol/vega/pull/3988) - Update the go-ethereum dependency
- [3991](https://github.com/vegaprotocol/vega/pull/3991) - Remove hardcoded address to the Ethereum node
- [3990](https://github.com/vegaprotocol/vega/pull/3990) - Network bootstrapping
- [3992](https://github.com/vegaprotocol/vega/pull/3992) - Check big int conversion from string in ERC20 code
- [3993](https://github.com/vegaprotocol/vega/pull/3993) - Use the vega public key as node id
- [3955](https://github.com/vegaprotocol/vega/pull/3955) - Use staking accounts in governance
- [4004](https://github.com/vegaprotocol/vega/pull/4004) - Broker configuration: change IP to address Address
- [4005](https://github.com/vegaprotocol/vega/pull/4005) - Add a simple subcommand to the vega binary to ease submitting transactions
- [3997](https://github.com/vegaprotocol/vega/pull/3997) - Do not require Ethereum client when starting the nodewallet
- [4009](https://github.com/vegaprotocol/vega/pull/4009) - Add delegation core APIs
- [4014](https://github.com/vegaprotocol/vega/pull/4014) - Implement delegation and epoch for Limited Network Life
- [3914](https://github.com/vegaprotocol/vega/pull/3914) - Implement staking event verification
- [3940](https://github.com/vegaprotocol/vega/pull/3940) - Remove validator signature from configuration and add network parameters
- [3938](https://github.com/vegaprotocol/vega/pull/3938) - Add more logging informations on the witness vote failures
- [3932](https://github.com/vegaprotocol/vega/pull/3932) - Adding asset details to reward events
- [3706](https://github.com/vegaprotocol/vega/pull/3706) - Remove startup markets workaround
- [3905](https://github.com/vegaprotocol/vega/pull/3905) - Add vega genesis new validator sub-command
- [3895](https://github.com/vegaprotocol/vega/pull/3895) - Add command to create a new genesis block with app_state
- [3900](https://github.com/vegaprotocol/vega/pull/3900) - Create reward engine
- [4847](https://github.com/vegaprotocol/vega/pull/3847) - Modified staking account to be backed by governance token account balance
- [3907](https://github.com/vegaprotocol/vega/pull/3907) - Tune system tests
- [3904](https://github.com/vegaprotocol/vega/pull/3904) - Update Jenkins file to run all System Tests
- [3795](https://github.com/vegaprotocol/vega/pull/3795) - Add capability to sent events to a socket stream
- [3832](https://github.com/vegaprotocol/vega/pull/3832) - Update the genesis topology map
- [3891](https://github.com/vegaprotocol/vega/pull/3891) - Verify transaction version 2 signature
- [3813](https://github.com/vegaprotocol/vega/pull/3813) - Implementing epoch time
- [4031](https://github.com/vegaprotocol/vega/pull/4031) - Send error events in processor through wrapper

### 🐛 Fixes
- [3950](https://github.com/vegaprotocol/vega/pull/3950) - `LoadGenesis` returns nil if checkpoint entry is empty
- [3960](https://github.com/vegaprotocol/vega/pull/3960) - Unstaking events are not seen by all validator nodes in DV
- [3973](https://github.com/vegaprotocol/vega/pull/3973) - Set ABCI client so it is possible to submit a transaction
- [3986](https://github.com/vegaprotocol/vega/pull/3986) - Emit Party event when stake link is accepted
- [3979](https://github.com/vegaprotocol/vega/pull/3979) - Add more delegation / reward scenarios and steps and a bug fix in emitted events
- [4007](https://github.com/vegaprotocol/vega/pull/4007) - Changed delegation balance event to use string
- [4006](https://github.com/vegaprotocol/vega/pull/4006) - Sort proposals by timestamp
- [4012](https://github.com/vegaprotocol/vega/pull/4012) - Fix panic with vega watch
- [3937](https://github.com/vegaprotocol/vega/pull/3937) - Include `TX_ERROR` events for type ALL subscribers
- [3930](https://github.com/vegaprotocol/vega/pull/3930) - Added missing function and updated readme with details
- [3918](https://github.com/vegaprotocol/vega/pull/3918) - Fix the build by updating the module version for the vegawallet
- [3901](https://github.com/vegaprotocol/vega/pull/3901) - Emit a `TxErrEvent` if withdraw submission is invalid
- [3874](https://github.com/vegaprotocol/vega/pull/3874) - Fix binary version
- [3884](https://github.com/vegaprotocol/vega/pull/3884) - Always async transaction
- [3877](https://github.com/vegaprotocol/vega/pull/3877) - Use a custom http client for the tendermint client


## 0.41.0
*2021-08-06*

### 🛠 Improvements
- [#3743](https://github.com/vegaprotocol/vega/pull/3743) - Refactor: Rename traders to parties
- [#3758](https://github.com/vegaprotocol/vega/pull/3758) - Refactor: Cleanup naming in the types package
- [#3789](https://github.com/vegaprotocol/vega/pull/3789) - Update ed25519-voi
- [#3589](https://github.com/vegaprotocol/vega/pull/3589) - Update tendermint to a newer version
- [#3591](https://github.com/vegaprotocol/vega/pull/3591) - Implemented market terminated, settled and suspended states via the oracle trigger
- [#3798](https://github.com/vegaprotocol/vega/pull/3798) - Update godog version to 11
- [#3793](https://github.com/vegaprotocol/vega/pull/3793) - Send Commander commands in a goroutine
- [#3805](https://github.com/vegaprotocol/vega/pull/3805) - Checkpoint engine hash and checkpoint creation
- [#3785](https://github.com/vegaprotocol/vega/pull/3785) - Implement delegation commands
- [#3714](https://github.com/vegaprotocol/vega/pull/3714) - Move protobufs into an external repository
- [#3719](https://github.com/vegaprotocol/vega/pull/3719) - Replace vega wallet with call to the vegawallet
- [#3762](https://github.com/vegaprotocol/vega/pull/3762) - Refactor: Cleanup markets in domains types
- [#3822](https://github.com/vegaprotocol/vega/pull/3822) - Testing: vega integration add subfolders for features
- [#3794](https://github.com/vegaprotocol/vega/pull/3794) - Implement rewards transfer
- [#3839](https://github.com/vegaprotocol/vega/pull/3839) - Implement a delegation engine
- [#3842](https://github.com/vegaprotocol/vega/pull/3842) - Imports need reformatting for core code base
- [#3849](https://github.com/vegaprotocol/vega/pull/3849) - Add limits engine + genesis loading
- [#3836](https://github.com/vegaprotocol/vega/pull/3836) - Add a first version of the accounting engine
- [#3859](https://github.com/vegaprotocol/vega/pull/3859) - Enable CGO in CI


### 🐛 Fixes
- [#3751](https://github.com/vegaprotocol/vega/pull/3751) - `Unparam` linting fixes
- [#3776](https://github.com/vegaprotocol/vega/pull/3776) - Ensure expired/settled markets are correctly recorded in app state
- [#3774](https://github.com/vegaprotocol/vega/pull/3774) - Change liquidity fees distribution to general account and not margin account of liquidity provider
- [#3801](https://github.com/vegaprotocol/vega/pull/3801) - Testing: Fixed setup of oracle spec step in integration
- [#3828](https://github.com/vegaprotocol/vega/pull/3828) - 🔥 Check if application context has been cancelled before writing to channel
- [#3838](https://github.com/vegaprotocol/vega/pull/3838) - 🔥 Fix panic on division by 0 with party voting and withdrawing funds

## 0.40.0
*2021-07-12*

### 🛠 Improvements
- [#3718](https://github.com/vegaprotocol/vega/pull/3718) - Run `unparam` over the codebase
- [#3705](https://github.com/vegaprotocol/vega/pull/3705) - Return theoretical target stake when in auction
- [#3703](https://github.com/vegaprotocol/vega/pull/3703) - Remove inefficient metrics calls
- [#3693](https://github.com/vegaprotocol/vega/pull/3693) - Calculation without Decimal in the liquidity target package
- [#3696](https://github.com/vegaprotocol/vega/pull/3696) - Remove some uint <-> Decimal conversion
- [#3689](https://github.com/vegaprotocol/vega/pull/3689) - Do not rely on proto conversion for `GetAsset`
- [#3676](https://github.com/vegaprotocol/vega/pull/3676) - Ad the `tm` subcommand
- [#3569](https://github.com/vegaprotocol/vega/pull/3569) - Migrate from uint64 to uint256 for all balances, amount, prices in the core
- [#3594](https://github.com/vegaprotocol/vega/pull/3594) - Improve probability of trading calculations
- [#3752](https://github.com/vegaprotocol/vega/pull/3752) - Update oracle engine to send events at the end of the block
- [#3745](https://github.com/vegaprotocol/vega/pull/3745) - Add loss socialization for final settlement

### 🐛 Fixes
- [#3722](https://github.com/vegaprotocol/vega/pull/3722) - Added sign to settle return values to allow to determine correctly win/loss
- [#3720](https://github.com/vegaprotocol/vega/pull/3720) - Tidy up max open interest calculations
- [#3704](https://github.com/vegaprotocol/vega/pull/3704) - Fix settlement with network orders
- [#3686](https://github.com/vegaprotocol/vega/pull/3686) -Fixes in the positions engine following migration to uint256
- [#3684](https://github.com/vegaprotocol/vega/pull/3684) - Fix the position engine hash state following migration to uint256
- [#3467](https://github.com/vegaprotocol/vega/pull/3647) - Ensure LP orders are not submitted during auction
- [#3736](https://github.com/vegaprotocol/vega/pull/3736) - Correcting event types and adding panics to catch mistakes


## 0.39.0
*2021-06-30*

### 🛠 Improvements
- [#3642](https://github.com/vegaprotocol/vega/pull/3642) - Refactor integration tests
- [#3637](https://github.com/vegaprotocol/vega/pull/3637) - Rewrite pegged / liquidity order control flow
- [#3635](https://github.com/vegaprotocol/vega/pull/3635) - Unified error system and strict parsing in feature tests
- [#3632](https://github.com/vegaprotocol/vega/pull/3632) - Add documentation on market instantiation in feature tests
- [#3599](https://github.com/vegaprotocol/vega/pull/3599) - Return better errors when replay protection happen

### 🐛 Fixes
- [#3640](https://github.com/vegaprotocol/vega/pull/3640) - Fix send on closed channel using timer (event bus)
- [#3638](https://github.com/vegaprotocol/vega/pull/3638) - Fix decimal instantiation in bond slashing
- [#3621](https://github.com/vegaprotocol/vega/pull/3621) - Remove pegged order from pegged list if order is aggressive and trade
- [#3612](https://github.com/vegaprotocol/vega/pull/3612) - Clean code in the wallet package


## 0.38.0
*2021-06-11*

### 🛠 Improvements
- [#3546](https://github.com/vegaprotocol/vega/pull/3546) - Add Auction Extension trigger field to market data
- [#3538](https://github.com/vegaprotocol/vega/pull/3538) - Testing: Add block time handling & block time variance
- [#3596](https://github.com/vegaprotocol/vega/pull/3596) - Enable replay protection
- [#3497](https://github.com/vegaprotocol/vega/pull/3497) - Implement new transaction format
- [#3461](https://github.com/vegaprotocol/vega/pull/3461) - Implement new commands validation

### 🐛 Fixes
- [#3528](https://github.com/vegaprotocol/vega/pull/3528) - Stop liquidity auctions from extending infinitely
- [#3567](https://github.com/vegaprotocol/vega/pull/3567) - Fix handling of Liquidity Commitments at price bounds
- [#3568](https://github.com/vegaprotocol/vega/pull/3568) - Fix potential nil pointer when fetching proposals
- [#3554](https://github.com/vegaprotocol/vega/pull/3554) - Fix package import for domain types
- [#3549](https://github.com/vegaprotocol/vega/pull/3549) - Remove Oracle prefix from files in the Oracle package
- [#3541](https://github.com/vegaprotocol/vega/pull/3541) - Ensure all votes have weight initialised to 0
- [#3539](https://github.com/vegaprotocol/vega/pull/3541) - Address flaky tests
- [#3540](https://github.com/vegaprotocol/vega/pull/3540) - Rename auction state methods
- [#3533](https://github.com/vegaprotocol/vega/pull/3533) - Refactor auction end logic to its own file
- [#3532](https://github.com/vegaprotocol/vega/pull/3532) - Fix Average Entry valuation during opening auctions
- [#3523](https://github.com/vegaprotocol/vega/pull/3523) - Improve nil pointer checks on proposal submissions
- [#3591](https://github.com/vegaprotocol/vega/pull/3591) - Avoid slice out of access bond in trades store


## 0.37.0
*2021-05-26*

### 🛠 Improvements
- [#3479](https://github.com/vegaprotocol/vega/pull/3479) - Add test coverage for auction interactions
- [#3494](https://github.com/vegaprotocol/vega/pull/3494) - Add `error_details` field to rejected proposals
- [#3491](https://github.com/vegaprotocol/vega/pull/3491) - Market Data no longer returns an error when no market data exists, as this is a valid situation
- [#3461](https://github.com/vegaprotocol/vega/pull/3461) - Optimise transaction format & improve validation
- [#3489](https://github.com/vegaprotocol/vega/pull/3489) - Run `buf breaking` at build time
- [#3487](https://github.com/vegaprotocol/vega/pull/3487) - Refactor `prepare*` command validation
- [#3516](https://github.com/vegaprotocol/vega/pull/3516) - New tests for distressed LP + use margin for bond slashing as fallback
- [#4921](https://github.com/vegaprotocol/vega/issues/4921) - Add comment to document behaviour on margin account in feature test (liquidity-provision-bond-account.feature)

### 🐛 Fixes
- [#3513](https://github.com/vegaprotocol/vega/pull/3513) - Fix reprice of pegged orders on every liquidity update
- [#3457](https://github.com/vegaprotocol/vega/pull/3457) - Fix probability of trading calculation for liquidity orders
- [#3515](https://github.com/vegaprotocol/vega/pull/3515) - Fixes for the resolve close out LP parties flow
- [#3513](https://github.com/vegaprotocol/vega/pull/3513) - Fix redeployment of LP orders
- [#3514](https://github.com/vegaprotocol/vega/pull/3513) - Fix price monitoring bounds

## 0.36.0
*2021-05-13*

### 🛠 Improvements
- [#3408](https://github.com/vegaprotocol/vega/pull/3408) - Add more information on token proportion/weight on proposal votes APIs
- [#3360](https://github.com/vegaprotocol/vega/pull/3360) - :fire: REST: Move deposits endpoint to `/parties/[partyId]/deposits`
- [#3431](https://github.com/vegaprotocol/vega/pull/3431) - Improve caching of values when exiting auctions
- [#3459](https://github.com/vegaprotocol/vega/pull/3459) - Add extra validation for Order, Vote, Withdrawal and LP transactions
- [#3433](https://github.com/vegaprotocol/vega/pull/3433) - Reject non-persistent orders that fall outside price monitoring bounds
- [#3443](https://github.com/vegaprotocol/vega/pull/3443) - Party is no longer required when submitting an order amendment
- [#3446](https://github.com/vegaprotocol/vega/pull/3443) - Party is no longer required when submitting an order cancellation
- [#3449](https://github.com/vegaprotocol/vega/pull/3449) - Party is no longer required when submitting an withdrawal request

### 🐛 Fixes
- [#3451](https://github.com/vegaprotocol/vega/pull/3451) - Remove float usage in liquidity engine
- [#3447](https://github.com/vegaprotocol/vega/pull/3447) - Clean up order submission code
- [#3436](https://github.com/vegaprotocol/vega/pull/3436) - Break up internal proposal definitions
- [#3452](https://github.com/vegaprotocol/vega/pull/3452) - Tidy up LP implementation internally
- [#3458](https://github.com/vegaprotocol/vega/pull/3458) - Fix spelling errors in GraphQL docs
- [#3434](https://github.com/vegaprotocol/vega/pull/3434) - Improve test coverage around Liquidity Provisions on auction close
- [#3411](https://github.com/vegaprotocol/vega/pull/3411) - Fix settlement tests
- [#3418](https://github.com/vegaprotocol/vega/pull/3418) - Rename External Resource Checker to Witness
- [#3419](https://github.com/vegaprotocol/vega/pull/3419) - Fix blank IDs on oracle specs in genesis markets
- [#3412](https://github.com/vegaprotocol/vega/pull/3412) - Refactor internal Vote Submission type to be separate from Vote type
- [#3421](https://github.com/vegaprotocol/vega/pull/3421) - Improve test coverage around order uncrossing
- [#3425](https://github.com/vegaprotocol/vega/pull/3425) - Remove debug steps from feature tests
- [#3430](https://github.com/vegaprotocol/vega/pull/3430) - Remove `LiquidityPoolBalance` from configuration
- [#3468](https://github.com/vegaprotocol/vega/pull/3468) - Increase rate limit that was causing mempools to fill up unnecessarily
- [#3438](https://github.com/vegaprotocol/vega/pull/3438) - Split protobuf definitions
- [#3450](https://github.com/vegaprotocol/vega/pull/3450) - Do not emit amendments from liquidity engine

## 0.35.0
*2021-04-21*

### 🛠 Improvements
- [#3341](https://github.com/vegaprotocol/vega/pull/3341) - Add logging for transactions rejected for having no accounts
- [#3339](https://github.com/vegaprotocol/vega/pull/3339) - Reimplement amending LPs not to be cancel and replace
- [#3371](https://github.com/vegaprotocol/vega/pull/3371) - Optimise calculation of cumulative price levels
- [#3339](https://github.com/vegaprotocol/vega/pull/3339) - Reuse LP orders IDs when they are re-created
- [#3385](https://github.com/vegaprotocol/vega/pull/3385) - Track the time spent in auction via Prometheus metrics
- [#3376](https://github.com/vegaprotocol/vega/pull/3376) - Implement a simple benchmarking framework for the core trading
- [#3371](https://github.com/vegaprotocol/vega/pull/3371) - Optimize indicative price and volume calculation

### 🐛 Fixes
- [#3356](https://github.com/vegaprotocol/vega/pull/3356) - Auctions are extended if exiting auction would leave either side of the book empty
- [#3348](https://github.com/vegaprotocol/vega/pull/3348) - Correctly set time when liquidity engine is created
- [#3321](https://github.com/vegaprotocol/vega/pull/3321) - Fix bond account use on LP submission
- [#3369](https://github.com/vegaprotocol/vega/pull/3369) - Reimplement amending LPs not to be cancel and replace
- [#3358](https://github.com/vegaprotocol/vega/pull/3358) - Improve event bus stability
- [#3363](https://github.com/vegaprotocol/vega/pull/3363) - Fix behaviour when leaving auctions
- [#3321](https://github.com/vegaprotocol/vega/pull/3321) - Do not slash bond accounts on LP submission
- [#3350](https://github.com/vegaprotocol/vega/pull/3350) - Fix equity like share in the market data
- [#3363](https://github.com/vegaprotocol/vega/pull/3363) - Ensure leaving an auction cannot trigger another auction / auction leave
- [#3369](https://github.com/vegaprotocol/vega/pull/3369) - Fix LP order deployments
- [#3366](https://github.com/vegaprotocol/vega/pull/3366) - Set the fee paid in uncrossing auction trades
- [#3364](https://github.com/vegaprotocol/vega/pull/3364) - Improve / fix positions tracking
- [#3358](https://github.com/vegaprotocol/vega/pull/3358) - Fix event bus by deep cloning all messages
- [#3374](https://github.com/vegaprotocol/vega/pull/3374) - Check trades in integration tests

## 0.34.1

*2021-04-08*

### 🐛 Fixes
- [#3324](https://github.com/vegaprotocol/vega/pull/3324) - CI: Fix multi-architecture build

## 0.34.0

*2021-04-07*

### 🛠 Improvements

- [#3302](https://github.com/vegaprotocol/vega/pull/3302) - Add reference to LP in orders created by LP
- [#3183](https://github.com/vegaprotocol/vega/pull/3183) - All orders from LP - including rejected orders - are now sent through the event bus
- [#3248](https://github.com/vegaprotocol/vega/pull/3248) - Store and propagate bond penalty
- [#3266](https://github.com/vegaprotocol/vega/pull/3266) - Add network parameters to control auction duration & extension
- [#3264](https://github.com/vegaprotocol/vega/pull/3264) - Add Liquidity Provision ID to orders created by LP commitments
- [#3126](https://github.com/vegaprotocol/vega/pull/3126) - Add transfer for bond slashing
- [#3281](https://github.com/vegaprotocol/vega/pull/3281) - Update scripts to go 1.16.2
- [#3280](https://github.com/vegaprotocol/vega/pull/3280) - Update to go 1.16.2
- [#3235](https://github.com/vegaprotocol/vega/pull/3235) - Extend unit test coverage for products
- [#3219](https://github.com/vegaprotocol/vega/pull/3219) - Remove `liquidityFee` network parameter
- [#3217](https://github.com/vegaprotocol/vega/pull/3217) - Add an event bus event when a market closes
- [#3214](https://github.com/vegaprotocol/vega/pull/3214) - Add arbitrary data signing wallet endpoint
- [#3316](https://github.com/vegaprotocol/vega/pull/3316) - Add tests for traders closing their own position
- [#3270](https://github.com/vegaprotocol/vega/pull/3270) - _Feature test refactor_: Add Liquidity Provision feature tests
- [#3289](https://github.com/vegaprotocol/vega/pull/3289) - _Feature test refactor_: Remove unused steps
- [#3275](https://github.com/vegaprotocol/vega/pull/3275) - _Feature test refactor_: Refactor order cancellation steps
- [#3230](https://github.com/vegaprotocol/vega/pull/3230) - _Feature test refactor_: Refactor trader amends step
- [#3226](https://github.com/vegaprotocol/vega/pull/3226) - _Feature test refactor_: Refactor features with invalid order specs
- [#3200](https://github.com/vegaprotocol/vega/pull/3200) - _Feature test refactor_: Add step to end opening auction
- [#3201](https://github.com/vegaprotocol/vega/pull/3201) - _Feature test refactor_: Add step to amend order by reference
- [#3204](https://github.com/vegaprotocol/vega/pull/3204) - _Feature test refactor_: Add step to place pegged orders
- [#3207](https://github.com/vegaprotocol/vega/pull/3207) - _Feature test refactor_: Add step to create Liquidity Provision
- [#3212](https://github.com/vegaprotocol/vega/pull/3212) - _Feature test refactor_: Remove unused settlement price step
- [#3203](https://github.com/vegaprotocol/vega/pull/3203) - _Feature test refactor_: Rework Submit Order step
- [#3251](https://github.com/vegaprotocol/vega/pull/3251) - _Feature test refactor_:  Split market declaration
- [#3314](https://github.com/vegaprotocol/vega/pull/3314) - _Feature test refactor_:  Apply naming convention to assertions
- [#3295](https://github.com/vegaprotocol/vega/pull/3295) - Refactor governance engine tests
- [#3298](https://github.com/vegaprotocol/vega/pull/3298) - Add order book caching
- [#3307](https://github.com/vegaprotocol/vega/pull/3307) - Use `UpdateNetworkParams` to validate network parameter updates
- [#3308](https://github.com/vegaprotocol/vega/pull/3308) - Add probability of trading

### 🐛 Fixes
- [#3249](https://github.com/vegaprotocol/vega/pull/3249) - GraphQL: `LiquidityProvision` is no longer missing from the `EventBus` union
- [#3253](https://github.com/vegaprotocol/vega/pull/3253) - Verify all properties on oracle specs
- [#3224](https://github.com/vegaprotocol/vega/pull/3224) - Check for wash trades when FOK orders uncross
- [#3257](https://github.com/vegaprotocol/vega/pull/3257) - Order Status is now only `Active` when it is submitted to the book
- [#3285](https://github.com/vegaprotocol/vega/pull/3285) - LP provisions are now properly stopped when a market is rejected
- [#3290](https://github.com/vegaprotocol/vega/pull/3290) - Update Market Value Proxy at the end of each block
- [#3267](https://github.com/vegaprotocol/vega/pull/3267) - Ensure Liquidity Auctions are not left if it would result in an empty book
- [#3286](https://github.com/vegaprotocol/vega/pull/3286) - Reduce some log levels
- [#3263](https://github.com/vegaprotocol/vega/pull/3263) - Fix incorrect context object in Liquidity Provisions
- [#3283](https://github.com/vegaprotocol/vega/pull/3283) - Remove debug code
- [#3198](https://github.com/vegaprotocol/vega/pull/3198) - chore: Add spell checking to build pipeline
- [#3303](https://github.com/vegaprotocol/vega/pull/3303) - Reduce market depth updates when nothing changes
- [#3310](https://github.com/vegaprotocol/vega/pull/3310) - Fees are no longer paid to inactive LPs
- [#3305](https://github.com/vegaprotocol/vega/pull/3305) - Fix validation of governance proposal terms
- [#3311](https://github.com/vegaprotocol/vega/pull/3311) - `targetStake` is now an unsigned integer
- [#3313](https://github.com/vegaprotocol/vega/pull/3313) - Fix invalid account wrapping

## 0.33.0

*2021-02-16*

As per the previous release notes, this release brings a lot of fixes, most of which aren't exciting new features but improve either the code quality or the developer experience. This release is pretty hefty, as the last few updates have been patch releases. It represents a lot of heavy testing and bug fixing on Liquidity Commitment orders. Alongside that, the feature test suite (we use [godog](https://github.com/cucumber/godog)) has seen some serious attention so that we can specify more complex scenarios easily.

### 🛠 Improvements
- [#3094](https://github.com/vegaprotocol/vega/pull/3094) - :fire: GraphQL: Use `ID` scalar for IDs, ensure capitalisation is correct (`marketID` -> `marketId`)
- [#3093](https://github.com/vegaprotocol/vega/pull/3093) - :fire: GraphQL: Add LP Commitment field to market proposal
- [#3061](https://github.com/vegaprotocol/vega/pull/3061) - GraphQL: Add market proposal to markets created via governance
- [#3060](https://github.com/vegaprotocol/vega/pull/3060) - Add maximum LP shape size limit network parameter
- [#3089](https://github.com/vegaprotocol/vega/pull/3089) - Add `OracleSpec` to market
- [#3148](https://github.com/vegaprotocol/vega/pull/3148) - Add GraphQL endpoints for oracle spec
- [#3179](https://github.com/vegaprotocol/vega/pull/3179) - Add metrics logging for LPs
- [#3127](https://github.com/vegaprotocol/vega/pull/3127) - Add validation for Oracle Specs on market proposals
- [#3129](https://github.com/vegaprotocol/vega/pull/3129) - Update transfers to use `uint256`
- [#3091](https://github.com/vegaprotocol/vega/pull/3091) - Refactor: Standardise how `InAuction` is detected in the core
- [#3133](https://github.com/vegaprotocol/vega/pull/3133) - Remove `log.error` when TX rate limit is hit
- [#3140](https://github.com/vegaprotocol/vega/pull/3140) - Remove `log.error` when cancel all orders fails
- [#3072](https://github.com/vegaprotocol/vega/pull/3072) - Re-enable disabled static analysis
- [#3068](https://github.com/vegaprotocol/vega/pull/3068) - Add `dlv` to docker container
- [#3067](https://github.com/vegaprotocol/vega/pull/3067) - Add more LP unit tests
- [#3066](https://github.com/vegaprotocol/vega/pull/3066) - Remove `devnet` specific wallet initialisation
- [#3041](https://github.com/vegaprotocol/vega/pull/3041) - Remove obsolete `InitialMarkPrice` network parameter
- [#3035](https://github.com/vegaprotocol/vega/pull/3035) - Documentation fixed for infrastructure fee field
- [#3034](https://github.com/vegaprotocol/vega/pull/3034) - Add `buf` to get tools script
- [#3032](https://github.com/vegaprotocol/vega/pull/3032) - Move documentation generation to [`vegaprotocol/api`](https://github.com/vegaprotocol/api) repository
- [#3030](https://github.com/vegaprotocol/vega/pull/3030) - Add more debug logging in execution engine
- [#3114](https://github.com/vegaprotocol/vega/pull/3114) - _Feature test refactor_: Standardise market definitions
- [#3122](https://github.com/vegaprotocol/vega/pull/3122) - _Feature test refactor_: Remove unused trading modes
- [#3124](https://github.com/vegaprotocol/vega/pull/3124) - _Feature test refactor_: Move submit order step to separate package
- [#3141](https://github.com/vegaprotocol/vega/pull/3141) - _Feature test refactor_: Move oracle data step to separate package
- [#3142](https://github.com/vegaprotocol/vega/pull/3142) - _Feature test refactor_: Move market steps to separate package
- [#3143](https://github.com/vegaprotocol/vega/pull/3143) - _Feature test refactor_: Move confirmed trades step to separate package
- [#3144](https://github.com/vegaprotocol/vega/pull/3144) - _Feature test refactor_: Move cancelled trades step to separate package
- [#3145](https://github.com/vegaprotocol/vega/pull/3145) - _Feature test refactor_: Move traders step to separate package
- [#3146](https://github.com/vegaprotocol/vega/pull/3146) - _Feature test refactor_: Create new step to verify margin accounts for a market
- [#3153](https://github.com/vegaprotocol/vega/pull/3153) - _Feature test refactor_: Create step to verify one account of each type per asset
- [#3152](https://github.com/vegaprotocol/vega/pull/3152) - _Feature test refactor_: Create step to deposit collateral
- [#3151](https://github.com/vegaprotocol/vega/pull/3151) - _Feature test refactor_: Create step to withdraw collateral
- [#3149](https://github.com/vegaprotocol/vega/pull/3149) - _Feature test refactor_: Merge deposit & verification steps
- [#3154](https://github.com/vegaprotocol/vega/pull/3154) - _Feature test refactor_: Create step to verify settlement balance for market
- [#3156](https://github.com/vegaprotocol/vega/pull/3156) - _Feature test refactor_: Rewrite margin levels step
- [#3178](https://github.com/vegaprotocol/vega/pull/3178) - _Feature test refactor_: Unify error handling steps
- [#3157](https://github.com/vegaprotocol/vega/pull/3157) - _Feature test refactor_: Various small fixes
- [#3101](https://github.com/vegaprotocol/vega/pull/3101) - _Feature test refactor_: Remove outdated feature tests
- [#3092](https://github.com/vegaprotocol/vega/pull/3092) - _Feature test refactor_: Add steps to test handling of LPs during auction
- [#3071](https://github.com/vegaprotocol/vega/pull/3071) - _Feature test refactor_: Fix typo

### 🐛 Fixes
- [#3018](https://github.com/vegaprotocol/vega/pull/3018) - Fix crash caused by distressed traders with LPs
- [#3029](https://github.com/vegaprotocol/vega/pull/3029) - API: LP orders were missing their reference data
- [#3031](https://github.com/vegaprotocol/vega/pull/3031) - Parties with cancelled LPs no longer receive fees
- [#3033](https://github.com/vegaprotocol/vega/pull/3033) - Improve handling of genesis block errors
- [#3036](https://github.com/vegaprotocol/vega/pull/3036) - Equity share is now correct when submitting initial order
- [#3048](https://github.com/vegaprotocol/vega/pull/3048) - LP submission now checks margin engine is started
- [#3070](https://github.com/vegaprotocol/vega/pull/3070) - Rewrite amending LPs
- [#3053](https://github.com/vegaprotocol/vega/pull/3053) - Rewrite cancel all order implementation
- [#3050](https://github.com/vegaprotocol/vega/pull/3050) - GraphQL: Order in `LiquidityOrder` is now nullable
- [#3056](https://github.com/vegaprotocol/vega/pull/3056) - Move `vegastream` to a separate repository
- [#3057](https://github.com/vegaprotocol/vega/pull/3057) - Ignore error if Tendermint stats is temporarily unavailable
- [#3058](https://github.com/vegaprotocol/vega/pull/3058) - Fix governance to use total supply rather than total deposited into network
- [#3062](https://github.com/vegaprotocol/vega/pull/3070) - Opening Auction no longer set to null on a market when auction completes
- [#3051](https://github.com/vegaprotocol/vega/pull/3051) - Rewrite LP refresh mechanism
- [#3080](https://github.com/vegaprotocol/vega/pull/3080) - Auctions now leave auction when `maximumDuration` is exceeded
- [#3075](https://github.com/vegaprotocol/vega/pull/3075) - Bond account is now correctly cleared when LPs are cancelled
- [#3074](https://github.com/vegaprotocol/vega/pull/3074) - Switch error reporting mechanism to stream error
- [#3069](https://github.com/vegaprotocol/vega/pull/3069) - Switch more error reporting mechanisms to stream error
- [#3081](https://github.com/vegaprotocol/vega/pull/3081) - Fix fee check for LP orders
- [#3087](https://github.com/vegaprotocol/vega/pull/3087) - GraphQL schema grammar & spelling fixes
- [#3185](https://github.com/vegaprotocol/vega/pull/3185) - LP orders are now accessed deterministically
- [#3131](https://github.com/vegaprotocol/vega/pull/3131) - GRPC api now shuts down gracefully
- [#3110](https://github.com/vegaprotocol/vega/pull/3110) - LP Bond is now returned if a market is rejected
- [#3115](https://github.com/vegaprotocol/vega/pull/3115) - Parties with closed out LPs can now submit new LPs
- [#3123](https://github.com/vegaprotocol/vega/pull/3123) - New market proposals with invalid Oracle definitions no longer crash core
- [#3131](https://github.com/vegaprotocol/vega/pull/3131) - GRPC api now shuts down gracefully
- [#3137](https://github.com/vegaprotocol/vega/pull/3137) - Pegged orders that fail to reprice correctly are now properly removed from the Market Depth API
- [#3168](https://github.com/vegaprotocol/vega/pull/3168) - Fix `intoProto` for `OracleSpecBinding`
- [#3106](https://github.com/vegaprotocol/vega/pull/3106) - Target Stake is now used as the Market Value Proxy during opening auction
- [#3103](https://github.com/vegaprotocol/vega/pull/3103) - Ensure all filled and partially filled orders are remove from the Market Depth API
- [#3095](https://github.com/vegaprotocol/vega/pull/3095) - GraphQL: Fix missing data in proposal subscription
- [#3085](https://github.com/vegaprotocol/vega/pull/3085) - Minor tidy-up of errors reported by `goland`

## 0.32.0

*2021-02-23*

More fixes, primarily related to liquidity provisioning (still disabled in this release) and asset withdrawals, which will soon be enabled in the UI.

Two minor breaking changes in the GraphQL API are included - one fixing a typo, the other changing the content of date fields on the withdrawal object - they're now date formatted.

### 🛠 Improvements
- [#3004](https://github.com/vegaprotocol/vega/pull/3004) - Incorporate `buf.yaml` tidy up submitted by `bufdev` on api-clients repo
- [#3002](https://github.com/vegaprotocol/vega/pull/3002) -🔥GraphQL: Withdrawal fields `expiry`, `createdAt` & `updatedAt` are now `RFC3339Nano` date formatted
- [#3000](https://github.com/vegaprotocol/vega/pull/3002) -🔥GraphQL: Fix typo in `prepareVote` mutation - `propopsalId` is now `proposalId`
- [#2957](https://github.com/vegaprotocol/vega/pull/2957) - REST: Add missing prepare endpoints (`PrepareProposal`, `PrepareVote`, `PrepareLiquiditySubmission`)

### 🐛 Fixes
- [#3011](https://github.com/vegaprotocol/vega/pull/3011) - Liquidity fees are distributed in to margin accounts, not general accounts
- [#2991](https://github.com/vegaprotocol/vega/pull/2991) - Liquidity Provisions are now rejected if there is not enough collateral
- [#2990](https://github.com/vegaprotocol/vega/pull/2990) - Fix a lock caused by GraphQL subscribers unsubscribing from certain endpoints
- [#2996](https://github.com/vegaprotocol/vega/pull/2986) - Liquidity Provisions are now parked when repricing fails
- [#2951](https://github.com/vegaprotocol/vega/pull/2951) - Store reference prices when parking pegs for auction
- [#2982](https://github.com/vegaprotocol/vega/pull/2982) - Fix withdrawal data availability before it is verified
- [#2981](https://github.com/vegaprotocol/vega/pull/2981) - Fix sending multisig bundle for withdrawals before threshold is reached
- [#2964](https://github.com/vegaprotocol/vega/pull/2964) - Extend auctions if uncrossing price is unreasonable
- [#2961](https://github.com/vegaprotocol/vega/pull/2961) - GraphQL: Fix incorrect market in bond account resolver
- [#2958](https://github.com/vegaprotocol/vega/pull/2958) - Create `third_party` folder to avoid excluding vendor protobuf files in build
- [#3009](https://github.com/vegaprotocol/vega/pull/3009) - Remove LP commitments when a trader is closed out
- [#3012](https://github.com/vegaprotocol/vega/pull/3012) - Remove LP commitments when a trader reduces their commitment to 0

## 0.31.0

*2021-02-09*

Many of the fixes below relate to Liquidity Commitments, which are still disabled in testnet, and Data Sourcing, which is also not enabled. Data Sourcing (a.k.a Oracles) is one of the last remaining pieces we need to complete settlement at instrument expiry, and Liquidity Commitment will be enabled when the functionality has been stabilised.

This release does improve protocol documentation, with all missing fields filled in and the explanations for Pegged Orders expanded. Two crashers have been fixed, although the first is already live as hotfix on testnet, and the other is in functionality that is not yet enabled.

This release also makes some major API changes:

- `api.TradingClient` -> `api.v1.TradingServiceClient`
- `api.TradingDataClient` -> `api.v1.TradingDataServiceClient`
- Fields have changed from camel-case to snake-cased (e.g. `someFieldName` is now `some_field_name`)
- All API calls now have request and response messages whose names match the API call name (e.g. `GetSomething` now has a request called `GetSomethingRequest` and a response called `GetSomethingResponse`)
- See [#2879](https://github.com/vegaprotocol/vega/pull/2879) for details

### 🛠 Improvements
- [#2879](https://github.com/vegaprotocol/vega/pull/2879) - 🔥Update all the protobuf files with Buf recommendations
- [#2847](https://github.com/vegaprotocol/vega/pull/2847) - Improve proto documentation, in particular for pegged orders
- [#2905](https://github.com/vegaprotocol/vega/pull/2905) - Update `vega verify` command to verify genesis block files
- [#2851](https://github.com/vegaprotocol/vega/pull/2851) - Enable distribution of liquidity fees to liquidity providers
- [#2871](https://github.com/vegaprotocol/vega/pull/2871) - Add `submitOracleData` command
- [#2887](https://github.com/vegaprotocol/vega/pull/2887) - Add Open Oracle data processing & data normalisation
- [#2915](https://github.com/vegaprotocol/vega/pull/2915) - Add Liquidity Commitments to API responses

### 🐛 Fixes
- [#2913](https://github.com/vegaprotocol/vega/pull/2913) - Fix market lifecycle events not being published through event bus API
- [#2906](https://github.com/vegaprotocol/vega/pull/2906) - Add new process for calculating margins for orders during auction
- [#2887](https://github.com/vegaprotocol/vega/pull/2887) - Liquidity Commitment fix-a-thon
- [#2879](https://github.com/vegaprotocol/vega/pull/2879) - Apply `Buf` lint recommendations
- [#2872](https://github.com/vegaprotocol/vega/pull/2872) - Improve field names in fee distribution package
- [#2867](https://github.com/vegaprotocol/vega/pull/2867) - Fix GraphQL bug: deposits `creditedAt` incorrectly showed `createdAt` time, not credit time
- [#2858](https://github.com/vegaprotocol/vega/pull/2858) - Fix crasher caused by parking pegged orders for auction
- [#2852](https://github.com/vegaprotocol/vega/pull/2852) - Remove unused binaries from CI builds
- [#2850](https://github.com/vegaprotocol/vega/pull/2850) - Fix bug that caused fees to be charged for pegged orders
- [#2893](https://github.com/vegaprotocol/vega/pull/2893) - Remove unused dependency in repricing
- [#2929](https://github.com/vegaprotocol/vega/pull/2929) - Refactor GraphQL resolver for withdrawals
- [#2939](https://github.com/vegaprotocol/vega/pull/2939) - Fix crasher caused by incorrectly loading Fee account for transfers

## 0.30.0

*2021-01-19*

This release enables (or more accurately, re-enables previously disabled) pegged orders, meaning they're finally here :tada:

The Ethereum bridge also received some work - in particular the number of confirmations we wait for on Ethereum is now controlled by a governance parameter. Being a governance parameter, that means that the value can be changed by a governance vote. Slightly related: You can now fetch active governance proposals via REST.

:one: We also switch to [Buf](https://buf.build/) for our protobuf workflow. This was one of the pre-requisites for opening up our api clients build process, and making the protobuf files open source. More on that soon!

:two: This fixes an issue on testnet where votes were not registered when voting on open governance proposals. The required number of Ropsten `VOTE` tokens was being calculated incorrectly on testnet, leading to all votes quietly being ignored. In 0.30.0, voting works as expected again.

### ✨ New
- [#2732](https://github.com/vegaprotocol/vega/pull/2732) Add REST endpoint to fetch all proposals (`/governance/proposals`)
- [#2735](https://github.com/vegaprotocol/vega/pull/2735) Add `FeeSplitter` to correctly split fee portion of an aggressive order
- [#2745](https://github.com/vegaprotocol/vega/pull/2745) Add transfer bus events for withdrawals and deposits
- [#2754](https://github.com/vegaprotocol/vega/pull/2754) Add New Market bus event
- [#2778](https://github.com/vegaprotocol/vega/pull/2778) Switch to [Buf](https://buf.build/) :one:
- [#2785](https://github.com/vegaprotocol/vega/pull/2785) Add configurable required confirmations for bridge transactions
- [#2791](https://github.com/vegaprotocol/vega/pull/2791) Add Supplied State to market data
- [#2793](https://github.com/vegaprotocol/vega/pull/2793) 🔥Rename `marketState` to `marketTradingMode`, add new `marketState` enum (`ACTIVE`, `SUSPENDED` or `PENDING`)
- [#2833](https://github.com/vegaprotocol/vega/pull/2833) Add fees estimate for pegged orders
- [#2838](https://github.com/vegaprotocol/vega/pull/2838) Add bond and fee transfers

### 🛠 Improvements
- [#2835](https://github.com/vegaprotocol/vega/pull/2835) Fix voting for proposals :two:
- [#2830](https://github.com/vegaprotocol/vega/pull/2830) Refactor pegged order repricing
- [#2827](https://github.com/vegaprotocol/vega/pull/2827) Refactor expiring orders lists
- [#2821](https://github.com/vegaprotocol/vega/pull/2821) Handle liquidity commitments on market proposals
- [#2816](https://github.com/vegaprotocol/vega/pull/2816) Add changing liquidity commitment when not enough stake
- [#2805](https://github.com/vegaprotocol/vega/pull/2805) Fix read nodes lagging if they receive votes but not a bridge event
- [#2804](https://github.com/vegaprotocol/vega/pull/2804) Fix various minor bridge confirmation bugs
- [#2800](https://github.com/vegaprotocol/vega/pull/2800) Fix removing pegged orders that are rejected when unparked
- [#2799](https://github.com/vegaprotocol/vega/pull/2799) Fix crasher when proposing an update to network parameters
- [#2797](https://github.com/vegaprotocol/vega/pull/2797) Update target stake to include mark price
- [#2783](https://github.com/vegaprotocol/vega/pull/2783) Fix price monitoring integration tests
- [#2780](https://github.com/vegaprotocol/vega/pull/2780) Add more unit tests for pegged order price amends
- [#2774](https://github.com/vegaprotocol/vega/pull/2774) Fix cancelling all orders
- [#2768](https://github.com/vegaprotocol/vega/pull/2768) Fix GraphQL: Allow `marketId` to be null when it is invalid
- [#2767](https://github.com/vegaprotocol/vega/pull/2767) Fix parked pegged orders to have a price of 0 explicitly
- [#2766](https://github.com/vegaprotocol/vega/pull/2766) Disallow GFN to GTC/GTT amends
- [#2765](https://github.com/vegaprotocol/vega/pull/2765) Fix New Market bus event being sent more than once
- [#2763](https://github.com/vegaprotocol/vega/pull/2763) Add rounding to pegged order mid prices that land on non integer values
- [#2795](https://github.com/vegaprotocol/vega/pull/2795) Fix typos in GraphQL schema documentation
- [#2762](https://github.com/vegaprotocol/vega/pull/2762) Fix more typos in GraphQL schema documentation
- [#2758](https://github.com/vegaprotocol/vega/pull/2758) Fix error handling when amending some pegged order types
- [#2757](https://github.com/vegaprotocol/vega/pull/2757) Remove order from pegged list when it becomes inactive
- [#2756](https://github.com/vegaprotocol/vega/pull/2756) Add more panics to the core
- [#2750](https://github.com/vegaprotocol/vega/pull/2750) Remove expiring orders when amending to non GTT
- [#2671](https://github.com/vegaprotocol/vega/pull/2671) Add extra integration tests for uncrossing at auction end
- [#2746](https://github.com/vegaprotocol/vega/pull/2746) Fix potential divide by 0 in position calculation
- [#2743](https://github.com/vegaprotocol/vega/pull/2743) Add check for pegged orders impacted by order expiry
- [#2737](https://github.com/vegaprotocol/vega/pull/2737) Remove the ability to amend a pegged order's price
- [#2724](https://github.com/vegaprotocol/vega/pull/2724) Add price monitoring tests for order amendment
- [#2723](https://github.com/vegaprotocol/vega/pull/2723) Fix fee monitoring values during auction
- [#2721](https://github.com/vegaprotocol/vega/pull/2721) Fix incorrect reference when amending pegged orders
- [#2717](https://github.com/vegaprotocol/vega/pull/2717) Fix incorrect error codes for IOC and FOK orders during auction
- [#2715](https://github.com/vegaprotocol/vega/pull/2715) Update price monitoring to use reference price when syncing with risk model
- [#2711](https://github.com/vegaprotocol/vega/pull/2711) Refactor governance event subscription

## 0.29.0

*2020-12-07*

Note that you'll see a lot of changes related to **Pegged Orders** and **Liquidity Commitments**. These are still in testing, so these two types cannot currently be used in _Testnet_.

### ✨ New
- [#2534](https://github.com/vegaprotocol/vega/pull/2534) Implements amends for pegged orders
- [#2493](https://github.com/vegaprotocol/vega/pull/2493) Calculate market target stake
- [#2649](https://github.com/vegaprotocol/vega/pull/2649) Add REST governance endpoints
- [#2429](https://github.com/vegaprotocol/vega/pull/2429) Replace inappropriate wording in the codebase
- [#2617](https://github.com/vegaprotocol/vega/pull/2617) Implements proposal to update network parameters
- [#2622](https://github.com/vegaprotocol/vega/pull/2622) Integrate the liquidity engine into the market
- [#2683](https://github.com/vegaprotocol/vega/pull/2683) Use the Ethereum block log index to de-duplicate Ethereum transactions
- [#2674](https://github.com/vegaprotocol/vega/pull/2674) Update ERC20 token and bridges ABIs / codegen
- [#2690](https://github.com/vegaprotocol/vega/pull/2690) Add instruction to debug integration tests with DLV
- [#2680](https://github.com/vegaprotocol/vega/pull/2680) Add price monitoring bounds to the market data API

### 🛠 Improvements
- [#2589](https://github.com/vegaprotocol/vega/pull/2589) Fix cancellation of pegged orders
- [#2659](https://github.com/vegaprotocol/vega/pull/2659) Fix panic in execution engine when GFN order are submit at auction start
- [#2661](https://github.com/vegaprotocol/vega/pull/2661) Handle missing error conversion in GraphQL API
- [#2621](https://github.com/vegaprotocol/vega/pull/2621) Fix pegged order creating duplicated order events
- [#2666](https://github.com/vegaprotocol/vega/pull/2666) Prevent the node to DDOS the Ethereum node when lots of deposits happen
- [#2653](https://github.com/vegaprotocol/vega/pull/2653) Fix indicative price and volume calculation
- [#2649](https://github.com/vegaprotocol/vega/pull/2649) Fix a typo in market price monitoring parameters API
- [#2650](https://github.com/vegaprotocol/vega/pull/2650) Change governance minimum proposer balance to be a minimum amount of token instead of a factor of the total supply
- [#2675](https://github.com/vegaprotocol/vega/pull/2675) Fix an GraphQL enum conversion
- [#2691](https://github.com/vegaprotocol/vega/pull/2691) Fix spelling in a network parameter
- [#2696](https://github.com/vegaprotocol/vega/pull/2696) Fix panic when uncrossing auction
- [#2984](https://github.com/vegaprotocol/vega/pull/2698) Fix price monitoring by feeding it the uncrossing price at end of opening auction
- [#2705](https://github.com/vegaprotocol/vega/pull/2705) Fix a bug related to order being sorted by creating time in the matching engine price levels

## 0.28.0

*2020-11-25*

Vega release logs contain a 🔥 emoji to denote breaking API changes. 🔥🔥 is a new combination denoting something that may significantly change your experience - from this release forward, transactions from keys that have no collateral on the network will *always* be rejected. As there are no transactions that don't either require collateral themselves, or an action to have been taken that already required collateral, we are now rejecting these as soon as possible.

We've also added support for synchronously submitting transactions. This can make error states easier to catch. Along with this you can now subscribe to error events in the event bus.

Also: Note that you'll see a lot of changes related to **Pegged Orders** and **Liquidity Commitments**. These are still in testing, so these two types cannot currently be used in _Testnet_.

### ✨ New
- [#2634](https://github.com/vegaprotocol/vega/pull/2634) Avoid caching transactions before they are rate/balance limited
- [#2626](https://github.com/vegaprotocol/vega/pull/2626) Add a transaction submit type to GraphQL
- [#2624](https://github.com/vegaprotocol/vega/pull/2624) Add mutexes to assets maps
- [#2593](https://github.com/vegaprotocol/vega/pull/2503) 🔥🔥 Reject transactions
- [#2453](https://github.com/vegaprotocol/vega/pull/2453) 🔥 Remove `baseName` field from markets
- [#2536](https://github.com/vegaprotocol/vega/pull/2536) Add Liquidity Measurement engine
- [#2539](https://github.com/vegaprotocol/vega/pull/2539) Add Liquidity Provisioning Commitment handling to markets
- [#2540](https://github.com/vegaprotocol/vega/pull/2540) Add support for amending pegged orders
- [#2549](https://github.com/vegaprotocol/vega/pull/2549) Add calculation for liquidity order sizes
- [#2553](https://github.com/vegaprotocol/vega/pull/2553) Allow pegged orders to have a price of 0
- [#2555](https://github.com/vegaprotocol/vega/pull/2555) Update Event stream votes to contain proposal ID
- [#2556](https://github.com/vegaprotocol/vega/pull/2556) Update Event stream to contain error events
- [#2560](https://github.com/vegaprotocol/vega/pull/2560) Add Pegged Order details to GraphQL
- [#2607](https://github.com/vegaprotocol/vega/pull/2807) Add support for parking orders during auction

### 🛠 Improvements
- [#2634](https://github.com/vegaprotocol/vega/pull/2634) Avoid caching transactions before they are rate/balance limited
- [#2626](https://github.com/vegaprotocol/vega/pull/2626) Add a transaction submit type to GraphQL
- [#2624](https://github.com/vegaprotocol/vega/pull/2624) Add mutexes to assets maps
- [#2623](https://github.com/vegaprotocol/vega/pull/2623) Fix concurrent map access in assets
- [#2608](https://github.com/vegaprotocol/vega/pull/2608) Add sync/async equivalents for `submitTX`
- [#2618](https://github.com/vegaprotocol/vega/pull/2618) Disable storing API-related data on validator nodes
- [#2615](https://github.com/vegaprotocol/vega/pull/2618) Expand static checks
- [#2613](https://github.com/vegaprotocol/vega/pull/2613) Remove unused internal `cancelOrderById` function
- [#2530](https://github.com/vegaprotocol/vega/pull/2530) Governance asset for the network is now set in the genesis block
- [#2533](https://github.com/vegaprotocol/vega/pull/2533) More efficiently close channels in subscriptions
- [#2554](https://github.com/vegaprotocol/vega/pull/2554) Fix mid-price to 0 when best bid and average are unavailable and pegged order price is 0
- [#2565](https://github.com/vegaprotocol/vega/pull/2565) Cancelled pegged orders now have the correct status
- [#2568](https://github.com/vegaprotocol/vega/pull/2568) Prevent pegged orders from being repriced
- [#2570](https://github.com/vegaprotocol/vega/pull/2570) Expose probability of trading
- [#2576](https://github.com/vegaprotocol/vega/pull/2576) Use static best bid/ask price for pegged order repricing
- [#2581](https://github.com/vegaprotocol/vega/pull/2581) Fix order of messages when cancelling a pegged order
- [#2586](https://github.com/vegaprotocol/vega/pull/2586) Fix blank `txHash` in deposit API types
- [#2591](https://github.com/vegaprotocol/vega/pull/2591) Pegged orders are now cancelled when all orders are cancelled
- [#2609](https://github.com/vegaprotocol/vega/pull/2609) Improve expiry of pegged orders
- [#2610](https://github.com/vegaprotocol/vega/pull/2609) Improve removal of liquidity commitment orders when manual orders satisfy liquidity provisioning commitments

## 0.27.0

*2020-10-30*

This release contains a fix (read: large reduction in memory use) around auction modes with particularly large order books that caused slow block times when handling orders placed during an opening auction. It also contains a lot of internal work related to the liquidity provision mechanics.

### ✨ New
- [#2498](https://github.com/vegaprotocol/vega/pull/2498) Automatically create a bond account for liquidity providers
- [#2596](https://github.com/vegaprotocol/vega/pull/2496) Create liquidity measurement API
- [#2490](https://github.com/vegaprotocol/vega/pull/2490) GraphQL: Add Withdrawal and Deposit events to event bus
- [#2476](https://github.com/vegaprotocol/vega/pull/2476) 🔥`MarketData` now uses RFC339 formatted times, not seconds
- [#2473](https://github.com/vegaprotocol/vega/pull/2473) Add network parameters related to target stake calculation
- [#2506](https://github.com/vegaprotocol/vega/pull/2506) Network parameters can now contain JSON configuration

### 🛠 Improvements
- [#2521](https://github.com/vegaprotocol/vega/pull/2521) Optimise memory usage when building cumulative price levels
- [#2520](https://github.com/vegaprotocol/vega/pull/2520) Fix indicative price calculation
- [#2517](https://github.com/vegaprotocol/vega/pull/2517) Improve command line for rate limiting in faucet & wallet
- [#2510](https://github.com/vegaprotocol/vega/pull/2510) Remove reference to external risk model
- [#2509](https://github.com/vegaprotocol/vega/pull/2509) Fix panic when loading an invalid genesis configuration
- [#2502](https://github.com/vegaprotocol/vega/pull/2502) Fix pointer when using amend in place
- [#2487](https://github.com/vegaprotocol/vega/pull/2487) Remove context from struct that didn't need it
- [#2485](https://github.com/vegaprotocol/vega/pull/2485) Refactor event bus event transmission
- [#2481](https://github.com/vegaprotocol/vega/pull/2481) Add `LiquidityProvisionSubmission` transaction
- [#2480](https://github.com/vegaprotocol/vega/pull/2480) Remove unused code
- [#2479](https://github.com/vegaprotocol/vega/pull/2479) Improve validation of external resources
- [#1936](https://github.com/vegaprotocol/vega/pull/1936) Upgrade to Tendermint 0.33.8

## 0.26.1

*2020-10-23*

Fixes a number of issues discovered during the testing of 0.26.0.

### 🛠 Improvements
- [#2463](https://github.com/vegaprotocol/vega/pull/2463) Further reliability fixes for the event bus
- [#2469](https://github.com/vegaprotocol/vega/pull/2469) Fix incorrect error returned when a trader places an order in an asset that they have no account for (was `InvalidPartyID`, now `InsufficientAssetBalance`)
- [#2458](https://github.com/vegaprotocol/vega/pull/2458) REST: Fix a crasher when a market is proposed without specifying auction times

## 0.26.0

*2020-10-20*

The events API added in 0.25.0 had some reliability issues when a large volume of events were being emitted. This release addresses that in two ways:
 - The gRPC event stream now takes a parameter that sets a batch size. A client will receive the events when the batch limit is hit.
 - GraphQL is now limited to one event type per subscription, and we also removed the ALL event type as an option. This was due to the GraphQL gateway layer taking too long to process the full event stream, leading to sporadic disconnections.

These two fixes combined make both the gRPC and GraphQL streams much more reliable under reasonably heavy load. Let us know if you see any other issues. The release also adds some performance improvements to the way the core processes Tendermint events, some documentation improvements, and some additional debug tools.

### ✨ New
- [#2319](https://github.com/vegaprotocol/vega/pull/2319) Add fee estimate API endpoints to remaining APIs
- [#2321](https://github.com/vegaprotocol/vega/pull/2321) 🔥 Change `estimateFee` to `estimateOrder` in GraphQL
- [#2327](https://github.com/vegaprotocol/vega/pull/2327) 🔥 GraphQL: Event bus API - remove ALL type & limit subscription to one event type
- [#2343](https://github.com/vegaprotocol/vega/pull/2343) 🔥 Add batching support to stream subscribers

### 🛠 Improvements
- [#2229](https://github.com/vegaprotocol/vega/pull/2229) Add Price Monitoring module
- [#2246](https://github.com/vegaprotocol/vega/pull/2246) Add new market depth subscription methods
- [#2298](https://github.com/vegaprotocol/vega/pull/2298) Improve error messages for Good For Auction/Good For Normal rejections
- [#2301](https://github.com/vegaprotocol/vega/pull/2301) Add validation for GFA/GFN orders
- [#2307](https://github.com/vegaprotocol/vega/pull/2307) Implement app state hash
- [#2312](https://github.com/vegaprotocol/vega/pull/2312) Add validation for market proposal risk parameters
- [#2313](https://github.com/vegaprotocol/vega/pull/2313) Add transaction replay protection
- [#2314](https://github.com/vegaprotocol/vega/pull/2314) GraphQL: Improve response when market does not exist
- [#2315](https://github.com/vegaprotocol/vega/pull/2315) GraphQL: Improve response when party does not exist
- [#2316](https://github.com/vegaprotocol/vega/pull/2316) Documentation: Improve documentation for fee estimate endpoint
- [#2318](https://github.com/vegaprotocol/vega/pull/2318) Documentation: Improve documentation for governance data endpoints
- [#2324](https://github.com/vegaprotocol/vega/pull/2324) Cache transactions already seen by `checkTX`
- [#2328](https://github.com/vegaprotocol/vega/pull/2328) Add test covering context cancellation mid data-sending
- [#2331](https://github.com/vegaprotocol/vega/pull/2331) Internal refactor of network parameter storage
- [#2334](https://github.com/vegaprotocol/vega/pull/2334) Rewrite `vegastream` to use the event bus
- [#2333](https://github.com/vegaprotocol/vega/pull/2333) Fix context for events, add block hash and event id
- [#2335](https://github.com/vegaprotocol/vega/pull/2335) Add ABCI event recorder
- [#2341](https://github.com/vegaprotocol/vega/pull/2341) Ensure event slices cannot be empty
- [#2345](https://github.com/vegaprotocol/vega/pull/2345) Handle filled orders in the market depth service before new orders are added
- [#2346](https://github.com/vegaprotocol/vega/pull/2346) CI: Add missing environment variables
- [#2348](https://github.com/vegaprotocol/vega/pull/2348) Use cached transactions in `checkTX`
- [#2349](https://github.com/vegaprotocol/vega/pull/2349) Optimise accounts map accesses
- [#2351](https://github.com/vegaprotocol/vega/pull/2351) Fix sequence ID related to market `OnChainTimeUpdate`
- [#2355](https://github.com/vegaprotocol/vega/pull/2355) Update coding style doc with info on log levels
- [#2358](https://github.com/vegaprotocol/vega/pull/2358) Add documentation and comments for `events.proto`
- [#2359](https://github.com/vegaprotocol/vega/pull/2359) Fix out of bounds index crash
- [#2364](https://github.com/vegaprotocol/vega/pull/2364) Add mutex to protect map access
- [#2366](https://github.com/vegaprotocol/vega/pull/2366) Auctions: Reject IOC/FOK orders
- [#2368](https://github.com/vegaprotocol/vega/pull/2370) Tidy up genesis market instantiation
- [#2369](https://github.com/vegaprotocol/vega/pull/2369) Optimise event bus to reduce CPU usage
- [#2370](https://github.com/vegaprotocol/vega/pull/2370) Event stream: Send batches instead of single events
- [#2376](https://github.com/vegaprotocol/vega/pull/2376) GraphQL: Remove verbose logging
- [#2377](https://github.com/vegaprotocol/vega/pull/2377) Update tendermint stats less frequently for Vega stats API endpoint
- [#2381](https://github.com/vegaprotocol/vega/pull/2381) Event stream: Reduce CPU load, depending on batch size
- [#2382](https://github.com/vegaprotocol/vega/pull/2382) GraphQL: Make event stream batch size mandatory
- [#2401](https://github.com/vegaprotocol/vega/pull/2401) Event stream: Fix CPU spinning after stream close
- [#2404](https://github.com/vegaprotocol/vega/pull/2404) Auctions: Add fix for crash during auction exit
- [#2419](https://github.com/vegaprotocol/vega/pull/2419) Make the price level wash trade check configurable
- [#2432](https://github.com/vegaprotocol/vega/pull/2432) Use `EmitDefaults` on `jsonpb.Marshaler`
- [#2431](https://github.com/vegaprotocol/vega/pull/2431) GraphQL: Add price monitoring
- [#2433](https://github.com/vegaprotocol/vega/pull/2433) Validate amend orders with GFN and GFA
- [#2436](https://github.com/vegaprotocol/vega/pull/2436) Return a permission denied error for a non-allowlisted public key
- [#2437](https://github.com/vegaprotocol/vega/pull/2437) Undo accidental code removal
- [#2438](https://github.com/vegaprotocol/vega/pull/2438) GraphQL: Fix a resolver error when markets are in auction mode
- [#2441](https://github.com/vegaprotocol/vega/pull/2441) GraphQL: Remove unnecessary validations
- [#2442](https://github.com/vegaprotocol/vega/pull/2442) GraphQL: Update library; improve error responses
- [#2447](https://github.com/vegaprotocol/vega/pull/2447) REST: Fix HTTP verb for network parameters query
- [#2443](https://github.com/vegaprotocol/vega/pull/2443) Auctions: Add check for opening auction duration during market creation

## 0.25.1

*2020-10-14*

This release backports two fixes from the forthcoming 0.26.0 release.

### 🛠 Improvements
- [#2354](https://github.com/vegaprotocol/vega/pull/2354) Update `OrderEvent` to copy by value
- [#2379](https://github.com/vegaprotocol/vega/pull/2379) Add missing `/governance/prepare/vote` REST endpoint

## 0.25.0

*2020-09-24*

This release adds the event bus API, allowing for much greater introspection in to the operation of a node. We've also re-enabled the order amends API, as well as a long list of fixes.

### ✨ New
- [#2281](https://github.com/vegaprotocol/vega/pull/2281) Enable opening auctions
- [#2205](https://github.com/vegaprotocol/vega/pull/2205) Add GraphQL event stream API
- [#2219](https://github.com/vegaprotocol/vega/pull/2219) Add deposits API
- [#2222](https://github.com/vegaprotocol/vega/pull/2222) Initial asset list is now loaded from genesis configuration, not external configuration
- [#2238](https://github.com/vegaprotocol/vega/pull/2238) Re-enable order amend API
- [#2249](https://github.com/vegaprotocol/vega/pull/2249) Re-enable TX rate limit by party ID
- [#2240](https://github.com/vegaprotocol/vega/pull/2240) Add time to position responses

### 🛠 Improvements
- [#2211](https://github.com/vegaprotocol/vega/pull/2211) 🔥 GraphQL: Field case change `proposalId` -> `proposalID`
- [#2218](https://github.com/vegaprotocol/vega/pull/2218) 🔥 GraphQL: Withdrawals now return a `Party`, not a party ID
- [#2202](https://github.com/vegaprotocol/vega/pull/2202) Fix time validation for proposals when all times are the same
- [#2206](https://github.com/vegaprotocol/vega/pull/2206) Reduce log noise from statistics endpoint
- [#2207](https://github.com/vegaprotocol/vega/pull/2207) Automatically reload node configuration
- [#2209](https://github.com/vegaprotocol/vega/pull/2209) GraphQL: fix proposal rejection enum
- [#2210](https://github.com/vegaprotocol/vega/pull/2210) Refactor order service to not require blockchain client
- [#2213](https://github.com/vegaprotocol/vega/pull/2213) Improve error clarity for invalid proposals
- [#2216](https://github.com/vegaprotocol/vega/pulls/2216) Ensure all GRPC endpoints use real time, not Vega time
- [#2231](https://github.com/vegaprotocol/vega/pull/2231) Refactor processor to no longer require collateral
- [#2232](https://github.com/vegaprotocol/vega/pull/2232) Clean up logs that dumped raw bytes
- [#2233](https://github.com/vegaprotocol/vega/pull/2233) Remove generate method from execution engine
- [#2234](https://github.com/vegaprotocol/vega/pull/2234) Remove `authEnabled` setting
- [#2236](https://github.com/vegaprotocol/vega/pull/2236) Simply order amendment logging
- [#2237](https://github.com/vegaprotocol/vega/pull/2237) Clarify fees attribution in transfers
- [#2239](https://github.com/vegaprotocol/vega/pull/2239) Ensure margin is released immediately, not on next mark to market
- [#2241](https://github.com/vegaprotocol/vega/pull/2241) Load log level in processor app
- [#2245](https://github.com/vegaprotocol/vega/pull/2245) Fix a concurrent map access in positions API
- [#2247](https://github.com/vegaprotocol/vega/pull/2247) Improve logging on a TX with an invalid signature
- [#2252](https://github.com/vegaprotocol/vega/pull/2252) Fix incorrect order count in Market Depth API
- [#2254](https://github.com/vegaprotocol/vega/pull/2254) Fix concurrent map access in Market Depth API
- [#2269](https://github.com/vegaprotocol/vega/pull/2269) GraphQL: Fix party filtering for event bus API
- [#2266](https://github.com/vegaprotocol/vega/pull/2266) Refactor transaction codec
- [#2275](https://github.com/vegaprotocol/vega/pull/2275) Prevent opening auctions from closing early
- [#2262](https://github.com/vegaprotocol/vega/pull/2262) Clear potential position properly when an order is cancelled for self trading
- [#2286](https://github.com/vegaprotocol/vega/pull/2286) Add sequence ID to event bus events
- [#2288](https://github.com/vegaprotocol/vega/pull/2288) Fix auction events not appearing in GraphQL event bus
- [#2294](https://github.com/vegaprotocol/vega/pull/2294) Fixing incorrect order iteration in auctions
- [#2285](https://github.com/vegaprotocol/vega/pull/2285) Check auction times
- [#2283](https://github.com/vegaprotocol/vega/pull/2283) Better handling of 0 `expiresAt`

## 0.24.0

*2020-09-04*

One new API endpoint allows cancelling multiple orders simultaneously, either all orders by market, a single order in a specific market, or just all open orders.

Other than that it's mainly bugfixes, many of which fix subtly incorrect API output.

### ✨ New

- [#2107](https://github.com/vegaprotocol/vega/pull/2107) Support for cancelling multiple orders at once
- [#2186](https://github.com/vegaprotocol/vega/pull/2186) Add per-party rate-limit of 50 requests over 3 blocks

### 🛠 Improvements

- [#2177](https://github.com/vegaprotocol/vega/pull/2177) GraphQL: Add Governance proposal metadata
- [#2098](https://github.com/vegaprotocol/vega/pull/2098) Fix crashed in event bus
- [#2041](https://github.com/vegaprotocol/vega/pull/2041) Fix a rounding error in the output of Positions API
- [#1934](https://github.com/vegaprotocol/vega/pull/1934) Improve API documentation
- [#2110](https://github.com/vegaprotocol/vega/pull/2110) Send Infrastructure fees to the correct account
- [#2117](https://github.com/vegaprotocol/vega/pull/2117) Prevent creation of withdrawal requests for more than the available balance
- [#2136](https://github.com/vegaprotocol/vega/pull/2136) gRPC: Fetch all accounts for a market did not return all accounts
- [#2151](https://github.com/vegaprotocol/vega/pull/2151) Prevent wasteful event bus subscriptions
- [#2167](https://github.com/vegaprotocol/vega/pull/2167) Ensure events in the event bus maintain their order
- [#2178](https://github.com/vegaprotocol/vega/pull/2178) Fix API returning incorrectly formatted orders when a party has no collateral

## 0.23.1

*2020-08-27*

This release backports a fix from the forthcoming 0.24.0 release that fixes a GraphQL issue with the new `Asset` type. When fetching the Assets from the top level, all the details came through. When fetching them as a nested property, only the ID was filled in. This is now fixed.

### 🛠 Improvements

- [#2140](https://github.com/vegaprotocol/vega/pull/2140) GraphQL fix for fetching assets as nested properties

## 0.23.0

*2020-08-10*

This release contains a lot of groundwork for Fees and Auction mode.

**Fees** are incurred on every trade on Vega. Those fees are divided between up to three recipient types, but traders will only see one collective fee charged. The fees reward liquidity providers, infrastructure providers and market makers.

* The liquidity portion of the fee is paid to market makers for providing liquidity, and is transferred to the market-maker fee pool for the market.
* The infrastructure portion of the fee, which is paid to validators as a reward for running the infrastructure of the network, is transferred to the infrastructure fee pool for that asset. It is then periodically distributed to the validators.
* The maker portion of the fee is transferred to the non-aggressive, or passive party in the trade (the maker, as opposed to the taker).

**Auction mode** is not enabled in this release, but the work is nearly complete for Opening Auctions on new markets.

💥 Please note, **this release disables order amends**. The team uncovered an issue in the Market Depth API output that is caused by order amends, so rather than give incorrect output, we've temporarily disabled the amendment of orders. They will return when the Market Depth API is fixed. For now, *amends will return an error*.

### ✨ New

- 💥 [#2092](https://github.com/vegaprotocol/vega/pull/2092) Disable order amends
- [#2027](https://github.com/vegaprotocol/vega/pull/2027) Add built in asset faucet endpoint
- [#2075](https://github.com/vegaprotocol/vega/pull/2075), [#2086](https://github.com/vegaprotocol/vega/pull/2086), [#2083](https://github.com/vegaprotocol/vega/pull/2083), [#2078](https://github.com/vegaprotocol/vega/pull/2078) Add time & size limits to faucet requests
- [#2068](https://github.com/vegaprotocol/vega/pull/2068) Add REST endpoint to fetch governance proposals by Party
- [#2058](https://github.com/vegaprotocol/vega/pull/2058) Add REST endpoints for fees
- [#2047](https://github.com/vegaprotocol/vega/pull/2047) Add `prepareWithdraw` endpoint

### 🛠 Improvements

- [#2061](https://github.com/vegaprotocol/vega/pull/2061) Fix Network orders being left as active
- [#2034](https://github.com/vegaprotocol/vega/pull/2034) Send `KeepAlive` messages on GraphQL subscriptions
- [#2031](https://github.com/vegaprotocol/vega/pull/2031) Add proto fields required for auctions
- [#2025](https://github.com/vegaprotocol/vega/pull/2025) Add auction mode (currently never triggered)
- [#2013](https://github.com/vegaprotocol/vega/pull/2013) Add Opening Auctions support to market framework
- [#2010](https://github.com/vegaprotocol/vega/pull/2010) Add documentation for Order Errors to proto source files
- [#2003](https://github.com/vegaprotocol/vega/pull/2003) Add fees support
- [#2004](https://github.com/vegaprotocol/vega/pull/2004) Remove @deprecated field from GraphQL input types (as it’s invalid)
- [#2000](https://github.com/vegaprotocol/vega/pull/2000) Fix `rejectionReason` for trades stopped for self trading
- [#1990](https://github.com/vegaprotocol/vega/pull/1990) Remove specified `tickSize` from market
- [#2066](https://github.com/vegaprotocol/vega/pull/2066) Fix validation of proposal timestamps to ensure that datestamps specify events in the correct order
- [#2043](https://github.com/vegaprotocol/vega/pull/2043) Track Event Queue events to avoid processing events from other chains twice

## 0.22.0

### 🐛 Bugfixes
- [#2096](https://github.com/vegaprotocol/vega/pull/2096) Fix concurrent map access in event forward

*2020-07-20*

This release primarily focuses on setting up Vega nodes to deal correctly with events sourced from other chains, working towards bridging assets from Ethereum. This includes responding to asset events from Ethereum, and support for validator nodes notarising asset movements and proposals.

It also contains a lot of bug fixes and improvements, primarily around an internal refactor to using an event bus to communicate between packages. Also included are some corrections for order statuses that were incorrectly being reported or left outdated on the APIs.

### ✨ New

- [#1825](https://github.com/vegaprotocol/vega/pull/1825) Add new Notary package for tracking multisig decisions for governance
- [#1837](https://github.com/vegaprotocol/vega/pull/1837) Add support for two-step governance processes such as asset proposals
- [#1856](https://github.com/vegaprotocol/vega/pull/1856) Implement handling of external chain events from the Event Queue
- [#1927](https://github.com/vegaprotocol/vega/pull/1927) Support ERC20 deposits
- [#1987](https://github.com/vegaprotocol/vega/pull/1987) Add `OpenInterest` field to markets
- [#1949](https://github.com/vegaprotocol/vega/pull/1949) Add `RejectionReason` field to rejected governance proposals

### 🛠 Improvements
- 💥 [#1988](https://github.com/vegaprotocol/vega/pull/1988) REST: Update orders endpoints to use POST, not PUT or DELETE
- 💥 [#1957](https://github.com/vegaprotocol/vega/pull/1957) GraphQL: Some endpoints returned a nullable array of Strings. Now they return an array of nullable strings
- 💥 [#1928](https://github.com/vegaprotocol/vega/pull/1928) GraphQL & GRPC: Remove broken `open` parameter from Orders endpoints. It returned ambiguous results
- 💥 [#1858](https://github.com/vegaprotocol/vega/pull/1858) Fix outdated order details for orders amended by cancel-and-replace
- 💥 [#1849](https://github.com/vegaprotocol/vega/pull/1849) Fix incorrect status on partially filled trades that would have matched with another order by the same user. Was `stopped`, now `rejected`
- 💥 [#1883](https://github.com/vegaprotocol/vega/pull/1883) REST & GraphQL: Market name is now based on the instrument name rather than being set separately
- [#1699](https://github.com/vegaprotocol/vega/pull/1699) Migrate Margin package to event bus
- [#1853](https://github.com/vegaprotocol/vega/pull/1853) Migrate Market package to event bus
- [#1844](https://github.com/vegaprotocol/vega/pull/1844) Migrate Governance package to event
- [#1877](https://github.com/vegaprotocol/vega/pull/1877) Migrate Position package to event
- [#1838](https://github.com/vegaprotocol/vega/pull/1838) GraphQL: Orders now include their `version` and `updatedAt`, which are useful when dealing with amended orders
- [#1841](https://github.com/vegaprotocol/vega/pull/1841) Fix: `expiresAt` on orders was validated at submission time, this has been moved to post-chain validation
- [#1849](https://github.com/vegaprotocol/vega/pull/1849) Improve Order documentation for `Status` and `TimeInForce`
- [#1861](https://github.com/vegaprotocol/vega/pull/1861) Remove single mutex in event bus
- [#1866](https://github.com/vegaprotocol/vega/pull/1866) Add mutexes for event bus access
- [#1889](https://github.com/vegaprotocol/vega/pull/1889) Improve event broker performance
- [#1891](https://github.com/vegaprotocol/vega/pull/1891) Fix context for event subscribers
- [#1889](https://github.com/vegaprotocol/vega/pull/1889) Address event bus performance issues
- [#1892](https://github.com/vegaprotocol/vega/pull/1892) Improve handling for new chain connection proposal
- [#1903](https://github.com/vegaprotocol/vega/pull/1903) Fix regressions in Candles API introduced by event bus
- [#1940](https://github.com/vegaprotocol/vega/pull/1940) Add new asset proposals to GraphQL API
- [#1943](https://github.com/vegaprotocol/vega/pull/1943) Validate list of allowed assets

## 0.21.0

*2020-06-18*

A follow-on from 0.20.1, this release includes a fix for the GraphQL API returning inconsistent values for the `side` field on orders, leading to Vega Console failing to submit orders. As a bonus there is another GraphQL improvement, and two fixes that return more correct values for filled network orders and expired orders.

### 🛠 Improvements

- 💥 [#1820](https://github.com/vegaprotocol/vega/pull/1820) GraphQL: Non existent parties no longer return a GraphQL error
- 💥 [#1784](https://github.com/vegaprotocol/vega/pull/1784) GraphQL: Update schema and fix enum mappings from Proto
- 💥 [#1761](https://github.com/vegaprotocol/vega/pull/1761) Governance: Improve processing of Proposals
- [#1822](https://github.com/vegaprotocol/vega/pull/1822) Remove duplicate updates to `createdAt`
- [#1818](https://github.com/vegaprotocol/vega/pull/1818) Trades: Replace buffer with events
- [#1812](https://github.com/vegaprotocol/vega/pull/1812) Governance: Improve logging
- [#1810](https://github.com/vegaprotocol/vega/pull/1810) Execution: Set order status for fully filled network orders to be `FILLED`
- [#1803](https://github.com/vegaprotocol/vega/pull/1803) Matching: Set `updatedAt` when orders expire
- [#1780](https://github.com/vegaprotocol/vega/pull/1780) APIs: Reject `NETWORK` orders
- [#1792](https://github.com/vegaprotocol/vega/pull/1792) Update Golang to 1.14 and tendermint to 0.33.5

## 0.20.1

*2020-06-18*

This release fixes one small bug that was causing many closed streams, which was a problem for API clients.

## 🛠 Improvements

- [#1813](https://github.com/vegaprotocol/vega/pull/1813) Set `PartyEvent` type to party event

## 0.20.0

*2020-06-15*

This release contains a lot of fixes to APIs, and a minor new addition to the statistics endpoint. Potentially breaking changes are now labelled with 💥. If you have implemented a client that fetches candles, places orders or amends orders, please check below.

### ✨ Features
- [#1730](https://github.com/vegaprotocol/vega/pull/1730) `ChainID` added to statistics endpoint
- 💥 [#1734](https://github.com/vegaprotocol/vega/pull/1734) Start adding `TraceID` to core events

### 🛠 Improvements
- 💥 [#1721](https://github.com/vegaprotocol/vega/pull/1721) Improve API responses for `GetProposalById`
- 💥 [#1724](https://github.com/vegaprotocol/vega/pull/1724) New Order: Type no longer defaults to LIMIT orders
- 💥 [#1728](https://github.com/vegaprotocol/vega/pull/1728) `PrepareAmend` no longer accepts expiry time
- 💥 [#1760](https://github.com/vegaprotocol/vega/pull/1760) Add proto enum zero value "unspecified" to Side
- 💥 [#1764](https://github.com/vegaprotocol/vega/pull/1764) Candles: Interval no longer defaults to 1 minute
- 💥 [#1773](https://github.com/vegaprotocol/vega/pull/1773) Add proto enum zero value "unspecified" to `Order.Status`
- 💥 [#1776](https://github.com/vegaprotocol/vega/pull/1776) Add prefixes to enums, add proto zero value "unspecified" to `Trade.Type`
- 💥 [#1781](https://github.com/vegaprotocol/vega/pull/1781) Add prefix and UNSPECIFIED to `ChainStatus`, `AccountType`, `TransferType`
- [#1714](https://github.com/vegaprotocol/vega/pull/1714) Extend governance error handling
- [#1726](https://github.com/vegaprotocol/vega/pull/1726) Mark Price was not always correctly updated on a partial fill
- [#1734](https://github.com/vegaprotocol/vega/pull/1734) Feature/1577 hash context propagation
- [#1741](https://github.com/vegaprotocol/vega/pull/1741) Fix incorrect timestamps for proposals retrieved by GraphQL
- [#1743](https://github.com/vegaprotocol/vega/pull/1743) Orders amended to be GTT now return GTT in the response
- [#1745](https://github.com/vegaprotocol/vega/pull/1745) Votes blob is now base64 encoded
- [#1747](https://github.com/vegaprotocol/vega/pull/1747) Markets created from proposals now have the same ID as the proposal that created them
- [#1750](https://github.com/vegaprotocol/vega/pull/1750) Added datetime to governance votes
- [#1751](https://github.com/vegaprotocol/vega/pull/1751) Fix a bug in governance vote counting
- [#1752](https://github.com/vegaprotocol/vega/pull/1752) Fix incorrect validation on new orders
- [#1757](https://github.com/vegaprotocol/vega/pull/1757) Fix incorrect party ID validation on new orders
- [#1758](https://github.com/vegaprotocol/vega/pull/1758) Fix issue where markets created via governance were not tradable
- [#1763](https://github.com/vegaprotocol/vega/pull/1763) Expiration settlement date for market changed to 30/10/2020-22:59:59
- [#1777](https://github.com/vegaprotocol/vega/pull/1777) Create `README.md`
- [#1764](https://github.com/vegaprotocol/vega/pull/1764) Add proto enum zero value "unspecified" to Interval
- [#1767](https://github.com/vegaprotocol/vega/pull/1767) Feature/1692 order event
- [#1787](https://github.com/vegaprotocol/vega/pull/1787) Feature/1697 account event
- [#1788](https://github.com/vegaprotocol/vega/pull/1788) Check for unspecified Vote value
- [#1794](https://github.com/vegaprotocol/vega/pull/1794) Feature/1696 party event

## 0.19.0

*2020-05-26*

This release fixes a handful of bugs, primarily around order amends and new market governance proposals.

### ✨ Features

- [#1658](https://github.com/vegaprotocol/vega/pull/1658) Add timestamps to proposal API responses
- [#1656](https://github.com/vegaprotocol/vega/pull/1656) Add margin checks to amends
- [#1679](https://github.com/vegaprotocol/vega/pull/1679) Add topology package to map Validator nodes to Vega keypairs

### 🛠 Improvements
- [#1718](https://github.com/vegaprotocol/vega/pull/1718) Fix a case where a party can cancel another party's orders
- [#1662](https://github.com/vegaprotocol/vega/pull/1662) Start moving to event-based architecture internally
- [#1684](https://github.com/vegaprotocol/vega/pull/1684) Fix order expiry handling when `expiresAt` is amended
- [#1686](https://github.com/vegaprotocol/vega/pull/1686) Fix participation stake to have a maximum of 100%
- [#1607](https://github.com/vegaprotocol/vega/pull/1607) Update `gqlgen` dependency to 0.11.3
- [#1711](https://github.com/vegaprotocol/vega/pull/1711) Remove ID from market proposal input
- [#1712](https://github.com/vegaprotocol/vega/pull/1712) `prepareProposal` no longer returns an ID on market proposals
- [#1707](https://github.com/vegaprotocol/vega/pull/1707) Allow overriding default governance parameters via `ldflags`.
- [#1715](https://github.com/vegaprotocol/vega/pull/1715) Compile testing binary with short-lived governance periods

## 0.18.1

*2020-05-13*

### 🛠 Improvements
- [#1649](https://github.com/vegaprotocol/vega/pull/1649)
    Fix github artefact upload CI configuration

## 0.18.0

*2020-05-12*

From this release forward, compiled binaries for multiple platforms will be attached to the release on GitHub.

### ✨ Features

- [#1636](https://github.com/vegaprotocol/vega/pull/1636)
    Add a default GraphQL query complexity limit of 5. Currently configured to 17 on testnet to support Console.
- [#1656](https://github.com/vegaprotocol/vega/pull/1656)
    Add GraphQL queries for governance proposals
- [#1596](https://github.com/vegaprotocol/vega/pull/1596)
    Add builds for multiple architectures to GitHub releases

### 🛠 Improvements
- [#1630](https://github.com/vegaprotocol/vega/pull/1630)
    Fix amends triggering multiple updates to the same order
- [#1564](https://github.com/vegaprotocol/vega/pull/1564)
    Hex encode keys

## 0.17.0

*2020-04-21*

### ✨ Features

- [#1458](https://github.com/vegaprotocol/vega/issues/1458) Add root GraphQL Orders query.
- [#1457](https://github.com/vegaprotocol/vega/issues/1457) Add GraphQL query to list all known parties.
- [#1455](https://github.com/vegaprotocol/vega/issues/1455) Remove party list from stats endpoint.
- [#1448](https://github.com/vegaprotocol/vega/issues/1448) Add `updatedAt` field to orders.

### 🛠 Improvements

- [#1102](https://github.com/vegaprotocol/vega/issues/1102) Return full Market details in nested GraphQL queries.
- [#1466](https://github.com/vegaprotocol/vega/issues/1466) Flush orders before trades. This fixes a rare scenario where a trade can be available through the API, but not the order that triggered it.
- [#1491](https://github.com/vegaprotocol/vega/issues/1491) Fix `OrdersByMarket` and `OrdersByParty` 'Open' parameter.
- [#1472](https://github.com/vegaprotocol/vega/issues/1472) Fix Orders by the same party matching.

### Upcoming changes

This release contains the initial partial implementation of Governance. This will be finished and documented in 0.18.0.

## 0.16.2

*2020-04-16*

### 🛠 Improvements

- [#1545](https://github.com/vegaprotocol/vega/pull/1545) Improve error handling in `Prepare*Order` requests

## 0.16.1

*2020-04-15*

### 🛠 Improvements

- [!651](https://gitlab.com/vega-protocol/trading-core/-/merge_requests/651) Prevent bad ED25519 key length causing node panic.

## 0.16.0

*2020-03-02*

### ✨ Features

- The new authentication service is in place. The existing authentication service is now deprecated and will be removed in the next release.

### 🛠 Improvements

- [!609](https://gitlab.com/vega-protocol/trading-core/-/merge_requests/609) Show trades resulting from Orders created by the network (for example close outs) in the API.
- [!604](https://gitlab.com/vega-protocol/trading-core/-/merge_requests/604) Add `lastMarketPrice` settlement.
- [!614](https://gitlab.com/vega-protocol/trading-core/-/merge_requests/614) Fix casing of Order parameter `timeInForce`.
- [!615](https://gitlab.com/vega-protocol/trading-core/-/merge_requests/615) Add new order statuses, `Rejected` and `PartiallyFilled`.
- [!622](https://gitlab.com/vega-protocol/trading-core/-/merge_requests/622) GraphQL: Change Buyer and Seller properties on Trades from string to Party.
- [!599](https://gitlab.com/vega-protocol/trading-core/-/merge_requests/599) Pin Market IDs to fixed values.
- [!603](https://gitlab.com/vega-protocol/trading-core/-/merge_requests/603), [!611](https://gitlab.com/vega-protocol/trading-core/-/merge_requests/611) Remove `NotifyTraderAccount` from API documentation.
- [!624](https://gitlab.com/vega-protocol/trading-core/-/merge_requests/624) Add protobuf validators to API requests.
- [!595](https://gitlab.com/vega-protocol/trading-core/-/merge_requests/595), [!621](https://gitlab.com/vega-protocol/trading-core/-/merge_requests/621), [!623](https://gitlab.com/vega-protocol/trading-core/-/merge_requests/623) Fix a flaky integration test.
- [!601](https://gitlab.com/vega-protocol/trading-core/-/merge_requests/601) Improve matching engine coverage.
- [!612](https://gitlab.com/vega-protocol/trading-core/-/merge_requests/612) Improve collateral engine test coverage.<|MERGE_RESOLUTION|>--- conflicted
+++ resolved
@@ -44,12 +44,9 @@
 - [6899](https://github.com/vegaprotocol/vega/issues/6899) - Upgrade to tendermint 0.34.24
 - [6894](https://github.com/vegaprotocol/vega/issues/6894) - Finer error code returned to the third-party application
 - [6849](https://github.com/vegaprotocol/vega/issues/6849) - Ensure the positions are remove from the positions engine when they are closed
-<<<<<<< HEAD
 - [6767](https://github.com/vegaprotocol/vega/issues/6767) - Protocol upgrade rejected events fail to write in the database
-=======
 - [6896](https://github.com/vegaprotocol/vega/issues/6896) - Fix timestamps in proposals (`GQL`)
 
->>>>>>> 0a203b2a
 
 ## 0.62.1
 
