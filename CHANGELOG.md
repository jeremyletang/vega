# Changelog

## Unreleased 0.65.0

### 🚨 Breaking changes
- [6955](https://github.com/vegaprotocol/vega/issues/6955) - Market definition extended with the new field for LP price range across the API.

### 🗑️ Deprecation
- [7068](https://github.com/vegaprotocol/vega/issues/7068) - Alias `vegawallet info` to `vegawallet describe`, before definitive renaming.

### 🛠 Improvements
- [7032](https://github.com/vegaprotocol/vega/issues/7032) - Make deposits and withdrawals `hypertables` and change `deposits_current` and `withdrawals_current` into views to improve resource usage
- [7136](https://github.com/vegaprotocol/vega/issues/7136) - Update ban duration to 30 minutes for spam
- [7026](https://github.com/vegaprotocol/vega/issues/7026) - Let decentralised history use the snapshot event from the core as an indication for snapshot rather than doing the calculation based on the interval network parameter.
- [7108](https://github.com/vegaprotocol/vega/issues/7108) - Return `ArgumentError` if candle id not supplied to `ListCandleData`
- [7098](https://github.com/vegaprotocol/vega/issues/7098) - Add an event when the core is taking a snapshot
- [7028](https://github.com/vegaprotocol/vega/issues/7028) - Add `JSON` output for `dehistory` commands; fix `config` override on command line
- [7122](https://github.com/vegaprotocol/vega/issues/7122) - Allow for tolerance in validator performance calculation
- [7104](https://github.com/vegaprotocol/vega/issues/7104) - Provide a better error message when party has insufficient balance of an asset
- [7143](https://github.com/vegaprotocol/vega/issues/7143) - Update `grpc-rest-bindings` for Oracle `API`
- [7027](https://github.com/vegaprotocol/vega/issues/7027) - `Dehistory` store does not clean up resources after a graceful shutdown
- [7157](https://github.com/vegaprotocol/vega/issues/7157) - Core waits for data node and shuts down gracefully during protocol upgrade
<<<<<<< HEAD
- [7113](https://github.com/vegaprotocol/vega/issues/7113) - Added API for epoch summaries of rewards distributed
=======
- [6956](https://github.com/vegaprotocol/vega/issues/6956) - Include liquidity measure of deployed orders in the fees distribution
>>>>>>> caafe27f

### 🐛 Fixes
- [7040](https://github.com/vegaprotocol/vega/issues/7040) - Block explorer use different codes than 500 on error
- [7099](https://github.com/vegaprotocol/vega/issues/7099) - Remove undelegate method `IN_ANGER`
- [7021](https://github.com/vegaprotocol/vega/issues/7021) - MTM settlement on trading terminated fix.
- [7102](https://github.com/vegaprotocol/vega/issues/7102) - Ensure the `api-token init -f` wipes the tokens file
- [7106](https://github.com/vegaprotocol/vega/issues/7106) - Properties of oracle data sent in non-deterministic order
- [7000](https://github.com/vegaprotocol/vega/issues/7000) - Wallet honours proof of work difficulty increases
- [7029](https://github.com/vegaprotocol/vega/issues/7029) - Remove unsafe `GRPC` endpoint in data node
- [7116](https://github.com/vegaprotocol/vega/issues/7116) - Fix MTM trade price check when trading is terminated.
- [7112](https://github.com/vegaprotocol/vega/issues/7112) - Restore order's original price when restoring from a snapshot
- [6955](https://github.com/vegaprotocol/vega/issues/6955) - Remove scaling by probability when implying LP volumes. Only change the LP order price if it’s outside the new “valid LP price range” - move it to the bound in that case.
- [7132](https://github.com/vegaprotocol/vega/issues/7132) - Make the recovery phrase import white space resistant
- [7150](https://github.com/vegaprotocol/vega/issues/7150) - Avoid taking 2 snapshots upon protocol upgrade block
- [7142](https://github.com/vegaprotocol/vega/issues/7142) - Do not recalculate margins based on potential positions when market is terminated.


## 0.64.0

### 🗑️ Deprecation
- [7065](https://github.com/vegaprotocol/vega/issues/7065) - Scope technical commands on wallet command line
- [7066](https://github.com/vegaprotocol/vega/issues/7066) - Move network compatibility check to a dedicated wallet command line

### 🛠 Improvements
- [7052](https://github.com/vegaprotocol/vega/issues/7052) - Add a specific error message when trying to access administrative endpoints on wallet API
- [7064](https://github.com/vegaprotocol/vega/issues/7064) - Make `SQL` store tests run in temporary transactions instead of truncating all tables for each test
- [7053](https://github.com/vegaprotocol/vega/issues/7053) - Add info endpoint for the block explorer

### 🐛 Fixes
- [7011](https://github.com/vegaprotocol/vega/issues/7011) - Incorrect flagging of live orders when multiple updates in the same block
- [7037](https://github.com/vegaprotocol/vega/issues/7037) - Reinstate permissions endpoints on the wallet API
- [7034](https://github.com/vegaprotocol/vega/issues/7034) - Rename `network` to `name` in `admin.remove_network`
- [7031](https://github.com/vegaprotocol/vega/issues/7031) - `datanode` expects protocol upgrade event in the right sequence
- [7072](https://github.com/vegaprotocol/vega/issues/7072) - Check if event forwarding engine is started before reloading
- [7017](https://github.com/vegaprotocol/vega/issues/7017) - Fix issue with market update during opening auction


## 0.63.1

### 🛠 Improvements
- [7003](https://github.com/vegaprotocol/vega/pull/7003) - Expose bus event stream on the `REST` API
- [7044](https://github.com/vegaprotocol/vega/issues/7044) - Proof of work improvements
- [7041](https://github.com/vegaprotocol/vega/issues/7041) - Change witness vote count to be based on voting power
- [7073](https://github.com/vegaprotocol/vega/issues/7073) - Upgrade `btcd` library

## 0.63.0

### 🚨 Breaking changes
- [6898](https://github.com/vegaprotocol/vega/issues/6795) - allow `-snapshot.load-from-block-height=` to apply to `statesync` snapshots
- [6716](https://github.com/vegaprotocol/vega/issues/6716) - Use timestamp on all times fields
- [6887](https://github.com/vegaprotocol/vega/issues/6716) - `client.get_permissions` and `client.request_permissions` have been removed from Wallet service V2 with permissions now asked during `client.list_keys`
- [6725](https://github.com/vegaprotocol/vega/issues/6725) - Fix inconsistent use of node field on `GraphQL` connection edges
- [6746](https://github.com/vegaprotocol/vega/issues/6746) - The `validating_nodes` has been removed from `NodeData` and replaced with details of each node set

### 🛠 Improvements
- [6898](https://github.com/vegaprotocol/vega/issues/6898) - allow `-snapshot.load-from-block-height=` to apply to `statesync` snapshots
- [6871](https://github.com/vegaprotocol/vega/issues/6871) - Assure integration test framework throws an error when no watchers specified for a network parameter being set/updated
- [6795](https://github.com/vegaprotocol/vega/issues/6795) - max gas implementation
- [6641](https://github.com/vegaprotocol/vega/issues/6641) - network wide limits
- [6731](https://github.com/vegaprotocol/vega/issues/6731) - standardize on 'network' and '' for network party and no market identifiers
- [6792](https://github.com/vegaprotocol/vega/issues/6792) - Better handling of panics when moving time with `nullchain`, add endpoint to query whether `nullchain` is replaying
- [6753](https://github.com/vegaprotocol/vega/issues/6753) - Filter votes per party and/or proposal
- [6959](https://github.com/vegaprotocol/vega/issues/6959) - Fix listing transactions by block height in block explorer back end
- [6832](https://github.com/vegaprotocol/vega/issues/6832) - Add signature to transaction information returned by block explorer API
- [6884](https://github.com/vegaprotocol/vega/issues/6884) - Specify transaction as `JSON` rather than a base64 encoded string in `client_{sign|send}_transaction`
- [6975](https://github.com/vegaprotocol/vega/issues/6975) - Implement `admin.sign_transaction` in the wallet
- [6974](https://github.com/vegaprotocol/vega/issues/6974) - Make names in wallet admin `API` consistent
- [6642](https://github.com/vegaprotocol/vega/issues/6642) - Add methods to manage the wallet service and its connections on wallet API version 2
- [6853](https://github.com/vegaprotocol/vega/issues/6853) - Max gas and priority improvements
- [6782](https://github.com/vegaprotocol/vega/issues/6782) - Bump embedded `postgres` version to hopefully fix `CI` instability
- [6880](https://github.com/vegaprotocol/vega/issues/6880) - Omit transactions we can't decode in block explorer transaction list
- [6640](https://github.com/vegaprotocol/vega/issues/6640) - Mark to market to happen every N seconds.
- [6827](https://github.com/vegaprotocol/vega/issues/6827) - Add `LastTradedPrice` field in market data
- [6871](https://github.com/vegaprotocol/vega/issues/6871) - Assure integration test framework throws an error when no watchers specified for a network parameter being set/updated
- [6908](https://github.com/vegaprotocol/vega/issues/6871) - Update default retention policy
- [6827](https://github.com/vegaprotocol/vega/issues/6615) - Add filters to `ordersConnection`
- [6910](https://github.com/vegaprotocol/vega/issues/6910) - Separate settled position from position
- [6988](https://github.com/vegaprotocol/vega/issues/6988) - Handle 0 timestamps in `graphql` marshaller
- [6910](https://github.com/vegaprotocol/vega/issues/6910) - Separate settled position from position
- [6949](https://github.com/vegaprotocol/vega/issues/6949) - Mark positions to market at the end of the block.
- [6819](https://github.com/vegaprotocol/vega/issues/6819) - Support long-living token in wallet client API
- [6964](https://github.com/vegaprotocol/vega/issues/6964) - Add support for long living tokens with expiry
- [6991](https://github.com/vegaprotocol/vega/issues/6991) - Expose error field in explorer API
- [5769](https://github.com/vegaprotocol/vega/issues/5769) - Automatically resolve the host name in the client wallet API
- [6910](https://github.com/vegaprotocol/vega/issues/6910) - Separate settled position from position

### 🐛 Fixes
- [6924](https://github.com/vegaprotocol/vega/issues/6924) - Fix deterministic sorting when nodes have equal scores and we have to choose who is in the signer set
- [6812](https://github.com/vegaprotocol/vega/issues/6812) - Network name is derived solely from the filename to cause less confusion if the network `config` is renamed
- [6831](https://github.com/vegaprotocol/vega/issues/6831) - Fix settlement state in snapshots and market settlement.
- [6801](https://github.com/vegaprotocol/vega/issues/6801) - Fix internal data source validations
- [6766](https://github.com/vegaprotocol/vega/issues/6766) - Handle relative vega home path being passed in `postgres` snapshots
- [6885](https://github.com/vegaprotocol/vega/issues/6885) - Don't ignore 'bootstrap peers' `IPFS` configuration setting in `datanode`
- [6799](https://github.com/vegaprotocol/vega/issues/6799) - Move LP fees in transit to the network treasury
- [6781](https://github.com/vegaprotocol/vega/issues/6781) - Fix bug where only first 32 characters of the `IPFS` identity seed were used.
- [6824](https://github.com/vegaprotocol/vega/issues/6824) - Respect `VEGA_HOME` for embedded `postgres` log location
- [6843](https://github.com/vegaprotocol/vega/issues/6843) - Fix Visor runner keys
- [6934](https://github.com/vegaprotocol/vega/issues/6934) - from/to accounts for ledger entries in database were reversed
- [6826](https://github.com/vegaprotocol/vega/issues/6826) - Update `spam.pow.numberOfPastBlocks` range values
- [6332](https://github.com/vegaprotocol/vega/issues/6332) - Standardise `graphql` responses
- [6862](https://github.com/vegaprotocol/vega/issues/6862) - Add party in account update
- [6888](https://github.com/vegaprotocol/vega/issues/6888) - Errors on accepted transaction with an invalid state are correctly handled in the wallet API version 2
- [6899](https://github.com/vegaprotocol/vega/issues/6899) - Upgrade to tendermint 0.34.24
- [6894](https://github.com/vegaprotocol/vega/issues/6894) - Finer error code returned to the third-party application
- [6849](https://github.com/vegaprotocol/vega/issues/6849) - Ensure the positions are remove from the positions engine when they are closed
- [6767](https://github.com/vegaprotocol/vega/issues/6767) - Protocol upgrade rejected events fail to write in the database
- [6896](https://github.com/vegaprotocol/vega/issues/6896) - Fix timestamps in proposals (`GQL`)
- [6844](https://github.com/vegaprotocol/vega/issues/6844) - Use proper type in `GQL` for transfer types and some types rename
- [6783](https://github.com/vegaprotocol/vega/issues/6783) - Unstable `CI` tests for `dehistory`
- [6844](https://github.com/vegaprotocol/vega/issues/6844) - Unstable `CI` tests for `dehistory`
- [6844](https://github.com/vegaprotocol/vega/issues/6844) - Add API descriptions, remove unused ledger entries and fix typos
- [6960](https://github.com/vegaprotocol/vega/issues/6960) - Infer has traded from settlement engine rather than from an unsaved-to-snapshot flag
- [6941](https://github.com/vegaprotocol/vega/issues/6941) - Rename `admin.describe_network` parameter to `name`
- [6976](https://github.com/vegaprotocol/vega/issues/6976) - Recalculate margins on MTM anniversary even if there were no trades.
- [6977](https://github.com/vegaprotocol/vega/issues/6977) - Prior to final settlement, perform MTM on unsettled trades.
- [6569](https://github.com/vegaprotocol/vega/issues/6569) - Fix margin calculations during auctions.
- [7001](https://github.com/vegaprotocol/vega/issues/7001) - Set mark price on final settlement.


## 0.62.1

### 🛠 Improvements
- [6726](https://github.com/vegaprotocol/vega/issues/6726) - Talk to embedded `postgres` via a `UNIX` domain socket in tests.

### 🐛 Fixes
- [6759](https://github.com/vegaprotocol/vega/issues/6759) - Send events when liquidity provisions are `undeployed`
- [6764](https://github.com/vegaprotocol/vega/issues/6764) - If a trading terminated oracle changes after trading already terminated do not subscribe to it
- [6775](https://github.com/vegaprotocol/vega/issues/6775) - Fix oracle spec identifiers
- [6762](https://github.com/vegaprotocol/vega/issues/6762) - Fix one off transfer events serialization
- [6747](https://github.com/vegaprotocol/vega/issues/6747) - Ensure proposal with no participation does not get enacted
- [6757](https://github.com/vegaprotocol/vega/issues/6655) - Fix oracle spec resolvers in Gateway
- [6952](https://github.com/vegaprotocol/vega/issues/6757) - Fix signers resolvers in Gateway


## 0.62.0

### 🚨 Breaking changes
- [6598](https://github.com/vegaprotocol/vega/issues/6598) - Rework `vega tools snapshot` command to be more consistent with other CLI options

### 🛠 Improvements
- [6681](https://github.com/vegaprotocol/vega/issues/6681) - Add indexes to improve balance history query
- [6682](https://github.com/vegaprotocol/vega/issues/6682) - Add indexes to orders by reference query
- [6668](https://github.com/vegaprotocol/vega/issues/6668) - Add indexes to trades by buyer/seller
- [6628](https://github.com/vegaprotocol/vega/issues/6628) - Improve node health check in the wallet
- [6711](https://github.com/vegaprotocol/vega/issues/6711) - `Anti-whale ersatz` validators reward stake scores

### 🐛 Fixes
- [6701](https://github.com/vegaprotocol/vega/issues/6701) - Fix `GraphQL` `API` not returning `x-vega-*` headers
- [6563](https://github.com/vegaprotocol/vega/issues/6563) - Liquidity engine reads orders directly from the matching engine
- [6696](https://github.com/vegaprotocol/vega/issues/6696) - New nodes are now visible from the epoch they announced and not epoch they become active
- [6661](https://github.com/vegaprotocol/vega/issues/6661) - Scale price to asset decimal in estimate orders
- [6685](https://github.com/vegaprotocol/vega/issues/6685) - `vega announce_node` now returns a `txHash` when successful or errors from `CheckTx`
- [6687](https://github.com/vegaprotocol/vega/issues/6687) - Expose `admin.update_passphrase` in admin wallet API
- [6686](https://github.com/vegaprotocol/vega/issues/6686) - Expose `admin.rename_wallet` in admin wallet API
- [6496](https://github.com/vegaprotocol/vega/issues/6496) - Fix margin calculation for pegged and liquidity orders
- [6670](https://github.com/vegaprotocol/vega/issues/6670) - Add governance by `ID` endpoint to `REST` bindings
- [6679](https://github.com/vegaprotocol/vega/issues/6679) - Permit `GFN` pegged orders
- [6707](https://github.com/vegaprotocol/vega/issues/6707) - Fix order event for liquidity provisions
- [6699](https://github.com/vegaprotocol/vega/issues/6699) - `orders` and `orders_current` view uses a redundant union causing performance issues
- [6721](https://github.com/vegaprotocol/vega/issues/6721) - Visor fix if condition for `maxNumberOfFirstConnectionRetries`
- [6655](https://github.com/vegaprotocol/vega/issues/6655) - Fix market query by `ID`
- [6656](https://github.com/vegaprotocol/vega/issues/6656) - Fix data sources to handle opening with internal source
- [6722](https://github.com/vegaprotocol/vega/issues/6722) - Fix get market response to contain oracle id


## 0.61.0

### 🚨 Breaking changes
- [5674](https://github.com/vegaprotocol/vega/issues/5674) - Remove `V1` data node `API`
- [5714](https://github.com/vegaprotocol/vega/issues/5714) - Update data sourcing types

### 🛠 Improvements
- [6603](https://github.com/vegaprotocol/vega/issues/6603) - Put embedded `postgres` files in proper state directory
- [6552](https://github.com/vegaprotocol/vega/issues/6552) - Add `datanode` `API` for querying protocol upgrade proposals
- [6613](https://github.com/vegaprotocol/vega/issues/6613) - Add file buffering to datanode
- [6602](https://github.com/vegaprotocol/vega/issues/6602) - Panic if data node receives events in unexpected order
- [6595](https://github.com/vegaprotocol/vega/issues/6595) - Support for cross network parameter dependency and validation
- [6627](https://github.com/vegaprotocol/vega/issues/6627) - Fix order estimates
- [6604](https://github.com/vegaprotocol/vega/issues/6604) - Fix transfer funds documentations in `protos`
- [6463](https://github.com/vegaprotocol/vega/issues/6463) - Implement chain replay and snapshot restore for the `nullblockchain`
- [6652](https://github.com/vegaprotocol/vega/issues/6652) - Change protocol upgrade consensus do be based on voting power

### 🐛 Fixes
- [6356](https://github.com/vegaprotocol/vega/issues/6356) - When querying for proposals from `GQL` return votes.
- [6623](https://github.com/vegaprotocol/vega/issues/6623) - Fix `nil` pointer panic in `datanode` for race condition in `recvEventRequest`
- [6601](https://github.com/vegaprotocol/vega/issues/6601) - Removed resend event when the socket client fails
- [5715](https://github.com/vegaprotocol/vega/issues/5715) - Fix documentation for Oracle Submission elements
- [5770](https://github.com/vegaprotocol/vega/issues/5770) - Fix Nodes data query returns incorrect results


## 0.60.0

### 🚨 Breaking changes
- [6227](https://github.com/vegaprotocol/vega/issues/6227) - Datanode Decentralized History - datanode init command now requires the chain id as a parameter

### 🛠 Improvements
- [6530](https://github.com/vegaprotocol/vega/issues/6530) - Add command to rename a wallet
- [6531](https://github.com/vegaprotocol/vega/issues/6531) - Add command to update the passphrase of a wallet
- [6482](https://github.com/vegaprotocol/vega/issues/6482) - Improve `TransferType` mapping usage
- [6546](https://github.com/vegaprotocol/vega/issues/6546) - Add a separate README for datanode/api gRPC handling principles
- [6582](https://github.com/vegaprotocol/vega/issues/6582) - Match validation to the required ranges
- [6596](https://github.com/vegaprotocol/vega/issues/6596) - Add market risk parameter validation

### 🐛 Fixes
- [6410](https://github.com/vegaprotocol/vega/issues/6410) - Add input validation for the `EstimateFee` endpoint.
- [6556](https://github.com/vegaprotocol/vega/issues/6556) - Limit ledger entries filtering complexity and potential number of items.
- [6539](https://github.com/vegaprotocol/vega/issues/6539) - Fix total fee calculation in estimate order
- [6584](https://github.com/vegaprotocol/vega/issues/6584) - Simplify `ListBalanceChanges`, removing aggregation and forward filling for now
- [6583](https://github.com/vegaprotocol/vega/issues/6583) - Cancel wallet connection request if no wallet


## 0.59.0

### 🚨 Breaking changes
- [6505](https://github.com/vegaprotocol/vega/issues/6505) - Allow negative position decimal places for market
- [6477](https://github.com/vegaprotocol/vega/issues/6477) - Allow the user to specify a different passphrase when isolating a key
- [6549](https://github.com/vegaprotocol/vega/issues/6549) - Output from `nodewallet reload` is now more useful `json`
- [6458](https://github.com/vegaprotocol/vega/issues/6458) - Rename `GetMultiSigSigner...Bundles API` functions to `ListMultiSigSigner...Bundles` to be consistent with `v2 APIs`
- [6506](https://github.com/vegaprotocol/vega/issues/6506) - Swap places of PID and date in log files in the wallet service

### 🛠 Improvements
- [6080](https://github.com/vegaprotocol/vega/issues/6080) - Data-node handles upgrade block and ensures data is persisted before upgrade
- [6527](https://github.com/vegaprotocol/vega/issues/6527) - Add `last-block` sub-command to `datanode CLI`
- [6529](https://github.com/vegaprotocol/vega/issues/6529) - Added reason to transfer to explain why it was stopped or rejected
- [6513](https://github.com/vegaprotocol/vega/issues/6513) - Refactor `datanode` `api` for getting balance history

### 🐛 Fixes
- [6480](https://github.com/vegaprotocol/vega/issues/6480) - Wallet `openrpc.json` is now a valid OpenRPC file
- [6473](https://github.com/vegaprotocol/vega/issues/6473) - Infrastructure Fee Account returns error when asset is pending listing
- [5690](https://github.com/vegaprotocol/vega/issues/5690) - Markets query now excludes rejected markets
- [5479](https://github.com/vegaprotocol/vega/issues/5479) - Fix inconsistent naming in API error
- [6525](https://github.com/vegaprotocol/vega/issues/6525) - Round the right way when restoring the integer representation of cached price ranges from a snapshot
- [6011](https://github.com/vegaprotocol/vega/issues/6011) - Fix data node fails when `Postgres` starts slowly
- [6341](https://github.com/vegaprotocol/vega/issues/6341) - Embedded `Postgres` should only capture logs during testing
- [6511](https://github.com/vegaprotocol/vega/issues/6511) - Do not check writer interface for null when starting embedded `Postgres`
- [6510](https://github.com/vegaprotocol/vega/issues/6510) - Filter parties with 0 reward from reward payout event
- [6471](https://github.com/vegaprotocol/vega/issues/6471) - Fix potential nil reference when owner is system for ledger entries
- [6519](https://github.com/vegaprotocol/vega/issues/6519) - Fix errors in the ledger entries `GraphQL` query.
- [6515](https://github.com/vegaprotocol/vega/issues/6515) - Required properties in OpenRPC documentation are marked as such
- [6234](https://github.com/vegaprotocol/vega/issues/6234) - Fix response in query for oracle data spec by id
- [6294](https://github.com/vegaprotocol/vega/issues/6294) - Fix response for query for non-existing market
- [6508](https://github.com/vegaprotocol/vega/issues/6508) - Fix data node starts slowly when the database is not empty
- [6532](https://github.com/vegaprotocol/vega/issues/6532) - Add current totals to the vote events

## 0.58.0

### 🚨 Breaking changes
- [6271](https://github.com/vegaprotocol/vega/issues/6271) - Require signature from new Ethereum key to validate key rotation submission
- [6364](https://github.com/vegaprotocol/vega/issues/6364) - Rename `oracleSpecForSettlementPrice` to `oracleSpecForSettlementData`
- [6401](https://github.com/vegaprotocol/vega/issues/6401) - Fix estimate fees and margin `APis`
- [6428](https://github.com/vegaprotocol/vega/issues/6428) - Update the wallet connection decision for future work
- [6429](https://github.com/vegaprotocol/vega/issues/6429) - Rename pipeline to interactor for better understanding
- [6430](https://github.com/vegaprotocol/vega/issues/6430) - Split the transaction status interaction depending on success and failure

### 🛠 Improvements
- [6399](https://github.com/vegaprotocol/vega/issues/6399) - Add `init-db` and `unsafe-reset-all` commands to block explorer
- [6348](https://github.com/vegaprotocol/vega/issues/6348) - Reduce pool size to leave more available `Postgres` connections
- [6453](https://github.com/vegaprotocol/vega/issues/6453) - Add ability to write `pprofs` at intervals to core
- [6312](https://github.com/vegaprotocol/vega/issues/6312) - Add back amended balance tests and correct ordering
- [6320](https://github.com/vegaprotocol/vega/issues/6320) - Use `Account` type without internal `id` in `datanode`
- [6461](https://github.com/vegaprotocol/vega/issues/6461) - Occasionally close `postgres` pool connections
- [6435](https://github.com/vegaprotocol/vega/issues/6435) - Add `GetTransaction` `API` call for block explorer
- [6464](https://github.com/vegaprotocol/vega/issues/6464) - Improve block explorer performance when filtering by submitter
- [6211](https://github.com/vegaprotocol/vega/issues/6211) - Handle `BeginBlock` and `EndBlock` events
- [6361](https://github.com/vegaprotocol/vega/issues/6361) - Remove unnecessary logging in market
- [6378](https://github.com/vegaprotocol/vega/issues/6378) - Migrate remaining views of current data to tables with current data
- [6425](https://github.com/vegaprotocol/vega/issues/6425) - Introduce interaction for beginning and ending of request
- [6308](https://github.com/vegaprotocol/vega/issues/6308) - Support parallel requests in wallet API version 2
- [6426](https://github.com/vegaprotocol/vega/issues/6426) - Add a name field on interaction to know what they are when JSON
- [6427](https://github.com/vegaprotocol/vega/issues/6427) - Improve interactions documentation
- [6431](https://github.com/vegaprotocol/vega/issues/6431) - Pass a human-readable input data in Transaction Succeeded and Failed notifications
- [6448](https://github.com/vegaprotocol/vega/issues/6448) - Improve wallet interaction JSON conversion
- [6454](https://github.com/vegaprotocol/vega/issues/6454) - Improve test coverage for setting fees and rewarding LPs
- [6458](https://github.com/vegaprotocol/vega/issues/6458) - Return a context aware message in `RequestSuccessful` interaction
- [6451](https://github.com/vegaprotocol/vega/issues/6451) - Improve interaction error message
- [6432](https://github.com/vegaprotocol/vega/issues/6432) - Use optionals for order error and proposal error
- [6368](https://github.com/vegaprotocol/vega/pull/6368) - Add Ledger Entry API

### 🐛 Fixes
- [6444](https://github.com/vegaprotocol/vega/issues/6444) - Send a transaction error if the same node announces itself twice
- [6388](https://github.com/vegaprotocol/vega/issues/6388) - Do not transfer stake and delegations after a key rotation
- [6266](https://github.com/vegaprotocol/vega/issues/6266) - Do not take a snapshot at block height 1 and handle increase of interval appropriately
- [6338](https://github.com/vegaprotocol/vega/issues/6338) - Fix validation for update an new asset proposals
- [6357](https://github.com/vegaprotocol/vega/issues/6357) - Fix potential panic in `gql` resolvers
- [6391](https://github.com/vegaprotocol/vega/issues/6391) - Fix dropped connection between core and data node when large `(>1mb)` messages are sent.
- [6358](https://github.com/vegaprotocol/vega/issues/6358) - Do not show hidden files nor directories as wallet
- [6374](https://github.com/vegaprotocol/vega/issues/6374) - Fix panic with the metrics
- [6373](https://github.com/vegaprotocol/vega/issues/6373) - Fix panic with the metrics as well
- [6238](https://github.com/vegaprotocol/vega/issues/6238) - Return empty string for `multisig` bundle, not `0x` when asset doesn't have one
- [6236](https://github.com/vegaprotocol/vega/issues/6236) - Make `erc20ListAssetBundle` `nullable` in `GraphQL`
- [6395](https://github.com/vegaprotocol/vega/issues/6395) - Wallet selection doesn't lower case the wallet name during input verification
- [6408](https://github.com/vegaprotocol/vega/issues/6408) - Initialise observer in liquidity provision `sql` store
- [6406](https://github.com/vegaprotocol/vega/issues/6406) - Fix invalid tracking of cumulative volume and price
- [6387](https://github.com/vegaprotocol/vega/issues/6387) - Fix max open interest calculation
- [6416](https://github.com/vegaprotocol/vega/issues/6416) - Prevent submission of `erc20` address already used by another asset
- [6375](https://github.com/vegaprotocol/vega/issues/6375) - If there is one unit left over at the end of final market settlement - transfer it to the network treasury. if there is more than one, log all transfers and panic.
- [6456](https://github.com/vegaprotocol/vega/issues/6456) - Assure liquidity fee gets update when target stake drops (even in the absence of trades)
- [6459](https://github.com/vegaprotocol/vega/issues/6459) - Send lifecycle notifications after parameters validation
- [6420](https://github.com/vegaprotocol/vega/issues/6420) - Support cancellation of a request during a wallet interaction

## 0.57.0

### 🚨 Breaking changes
- [6291](https://github.com/vegaprotocol/vega/issues/6291) - Remove `Nodewallet.ETH` configuration and add flags to supply `clef` addresses when importing or generating accounts
- [6314](https://github.com/vegaprotocol/vega/issues/6314) - Rename session namespace to client in wallet API version 2

### 🛠 Improvements
- [6283](https://github.com/vegaprotocol/vega/issues/6283) - Add commit hash to version if is development version
- [6321](https://github.com/vegaprotocol/vega/issues/6321) - Get rid of the `HasChanged` check in snapshot engines
- [6126](https://github.com/vegaprotocol/vega/issues/6126) - Don't generate market depth subscription messages if nothing has changed

### 🐛 Fixes
- [6287](https://github.com/vegaprotocol/vega/issues/6287) - Fix GraphQL `proposals` API `proposalType` filter
- [6307](https://github.com/vegaprotocol/vega/issues/6307) - Emit an event with status rejected if a protocol upgrade proposal has no validator behind it
- [5305](https://github.com/vegaprotocol/vega/issues/5305) - Handle market updates changing price monitoring parameters correctly.

## 0.56.0

### 🚨 Breaking changes
- [6196](https://github.com/vegaprotocol/vega/pull/6196) - Remove unused network parameters network end of life and market freeze date
- [6155](https://github.com/vegaprotocol/vega/issues/6155) - Rename "Client" to "User" in wallet API version 2
- [5641](https://github.com/vegaprotocol/vega/issues/5641) - Rename `SettlementPriceDecimals` to `SettlementDataDecimals`

### 🛠 Improvements
- [6103](hhttps://github.com/vegaprotocol/vega/issues/6103) - Verify that order amendment has the desired effect on opening auction
- [6170](https://github.com/vegaprotocol/vega/pull/6170) - Order GraphQL schema (query and subscription types) alphabetically
- [6163](https://github.com/vegaprotocol/vega/issues/6163) - Add block explorer back end
- [6153](https://github.com/vegaprotocol/vega/issues/6153) - Display UI friendly logs when calling `session.send_transaction`
- [6063](https://github.com/vegaprotocol/vega/pull/6063) - Update average entry valuation calculation according to spec change.
- [6191](https://github.com/vegaprotocol/vega/pull/6191) - Remove the retry on node health check in the wallet API version 2
- [6221](https://github.com/vegaprotocol/vega/pull/6221) - Add documentation for new `GraphQL endpoints`
- [6498](https://github.com/vegaprotocol/vega/pull/6498) - Fix incorrectly encoded account id
- [5600](https://github.com/vegaprotocol/vega/issues/5600) - Migrate all wallet capabilities to V2 api
- [6077](https://github.com/vegaprotocol/vega/issues/6077) - Add proof-of-work to transaction when using `vegawallet command sign`
- [6203](https://github.com/vegaprotocol/vega/issues/6203) - Support automatic consent for transactions sent through the wallet API version 2
- [6203](https://github.com/vegaprotocol/vega/issues/6203) - Log node selection process on the wallet CLI
- [5925](https://github.com/vegaprotocol/vega/issues/5925) - Clean transfer response API, now ledger movements
- [6254](https://github.com/vegaprotocol/vega/issues/6254) - Reject Ethereum configuration update via proposals
- [5706](https://github.com/vegaprotocol/vega/issues/5076) - Datanode snapshot create and restore support

### 🐛 Fixes
- [6255](https://github.com/vegaprotocol/vega/issues/6255) - Fix `WebSocket` upgrading when setting headers in HTTP middleware.
- [6101](https://github.com/vegaprotocol/vega/issues/6101) - Fix Nodes API not returning new `ethereumAdress` after `EthereumKeyRotation` event.
- [6183](https://github.com/vegaprotocol/vega/issues/6183) - Shutdown blockchain before protocol services
- [6148](https://github.com/vegaprotocol/vega/issues/6148) - Fix API descriptions for typos
- [6187](https://github.com/vegaprotocol/vega/issues/6187) - Not hash message before signing if using clef for validator heartbeats
- [6138](https://github.com/vegaprotocol/vega/issues/6138) - Return more useful information when a transaction submitted to a node contains validation errors
- [6156](https://github.com/vegaprotocol/vega/issues/6156) - Return only delegations for the specific node in `graphql` node delegation query
- [6233](https://github.com/vegaprotocol/vega/issues/6233) - Fix `GetNodeSignatures` GRPC api
- [6175](https://github.com/vegaprotocol/vega/issues/6175) - Fix `datanode` updating node public key on key rotation
- [5948](https://github.com/vegaprotocol/vega/issues/5948) - Shutdown node gracefully when panics or `sigterm` during chain-replay
- [6109](https://github.com/vegaprotocol/vega/issues/6109) - Candle query returns unexpected data.
- [5988](https://github.com/vegaprotocol/vega/issues/5988) - Exclude tainted keys from `session.list_keys` endpoint
- [5164](https://github.com/vegaprotocol/vega/issues/5164) - Distribute LP fees on settlement
- [6212](https://github.com/vegaprotocol/vega/issues/6212) - Change the error for protocol upgrade request for block 0
- [6242](https://github.com/vegaprotocol/vega/issues/6242) - Allow migrate between wallet types during Ethereum key rotation reload
- [6202](https://github.com/vegaprotocol/vega/issues/6202) - Always update margins for parties on amend
- [6228](https://github.com/vegaprotocol/vega/issues/6228) - Reject protocol upgrade downgrades
- [6245](https://github.com/vegaprotocol/vega/issues/6245) - Recalculate equity values when virtual stake changes
- [6260](https://github.com/vegaprotocol/vega/issues/6260) - Prepend `chainID` to input data only when signing the transaction
- [6036](https://github.com/vegaprotocol/vega/issues/6036) - Fix `protobuf<->swagger` generation
- [6248](https://github.com/vegaprotocol/vega/issues/6245) - Candles connection is not returning any candle data
- [6037](https://github.com/vegaprotocol/vega/issues/6037) - Fix auction events.
- [6061](https://github.com/vegaprotocol/vega/issues/6061) - Attempt at stabilizing the tests on the broker in the core
- [6178](https://github.com/vegaprotocol/vega/issues/6178) - Historical balances fails with `scany` error
- [6193](https://github.com/vegaprotocol/vega/issues/6193) - Use Data field from transaction successfully sent but that were rejected
- [6230](https://github.com/vegaprotocol/vega/issues/6230) - Node Signature Connection should return a list or an appropriate error message
- [5998](https://github.com/vegaprotocol/vega/issues/5998) - Positions should be zero when markets are closed and settled
- [6297](https://github.com/vegaprotocol/vega/issues/6297) - Historic Balances fails if `MarketId` is used in `groupBy`

## 0.55.0

### 🚨 Breaking changes
- [5989](https://github.com/vegaprotocol/vega/issues/5989) - Remove liquidity commitment from market proposal
- [6031](https://github.com/vegaprotocol/vega/issues/6031) - Remove market name from `graphql` market type
- [6095](https://github.com/vegaprotocol/vega/issues/6095) - Rename taker fees to maker paid fees
- [5442](https://github.com/vegaprotocol/vega/issues/5442) - Default behaviour when starting to node is to use the latest local snapshot if it exists
- [6139](https://github.com/vegaprotocol/vega/issues/6139) - Return the key on `session.list_keys` endpoint on wallet API version 2

### 🛠 Improvements
- [5971](https://github.com/vegaprotocol/vega/issues/5971) - Add headers `X-Block-Height`, `X-Block-Timestamp` and `X-Vega-Connection` to all API responses
- [5694](https://github.com/vegaprotocol/vega/issues/5694) - Add field `settlementPriceDecimals` to GraphQL `Future` and `FutureProduct` types
- [6048](https://github.com/vegaprotocol/vega/issues/6048) - Upgrade `golangci-lint` to `1.49.0` and implement its suggestions
- [5807](https://github.com/vegaprotocol/vega/issues/5807) - Add Vega tools: `stream`, `snapshot` and `checkpoint`
- [5678](https://github.com/vegaprotocol/vega/issues/5678) - Add GraphQL endpoints for Ethereum bundles: `listAsset`, `updateAsset`, `addSigner` and `removeSigner`
- [5881](https://github.com/vegaprotocol/vega/issues/5881) - Return account subscription as a list
- [5766](https://github.com/vegaprotocol/vega/issues/5766) - Better notification for version update on the wallet
- [5841](https://github.com/vegaprotocol/vega/issues/5841) - Add transaction to request `multisigControl` signatures on demand
- [5937](https://github.com/vegaprotocol/vega/issues/5937) - Add more flexibility to market creation bonus
- [5932](https://github.com/vegaprotocol/vega/issues/5932) - Remove Name and Symbol from update asset proposal
- [5880](https://github.com/vegaprotocol/vega/issues/5880) - Send initial image with subscriptions to positions, orders & accounts
- [5878](https://github.com/vegaprotocol/vega/issues/5878) - Add option to return only live orders in `ListOrders` `API`
- [5937](https://github.com/vegaprotocol/vega/issues/5937) - Add more flexibility to market creation bonus
- [5708](https://github.com/vegaprotocol/vega/issues/5708) - Use market price when reporting average trade price
- [5949](https://github.com/vegaprotocol/vega/issues/5949) - Transfers processed in the order they were received
- [5966](https://github.com/vegaprotocol/vega/issues/5966) - Do not send transaction from wallet if `chainID` is empty
- [5675](https://github.com/vegaprotocol/vega/issues/5675) - Add transaction information to all database tables
- [6004](https://github.com/vegaprotocol/vega/issues/6004) - Probability of trading refactoring
- [5849](https://github.com/vegaprotocol/vega/issues/5849) - Use network parameter from creation time of the proposal for requirements
- [5846](https://github.com/vegaprotocol/vega/issues/5846) - Expose network parameter from creation time of the proposal through `APIs`.
- [5999](https://github.com/vegaprotocol/vega/issues/5999) - Recalculate margins after risk parameters are updated.
- [5682](https://github.com/vegaprotocol/vega/issues/5682) - Expose equity share weight in the API
- [5684](https://github.com/vegaprotocol/vega/issues/5684) - Added date range to a number of historic balances, deposits, withdrawals, orders and trades queries
- [6071](https://github.com/vegaprotocol/vega/issues/6071) - Allow for empty settlement asset in recurring transfer metric definition for market proposer bonus
- [6042](https://github.com/vegaprotocol/vega/issues/6042) - Set GraphQL query complexity limit
- [6106](https://github.com/vegaprotocol/vega/issues/6106) - Returned signed transaction in wallet API version 2 `session.send_transaction`
- [6105](https://github.com/vegaprotocol/vega/issues/6105) - Add `session.sign_transaction` endpoint on wallet API version 2
- [6042](https://github.com/vegaprotocol/vega/issues/5270) - Set GraphQL query complexity limit
- [5888](https://github.com/vegaprotocol/vega/issues/5888) - Add Liquidity Provision subscription to GraphQL
- [5961](https://github.com/vegaprotocol/vega/issues/5961) - Add batch market instructions command
- [5974](https://github.com/vegaprotocol/vega/issues/5974) - Flatten subscription in `Graphql`
- [6146](https://github.com/vegaprotocol/vega/issues/6146) - Add version command to Vega Visor
- [6671](https://github.com/vegaprotocol/vega/issues/6671) - Vega Visor allows to postpone first failure when Core node is slow to startup

### 🐛 Fixes
- [5934](https://github.com/vegaprotocol/vega/issues/5934) - Ensure wallet without permissions can be read
- [5950](https://github.com/vegaprotocol/vega/issues/5934) - Fix documentation for new wallet command
- [5687](https://github.com/vegaprotocol/vega/issues/5934) - Asset cache was returning stale data
- [6032](https://github.com/vegaprotocol/vega/issues/6032) - Risk factors store errors after update to a market
- [5986](https://github.com/vegaprotocol/vega/issues/5986) - Error string on failed transaction is sent in the plain, no need to decode
- [5860](https://github.com/vegaprotocol/vega/issues/5860) - Enacted but unlisted new assets are now included in checkpoints
- [6023](https://github.com/vegaprotocol/vega/issues/6023) - Tell the `datanode` when a genesis validator does not exist in a `checkpoint`
- [5963](https://github.com/vegaprotocol/vega/issues/5963) - Check other nodes during version check if the first one is unavailable
- [6002](https://github.com/vegaprotocol/vega/issues/6002) - Do not emit events for unmatched oracle data and unsubscribe market as soon as oracle data is received
- [6008](https://github.com/vegaprotocol/vega/issues/6008) - Fix equity like share and average trade value calculation with opening auctions
- [6040](https://github.com/vegaprotocol/vega/issues/6040) - Fix protocol upgrade transaction submission and small Visor improvements
- [5977](https://github.com/vegaprotocol/vega/issues/5977) - Fix missing block height and block time on stake linking API
- [6054](https://github.com/vegaprotocol/vega/issues/6054) - Fix panic on settlement
- [6060](https://github.com/vegaprotocol/vega/issues/6060) - Fix connection results should not be declared as mandatory in GQL schema.
- [6097](https://github.com/vegaprotocol/vega/issues/6067) - Fix incorrect asset (metric asset) used for checking market proposer eligibility
- [6099](https://github.com/vegaprotocol/vega/issues/6099) - Allow recurring transfers with the same to and from but with different asset
- [6067](https://github.com/vegaprotocol/vega/issues/6067) - Verify global reward is transferred to party address 0
- [6131](https://github.com/vegaprotocol/vega/issues/6131) - `nullblockchain` should call Tendermint Info `abci` to match real flow
- [6119](https://github.com/vegaprotocol/vega/issues/6119) - Correct order in which market event is emitted
- [5890](https://github.com/vegaprotocol/vega/issues/5890) - Margin breach during amend doesn't cancel order
- [6144](https://github.com/vegaprotocol/vega/issues/6144) - Price and Pegged Offset in orders are Decimals
- [6111](https://github.com/vegaprotocol/vega/issues/5890) - Handle candles transient failure and prevent subscription blocking
- [6204](https://github.com/vegaprotocol/vega/issues/6204) - Data Node add Ethereum Key Rotations subscriber and rest binding

## 0.54.0

### 🚨 Breaking changes
With this release a few breaking changes are introduced.
The Vega application is now a built-in application. This means that Tendermint doesn't need to be started separately any more.
The `vega node` command has been renamed `vega start`.
The `vega tm` command has been renamed `vega tendermint`.
The `Blockchain.Tendermint.ClientAddr` configuration field have been renamed `Blockchain.Tendermint.RPCAddr`.
The init command now also generate the configuration for tendermint, the flags `--no-tendermint`, `--tendermint-home` and `--tendermint-key` have been introduced

- [5579](https://github.com/vegaprotocol/vega/issues/5579) - Make vega a built-in Tendermint application
- [5249](https://github.com/vegaprotocol/vega/issues/5249) - Migrate to Tendermint version 0.35.8
- [5624](https://github.com/vegaprotocol/vega/issues/5624) - Get rid of `updateFrequency` in price monitoring definition
- [5601](https://github.com/vegaprotocol/vega/issues/5601) - Remove support for launching a proxy in front of console and token dApp
- [5872](https://github.com/vegaprotocol/vega/issues/5872) - Remove console and token dApp from networks
- [5802](https://github.com/vegaprotocol/vega/issues/5802) - Remove support for transaction version 1

### 🗑️ Deprecation
- [4655](https://github.com/vegaprotocol/vega/issues/4655) - Move Ethereum `RPC` endpoint configuration from `Nodewallet` section to `Ethereum` section

### 🛠 Improvements
- [5589](https://github.com/vegaprotocol/vega/issues/5589) - Used custom version of Clef
- [5541](https://github.com/vegaprotocol/vega/issues/5541) - Support permissions in wallets
- [5439](https://github.com/vegaprotocol/vega/issues/5439) - `vegwallet` returns better responses when a transaction fails
- [5465](https://github.com/vegaprotocol/vega/issues/5465) - Verify `bytecode` of smart-contracts on startup
- [5608](https://github.com/vegaprotocol/vega/issues/5608) - Ignore stale price monitoring trigger when market is already in auction
- [5673](https://github.com/vegaprotocol/vega/issues/5673) - Add support for `ethereum` key rotations to `datanode`
- [5639](https://github.com/vegaprotocol/vega/issues/5639) - Move all core code in the core directory
- [5613](https://github.com/vegaprotocol/vega/issues/5613) - Import the `datanode` in the vega repo
- [5660](https://github.com/vegaprotocol/vega/issues/5660) - Migrate subscription `apis` from `datanode v1 api` to `datanode v2 api`
- [5636](https://github.com/vegaprotocol/vega/issues/5636) - Assure no false positives in cucumber steps
- [5011](https://github.com/vegaprotocol/vega/issues/5011) - Import the `protos` repo in the vega repo
- [5774](https://github.com/vegaprotocol/vega/issues/5774) - Use `generics` for `ID` types
- [5785](https://github.com/vegaprotocol/vega/issues/5785) - Add support form `ERC20` bridge stopped and resumed events
- [5712](https://github.com/vegaprotocol/vega/issues/5712) - Configurable `graphql` endpoint
- [5689](https://github.com/vegaprotocol/vega/issues/5689) - Support `UpdateAsset` proposal in APIs
- [5685](https://github.com/vegaprotocol/vega/issues/5685) - Migrated `apis` from `datanode v1` to `datanode v2`
- [5760](https://github.com/vegaprotocol/vega/issues/5760) - Map all `GRPC` to `REST`
- [5804](https://github.com/vegaprotocol/vega/issues/5804) - Rollback Tendermint to version `0.34.20`
- [5503](https://github.com/vegaprotocol/vega/issues/5503) - Introduce wallet API version 2 based on JSON-RPC with new authentication workflow
- [5822](https://github.com/vegaprotocol/vega/issues/5822) - Rename `Graphql` enums
- [5618](https://github.com/vegaprotocol/vega/issues/5618) - Add wallet JSON-RPC documentation
- [5776](https://github.com/vegaprotocol/vega/issues/5776) - Add endpoint to get a single network parameter
- [5685](https://github.com/vegaprotocol/vega/issues/5685) - Migrated `apis` from `datanode v1` to `datanode v2`
- [5761](https://github.com/vegaprotocol/vega/issues/5761) - Transfers connection make direction optional
- [5762](https://github.com/vegaprotocol/vega/issues/5762) - Transfers connection add under `party` type
- [5685](https://github.com/vegaprotocol/vega/issues/5685) - Migrated `apis` from `datanode v1` to `datanode v2`
- [5705](https://github.com/vegaprotocol/vega/issues/5705) - Use enum for validator status
- [5685](https://github.com/vegaprotocol/vega/issues/5685) - Migrated `apis` from `datanode v1` to `datanode v2`
- [5834](https://github.com/vegaprotocol/vega/issues/5834) - Avoid saving proposals of terminated/cancelled/rejected/settled markets in checkpoint
- [5619](https://github.com/vegaprotocol/vega/issues/5619) - Add wallet HTTP API version 2 documentation
- [5823](https://github.com/vegaprotocol/vega/issues/5823) - Add endpoint to wallet HTTP API version 2 to list available RPC methods
- [5814](https://github.com/vegaprotocol/vega/issues/5815) - Add proposal validation date time to `graphql`
- [5865](https://github.com/vegaprotocol/vega/issues/5865) - Allow a validator to withdraw their protocol upgrade proposal
- [5803](https://github.com/vegaprotocol/vega/issues/5803) - Update cursor pagination to use new method from [5784](https://github.com/vegaprotocol/vega/pull/5784)
- [5862](https://github.com/vegaprotocol/vega/issues/5862) - Add base `URL` in `swagger`
- [5817](https://github.com/vegaprotocol/vega/issues/5817) - Add validation error on asset proposal when rejected
- [5816](https://github.com/vegaprotocol/vega/issues/5816) - Set proper status to rejected asset proposal
- [5893](https://github.com/vegaprotocol/vega/issues/5893) - Remove total supply from assets
- [5752](https://github.com/vegaprotocol/vega/issues/5752) - Remove URL and Hash from proposal rationale, add Title
- [5802](https://github.com/vegaprotocol/vega/issues/5802) - Introduce transaction version 3 that encode the chain ID in its input data to protect against transaction replay
- [5358](https://github.com/vegaprotocol/vega/issues/5358) - Port equity like shares update to new structure
- [5926](https://github.com/vegaprotocol/vega/issues/5926) - Check for liquidity auction at the end of a block instead of after every trade

### 🐛 Fixes
- [5571](https://github.com/vegaprotocol/vega/issues/5571) - Restore pending assets status correctly after snapshot restore
- [5857](https://github.com/vegaprotocol/vega/issues/5857) - Fix panic when calling `ListAssets` `grpc` end point with no arguments
- [5572](https://github.com/vegaprotocol/vega/issues/5572) - Add validation on `IDs` and public keys
- [5348](https://github.com/vegaprotocol/vega/issues/5348) - Restore markets from checkpoint proposal
- [5279](https://github.com/vegaprotocol/vega/issues/5279) - Fix loading of proposals from checkpoint
- [5598](https://github.com/vegaprotocol/vega/issues/5598) - Remove `currentTime` from topology engine to ease snapshot restoration
- [5836](https://github.com/vegaprotocol/vega/issues/5836) - Add missing `GetMarket` `GRPC` end point
- [5609](https://github.com/vegaprotocol/vega/issues/5609) - Set event forwarder last seen height after snapshot restore
- [5782](https://github.com/vegaprotocol/vega/issues/5782) - `Pagination` with a cursor was returning incorrect results
- [5629](https://github.com/vegaprotocol/vega/issues/5629) - Fixes for loading voting power from checkpoint with non genesis validators
- [5626](https://github.com/vegaprotocol/vega/issues/5626) - Update `protos`, remove optional types
- [5665](https://github.com/vegaprotocol/vega/issues/5665) - Binary version hash always contain `-modified` suffix
- [5633](https://github.com/vegaprotocol/vega/issues/5633) - Allow `minProposerEquityLikeShare` to accept 0
- [5672](https://github.com/vegaprotocol/vega/issues/5672) - Typo fixed in datanode `ethereum` address
- [5863](https://github.com/vegaprotocol/vega/issues/5863) - Fix panic when calling `VegaTime` on `v2 api`
- [5683](https://github.com/vegaprotocol/vega/issues/5683) - Made market mandatory in `GraphQL` for order
- [5789](https://github.com/vegaprotocol/vega/issues/5789) - Fix performance issue with position query
- [5677](https://github.com/vegaprotocol/vega/issues/5677) - Fixed trading mode status
- [5663](https://github.com/vegaprotocol/vega/issues/5663) - Fixed panic with de-registering positions
- [5781](https://github.com/vegaprotocol/vega/issues/5781) - Make enactment timestamp optional in proposal for `graphql`
- [5767](https://github.com/vegaprotocol/vega/issues/5767) - Fix typo in command validation
- [5900](https://github.com/vegaprotocol/vega/issues/5900) - Add missing `/api/v2/parties/{party_id}/stake` `REST` end point
- [5825](https://github.com/vegaprotocol/vega/issues/5825) - Fix panic in pegged orders when going into auction
- [5763](https://github.com/vegaprotocol/vega/issues/5763) - Transfers connection rename `pubkey` to `partyId`
- [5486](https://github.com/vegaprotocol/vega/issues/5486) - Fix amend order expiring
- [5809](https://github.com/vegaprotocol/vega/issues/5809) - Remove state variables when a market proposal is rejected
- [5329](https://github.com/vegaprotocol/vega/issues/5329) - Fix checks for market enactment and termination
- [5837](https://github.com/vegaprotocol/vega/issues/5837) - Allow a promotion due to increased slots and a swap to happen in the same epoch
- [5819](https://github.com/vegaprotocol/vega/issues/5819) - Add new asset proposal validation timestamp validation
- [5897](https://github.com/vegaprotocol/vega/issues/5897) - Return uptime of 0, rather than error, when querying for `NodeData` before end of first epoch
- [5811](https://github.com/vegaprotocol/vega/issues/5811) - Do not overwrite local changes when updating wallet through JSON-RPC API
- [5868](https://github.com/vegaprotocol/vega/issues/5868) - Clarify the error for insufficient token to submit proposal or vote
- [5867](https://github.com/vegaprotocol/vega/issues/5867) - Fix witness check for majority
- [5853](https://github.com/vegaprotocol/vega/issues/5853) - Do not ignore market update proposals when loading from checkpoint
- [5648](https://github.com/vegaprotocol/vega/issues/5648) - Ethereum key rotation - search validators by Vega pub key and listen to rotation events in core API
- [5648](https://github.com/vegaprotocol/vega/issues/5648) - Search validator by vega pub key and update the core validators API

## 0.53.0

### 🗑️ Deprecation
- [5513](https://github.com/vegaprotocol/vega/issues/5513) - Remove all checkpoint restore command

### 🛠 Improvements
- [5428](https://github.com/vegaprotocol/vega/pull/5428) - Update contributor information
- [5519](https://github.com/vegaprotocol/vega/pull/5519) - Add `--genesis-file` option to the `load_checkpoint` command
- [5538](https://github.com/vegaprotocol/vega/issues/5538) - Core side implementation of protocol upgrade
- [5525](https://github.com/vegaprotocol/vega/pull/5525) - Release `vegawallet` from the core
- [5524](https://github.com/vegaprotocol/vega/pull/5524) - Align `vegawallet` and core versions
- [5524](https://github.com/vegaprotocol/vega/pull/5549) - Add endpoint for getting the network's `chain-id`
- [5524](https://github.com/vegaprotocol/vega/pull/5552) - Handle tendermint demotion and `ersatz` slot reduction at the same time

### 🐛 Fixes
- [5476](https://github.com/vegaprotocol/vega/issues/5476) - Include settlement price in snapshot
- [5476](https://github.com/vegaprotocol/vega/issues/5314) - Fix validation of checkpoint file
- [5499](https://github.com/vegaprotocol/vega/issues/5499) - Add error from app specific validation to check transaction response
- [5508](https://github.com/vegaprotocol/vega/issues/5508) - Fix duplicated staking events
- [5514](https://github.com/vegaprotocol/vega/issues/5514) - Emit `rewardScore` event correctly after loading from checkpoint
- [5520](https://github.com/vegaprotocol/vega/issues/5520) - Do not fail silently when wallet fails to start
- [5521](https://github.com/vegaprotocol/vega/issues/5521) - Fix asset bundle and add asset status
- [5546](https://github.com/vegaprotocol/vega/issues/5546) - Fix collateral checkpoint to unlock locked reward account balance
- [5194](https://github.com/vegaprotocol/vega/issues/5194) - Fix market trading mode vs market state
- [5432](https://github.com/vegaprotocol/vega/issues/5431) - Do not accept transaction with unexpected public keys
- [5478](https://github.com/vegaprotocol/vega/issues/5478) - Assure uncross and fake uncross are in line with each other
- [5480](https://github.com/vegaprotocol/vega/issues/5480) - Assure indicative trades are in line with actual uncrossing trades
- [5556](https://github.com/vegaprotocol/vega/issues/5556) - Fix id generation seed
- [5361](https://github.com/vegaprotocol/vega/issues/5361) - Fix limits for proposals
- [5557](https://github.com/vegaprotocol/vega/issues/5427) - Fix oracle status at market settlement

## 0.52.0

### 🛠 Improvements
- [5421](https://github.com/vegaprotocol/vega/issues/5421) - Fix notary snapshot determinism when no signature are generated yet
- [5415](https://github.com/vegaprotocol/vega/issues/5415) - Regenerate smart contracts code
- [5434](https://github.com/vegaprotocol/vega/issues/5434) - Add health check for faucet
- [5412](https://github.com/vegaprotocol/vega/issues/5412) - Proof of work improvement to support history of changes to network parameters
- [5378](https://github.com/vegaprotocol/vega/issues/5278) - Allow new market proposals without LP

### 🐛 Fixes
- [5438](https://github.com/vegaprotocol/vega/issues/5438) - Evaluate all trades resulting from an aggressive orders in one call to price monitoring engine
- [5444](https://github.com/vegaprotocol/vega/issues/5444) - Merge both checkpoints and genesis asset on startup
- [5446](https://github.com/vegaprotocol/vega/issues/5446) - Cover liquidity monitoring acceptance criteria relating to aggressive order removing best bid or ask from the book
- [5457](https://github.com/vegaprotocol/vega/issues/5457) - Fix sorting of validators for demotion check
- [5460](https://github.com/vegaprotocol/vega/issues/5460) - Fix theoretical open interest calculation
- [5477](https://github.com/vegaprotocol/vega/issues/5477) - Pass a clone of the liquidity commitment offset to pegged orders
- [5468](https://github.com/vegaprotocol/vega/issues/5468) - Bring indicative trades inline with actual auction uncrossing trades in presence of wash trades
- [5419](https://github.com/vegaprotocol/vega/issues/5419) - Fix listeners ordering and state updates

## 0.51.1

### 🛠 Improvements
- [5395](https://github.com/vegaprotocol/vega/issues/5395) - Add `burn_nonce` bridge tool
- [5403](https://github.com/vegaprotocol/vega/issues/5403) - Allow spam free / proof of work free running of null blockchain
- [5175](https://github.com/vegaprotocol/vega/issues/5175) - Validation free transactions (including signature verification) for null blockchain
- [5371](https://github.com/vegaprotocol/vega/issues/5371) - Ensure threshold is not breached in ERC20 withdrawal
- [5358](https://github.com/vegaprotocol/vega/issues/5358) - Update equity shares following updated spec.

### 🐛 Fixes
- [5362](https://github.com/vegaprotocol/vega/issues/5362) - Liquidity and order book point to same underlying order after restore
- [5367](https://github.com/vegaprotocol/vega/issues/5367) - better serialisation for party orders in liquidity snapshot
- [5377](https://github.com/vegaprotocol/vega/issues/5377) - Serialise state var internal state
- [5388](https://github.com/vegaprotocol/vega/issues/5388) - State variable snapshot now works as intended
- [5388](https://github.com/vegaprotocol/vega/issues/5388) - Repopulate cached order-book after snapshot restore
- [5203](https://github.com/vegaprotocol/vega/issues/5203) - Market liquidity monitor parameters trump network parameters on market creation
- [5297](https://github.com/vegaprotocol/vega/issues/5297) - Assure min/max price always accurate
- [4223](https://github.com/vegaprotocol/vega/issues/4223) - Use uncrossing price for target stake calculation during auction
- [3047](https://github.com/vegaprotocol/vega/issues/3047) - Improve interaction between liquidity and price monitoring auctions
- [3570](https://github.com/vegaprotocol/vega/issues/3570) - Set extension trigger during opening auction with insufficient liquidity
- [3362](https://github.com/vegaprotocol/vega/issues/3362) - Stop non-persistent orders from triggering auctions
- [5388](https://github.com/vegaprotocol/vega/issues/5388) - Use `UnixNano()` to snapshot price monitor times
- [5237](https://github.com/vegaprotocol/vega/issues/5237) - Trigger state variable calculation first time indicative uncrossing price is available
- [5397](https://github.com/vegaprotocol/vega/issues/5397) - Bring indicative trades price inline with that of actual auction uncrossing trades

## 0.51.0

### 🚨 Breaking changes
- [5192](https://github.com/vegaprotocol/vega/issues/5192) - Require a rationale on proposals

### 🛠 Improvements
- [5318](https://github.com/vegaprotocol/vega/issues/5318) - Automatically dispatch reward pool into markets in recurring transfers
- [5333](https://github.com/vegaprotocol/vega/issues/5333) - Run snapshot generation for all providers in parallel
- [5343](https://github.com/vegaprotocol/vega/issues/5343) - Snapshot optimisation part II - get rid of `getHash`
- [5324](https://github.com/vegaprotocol/vega/issues/5324) -  Send event when oracle data doesn't match
- [5140](https://github.com/vegaprotocol/vega/issues/5140) - Move limits (enabled market / assets from) to network parameters
- [5360](https://github.com/vegaprotocol/vega/issues/5360) - rewards test coverage

### 🐛 Fixes
- [5338](https://github.com/vegaprotocol/vega/issues/5338) - Checking a transaction should return proper success code
- [5277](https://github.com/vegaprotocol/vega/issues/5277) - Updating a market should default auction extension to 1
- [5284](https://github.com/vegaprotocol/vega/issues/5284) - price monitoring past prices are now included in the snapshot
- [5294](https://github.com/vegaprotocol/vega/issues/5294) - Parse timestamps oracle in market proposal validation
- [5292](https://github.com/vegaprotocol/vega/issues/5292) - Internal time oracle broadcasts timestamp without nanoseconds
- [5297](https://github.com/vegaprotocol/vega/issues/5297) - Assure min/max price always accurate
- [5286](https://github.com/vegaprotocol/vega/issues/5286) - Ensure liquidity fees are updated when updating the market
- [5322](https://github.com/vegaprotocol/vega/issues/5322) - Change vega pub key hashing in topology to fix key rotation submission.
- [5313](https://github.com/vegaprotocol/vega/issues/5313) - Future update was using oracle spec for settlement price as trading termination spec
- [5304](https://github.com/vegaprotocol/vega/issues/5304) - Fix bug causing trade events at auction end showing the wrong price.
- [5345](https://github.com/vegaprotocol/vega/issues/5345) - Fix issue with state variable transactions assumed gone missing
- [5351](https://github.com/vegaprotocol/vega/issues/5351) - Fix panic when node is interrupted before snapshot engine gets cleared and initialised
- [5972](https://github.com/vegaprotocol/vega/issues/5972) - Allow submitting a market update with termination oracle ticking before enactment of the update

## 0.50.2

### 🛠 Improvements
- [5001](https://github.com/vegaprotocol/vega/issues/5001) - Set and increment LP version field correctly
- [5001](https://github.com/vegaprotocol/vega/issues/5001) - Add integration test for LP versioning
- [3372](https://github.com/vegaprotocol/vega/issues/3372) - Add integration test making sure margin is released when an LP is cancelled.
- [5235](https://github.com/vegaprotocol/vega/issues/5235) - Use `BroadcastTxSync` instead of async for submitting transactions to `tendermint`
- [5268](https://github.com/vegaprotocol/vega/issues/5268) - Make validator heartbeat frequency a function of the epoch duration.
- [5271](https://github.com/vegaprotocol/vega/issues/5271) - Make generated hex IDs lower case
- [5273](https://github.com/vegaprotocol/vega/issues/5273) - Reward / Transfer to allow payout of reward in an arbitrary asset unrelated to the settlement and by market.
- [5207](https://github.com/vegaprotocol/vega/issues/5206) - Add integration tests to ensure price bounds and decimal places work as expected
- [5243](https://github.com/vegaprotocol/vega/issues/5243) - Update equity like share according to spec changes.
- [5249](https://github.com/vegaprotocol/vega/issues/5249) - Upgrade to tendermint 0.35.6

### 🐛 Fixes
- [4798](https://github.com/vegaprotocol/vega/issues/4978) - Set market pending timestamp to the time at which the market is created.
- [5222](https://github.com/vegaprotocol/vega/issues/5222) - Do not panic when admin server stops.
- [5103](https://github.com/vegaprotocol/vega/issues/5103) - Fix invalid http status set in faucet
- [5239](https://github.com/vegaprotocol/vega/issues/5239) - Always call `StartAggregate()` when signing validators joining and leaving even if not a validator
- [5128](https://github.com/vegaprotocol/vega/issues/5128) - Fix wrong http rate limit for faucet
- [5231](https://github.com/vegaprotocol/vega/issues/5231) - Fix pegged orders to be reset to the order pointer after snapshot loading
- [5247](https://github.com/vegaprotocol/vega/issues/5247) - Fix the check for overflow in scaling settlement price
- [5250](https://github.com/vegaprotocol/vega/issues/5250) - Fixed panic in loading validator checkpoint
- [5260](https://github.com/vegaprotocol/vega/issues/5260) - Process recurring transfer before rewards
- [5262](https://github.com/vegaprotocol/vega/issues/5262) - Allow recurring transfers to start during the current epoch
- [5267](https://github.com/vegaprotocol/vega/issues/5267) - Do not check commitment on `UpdateMarket` proposals

## 0.50.1

### 🐛 Fixes
- [5226](https://github.com/vegaprotocol/vega/issues/5226) - Add support for settlement price decimal place in governance


## 0.50.0

### 🚨 Breaking changes
- [5197](https://github.com/vegaprotocol/vega/issues/5197) - Scale settlement price based on oracle definition

### 🛠 Improvements
- [5055](https://github.com/vegaprotocol/vega/issues/5055) - Ensure at most 5 triggers are used in price monitoring settings
- [5100](https://github.com/vegaprotocol/vega/issues/5100) - add a new scenario into feature test, auction folder, leaving auction when liquidity provider provides a limit order
- [4919](https://github.com/vegaprotocol/vega/issues/4919) - Feature tests for 0011 check order allocate margin
- [4922](https://github.com/vegaprotocol/vega/issues/4922) - Feature tests for 0015 market insurance pool collateral
- [4926](https://github.com/vegaprotocol/vega/issues/4926) - Feature tests for 0019 margin calculator scenarios
- [5119](https://github.com/vegaprotocol/vega/issues/5119) - Add Ethereum key rotation support
- [5209](https://github.com/vegaprotocol/vega/issues/5209) - Add retries to floating point consensus engine to work around tendermint missing transactions
- [5219](https://github.com/vegaprotocol/vega/issues/5219) - Remove genesis sign command.

### 🐛 Fixes
- [5078](https://github.com/vegaprotocol/vega/issues/5078) - Unwrap properly position decimal place from payload
- [5076](https://github.com/vegaprotocol/vega/issues/5076) - Set last mark price to settlement price when market is settled
- [5038](https://github.com/vegaprotocol/vega/issues/5038) - Send proof-of-work when when announcing node
- [5034](https://github.com/vegaprotocol/vega/issues/5034) - Ensure to / from in transfers payloads are vega public keys
- [5111](https://github.com/vegaprotocol/vega/issues/5111) - Stop updating the market's initial configuration when an opening auction is extended
- [5066](https://github.com/vegaprotocol/vega/issues/5066) - Return an error if market decimal place > to asset decimal place
- [5095](https://github.com/vegaprotocol/vega/issues/5095) - Stabilise state sync restore and restore block height in the topology engine
- [5204](https://github.com/vegaprotocol/vega/issues/5204) - Mark a snapshot state change when liquidity provision state changes
- [4870](https://github.com/vegaprotocol/vega/issues/5870) - Add missing commands to the `TxError` event
- [5136](https://github.com/vegaprotocol/vega/issues/5136) - Fix banking snapshot for transfers, risk factor restoration, and `statevar` handling of settled markets
- [5088](https://github.com/vegaprotocol/vega/issues/5088) - Fixed MTM bug where settlement balance would not be zero when loss amount was 1.
- [5093](https://github.com/vegaprotocol/vega/issues/5093) - Fixed proof of engine end of block callback never called to clear up state
- [4996](https://github.com/vegaprotocol/vega/issues/4996) - Fix positions engines `vwBuys` and `vwSell` when amending, send events on `Update` and `UpdateNetwork`
- [5016](https://github.com/vegaprotocol/vega/issues/5016) - Target stake in asset decimal place in Market Data
- [5109](https://github.com/vegaprotocol/vega/issues/5109) - Fixed promotion of ersatz to tendermint validator
- [5110](https://github.com/vegaprotocol/vega/issues/5110) - Fixed wrong tick size used for calculating probability of trading
- [5144](https://github.com/vegaprotocol/vega/issues/5144) - Fixed the default voting power in case there is stake in the network
- [5124](https://github.com/vegaprotocol/vega/issues/5124) - Add proto serialization for update market proposal
- [5124](https://github.com/vegaprotocol/vega/issues/5124) - Ensure update market proposal compute a proper auction duration
- [5172](https://github.com/vegaprotocol/vega/issues/5172) - Add replay protection for validator commands
- [5181](https://github.com/vegaprotocol/vega/issues/5181) - Ensure Oracle specs handle numbers using `num.Decimal` and `num.Int`
- [5059](https://github.com/vegaprotocol/vega/issues/5059) - Validators without tendermint status vote in the witness and notary engine but their votes do not count
- [5190](https://github.com/vegaprotocol/vega/issues/5190) - Fix settlement at expiry to scale the settlement price from market decimals to asset decimals
- [5185](https://github.com/vegaprotocol/vega/issues/5185) - Fix MTM settlement where win transfers get truncated resulting in settlement balance not being zero after settlement.
- [4943](https://github.com/vegaprotocol/vega/issues/4943) - Fix bug where amending orders in opening auctions did not work as expected

## 0.49.8

### 🛠 Improvements
- [4814](https://github.com/vegaprotocol/vega/issues/4814) - Review fees tests
- [5067](https://github.com/vegaprotocol/vega/pull/5067) - Adding acceptance codes and tidy up tests
- [5052](https://github.com/vegaprotocol/vega/issues/5052) - Adding acceptance criteria tests for market decimal places
- [5138](https://github.com/vegaprotocol/vega/issues/5038) - Adding feature test for "0032-PRIM-price_monitoring.md"
- [4753](https://github.com/vegaprotocol/vega/issues/4753) - Adding feature test for oracle spec public key validation
- [4559](https://github.com/vegaprotocol/vega/issues/4559) - Small fixes to the amend order flow

### 🐛 Fixes
- [5064](https://github.com/vegaprotocol/vega/issues/5064) - Send order event on settlement
- [5068](https://github.com/vegaprotocol/vega/issues/5068) - Use settlement price if exists when received trading terminated event


## 0.49.7

### 🚨 Breaking changes
- [4985](https://github.com/vegaprotocol/vega/issues/4985) - Proof of work spam protection

### 🛠 Improvements
- [5007](https://github.com/vegaprotocol/vega/issues/5007) - Run approbation as part of the CI pipeline
- [5019](https://github.com/vegaprotocol/vega/issues/5019) - Label Price Monitoring tests
- [5022](https://github.com/vegaprotocol/vega/issues/5022) - CI: Run approbation for main/master/develop branches only
- [5017](https://github.com/vegaprotocol/vega/issues/5017) - Added access functions to `PositionState` type
- [5049](https://github.com/vegaprotocol/vega/issues/5049) - Liquidity Provision test coverage for 0034 spec
- [5022](https://github.com/vegaprotocol/vega/issues/5022) - CI: Run approbation for main/master/develop branches
only
- [4916](https://github.com/vegaprotocol/vega/issues/4916) - Add acceptance criteria number in the existing feature tests to address acceptance criteria in `0008-TRAD-trading_workflow.md`
- [5061](https://github.com/vegaprotocol/vega/issues/5061) - Add a test scenario using log normal risk model into feature test "insurance-pool-balance-test.feature"


### 🐛 Fixes
- [5025](https://github.com/vegaprotocol/vega/issues/5025) - Witness snapshot breaking consensus
- [5046](https://github.com/vegaprotocol/vega/issues/5046) - Save all events in `ERC20` topology snapshot


## 0.49.4
### 🛠 Improvements
- [2585](https://github.com/vegaprotocol/vega/issues/2585) - Adding position state event to event bus
- [4952](https://github.com/vegaprotocol/vega/issues/4952) - Add checkpoints for staking and `multisig control`
- [4923](https://github.com/vegaprotocol/vega/issues/4923) - Add checkpoint state in the genesis file + add subcommand to do it.

### 🐛 Fixes
- [4983](https://github.com/vegaprotocol/vega/issues/4983) - Set correct event type for positions state event
- [4989](https://github.com/vegaprotocol/vega/issues/4989) - Fixing incorrect overflow logic
- [5036](https://github.com/vegaprotocol/vega/issues/5036) - Fix the `nullblockchain`
- [4981](https://github.com/vegaprotocol/vega/issues/4981) - Fix bug causing LP orders to uncross at auction end.

## 0.49.2

### 🛠 Improvements
- [4951](https://github.com/vegaprotocol/vega/issues/4951) - Add ability to stream events to a file
- [4953](https://github.com/vegaprotocol/vega/issues/4953) - Add block hash to statistics and to block height request
- [4961](https://github.com/vegaprotocol/vega/issues/4961) - Extend auction feature tests
- [4832](https://github.com/vegaprotocol/vega/issues/4832) - Add validation of update market proposals.
- [4971](https://github.com/vegaprotocol/vega/issues/4971) - Add acceptance criteria to auction tests
- [4833](https://github.com/vegaprotocol/vega/issues/4833) - Propagate market update to other engines

### 🐛 Fixes
- [4947](https://github.com/vegaprotocol/vega/issues/4947) - Fix time formatting problem that was breaking consensus on nodes in different time zones
- [4956](https://github.com/vegaprotocol/vega/issues/4956) - Fix concurrent write to price monitoring ref price cache
- [4987](https://github.com/vegaprotocol/vega/issues/4987) - Include the witness engine in snapshots
- [4957](https://github.com/vegaprotocol/vega/issues/4957) - Fix `vega announce_node` to work with `--home` and `--passphrase-file`
- [4964](https://github.com/vegaprotocol/vega/issues/4964) - Fix price monitoring snapshot
- [4974](https://github.com/vegaprotocol/vega/issues/4974) - Fix panic when checkpointing staking accounts if there are no events
- [4888](https://github.com/vegaprotocol/vega/issues/4888) - Fix memory leak when loading snapshots.
- [4993](https://github.com/vegaprotocol/vega/issues/4993) - Stop snapshots thinking we've loaded via `statesync` when we just lost connection to TM
- [4981](https://github.com/vegaprotocol/vega/issues/4981) - Fix bug causing LP orders to uncross at auction end.


## 0.49.1

### 🛠 Improvements
- [4895](https://github.com/vegaprotocol/vega/issues/4895) - Emit validators signature when a validator is added or remove from the set
- [4901](https://github.com/vegaprotocol/vega/issues/4901) - Update the decimal library
- [4906](https://github.com/vegaprotocol/vega/issues/4906) - Get rid of unnecessary `ToDecimal` conversions (no functional change)
- [4838](https://github.com/vegaprotocol/vega/issues/4838) - Implement governance vote based on equity-like share for market update

### 🐛 Fixes
- [4877](https://github.com/vegaprotocol/vega/issues/4877) - Fix topology and `erc20` topology snapshots
- [4890](https://github.com/vegaprotocol/vega/issues/4890) - epoch service now notifies other engines when it has restored from a snapshot
- [4879](https://github.com/vegaprotocol/vega/issues/4879) - Fixes for invalid data types in the `MarketData` proto message.
- [4881](https://github.com/vegaprotocol/vega/issues/4881) - Set tendermint validators' voting power when loading from snapshot
- [4915](https://github.com/vegaprotocol/vega/issues/4915) - Take full snapshot of collateral engine, always read epoch length from network parameters, use back-off on heartbeats
- [4882](https://github.com/vegaprotocol/vega/issues/4882) - Fixed tracking of liquidity fee received and added feature tests for the fee based rewards
- [4898](https://github.com/vegaprotocol/vega/issues/4898) - Add ranking score information to checkpoint and snapshot and emit an event when loaded
- [4932](https://github.com/vegaprotocol/vega/issues/4932) - Fix the string used for resource id of stake total supply to be stable to fix the replay of non validator node locally

## 0.49.0

### 🚨 Breaking changes
- [4900](https://github.com/vegaprotocol/vega/issues/4809) - Review LP fee tests, and move to VEGA repo
- [4844](https://github.com/vegaprotocol/vega/issues/4844) - Add endpoints for checking transactions raw transactions
- [4515](https://github.com/vegaprotocol/vega/issues/4615) - Add snapshot options description and check provided storage method
- [4581](https://github.com/vegaprotocol/vega/issues/4561) - Separate endpoints for liquidity provision submissions, amendment and cancellation
- [4390](https://github.com/vegaprotocol/vega/pull/4390) - Introduce node mode, `vega init` now require a mode: full or validator
- [4383](https://github.com/vegaprotocol/vega/pull/4383) - Rename flag `--tm-root` to `--tm-home`
- [4588](https://github.com/vegaprotocol/vega/pull/4588) - Remove the outdated `--network` flag on `vega genesis generate` and `vega genesis update`
- [4605](https://github.com/vegaprotocol/vega/pull/4605) - Use new format for `EthereumConfig` in network parameters.
- [4508](https://github.com/vegaprotocol/vega/pull/4508) - Disallow negative offset for pegged orders
- [4465](https://github.com/vegaprotocol/vega/pull/4465) - Update to tendermint `v0.35.0`
- [4594](https://github.com/vegaprotocol/vega/issues/4594) - Add support for decimal places specific to markets. This means market price values and position events can have different values. Positions will be expressed in asset decimal places, market specific data events will list prices in market precision.
- [4660](https://github.com/vegaprotocol/vega/pull/4660) - Add tendermint transaction hash to events
- [4670](https://github.com/vegaprotocol/vega/pull/4670) - Rework `freeform proposal` structure so that they align with other proposals
- [4681](https://github.com/vegaprotocol/vega/issues/4681) - Remove tick size from market
- [4698](https://github.com/vegaprotocol/vega/issues/4698) - Remove maturity field from future
- [4699](https://github.com/vegaprotocol/vega/issues/4699) - Remove trading mode one off from market proposal
- [4790](https://github.com/vegaprotocol/vega/issues/4790) - Fix core to work with `protos` generated by newer versions of `protoc-gen-xxx`
- [4856](https://github.com/vegaprotocol/vega/issues/4856) - Fractional orders and positions

### 🗑️ Deprecation

### 🛠 Improvements
- [4793](https://github.com/vegaprotocol/vega/issues/4793) - Add specific insurance pool balance test
- [4633](https://github.com/vegaprotocol/vega/pull/4633) - Add possibility to list snapshots from the vega command line
- [4640](https://github.com/vegaprotocol/vega/pull/4640) - Update feature tests related to liquidity provision following integration of probability of trading with floating point consensus
- [4558](https://github.com/vegaprotocol/vega/pull/4558) - Add MacOS install steps and information required to use `dockerisedvega.sh` script with private docker repository
- [4496](https://github.com/vegaprotocol/vega/pull/4496) - State variable engine for floating point consensus
- [4481](https://github.com/vegaprotocol/vega/pull/4481) - Add an example client application that uses the null-blockchain
- [4514](https://github.com/vegaprotocol/vega/pull/4514) - Add network limits service and events
- [4516](https://github.com/vegaprotocol/vega/pull/4516) - Add a command to cleanup all vega node state
- [4531](https://github.com/vegaprotocol/vega/pull/4531) - Remove Float from network parameters, use `num.Decimal` instead
- [4537](https://github.com/vegaprotocol/vega/pull/4537) - Send staking asset total supply through consensus
- [4540](https://github.com/vegaprotocol/vega/pull/4540) - Require Go minimum version 1.17
- [4530](https://github.com/vegaprotocol/vega/pull/4530) - Integrate risk factors with floating point consensus engine
- [4485](https://github.com/vegaprotocol/vega/pull/4485) - Change snapshot interval default to 1000 blocks
- [4505](https://github.com/vegaprotocol/vega/pull/4505) - Fast forward epochs when loading from checkpoint to trigger payouts for the skipped time
- [4554](https://github.com/vegaprotocol/vega/pull/4554) - Integrate price ranges with floating point consensus engine
- [4544](https://github.com/vegaprotocol/vega/pull/4544) - Ensure validators are started with the right set of keys
- [4569](https://github.com/vegaprotocol/vega/pull/4569) - Move to `ghcr.io` docker container registry
- [4571](https://github.com/vegaprotocol/vega/pull/4571) - Update `CHANGELOG.md` for `0.47.x`
- [4577](https://github.com/vegaprotocol/vega/pull/4577) - Update `CHANGELOG.md` for `0.45.6` patch
- [4573](https://github.com/vegaprotocol/vega/pull/4573) - Remove execution configuration duplication from configuration root
- [4555](https://github.com/vegaprotocol/vega/issues/4555) - Probability of trading integrated into floating point consensus engine
- [4592](https://github.com/vegaprotocol/vega/pull/4592) - Update instructions on how to use docker without `sudo`
- [4491](https://github.com/vegaprotocol/vega/issues/4491) - Measure validator performance and use to penalise rewards
- [4599](https://github.com/vegaprotocol/vega/pull/4599) - Allow raw private keys for bridges functions
- [4588](https://github.com/vegaprotocol/vega/pull/4588) - Add `--update` and `--replace` flags on `vega genesis new validator`
- [4522](https://github.com/vegaprotocol/vega/pull/4522) - Add `--network-url` option to `vega tm`
- [4580](https://github.com/vegaprotocol/vega/pull/4580) - Add transfer command support (one off transfers)
- [4636](https://github.com/vegaprotocol/vega/pull/4636) - Update the Core Team DoD and issue templates
- [4629](https://github.com/vegaprotocol/vega/pull/4629) - Update `CHANGELOG.md` to include `0.47.5` changes
- [4580](https://github.com/vegaprotocol/vega/pull/4580) - Add transfer command support (recurring transfers)
- [4643](https://github.com/vegaprotocol/vega/issues/4643) - Add noise to floating point consensus variables in QA
- [4639](https://github.com/vegaprotocol/vega/pull/4639) - Add cancel transfer command
- [4750](https://github.com/vegaprotocol/vega/pull/4750) - Fix null blockchain by forcing it to always be a non-validator node
- [4754](https://github.com/vegaprotocol/vega/pull/4754) - Fix null blockchain properly this time
- [4754](https://github.com/vegaprotocol/vega/pull/4754) - Remove old id generator fields from execution engine's snapshot
- [4830](https://github.com/vegaprotocol/vega/pull/4830) - Reward refactoring for network treasury
- [4647](https://github.com/vegaprotocol/vega/pull/4647) - Added endpoint `SubmitRawTransaction` to provide support for different transaction request message versions
- [4653](https://github.com/vegaprotocol/vega/issues/4653) - Replace asset insurance pool with network treasury
- [4638](https://github.com/vegaprotocol/vega/pull/4638) - CI add option to specify connected changes in other repos
- [4650](https://github.com/vegaprotocol/vega/pull/4650) - Restore code from rebase and ensure node retries connection with application
- [4570](https://github.com/vegaprotocol/vega/pull/4570) - Internalize Ethereum Event Forwarder
- [4663](https://github.com/vegaprotocol/vega/issues/4663) - CI set `qa` build tag when running system tests
- [4709](https://github.com/vegaprotocol/vega/issues/4709) - Make `BlockNr` part of event interface
- [4657](https://github.com/vegaprotocol/vega/pull/4657) - Rename `min_lp_stake` to quantum + use it in liquidity provisions
- [4672](https://github.com/vegaprotocol/vega/issues/4672) - Update Jenkinsfile
- [4712](https://github.com/vegaprotocol/vega/issues/4712) - Check smart contract hash on startup to ensure the correct version is being used
- [4594](https://github.com/vegaprotocol/vega/issues/4594) - Add integration test ensuring positions plug-in calculates P&L accurately.
- [4689](https://github.com/vegaprotocol/vega/issues/4689) - Validators joining and leaving the network
- [4680](https://github.com/vegaprotocol/vega/issues/4680) - Add `totalTokenSupplyStake` to the snapshots
- [4645](https://github.com/vegaprotocol/vega/pull/4645) - Add transfers snapshots
- [4707](https://github.com/vegaprotocol/vega/pull/4707) - Serialize timestamp in time update message as number of nano seconds instead of seconds
- [4595](https://github.com/vegaprotocol/vega/pull/4595) - Add internal oracle supplying vega time data for time-triggered events
- [4737](https://github.com/vegaprotocol/vega/pull/4737) - Use a deterministic generator for order ids, set new order ids to the transaction hash of the Submit transaction
- [4741](https://github.com/vegaprotocol/vega/pull/4741) - Hash again list of hash from engines
- [4751](https://github.com/vegaprotocol/vega/pull/4751) - Make trade ids unique using the deterministic id generator
- [4766](https://github.com/vegaprotocol/vega/issues/4766) - Added feature tests and integration steps for transfers
- [4771](https://github.com/vegaprotocol/vega/issues/4771) - Small fixes and conformance update for transfers
- [4785](https://github.com/vegaprotocol/vega/issues/4785) - Implement feature tests given the acceptance criteria for transfers
- [4784](https://github.com/vegaprotocol/vega/issues/4784) - Moving feature tests from specs internal to verified folder
- [4797](https://github.com/vegaprotocol/vega/issues/4784) - Update `CODEOWNERS` for research to review verified feature files
- [4801](https://github.com/vegaprotocol/vega/issues/4801) - added acceptance criteria codes to feature tests for Settlement at expiry spec
- [4823](https://github.com/vegaprotocol/vega/issues/4823) - simplified performance score
- [4805](https://github.com/vegaprotocol/vega/issues/4805) - Add command line tool to sign for the asset pool method `set_bridge_address`
- [4839](https://github.com/vegaprotocol/vega/issues/4839) - Send governance events when restoring proposals on checkpoint reload.
- [4829](https://github.com/vegaprotocol/vega/issues/4829) - Fix margins calculations for positions with a size of 0 but with a non zero potential sell or buy
- [4826](https://github.com/vegaprotocol/vega/issues/4826) - Tidying up feature tests in verified folder
- [4843](https://github.com/vegaprotocol/vega/issues/4843) - Make snapshot engine aware of local storage old versions, and manage them accordingly to stop growing disk usage.
- [4863](https://github.com/vegaprotocol/vega/issues/4863) - Improve replay protection
- [4867](https://github.com/vegaprotocol/vega/issues/4867) - Optimise replay protection
- [4865](https://github.com/vegaprotocol/vega/issues/4865) - Fix: issue with project board automation action and update commit checker action
- [4674](https://github.com/vegaprotocol/vega/issues/4674) - Add Ethereum events reconciliation for `multisig control`
- [4886](https://github.com/vegaprotocol/vega/pull/4886) - Add more integration tests around order amends and fees.
- [4885](https://github.com/vegaprotocol/vega/pull/4885) - Update amend orders scenario to have fees transfers in int tests

### 🐛 Fixes
- [4842](https://github.com/vegaprotocol/vega/pull/4842) - Fix margin balance not being released after close-out.
- [4798](https://github.com/vegaprotocol/vega/pull/4798) - Fix panic in loading topology from snapshot
- [4521](https://github.com/vegaprotocol/vega/pull/4521) - Better error when trying to use the null-blockchain with an ERC20 asset
- [4692](https://github.com/vegaprotocol/vega/pull/4692) - Set statistics block height after a snapshot reload
- [4702](https://github.com/vegaprotocol/vega/pull/4702) - User tree importer and exporter to transfer snapshots via `statesync`
- [4516](https://github.com/vegaprotocol/vega/pull/4516) - Fix release number title typo - 0.46.1 > 0.46.2
- [4524](https://github.com/vegaprotocol/vega/pull/4524) - Updated `vega verify genesis` to understand new `app_state` layout
- [4515](https://github.com/vegaprotocol/vega/pull/4515) - Set log level in snapshot engine
- [4721](https://github.com/vegaprotocol/vega/pull/4721) - Save checkpoint with `UnixNano` when taking a snapshot
- [4728](https://github.com/vegaprotocol/vega/pull/4728) - Fix restoring markets from snapshot by handling generated providers properly
- [4742](https://github.com/vegaprotocol/vega/pull/4742) - `corestate` endpoints are now populated after a snapshot restore
- [4847](https://github.com/vegaprotocol/vega/pull/4847) - save state of the `feesplitter` in the execution snapshot
- [4782](https://github.com/vegaprotocol/vega/pull/4782) - Fix restoring markets from snapshot in an auction with orders
- [4522](https://github.com/vegaprotocol/vega/pull/4522) - Set transfer responses event when paying rewards
- [4566](https://github.com/vegaprotocol/vega/pull/4566) - Withdrawal fails should return a status rejected rather than cancelled
- [4582](https://github.com/vegaprotocol/vega/pull/4582) - Deposits stayed in memory indefinitely, and withdrawal keys were not being sorted to ensure determinism.
- [4588](https://github.com/vegaprotocol/vega/pull/4588) - Fail when missing tendermint home and public key in `nodewallet import` command
- [4623](https://github.com/vegaprotocol/vega/pull/4623) - Bug fix for `--snapshot.db-path` parameter not being used if it is set
- [4634](https://github.com/vegaprotocol/vega/pull/4634) - Bug fix for `--snapshot.max-retries` parameter not working correctly
- [4775](https://github.com/vegaprotocol/vega/pull/4775) - Restore all market fields when restoring from a snapshot
- [4845](https://github.com/vegaprotocol/vega/pull/4845) - Fix restoring rejected markets by signalling to the generated providers that their parent is dead
- [4651](https://github.com/vegaprotocol/vega/pull/4651) - An array of fixes in the snapshot code path
- [4658](https://github.com/vegaprotocol/vega/pull/4658) - Allow replaying a chain from zero when old snapshots exist
- [4659](https://github.com/vegaprotocol/vega/pull/4659) - Fix liquidity provision commands decode
- [4665](https://github.com/vegaprotocol/vega/pull/4665) - Remove all references to `TxV2`
- [4686](https://github.com/vegaprotocol/vega/pull/4686) - Fix commit hash problem when checkpoint and snapshot overlap. Ensure the snapshot contains the correct checkpoint state.
- [4691](https://github.com/vegaprotocol/vega/pull/4691) - Handle undelegate stake with no balances gracefully
- [4716](https://github.com/vegaprotocol/vega/pull/4716) - Fix protobuf conversion in orders
- [4861](https://github.com/vegaprotocol/vega/pull/4861) - Set a protocol version and properly send it to `Tendermint` in all cases
- [4732](https://github.com/vegaprotocol/vega/pull/4732) - `TimeUpdate` is now first event sent
- [4714](https://github.com/vegaprotocol/vega/pull/4714) - Ensure EEF doesn't process the current block multiple times
- [4700](https://github.com/vegaprotocol/vega/pull/4700) - Ensure verification of type between oracle spec binding and oracle spec
- [4738](https://github.com/vegaprotocol/vega/pull/4738) - Add vesting contract as part of the Ethereum event forwarder
- [4747](https://github.com/vegaprotocol/vega/pull/4747) - Dispatch network parameter updates at the same block when loaded from checkpoint
- [4732](https://github.com/vegaprotocol/vega/pull/4732) - Revert tendermint to version 0.34.14
- [4756](https://github.com/vegaprotocol/vega/pull/4756) - Fix for markets loaded from snapshot not terminated by their oracle
- [4776](https://github.com/vegaprotocol/vega/pull/4776) - Add testing for auction state changes and remove unnecessary market state change
- [4590](https://github.com/vegaprotocol/vega/pull/4590) - Added verification of uint market data in integration test
- [4749](https://github.com/vegaprotocol/vega/pull/4794) - Fixed issue where LP orders did not get redeployed
- [4820](https://github.com/vegaprotocol/vega/pull/4820) - Snapshot fixes for market + update market tracker on trades
- [4854](https://github.com/vegaprotocol/vega/pull/4854) - Snapshot fixes for the `statevar` engine
- [3919](https://github.com/vegaprotocol/vega/pull/3919) - Fixed panic in `maybeInvalidateDuringAuction`
- [4849](https://github.com/vegaprotocol/vega/pull/4849) - Fixed liquidity auction trigger for certain cancel & replace amends.

## 0.47.6
*2022-02-01*

### 🐛 Fixes
- [4691](https://github.com/vegaprotocol/vega/pull/4691) - Handle undelegate stake with no balances gracefully

## 0.47.5
*2022-01-20*

### 🐛 Fixes
- [4617](https://github.com/vegaprotocol/vega/pull/4617) - Bug fix for incorrectly reporting auto delegation

## 0.47.4
*2022-01-05*

### 🐛 Fixes
- [4563](https://github.com/vegaprotocol/vega/pull/4563) - Send an epoch event when loaded from checkpoint

## 0.47.3
*2021-12-24*

### 🐛 Fixes
- [4529](https://github.com/vegaprotocol/vega/pull/4529) - Non determinism in checkpoint fixed

## 0.47.2
*2021-12-17*

### 🐛 Fixes
- [4500](https://github.com/vegaprotocol/vega/pull/4500) - Set minimum for validator power to avoid accidentally removing them
- [4503](https://github.com/vegaprotocol/vega/pull/4503) - Limit delegation epochs in core API
- [4504](https://github.com/vegaprotocol/vega/pull/4504) - Fix premature ending of epoch when loading from checkpoint

## 0.47.1
*2021-11-24*

### 🐛 Fixes
- [4488](https://github.com/vegaprotocol/vega/pull/4488) - Disable snapshots
- [4536](https://github.com/vegaprotocol/vega/pull/4536) - Fixed non determinism in topology checkpoint
- [4550](https://github.com/vegaprotocol/vega/pull/4550) - Do not validate assets when loading checkpoint from non-validators

## 0.47.0
*2021-11-24*

### 🛠 Improvements
- [4480](https://github.com/vegaprotocol/vega/pull/4480) - Update `CHANGELOG.md` since GH Action implemented
- [4439](https://github.com/vegaprotocol/vega/pull/4439) - Create `release_ticket.md` issue template
- [4456](https://github.com/vegaprotocol/vega/pull/4456) - Return 400 on bad mint amounts sent via the faucet
- [4434](https://github.com/vegaprotocol/vega/pull/4434) - Add free form governance net parameters to `allKeys` map
- [4436](https://github.com/vegaprotocol/vega/pull/4436) - Add ability for the null-blockchain to deliver transactions
- [4455](https://github.com/vegaprotocol/vega/pull/4455) - Introduce API to allow time-forwarding in the null-blockchain
- [4422](https://github.com/vegaprotocol/vega/pull/4422) - Add support for validator key rotation
- [4463](https://github.com/vegaprotocol/vega/pull/4463) - Remove the need for an Ethereum connection when using the null-blockchain
- [4477](https://github.com/vegaprotocol/vega/pull/4477) - Allow reloading of null-blockchain configuration while core is running
- [4468](https://github.com/vegaprotocol/vega/pull/4468) - Change validator weights to be based on validator score
- [4484](https://github.com/vegaprotocol/vega/pull/4484) - Add checkpoint validator key rotation
- [4459](https://github.com/vegaprotocol/vega/pull/4459) - Add network parameters overwrite from checkpoints
- [4070](https://github.com/vegaprotocol/vega/pull/4070) - Add calls to enable state-sync via tendermint
- [4465](https://github.com/vegaprotocol/vega/pull/4465) - Add events tags to the `ResponseDeliverTx`

### 🐛 Fixes
- [4435](https://github.com/vegaprotocol/vega/pull/4435) - Fix non determinism in deposits snapshot
- [4418](https://github.com/vegaprotocol/vega/pull/4418) - Add some logging + height/version handling fixes
- [4461](https://github.com/vegaprotocol/vega/pull/4461) - Fix problem where chain id was not present on event bus during checkpoint loading
- [4475](https://github.com/vegaprotocol/vega/pull/4475) - Fix rewards checkpoint not assigned to its correct place

## 0.46.2
*2021-11-24*

### 🐛 Fixes
- [4445](https://github.com/vegaprotocol/vega/pull/4445) - Limit the number of iterations for reward calculation for delegator and fix for division by zero

## 0.46.1
*2021-11-22*

### 🛠 Improvements
- [4437](https://github.com/vegaprotocol/vega/pull/4437) - Turn snapshots off for `v0.46.1` only


## 0.46.0
*2021-11-22*

### 🛠 Improvements
- [4431](https://github.com/vegaprotocol/vega/pull/4431) - Update Vega wallet to version 0.10.0
- [4406](https://github.com/vegaprotocol/vega/pull/4406) - Add changelog and project board Github actions and update linked PR action version
- [4328](https://github.com/vegaprotocol/vega/pull/4328) - Unwrap the timestamps in reward payout event
- [4330](https://github.com/vegaprotocol/vega/pull/4330) - Remove badger related code from the codebase
- [4336](https://github.com/vegaprotocol/vega/pull/4336) - Add oracle snapshot
- [4299](https://github.com/vegaprotocol/vega/pull/4299) - Add liquidity snapshot
- [4196](https://github.com/vegaprotocol/vega/pull/4196) - Experiment at removing the snapshot details from the engine
- [4338](https://github.com/vegaprotocol/vega/pull/4338) - Adding more error messages
- [4317](https://github.com/vegaprotocol/vega/pull/4317) - Extend integration tests with global check for net deposits
- [3616](https://github.com/vegaprotocol/vega/pull/3616) - Add tests to show margins not being released
- [4171](https://github.com/vegaprotocol/vega/pull/4171) - Add trading fees feature test
- [4348](https://github.com/vegaprotocol/vega/pull/4348) - Updating return codes
- [4346](https://github.com/vegaprotocol/vega/pull/4346) - Implement liquidity supplied snapshot
- [4351](https://github.com/vegaprotocol/vega/pull/4351) - Add target liquidity engine
- [4362](https://github.com/vegaprotocol/vega/pull/4362) - Remove staking of cache at the beginning of the epoch for spam protection
- [4364](https://github.com/vegaprotocol/vega/pull/4364) - Change spam error messages to debug and enabled reloading of configuration
- [4353](https://github.com/vegaprotocol/vega/pull/4353) - remove usage of `vegatime.Now` over the codebase
- [4382](https://github.com/vegaprotocol/vega/pull/4382) - Add Prometheus metrics on snapshots
- [4190](https://github.com/vegaprotocol/vega/pull/4190) - Add markets snapshot
- [4389](https://github.com/vegaprotocol/vega/pull/4389) - Update issue templates #4389
- [4392](https://github.com/vegaprotocol/vega/pull/4392) - Update `GETTING_STARTED.md` documentation
- [4391](https://github.com/vegaprotocol/vega/pull/4391) - Refactor delegation
- [4423](https://github.com/vegaprotocol/vega/pull/4423) - Add CLI options to start node with a null-blockchain
- [4400](https://github.com/vegaprotocol/vega/pull/4400) - Add transaction hash to `SubmitTransactionResponse`
- [4394](https://github.com/vegaprotocol/vega/pull/4394) - Add step to clear all events in integration tests
- [4403](https://github.com/vegaprotocol/vega/pull/4403) - Fully remove expiry from withdrawals #4403
- [4396](https://github.com/vegaprotocol/vega/pull/4396) - Add free form governance proposals
- [4413](https://github.com/vegaprotocol/vega/pull/4413) - Deploy to Devnet with Jenkins and remove drone
- [4429](https://github.com/vegaprotocol/vega/pull/4429) - Release version `v0.46.0`
- [4442](https://github.com/vegaprotocol/vega/pull/4442) - Reduce the number of iterations in reward calculation
- [4409](https://github.com/vegaprotocol/vega/pull/4409) - Include chain id in bus messages
- [4464](https://github.com/vegaprotocol/vega/pull/4466) - Update validator power in tendermint based on their staking

### 🐛 Fixes
- [4325](https://github.com/vegaprotocol/vega/pull/4325) - Remove state from the witness snapshot and infer it from votes
- [4334](https://github.com/vegaprotocol/vega/pull/4334) - Fix notary implementation
- [4343](https://github.com/vegaprotocol/vega/pull/4343) - Fix non deterministic test by using same `idGenerator`
- [4352](https://github.com/vegaprotocol/vega/pull/4352) - Remove usage of `time.Now()` in the auction state
- [4380](https://github.com/vegaprotocol/vega/pull/4380) - Implement Uint for network parameters and use it for monies values
- [4369](https://github.com/vegaprotocol/vega/pull/4369) - Fix orders still being accepted after market in trading terminated state
- [4395](https://github.com/vegaprotocol/vega/pull/4395) - Fix drone pipeline
- [4398](https://github.com/vegaprotocol/vega/pull/4398) - Fix to set proper status on withdrawal errors
- [4421](https://github.com/vegaprotocol/vega/issues/4421) - Fix to missing pending rewards in LNL checkpoint
- [4419](https://github.com/vegaprotocol/vega/pull/4419) - Fix snapshot cleanup, improve logging when specified block height could not be reloaded.
- [4444](https://github.com/vegaprotocol/vega/pull/4444) - Fix division by zero when all validator scores are 0
- [4467](https://github.com/vegaprotocol/vega/pull/4467) - Fix reward account balance not being saved/loaded to/from checkpoint
- [4474](https://github.com/vegaprotocol/vega/pull/4474) - Wire rewards checkpoint to checkpoint engine and store infrastructure fee accounts in collateral checkpoint

## 0.45.6
*2021-11-16*

### 🐛 Fixes
- [4506](https://github.com/vegaprotocol/vega/pull/4506) - Wire network parameters to time service to flush out pending changes

## 0.45.5
*2021-11-16*

### 🐛 Fixes
- [4403](https://github.com/vegaprotocol/vega/pull/4403) - Fully remove expiry from withdrawals and release version `v0.45.5`


## 0.45.4
*2021-11-05*

### 🐛 Fixes
- [4372](https://github.com/vegaprotocol/vega/pull/4372) - Fix, if all association is nominated, allow association to be unnominated and nominated again in the same epoch


## 0.45.3
*2021-11-04*

### 🐛 Fixes
- [4362](https://github.com/vegaprotocol/vega/pull/4362) - Remove staking of cache at the beginning of the epoch for spam protection


## 0.45.2
*2021-10-27*

### 🛠 Improvements
- [4308](https://github.com/vegaprotocol/vega/pull/4308) - Add Visual Studio Code configuration
- [4319](https://github.com/vegaprotocol/vega/pull/4319) - Add snapshot node topology
- [4321](https://github.com/vegaprotocol/vega/pull/4321) - Release version `v0.45.2` #4321

### 🐛 Fixes
- [4320](https://github.com/vegaprotocol/vega/pull/4320) - Implement retries for notary transactions
- [4312](https://github.com/vegaprotocol/vega/pull/4312) - Implement retries for witness transactions


## 0.45.1
*2021-10-23*

### 🛠 Improvements
- [4246](https://github.com/vegaprotocol/vega/pull/4246) - Add replay protection snapshot
- [4245](https://github.com/vegaprotocol/vega/pull/4245) - Add ABCI snapshot
- [4260](https://github.com/vegaprotocol/vega/pull/4260) - Reconcile delegation more frequently
- [4255](https://github.com/vegaprotocol/vega/pull/4255) - Add staking snapshot
- [4278](https://github.com/vegaprotocol/vega/pull/4278) - Add timestamps to rewards
- [4265](https://github.com/vegaprotocol/vega/pull/4265) - Add witness snapshot
- [4287](https://github.com/vegaprotocol/vega/pull/4287) - Add stake verifier snapshot
- [4292](https://github.com/vegaprotocol/vega/pull/4292) - Update the vega wallet version

### 🐛 Fixes
- [4280](https://github.com/vegaprotocol/vega/pull/4280) - Make event forwarder hashing result more random
- [4270](https://github.com/vegaprotocol/vega/pull/4270) - Prevent overflow with pending delegation
- [4274](https://github.com/vegaprotocol/vega/pull/4274) - Ensure sufficient balances when nominating multiple nodes
- [4286](https://github.com/vegaprotocol/vega/pull/4286) - Checkpoints fixes


## 0.45.0
*2021-10-19*

### 🛠 Improvements
- [4188](https://github.com/vegaprotocol/vega/pull/4188) - Add rewards snapshot
- [4191](https://github.com/vegaprotocol/vega/pull/4191) - Add limit snapshot
- [4192](https://github.com/vegaprotocol/vega/pull/4192) - Ask for passphrase confirmation on init and generate commands when applicable
- [4201](https://github.com/vegaprotocol/vega/pull/4201) - Implement spam snapshot
- [4214](https://github.com/vegaprotocol/vega/pull/4214) - Add golangci-lint to CI
- [4199](https://github.com/vegaprotocol/vega/pull/4199) - Add ERC20 logic signing
- [4211](https://github.com/vegaprotocol/vega/pull/4211) - Implement snapshot for notary
- [4219](https://github.com/vegaprotocol/vega/pull/4219) - Enable linters
- [4218](https://github.com/vegaprotocol/vega/pull/4218) - Run system-tests in separate build
- [4227](https://github.com/vegaprotocol/vega/pull/4227) - Ignore system-tests failures for non PR builds
- [4232](https://github.com/vegaprotocol/vega/pull/4232) - golangci-lint increase timeout
- [4229](https://github.com/vegaprotocol/vega/pull/4229) - Ensure the vega and Ethereum wallet are not nil before accessing
- [4230](https://github.com/vegaprotocol/vega/pull/4230) - Replay protection snapshot
- [4242](https://github.com/vegaprotocol/vega/pull/4242) - Set timeout for system-tests steps
- [4215](https://github.com/vegaprotocol/vega/pull/4215) - Improve handling of expected trades
- [4224](https://github.com/vegaprotocol/vega/pull/4224) - Make evt forward mode deterministic
- [4168](https://github.com/vegaprotocol/vega/pull/4168) - Update code still using uint64
- [4240](https://github.com/vegaprotocol/vega/pull/4240) - Add command to list and describe Vega paths

### 🐛 Fixes
- [4228](https://github.com/vegaprotocol/vega/pull/4228) - Fix readme updates
- [4210](https://github.com/vegaprotocol/vega/pull/4210) - Add min validators network parameter and bug fix for overflow reward


## 0.44.2
*2021-10-11*

### 🐛 Fixes
- [4195](https://github.com/vegaprotocol/vega/pull/4195) - Fix rewards payout with delay


## 0.44.1
*2021-10-08*

### 🐛 Fixes
- [4183](https://github.com/vegaprotocol/vega/pull/4183) - Fix `undelegateNow` to use the passed amount instead of 0
- [4184](https://github.com/vegaprotocol/vega/pull/4184) - Remove 0 balance events from checkpoint of delegations
- [4185](https://github.com/vegaprotocol/vega/pull/4185) - Fix event sent on reward pool creation + fix owner


## 0.44.0
*2021-10-07*

### 🛠 Improvements
- [4159](https://github.com/vegaprotocol/vega/pull/4159) - Clean-up and separate checkpoints and snapshots
- [4172](https://github.com/vegaprotocol/vega/pull/4172) - Added assetActions to banking snapshot
- [4173](https://github.com/vegaprotocol/vega/pull/4173) - Add tools and linting
- [4161](https://github.com/vegaprotocol/vega/pull/4161) - Assets snapshot implemented
- [4142](https://github.com/vegaprotocol/vega/pull/4142) - Add clef wallet
- [4160](https://github.com/vegaprotocol/vega/pull/4160) - Snapshot positions engine
- [4170](https://github.com/vegaprotocol/vega/pull/4170) - Update to latest proto and go mod tidy
- [4157](https://github.com/vegaprotocol/vega/pull/4157) - Adding IDGenerator types
- [4166](https://github.com/vegaprotocol/vega/pull/4166) - Banking snapshot
- [4133](https://github.com/vegaprotocol/vega/pull/4133) - Matching engine snapshots
- [4162](https://github.com/vegaprotocol/vega/pull/4162) - Add fields to validators genesis
- [4154](https://github.com/vegaprotocol/vega/pull/4154) - Port code to use last version of proto (layout change)
- [4141](https://github.com/vegaprotocol/vega/pull/4141) - Collateral snapshots
- [4131](https://github.com/vegaprotocol/vega/pull/4131) - Snapshot epoch engine
- [4143](https://github.com/vegaprotocol/vega/pull/4143) - Add delegation snapshot
- [4114](https://github.com/vegaprotocol/vega/pull/4114) - Document default file location
- [4130](https://github.com/vegaprotocol/vega/pull/4130) - Update proto dependencies to latest
- [4134](https://github.com/vegaprotocol/vega/pull/4134) - Checkpoints and snapshots are 2 different things
- [4121](https://github.com/vegaprotocol/vega/pull/4121) - Additional test scenarios for delegation & rewards
- [4111](https://github.com/vegaprotocol/vega/pull/4111) - Simplify nodewallet integration
- [4110](https://github.com/vegaprotocol/vega/pull/4110) - Auto delegation
- [4123](https://github.com/vegaprotocol/vega/pull/4123) - Add auto delegation to checkpoint
- [4120](https://github.com/vegaprotocol/vega/pull/4120) - Snapshot preparation
- [4060](https://github.com/vegaprotocol/vega/pull/4060) - Edge case scenarios delegation

### 🐛 Fixes
- [4156](https://github.com/vegaprotocol/vega/pull/4156) - Fix filename for checkpoints
- [4158](https://github.com/vegaprotocol/vega/pull/4158) - Remove delay in reward/delegation calculation
- [4150](https://github.com/vegaprotocol/vega/pull/4150) - De-duplicate stake linkings
- [4137](https://github.com/vegaprotocol/vega/pull/4137) - Add missing key to all network parameters key map
- [4132](https://github.com/vegaprotocol/vega/pull/4132) - Send delegation events
- [4128](https://github.com/vegaprotocol/vega/pull/4128) - Simplify checkpointing for network parameters and start fixing collateral checkpoint
- [4124](https://github.com/vegaprotocol/vega/pull/4124) - Fixed non-deterministic checkpoint and added auto delegation to checkpoint
- [4118](https://github.com/vegaprotocol/vega/pull/4118) - Fixed epoch issue


## 0.43.0
*2021-09-22*

### 🛠 Improvements
- [4051](https://github.com/vegaprotocol/vega/pull/4051) - New type to handle signed versions of the uint256 values we already support
- [4090](https://github.com/vegaprotocol/vega/pull/4090) - Update the proto repository dependencies
- [4023](https://github.com/vegaprotocol/vega/pull/4023) - Implement the spam protection engine
- [4063](https://github.com/vegaprotocol/vega/pull/4063) - Migrate to XDG structure
- [4075](https://github.com/vegaprotocol/vega/pull/4075) - Prefix checkpoint files with time and interval for automated tests
- [4050](https://github.com/vegaprotocol/vega/pull/4050) - Extend delegation feature test scenarios
- [4056](https://github.com/vegaprotocol/vega/pull/4056) - Improve message for genesis error with topology
- [4017](https://github.com/vegaprotocol/vega/pull/4017) - Migrate wallet to XGD file structure
- [4024](https://github.com/vegaprotocol/vega/pull/4024) - Extend delegation rewards feature test scenarios
- [4035](https://github.com/vegaprotocol/vega/pull/4035) - Implement multisig control signatures
- [4083](https://github.com/vegaprotocol/vega/pull/4083) - Remove expiry support for withdrawals
- [4068](https://github.com/vegaprotocol/vega/pull/4068) - Allow proposal votes to happen during the validation period
- [4088](https://github.com/vegaprotocol/vega/pull/4088) - Implements the simple JSON oracle source
- [4105](https://github.com/vegaprotocol/vega/pull/4105) - Add more hashes to the app state hash
- [4107](https://github.com/vegaprotocol/vega/pull/4107) - Remove the trading proxy service
- [4101](https://github.com/vegaprotocol/vega/pull/4101) - Remove dependency to the Ethereum client from the Ethereum wallet

### 🐛 Fixes
- [4053](https://github.com/vegaprotocol/vega/pull/4053) - Fix readme explanation for log levels
- [4054](https://github.com/vegaprotocol/vega/pull/4054) - Capture errors with Ethereum iterator and continue
- [4040](https://github.com/vegaprotocol/vega/pull/4040) - Fix bug where the withdrawal signature uses uint64
- [4042](https://github.com/vegaprotocol/vega/pull/4042) - Extended delegation rewards feature test scenario edits
- [4034](https://github.com/vegaprotocol/vega/pull/4034) - Update integration tests now TxErr events are not sent in the execution package
- [4106](https://github.com/vegaprotocol/vega/pull/4106) - Fix a panic when reloading checkpoints
- [4115](https://github.com/vegaprotocol/vega/pull/4115) - Use block height in checkpoint file names

## 0.42.0
*2021-09-10*

### 🛠 Improvements
- [3862](https://github.com/vegaprotocol/vega/pull/3862) - Collateral snapshot: Add checkpoints where needed, update processor (ABCI app) to write checkpoint data to file.
- [3926](https://github.com/vegaprotocol/vega/pull/3926) - Add epoch to delegation balance events and changes to the delegation / reward engines
- [3963](https://github.com/vegaprotocol/vega/pull/3963) - Load tendermint logger configuration
- [3958](https://github.com/vegaprotocol/vega/pull/3958) - Update istake ABI and run abigen
- [3933](https://github.com/vegaprotocol/vega/pull/3933) - Remove redundant API from Validator node
- [3971](https://github.com/vegaprotocol/vega/pull/3971) - Reinstate wallet subcommand tests
- [3961](https://github.com/vegaprotocol/vega/pull/3961) - Implemented feature test for delegation
- [3977](https://github.com/vegaprotocol/vega/pull/3977) - Add undelegate, delegate and register snapshot errors
- [3976](https://github.com/vegaprotocol/vega/pull/3976) - Add network parameter for competition level
- [3975](https://github.com/vegaprotocol/vega/pull/3975) - Add parties stake api
- [3978](https://github.com/vegaprotocol/vega/pull/3978) - Update dependencies
- [3980](https://github.com/vegaprotocol/vega/pull/3980) - Update protobuf dependencies
- [3910](https://github.com/vegaprotocol/vega/pull/3910) - Change all price, amounts, balances from uint64 to string
- [3969](https://github.com/vegaprotocol/vega/pull/3969) - Bump dlv and geth to latest versions
- [3925](https://github.com/vegaprotocol/vega/pull/3925) - Add command to sign a subset of network parameters
- [3981](https://github.com/vegaprotocol/vega/pull/3981) - Remove the `wallet-pubkey` flag on genesis sign command
- [3987](https://github.com/vegaprotocol/vega/pull/3987) - Add genesis verify command to verify signature against local genesis file
- [3984](https://github.com/vegaprotocol/vega/pull/3984) - Update the mainnet addresses in genesis generation command
- [3983](https://github.com/vegaprotocol/vega/pull/3983) - Added action field to epoch events
- [3988](https://github.com/vegaprotocol/vega/pull/3988) - Update the go-ethereum dependency
- [3991](https://github.com/vegaprotocol/vega/pull/3991) - Remove hardcoded address to the Ethereum node
- [3990](https://github.com/vegaprotocol/vega/pull/3990) - Network bootstrapping
- [3992](https://github.com/vegaprotocol/vega/pull/3992) - Check big int conversion from string in ERC20 code
- [3993](https://github.com/vegaprotocol/vega/pull/3993) - Use the vega public key as node id
- [3955](https://github.com/vegaprotocol/vega/pull/3955) - Use staking accounts in governance
- [4004](https://github.com/vegaprotocol/vega/pull/4004) - Broker configuration: change IP to address Address
- [4005](https://github.com/vegaprotocol/vega/pull/4005) - Add a simple subcommand to the vega binary to ease submitting transactions
- [3997](https://github.com/vegaprotocol/vega/pull/3997) - Do not require Ethereum client when starting the nodewallet
- [4009](https://github.com/vegaprotocol/vega/pull/4009) - Add delegation core APIs
- [4014](https://github.com/vegaprotocol/vega/pull/4014) - Implement delegation and epoch for Limited Network Life
- [3914](https://github.com/vegaprotocol/vega/pull/3914) - Implement staking event verification
- [3940](https://github.com/vegaprotocol/vega/pull/3940) - Remove validator signature from configuration and add network parameters
- [3938](https://github.com/vegaprotocol/vega/pull/3938) - Add more logging informations on the witness vote failures
- [3932](https://github.com/vegaprotocol/vega/pull/3932) - Adding asset details to reward events
- [3706](https://github.com/vegaprotocol/vega/pull/3706) - Remove startup markets workaround
- [3905](https://github.com/vegaprotocol/vega/pull/3905) - Add vega genesis new validator sub-command
- [3895](https://github.com/vegaprotocol/vega/pull/3895) - Add command to create a new genesis block with app_state
- [3900](https://github.com/vegaprotocol/vega/pull/3900) - Create reward engine
- [4847](https://github.com/vegaprotocol/vega/pull/3847) - Modified staking account to be backed by governance token account balance
- [3907](https://github.com/vegaprotocol/vega/pull/3907) - Tune system tests
- [3904](https://github.com/vegaprotocol/vega/pull/3904) - Update Jenkins file to run all System Tests
- [3795](https://github.com/vegaprotocol/vega/pull/3795) - Add capability to sent events to a socket stream
- [3832](https://github.com/vegaprotocol/vega/pull/3832) - Update the genesis topology map
- [3891](https://github.com/vegaprotocol/vega/pull/3891) - Verify transaction version 2 signature
- [3813](https://github.com/vegaprotocol/vega/pull/3813) - Implementing epoch time
- [4031](https://github.com/vegaprotocol/vega/pull/4031) - Send error events in processor through wrapper

### 🐛 Fixes
- [3950](https://github.com/vegaprotocol/vega/pull/3950) - `LoadGenesis` returns nil if checkpoint entry is empty
- [3960](https://github.com/vegaprotocol/vega/pull/3960) - Unstaking events are not seen by all validator nodes in DV
- [3973](https://github.com/vegaprotocol/vega/pull/3973) - Set ABCI client so it is possible to submit a transaction
- [3986](https://github.com/vegaprotocol/vega/pull/3986) - Emit Party event when stake link is accepted
- [3979](https://github.com/vegaprotocol/vega/pull/3979) - Add more delegation / reward scenarios and steps and a bug fix in emitted events
- [4007](https://github.com/vegaprotocol/vega/pull/4007) - Changed delegation balance event to use string
- [4006](https://github.com/vegaprotocol/vega/pull/4006) - Sort proposals by timestamp
- [4012](https://github.com/vegaprotocol/vega/pull/4012) - Fix panic with vega watch
- [3937](https://github.com/vegaprotocol/vega/pull/3937) - Include `TX_ERROR` events for type ALL subscribers
- [3930](https://github.com/vegaprotocol/vega/pull/3930) - Added missing function and updated readme with details
- [3918](https://github.com/vegaprotocol/vega/pull/3918) - Fix the build by updating the module version for the vegawallet
- [3901](https://github.com/vegaprotocol/vega/pull/3901) - Emit a `TxErrEvent` if withdraw submission is invalid
- [3874](https://github.com/vegaprotocol/vega/pull/3874) - Fix binary version
- [3884](https://github.com/vegaprotocol/vega/pull/3884) - Always async transaction
- [3877](https://github.com/vegaprotocol/vega/pull/3877) - Use a custom http client for the tendermint client


## 0.41.0
*2021-08-06*

### 🛠 Improvements
- [#3743](https://github.com/vegaprotocol/vega/pull/3743) - Refactor: Rename traders to parties
- [#3758](https://github.com/vegaprotocol/vega/pull/3758) - Refactor: Cleanup naming in the types package
- [#3789](https://github.com/vegaprotocol/vega/pull/3789) - Update ed25519-voi
- [#3589](https://github.com/vegaprotocol/vega/pull/3589) - Update tendermint to a newer version
- [#3591](https://github.com/vegaprotocol/vega/pull/3591) - Implemented market terminated, settled and suspended states via the oracle trigger
- [#3798](https://github.com/vegaprotocol/vega/pull/3798) - Update godog version to 11
- [#3793](https://github.com/vegaprotocol/vega/pull/3793) - Send Commander commands in a goroutine
- [#3805](https://github.com/vegaprotocol/vega/pull/3805) - Checkpoint engine hash and checkpoint creation
- [#3785](https://github.com/vegaprotocol/vega/pull/3785) - Implement delegation commands
- [#3714](https://github.com/vegaprotocol/vega/pull/3714) - Move protobufs into an external repository
- [#3719](https://github.com/vegaprotocol/vega/pull/3719) - Replace vega wallet with call to the vegawallet
- [#3762](https://github.com/vegaprotocol/vega/pull/3762) - Refactor: Cleanup markets in domains types
- [#3822](https://github.com/vegaprotocol/vega/pull/3822) - Testing: vega integration add subfolders for features
- [#3794](https://github.com/vegaprotocol/vega/pull/3794) - Implement rewards transfer
- [#3839](https://github.com/vegaprotocol/vega/pull/3839) - Implement a delegation engine
- [#3842](https://github.com/vegaprotocol/vega/pull/3842) - Imports need reformatting for core code base
- [#3849](https://github.com/vegaprotocol/vega/pull/3849) - Add limits engine + genesis loading
- [#3836](https://github.com/vegaprotocol/vega/pull/3836) - Add a first version of the accounting engine
- [#3859](https://github.com/vegaprotocol/vega/pull/3859) - Enable CGO in CI


### 🐛 Fixes
- [#3751](https://github.com/vegaprotocol/vega/pull/3751) - `Unparam` linting fixes
- [#3776](https://github.com/vegaprotocol/vega/pull/3776) - Ensure expired/settled markets are correctly recorded in app state
- [#3774](https://github.com/vegaprotocol/vega/pull/3774) - Change liquidity fees distribution to general account and not margin account of liquidity provider
- [#3801](https://github.com/vegaprotocol/vega/pull/3801) - Testing: Fixed setup of oracle spec step in integration
- [#3828](https://github.com/vegaprotocol/vega/pull/3828) - 🔥 Check if application context has been cancelled before writing to channel
- [#3838](https://github.com/vegaprotocol/vega/pull/3838) - 🔥 Fix panic on division by 0 with party voting and withdrawing funds

## 0.40.0
*2021-07-12*

### 🛠 Improvements
- [#3718](https://github.com/vegaprotocol/vega/pull/3718) - Run `unparam` over the codebase
- [#3705](https://github.com/vegaprotocol/vega/pull/3705) - Return theoretical target stake when in auction
- [#3703](https://github.com/vegaprotocol/vega/pull/3703) - Remove inefficient metrics calls
- [#3693](https://github.com/vegaprotocol/vega/pull/3693) - Calculation without Decimal in the liquidity target package
- [#3696](https://github.com/vegaprotocol/vega/pull/3696) - Remove some uint <-> Decimal conversion
- [#3689](https://github.com/vegaprotocol/vega/pull/3689) - Do not rely on proto conversion for `GetAsset`
- [#3676](https://github.com/vegaprotocol/vega/pull/3676) - Ad the `tm` subcommand
- [#3569](https://github.com/vegaprotocol/vega/pull/3569) - Migrate from uint64 to uint256 for all balances, amount, prices in the core
- [#3594](https://github.com/vegaprotocol/vega/pull/3594) - Improve probability of trading calculations
- [#3752](https://github.com/vegaprotocol/vega/pull/3752) - Update oracle engine to send events at the end of the block
- [#3745](https://github.com/vegaprotocol/vega/pull/3745) - Add loss socialization for final settlement

### 🐛 Fixes
- [#3722](https://github.com/vegaprotocol/vega/pull/3722) - Added sign to settle return values to allow to determine correctly win/loss
- [#3720](https://github.com/vegaprotocol/vega/pull/3720) - Tidy up max open interest calculations
- [#3704](https://github.com/vegaprotocol/vega/pull/3704) - Fix settlement with network orders
- [#3686](https://github.com/vegaprotocol/vega/pull/3686) -Fixes in the positions engine following migration to uint256
- [#3684](https://github.com/vegaprotocol/vega/pull/3684) - Fix the position engine hash state following migration to uint256
- [#3467](https://github.com/vegaprotocol/vega/pull/3647) - Ensure LP orders are not submitted during auction
- [#3736](https://github.com/vegaprotocol/vega/pull/3736) - Correcting event types and adding panics to catch mistakes


## 0.39.0
*2021-06-30*

### 🛠 Improvements
- [#3642](https://github.com/vegaprotocol/vega/pull/3642) - Refactor integration tests
- [#3637](https://github.com/vegaprotocol/vega/pull/3637) - Rewrite pegged / liquidity order control flow
- [#3635](https://github.com/vegaprotocol/vega/pull/3635) - Unified error system and strict parsing in feature tests
- [#3632](https://github.com/vegaprotocol/vega/pull/3632) - Add documentation on market instantiation in feature tests
- [#3599](https://github.com/vegaprotocol/vega/pull/3599) - Return better errors when replay protection happen

### 🐛 Fixes
- [#3640](https://github.com/vegaprotocol/vega/pull/3640) - Fix send on closed channel using timer (event bus)
- [#3638](https://github.com/vegaprotocol/vega/pull/3638) - Fix decimal instantiation in bond slashing
- [#3621](https://github.com/vegaprotocol/vega/pull/3621) - Remove pegged order from pegged list if order is aggressive and trade
- [#3612](https://github.com/vegaprotocol/vega/pull/3612) - Clean code in the wallet package


## 0.38.0
*2021-06-11*

### 🛠 Improvements
- [#3546](https://github.com/vegaprotocol/vega/pull/3546) - Add Auction Extension trigger field to market data
- [#3538](https://github.com/vegaprotocol/vega/pull/3538) - Testing: Add block time handling & block time variance
- [#3596](https://github.com/vegaprotocol/vega/pull/3596) - Enable replay protection
- [#3497](https://github.com/vegaprotocol/vega/pull/3497) - Implement new transaction format
- [#3461](https://github.com/vegaprotocol/vega/pull/3461) - Implement new commands validation

### 🐛 Fixes
- [#3528](https://github.com/vegaprotocol/vega/pull/3528) - Stop liquidity auctions from extending infinitely
- [#3567](https://github.com/vegaprotocol/vega/pull/3567) - Fix handling of Liquidity Commitments at price bounds
- [#3568](https://github.com/vegaprotocol/vega/pull/3568) - Fix potential nil pointer when fetching proposals
- [#3554](https://github.com/vegaprotocol/vega/pull/3554) - Fix package import for domain types
- [#3549](https://github.com/vegaprotocol/vega/pull/3549) - Remove Oracle prefix from files in the Oracle package
- [#3541](https://github.com/vegaprotocol/vega/pull/3541) - Ensure all votes have weight initialised to 0
- [#3539](https://github.com/vegaprotocol/vega/pull/3541) - Address flaky tests
- [#3540](https://github.com/vegaprotocol/vega/pull/3540) - Rename auction state methods
- [#3533](https://github.com/vegaprotocol/vega/pull/3533) - Refactor auction end logic to its own file
- [#3532](https://github.com/vegaprotocol/vega/pull/3532) - Fix Average Entry valuation during opening auctions
- [#3523](https://github.com/vegaprotocol/vega/pull/3523) - Improve nil pointer checks on proposal submissions
- [#3591](https://github.com/vegaprotocol/vega/pull/3591) - Avoid slice out of access bond in trades store


## 0.37.0
*2021-05-26*

### 🛠 Improvements
- [#3479](https://github.com/vegaprotocol/vega/pull/3479) - Add test coverage for auction interactions
- [#3494](https://github.com/vegaprotocol/vega/pull/3494) - Add `error_details` field to rejected proposals
- [#3491](https://github.com/vegaprotocol/vega/pull/3491) - Market Data no longer returns an error when no market data exists, as this is a valid situation
- [#3461](https://github.com/vegaprotocol/vega/pull/3461) - Optimise transaction format & improve validation
- [#3489](https://github.com/vegaprotocol/vega/pull/3489) - Run `buf breaking` at build time
- [#3487](https://github.com/vegaprotocol/vega/pull/3487) - Refactor `prepare*` command validation
- [#3516](https://github.com/vegaprotocol/vega/pull/3516) - New tests for distressed LP + use margin for bond slashing as fallback
- [#4921](https://github.com/vegaprotocol/vega/issues/4921) - Add comment to document behaviour on margin account in feature test (liquidity-provision-bond-account.feature)

### 🐛 Fixes
- [#3513](https://github.com/vegaprotocol/vega/pull/3513) - Fix reprice of pegged orders on every liquidity update
- [#3457](https://github.com/vegaprotocol/vega/pull/3457) - Fix probability of trading calculation for liquidity orders
- [#3515](https://github.com/vegaprotocol/vega/pull/3515) - Fixes for the resolve close out LP parties flow
- [#3513](https://github.com/vegaprotocol/vega/pull/3513) - Fix redeployment of LP orders
- [#3514](https://github.com/vegaprotocol/vega/pull/3513) - Fix price monitoring bounds

## 0.36.0
*2021-05-13*

### 🛠 Improvements
- [#3408](https://github.com/vegaprotocol/vega/pull/3408) - Add more information on token proportion/weight on proposal votes APIs
- [#3360](https://github.com/vegaprotocol/vega/pull/3360) - :fire: REST: Move deposits endpoint to `/parties/[partyId]/deposits`
- [#3431](https://github.com/vegaprotocol/vega/pull/3431) - Improve caching of values when exiting auctions
- [#3459](https://github.com/vegaprotocol/vega/pull/3459) - Add extra validation for Order, Vote, Withdrawal and LP transactions
- [#3433](https://github.com/vegaprotocol/vega/pull/3433) - Reject non-persistent orders that fall outside price monitoring bounds
- [#3443](https://github.com/vegaprotocol/vega/pull/3443) - Party is no longer required when submitting an order amendment
- [#3446](https://github.com/vegaprotocol/vega/pull/3443) - Party is no longer required when submitting an order cancellation
- [#3449](https://github.com/vegaprotocol/vega/pull/3449) - Party is no longer required when submitting an withdrawal request

### 🐛 Fixes
- [#3451](https://github.com/vegaprotocol/vega/pull/3451) - Remove float usage in liquidity engine
- [#3447](https://github.com/vegaprotocol/vega/pull/3447) - Clean up order submission code
- [#3436](https://github.com/vegaprotocol/vega/pull/3436) - Break up internal proposal definitions
- [#3452](https://github.com/vegaprotocol/vega/pull/3452) - Tidy up LP implementation internally
- [#3458](https://github.com/vegaprotocol/vega/pull/3458) - Fix spelling errors in GraphQL docs
- [#3434](https://github.com/vegaprotocol/vega/pull/3434) - Improve test coverage around Liquidity Provisions on auction close
- [#3411](https://github.com/vegaprotocol/vega/pull/3411) - Fix settlement tests
- [#3418](https://github.com/vegaprotocol/vega/pull/3418) - Rename External Resource Checker to Witness
- [#3419](https://github.com/vegaprotocol/vega/pull/3419) - Fix blank IDs on oracle specs in genesis markets
- [#3412](https://github.com/vegaprotocol/vega/pull/3412) - Refactor internal Vote Submission type to be separate from Vote type
- [#3421](https://github.com/vegaprotocol/vega/pull/3421) - Improve test coverage around order uncrossing
- [#3425](https://github.com/vegaprotocol/vega/pull/3425) - Remove debug steps from feature tests
- [#3430](https://github.com/vegaprotocol/vega/pull/3430) - Remove `LiquidityPoolBalance` from configuration
- [#3468](https://github.com/vegaprotocol/vega/pull/3468) - Increase rate limit that was causing mempools to fill up unnecessarily
- [#3438](https://github.com/vegaprotocol/vega/pull/3438) - Split protobuf definitions
- [#3450](https://github.com/vegaprotocol/vega/pull/3450) - Do not emit amendments from liquidity engine

## 0.35.0
*2021-04-21*

### 🛠 Improvements
- [#3341](https://github.com/vegaprotocol/vega/pull/3341) - Add logging for transactions rejected for having no accounts
- [#3339](https://github.com/vegaprotocol/vega/pull/3339) - Reimplement amending LPs not to be cancel and replace
- [#3371](https://github.com/vegaprotocol/vega/pull/3371) - Optimise calculation of cumulative price levels
- [#3339](https://github.com/vegaprotocol/vega/pull/3339) - Reuse LP orders IDs when they are re-created
- [#3385](https://github.com/vegaprotocol/vega/pull/3385) - Track the time spent in auction via Prometheus metrics
- [#3376](https://github.com/vegaprotocol/vega/pull/3376) - Implement a simple benchmarking framework for the core trading
- [#3371](https://github.com/vegaprotocol/vega/pull/3371) - Optimize indicative price and volume calculation

### 🐛 Fixes
- [#3356](https://github.com/vegaprotocol/vega/pull/3356) - Auctions are extended if exiting auction would leave either side of the book empty
- [#3348](https://github.com/vegaprotocol/vega/pull/3348) - Correctly set time when liquidity engine is created
- [#3321](https://github.com/vegaprotocol/vega/pull/3321) - Fix bond account use on LP submission
- [#3369](https://github.com/vegaprotocol/vega/pull/3369) - Reimplement amending LPs not to be cancel and replace
- [#3358](https://github.com/vegaprotocol/vega/pull/3358) - Improve event bus stability
- [#3363](https://github.com/vegaprotocol/vega/pull/3363) - Fix behaviour when leaving auctions
- [#3321](https://github.com/vegaprotocol/vega/pull/3321) - Do not slash bond accounts on LP submission
- [#3350](https://github.com/vegaprotocol/vega/pull/3350) - Fix equity like share in the market data
- [#3363](https://github.com/vegaprotocol/vega/pull/3363) - Ensure leaving an auction cannot trigger another auction / auction leave
- [#3369](https://github.com/vegaprotocol/vega/pull/3369) - Fix LP order deployments
- [#3366](https://github.com/vegaprotocol/vega/pull/3366) - Set the fee paid in uncrossing auction trades
- [#3364](https://github.com/vegaprotocol/vega/pull/3364) - Improve / fix positions tracking
- [#3358](https://github.com/vegaprotocol/vega/pull/3358) - Fix event bus by deep cloning all messages
- [#3374](https://github.com/vegaprotocol/vega/pull/3374) - Check trades in integration tests

## 0.34.1

*2021-04-08*

### 🐛 Fixes
- [#3324](https://github.com/vegaprotocol/vega/pull/3324) - CI: Fix multi-architecture build

## 0.34.0

*2021-04-07*

### 🛠 Improvements

- [#3302](https://github.com/vegaprotocol/vega/pull/3302) - Add reference to LP in orders created by LP
- [#3183](https://github.com/vegaprotocol/vega/pull/3183) - All orders from LP - including rejected orders - are now sent through the event bus
- [#3248](https://github.com/vegaprotocol/vega/pull/3248) - Store and propagate bond penalty
- [#3266](https://github.com/vegaprotocol/vega/pull/3266) - Add network parameters to control auction duration & extension
- [#3264](https://github.com/vegaprotocol/vega/pull/3264) - Add Liquidity Provision ID to orders created by LP commitments
- [#3126](https://github.com/vegaprotocol/vega/pull/3126) - Add transfer for bond slashing
- [#3281](https://github.com/vegaprotocol/vega/pull/3281) - Update scripts to go 1.16.2
- [#3280](https://github.com/vegaprotocol/vega/pull/3280) - Update to go 1.16.2
- [#3235](https://github.com/vegaprotocol/vega/pull/3235) - Extend unit test coverage for products
- [#3219](https://github.com/vegaprotocol/vega/pull/3219) - Remove `liquidityFee` network parameter
- [#3217](https://github.com/vegaprotocol/vega/pull/3217) - Add an event bus event when a market closes
- [#3214](https://github.com/vegaprotocol/vega/pull/3214) - Add arbitrary data signing wallet endpoint
- [#3316](https://github.com/vegaprotocol/vega/pull/3316) - Add tests for traders closing their own position
- [#3270](https://github.com/vegaprotocol/vega/pull/3270) - _Feature test refactor_: Add Liquidity Provision feature tests
- [#3289](https://github.com/vegaprotocol/vega/pull/3289) - _Feature test refactor_: Remove unused steps
- [#3275](https://github.com/vegaprotocol/vega/pull/3275) - _Feature test refactor_: Refactor order cancellation steps
- [#3230](https://github.com/vegaprotocol/vega/pull/3230) - _Feature test refactor_: Refactor trader amends step
- [#3226](https://github.com/vegaprotocol/vega/pull/3226) - _Feature test refactor_: Refactor features with invalid order specs
- [#3200](https://github.com/vegaprotocol/vega/pull/3200) - _Feature test refactor_: Add step to end opening auction
- [#3201](https://github.com/vegaprotocol/vega/pull/3201) - _Feature test refactor_: Add step to amend order by reference
- [#3204](https://github.com/vegaprotocol/vega/pull/3204) - _Feature test refactor_: Add step to place pegged orders
- [#3207](https://github.com/vegaprotocol/vega/pull/3207) - _Feature test refactor_: Add step to create Liquidity Provision
- [#3212](https://github.com/vegaprotocol/vega/pull/3212) - _Feature test refactor_: Remove unused settlement price step
- [#3203](https://github.com/vegaprotocol/vega/pull/3203) - _Feature test refactor_: Rework Submit Order step
- [#3251](https://github.com/vegaprotocol/vega/pull/3251) - _Feature test refactor_:  Split market declaration
- [#3314](https://github.com/vegaprotocol/vega/pull/3314) - _Feature test refactor_:  Apply naming convention to assertions
- [#3295](https://github.com/vegaprotocol/vega/pull/3295) - Refactor governance engine tests
- [#3298](https://github.com/vegaprotocol/vega/pull/3298) - Add order book caching
- [#3307](https://github.com/vegaprotocol/vega/pull/3307) - Use `UpdateNetworkParams` to validate network parameter updates
- [#3308](https://github.com/vegaprotocol/vega/pull/3308) - Add probability of trading

### 🐛 Fixes
- [#3249](https://github.com/vegaprotocol/vega/pull/3249) - GraphQL: `LiquidityProvision` is no longer missing from the `EventBus` union
- [#3253](https://github.com/vegaprotocol/vega/pull/3253) - Verify all properties on oracle specs
- [#3224](https://github.com/vegaprotocol/vega/pull/3224) - Check for wash trades when FOK orders uncross
- [#3257](https://github.com/vegaprotocol/vega/pull/3257) - Order Status is now only `Active` when it is submitted to the book
- [#3285](https://github.com/vegaprotocol/vega/pull/3285) - LP provisions are now properly stopped when a market is rejected
- [#3290](https://github.com/vegaprotocol/vega/pull/3290) - Update Market Value Proxy at the end of each block
- [#3267](https://github.com/vegaprotocol/vega/pull/3267) - Ensure Liquidity Auctions are not left if it would result in an empty book
- [#3286](https://github.com/vegaprotocol/vega/pull/3286) - Reduce some log levels
- [#3263](https://github.com/vegaprotocol/vega/pull/3263) - Fix incorrect context object in Liquidity Provisions
- [#3283](https://github.com/vegaprotocol/vega/pull/3283) - Remove debug code
- [#3198](https://github.com/vegaprotocol/vega/pull/3198) - chore: Add spell checking to build pipeline
- [#3303](https://github.com/vegaprotocol/vega/pull/3303) - Reduce market depth updates when nothing changes
- [#3310](https://github.com/vegaprotocol/vega/pull/3310) - Fees are no longer paid to inactive LPs
- [#3305](https://github.com/vegaprotocol/vega/pull/3305) - Fix validation of governance proposal terms
- [#3311](https://github.com/vegaprotocol/vega/pull/3311) - `targetStake` is now an unsigned integer
- [#3313](https://github.com/vegaprotocol/vega/pull/3313) - Fix invalid account wrapping

## 0.33.0

*2021-02-16*

As per the previous release notes, this release brings a lot of fixes, most of which aren't exciting new features but improve either the code quality or the developer experience. This release is pretty hefty, as the last few updates have been patch releases. It represents a lot of heavy testing and bug fixing on Liquidity Commitment orders. Alongside that, the feature test suite (we use [godog](https://github.com/cucumber/godog)) has seen some serious attention so that we can specify more complex scenarios easily.

### 🛠 Improvements
- [#3094](https://github.com/vegaprotocol/vega/pull/3094) - :fire: GraphQL: Use `ID` scalar for IDs, ensure capitalisation is correct (`marketID` -> `marketId`)
- [#3093](https://github.com/vegaprotocol/vega/pull/3093) - :fire: GraphQL: Add LP Commitment field to market proposal
- [#3061](https://github.com/vegaprotocol/vega/pull/3061) - GraphQL: Add market proposal to markets created via governance
- [#3060](https://github.com/vegaprotocol/vega/pull/3060) - Add maximum LP shape size limit network parameter
- [#3089](https://github.com/vegaprotocol/vega/pull/3089) - Add `OracleSpec` to market
- [#3148](https://github.com/vegaprotocol/vega/pull/3148) - Add GraphQL endpoints for oracle spec
- [#3179](https://github.com/vegaprotocol/vega/pull/3179) - Add metrics logging for LPs
- [#3127](https://github.com/vegaprotocol/vega/pull/3127) - Add validation for Oracle Specs on market proposals
- [#3129](https://github.com/vegaprotocol/vega/pull/3129) - Update transfers to use `uint256`
- [#3091](https://github.com/vegaprotocol/vega/pull/3091) - Refactor: Standardise how `InAuction` is detected in the core
- [#3133](https://github.com/vegaprotocol/vega/pull/3133) - Remove `log.error` when TX rate limit is hit
- [#3140](https://github.com/vegaprotocol/vega/pull/3140) - Remove `log.error` when cancel all orders fails
- [#3072](https://github.com/vegaprotocol/vega/pull/3072) - Re-enable disabled static analysis
- [#3068](https://github.com/vegaprotocol/vega/pull/3068) - Add `dlv` to docker container
- [#3067](https://github.com/vegaprotocol/vega/pull/3067) - Add more LP unit tests
- [#3066](https://github.com/vegaprotocol/vega/pull/3066) - Remove `devnet` specific wallet initialisation
- [#3041](https://github.com/vegaprotocol/vega/pull/3041) - Remove obsolete `InitialMarkPrice` network parameter
- [#3035](https://github.com/vegaprotocol/vega/pull/3035) - Documentation fixed for infrastructure fee field
- [#3034](https://github.com/vegaprotocol/vega/pull/3034) - Add `buf` to get tools script
- [#3032](https://github.com/vegaprotocol/vega/pull/3032) - Move documentation generation to [`vegaprotocol/api`](https://github.com/vegaprotocol/api) repository
- [#3030](https://github.com/vegaprotocol/vega/pull/3030) - Add more debug logging in execution engine
- [#3114](https://github.com/vegaprotocol/vega/pull/3114) - _Feature test refactor_: Standardise market definitions
- [#3122](https://github.com/vegaprotocol/vega/pull/3122) - _Feature test refactor_: Remove unused trading modes
- [#3124](https://github.com/vegaprotocol/vega/pull/3124) - _Feature test refactor_: Move submit order step to separate package
- [#3141](https://github.com/vegaprotocol/vega/pull/3141) - _Feature test refactor_: Move oracle data step to separate package
- [#3142](https://github.com/vegaprotocol/vega/pull/3142) - _Feature test refactor_: Move market steps to separate package
- [#3143](https://github.com/vegaprotocol/vega/pull/3143) - _Feature test refactor_: Move confirmed trades step to separate package
- [#3144](https://github.com/vegaprotocol/vega/pull/3144) - _Feature test refactor_: Move cancelled trades step to separate package
- [#3145](https://github.com/vegaprotocol/vega/pull/3145) - _Feature test refactor_: Move traders step to separate package
- [#3146](https://github.com/vegaprotocol/vega/pull/3146) - _Feature test refactor_: Create new step to verify margin accounts for a market
- [#3153](https://github.com/vegaprotocol/vega/pull/3153) - _Feature test refactor_: Create step to verify one account of each type per asset
- [#3152](https://github.com/vegaprotocol/vega/pull/3152) - _Feature test refactor_: Create step to deposit collateral
- [#3151](https://github.com/vegaprotocol/vega/pull/3151) - _Feature test refactor_: Create step to withdraw collateral
- [#3149](https://github.com/vegaprotocol/vega/pull/3149) - _Feature test refactor_: Merge deposit & verification steps
- [#3154](https://github.com/vegaprotocol/vega/pull/3154) - _Feature test refactor_: Create step to verify settlement balance for market
- [#3156](https://github.com/vegaprotocol/vega/pull/3156) - _Feature test refactor_: Rewrite margin levels step
- [#3178](https://github.com/vegaprotocol/vega/pull/3178) - _Feature test refactor_: Unify error handling steps
- [#3157](https://github.com/vegaprotocol/vega/pull/3157) - _Feature test refactor_: Various small fixes
- [#3101](https://github.com/vegaprotocol/vega/pull/3101) - _Feature test refactor_: Remove outdated feature tests
- [#3092](https://github.com/vegaprotocol/vega/pull/3092) - _Feature test refactor_: Add steps to test handling of LPs during auction
- [#3071](https://github.com/vegaprotocol/vega/pull/3071) - _Feature test refactor_: Fix typo

### 🐛 Fixes
- [#3018](https://github.com/vegaprotocol/vega/pull/3018) - Fix crash caused by distressed traders with LPs
- [#3029](https://github.com/vegaprotocol/vega/pull/3029) - API: LP orders were missing their reference data
- [#3031](https://github.com/vegaprotocol/vega/pull/3031) - Parties with cancelled LPs no longer receive fees
- [#3033](https://github.com/vegaprotocol/vega/pull/3033) - Improve handling of genesis block errors
- [#3036](https://github.com/vegaprotocol/vega/pull/3036) - Equity share is now correct when submitting initial order
- [#3048](https://github.com/vegaprotocol/vega/pull/3048) - LP submission now checks margin engine is started
- [#3070](https://github.com/vegaprotocol/vega/pull/3070) - Rewrite amending LPs
- [#3053](https://github.com/vegaprotocol/vega/pull/3053) - Rewrite cancel all order implementation
- [#3050](https://github.com/vegaprotocol/vega/pull/3050) - GraphQL: Order in `LiquidityOrder` is now nullable
- [#3056](https://github.com/vegaprotocol/vega/pull/3056) - Move `vegastream` to a separate repository
- [#3057](https://github.com/vegaprotocol/vega/pull/3057) - Ignore error if Tendermint stats is temporarily unavailable
- [#3058](https://github.com/vegaprotocol/vega/pull/3058) - Fix governance to use total supply rather than total deposited into network
- [#3062](https://github.com/vegaprotocol/vega/pull/3070) - Opening Auction no longer set to null on a market when auction completes
- [#3051](https://github.com/vegaprotocol/vega/pull/3051) - Rewrite LP refresh mechanism
- [#3080](https://github.com/vegaprotocol/vega/pull/3080) - Auctions now leave auction when `maximumDuration` is exceeded
- [#3075](https://github.com/vegaprotocol/vega/pull/3075) - Bond account is now correctly cleared when LPs are cancelled
- [#3074](https://github.com/vegaprotocol/vega/pull/3074) - Switch error reporting mechanism to stream error
- [#3069](https://github.com/vegaprotocol/vega/pull/3069) - Switch more error reporting mechanisms to stream error
- [#3081](https://github.com/vegaprotocol/vega/pull/3081) - Fix fee check for LP orders
- [#3087](https://github.com/vegaprotocol/vega/pull/3087) - GraphQL schema grammar & spelling fixes
- [#3185](https://github.com/vegaprotocol/vega/pull/3185) - LP orders are now accessed deterministically
- [#3131](https://github.com/vegaprotocol/vega/pull/3131) - GRPC api now shuts down gracefully
- [#3110](https://github.com/vegaprotocol/vega/pull/3110) - LP Bond is now returned if a market is rejected
- [#3115](https://github.com/vegaprotocol/vega/pull/3115) - Parties with closed out LPs can now submit new LPs
- [#3123](https://github.com/vegaprotocol/vega/pull/3123) - New market proposals with invalid Oracle definitions no longer crash core
- [#3131](https://github.com/vegaprotocol/vega/pull/3131) - GRPC api now shuts down gracefully
- [#3137](https://github.com/vegaprotocol/vega/pull/3137) - Pegged orders that fail to reprice correctly are now properly removed from the Market Depth API
- [#3168](https://github.com/vegaprotocol/vega/pull/3168) - Fix `intoProto` for `OracleSpecBinding`
- [#3106](https://github.com/vegaprotocol/vega/pull/3106) - Target Stake is now used as the Market Value Proxy during opening auction
- [#3103](https://github.com/vegaprotocol/vega/pull/3103) - Ensure all filled and partially filled orders are remove from the Market Depth API
- [#3095](https://github.com/vegaprotocol/vega/pull/3095) - GraphQL: Fix missing data in proposal subscription
- [#3085](https://github.com/vegaprotocol/vega/pull/3085) - Minor tidy-up of errors reported by `goland`

## 0.32.0

*2021-02-23*

More fixes, primarily related to liquidity provisioning (still disabled in this release) and asset withdrawals, which will soon be enabled in the UI.

Two minor breaking changes in the GraphQL API are included - one fixing a typo, the other changing the content of date fields on the withdrawal object - they're now date formatted.

### 🛠 Improvements
- [#3004](https://github.com/vegaprotocol/vega/pull/3004) - Incorporate `buf.yaml` tidy up submitted by `bufdev` on api-clients repo
- [#3002](https://github.com/vegaprotocol/vega/pull/3002) -🔥GraphQL: Withdrawal fields `expiry`, `createdAt` & `updatedAt` are now `RFC3339Nano` date formatted
- [#3000](https://github.com/vegaprotocol/vega/pull/3002) -🔥GraphQL: Fix typo in `prepareVote` mutation - `propopsalId` is now `proposalId`
- [#2957](https://github.com/vegaprotocol/vega/pull/2957) - REST: Add missing prepare endpoints (`PrepareProposal`, `PrepareVote`, `PrepareLiquiditySubmission`)

### 🐛 Fixes
- [#3011](https://github.com/vegaprotocol/vega/pull/3011) - Liquidity fees are distributed in to margin accounts, not general accounts
- [#2991](https://github.com/vegaprotocol/vega/pull/2991) - Liquidity Provisions are now rejected if there is not enough collateral
- [#2990](https://github.com/vegaprotocol/vega/pull/2990) - Fix a lock caused by GraphQL subscribers unsubscribing from certain endpoints
- [#2996](https://github.com/vegaprotocol/vega/pull/2986) - Liquidity Provisions are now parked when repricing fails
- [#2951](https://github.com/vegaprotocol/vega/pull/2951) - Store reference prices when parking pegs for auction
- [#2982](https://github.com/vegaprotocol/vega/pull/2982) - Fix withdrawal data availability before it is verified
- [#2981](https://github.com/vegaprotocol/vega/pull/2981) - Fix sending multisig bundle for withdrawals before threshold is reached
- [#2964](https://github.com/vegaprotocol/vega/pull/2964) - Extend auctions if uncrossing price is unreasonable
- [#2961](https://github.com/vegaprotocol/vega/pull/2961) - GraphQL: Fix incorrect market in bond account resolver
- [#2958](https://github.com/vegaprotocol/vega/pull/2958) - Create `third_party` folder to avoid excluding vendor protobuf files in build
- [#3009](https://github.com/vegaprotocol/vega/pull/3009) - Remove LP commitments when a trader is closed out
- [#3012](https://github.com/vegaprotocol/vega/pull/3012) - Remove LP commitments when a trader reduces their commitment to 0

## 0.31.0

*2021-02-09*

Many of the fixes below relate to Liquidity Commitments, which are still disabled in testnet, and Data Sourcing, which is also not enabled. Data Sourcing (a.k.a Oracles) is one of the last remaining pieces we need to complete settlement at instrument expiry, and Liquidity Commitment will be enabled when the functionality has been stabilised.

This release does improve protocol documentation, with all missing fields filled in and the explanations for Pegged Orders expanded. Two crashers have been fixed, although the first is already live as hotfix on testnet, and the other is in functionality that is not yet enabled.

This release also makes some major API changes:

- `api.TradingClient` -> `api.v1.TradingServiceClient`
- `api.TradingDataClient` -> `api.v1.TradingDataServiceClient`
- Fields have changed from camel-case to snake-cased (e.g. `someFieldName` is now `some_field_name`)
- All API calls now have request and response messages whose names match the API call name (e.g. `GetSomething` now has a request called `GetSomethingRequest` and a response called `GetSomethingResponse`)
- See [#2879](https://github.com/vegaprotocol/vega/pull/2879) for details

### 🛠 Improvements
- [#2879](https://github.com/vegaprotocol/vega/pull/2879) - 🔥Update all the protobuf files with Buf recommendations
- [#2847](https://github.com/vegaprotocol/vega/pull/2847) - Improve proto documentation, in particular for pegged orders
- [#2905](https://github.com/vegaprotocol/vega/pull/2905) - Update `vega verify` command to verify genesis block files
- [#2851](https://github.com/vegaprotocol/vega/pull/2851) - Enable distribution of liquidity fees to liquidity providers
- [#2871](https://github.com/vegaprotocol/vega/pull/2871) - Add `submitOracleData` command
- [#2887](https://github.com/vegaprotocol/vega/pull/2887) - Add Open Oracle data processing & data normalisation
- [#2915](https://github.com/vegaprotocol/vega/pull/2915) - Add Liquidity Commitments to API responses

### 🐛 Fixes
- [#2913](https://github.com/vegaprotocol/vega/pull/2913) - Fix market lifecycle events not being published through event bus API
- [#2906](https://github.com/vegaprotocol/vega/pull/2906) - Add new process for calculating margins for orders during auction
- [#2887](https://github.com/vegaprotocol/vega/pull/2887) - Liquidity Commitment fix-a-thon
- [#2879](https://github.com/vegaprotocol/vega/pull/2879) - Apply `Buf` lint recommendations
- [#2872](https://github.com/vegaprotocol/vega/pull/2872) - Improve field names in fee distribution package
- [#2867](https://github.com/vegaprotocol/vega/pull/2867) - Fix GraphQL bug: deposits `creditedAt` incorrectly showed `createdAt` time, not credit time
- [#2858](https://github.com/vegaprotocol/vega/pull/2858) - Fix crasher caused by parking pegged orders for auction
- [#2852](https://github.com/vegaprotocol/vega/pull/2852) - Remove unused binaries from CI builds
- [#2850](https://github.com/vegaprotocol/vega/pull/2850) - Fix bug that caused fees to be charged for pegged orders
- [#2893](https://github.com/vegaprotocol/vega/pull/2893) - Remove unused dependency in repricing
- [#2929](https://github.com/vegaprotocol/vega/pull/2929) - Refactor GraphQL resolver for withdrawals
- [#2939](https://github.com/vegaprotocol/vega/pull/2939) - Fix crasher caused by incorrectly loading Fee account for transfers

## 0.30.0

*2021-01-19*

This release enables (or more accurately, re-enables previously disabled) pegged orders, meaning they're finally here :tada:

The Ethereum bridge also received some work - in particular the number of confirmations we wait for on Ethereum is now controlled by a governance parameter. Being a governance parameter, that means that the value can be changed by a governance vote. Slightly related: You can now fetch active governance proposals via REST.

:one: We also switch to [Buf](https://buf.build/) for our protobuf workflow. This was one of the pre-requisites for opening up our api clients build process, and making the protobuf files open source. More on that soon!

:two: This fixes an issue on testnet where votes were not registered when voting on open governance proposals. The required number of Ropsten `VOTE` tokens was being calculated incorrectly on testnet, leading to all votes quietly being ignored. In 0.30.0, voting works as expected again.

### ✨ New
- [#2732](https://github.com/vegaprotocol/vega/pull/2732) Add REST endpoint to fetch all proposals (`/governance/proposals`)
- [#2735](https://github.com/vegaprotocol/vega/pull/2735) Add `FeeSplitter` to correctly split fee portion of an aggressive order
- [#2745](https://github.com/vegaprotocol/vega/pull/2745) Add transfer bus events for withdrawals and deposits
- [#2754](https://github.com/vegaprotocol/vega/pull/2754) Add New Market bus event
- [#2778](https://github.com/vegaprotocol/vega/pull/2778) Switch to [Buf](https://buf.build/) :one:
- [#2785](https://github.com/vegaprotocol/vega/pull/2785) Add configurable required confirmations for bridge transactions
- [#2791](https://github.com/vegaprotocol/vega/pull/2791) Add Supplied State to market data
- [#2793](https://github.com/vegaprotocol/vega/pull/2793) 🔥Rename `marketState` to `marketTradingMode`, add new `marketState` enum (`ACTIVE`, `SUSPENDED` or `PENDING`)
- [#2833](https://github.com/vegaprotocol/vega/pull/2833) Add fees estimate for pegged orders
- [#2838](https://github.com/vegaprotocol/vega/pull/2838) Add bond and fee transfers

### 🛠 Improvements
- [#2835](https://github.com/vegaprotocol/vega/pull/2835) Fix voting for proposals :two:
- [#2830](https://github.com/vegaprotocol/vega/pull/2830) Refactor pegged order repricing
- [#2827](https://github.com/vegaprotocol/vega/pull/2827) Refactor expiring orders lists
- [#2821](https://github.com/vegaprotocol/vega/pull/2821) Handle liquidity commitments on market proposals
- [#2816](https://github.com/vegaprotocol/vega/pull/2816) Add changing liquidity commitment when not enough stake
- [#2805](https://github.com/vegaprotocol/vega/pull/2805) Fix read nodes lagging if they receive votes but not a bridge event
- [#2804](https://github.com/vegaprotocol/vega/pull/2804) Fix various minor bridge confirmation bugs
- [#2800](https://github.com/vegaprotocol/vega/pull/2800) Fix removing pegged orders that are rejected when unparked
- [#2799](https://github.com/vegaprotocol/vega/pull/2799) Fix crasher when proposing an update to network parameters
- [#2797](https://github.com/vegaprotocol/vega/pull/2797) Update target stake to include mark price
- [#2783](https://github.com/vegaprotocol/vega/pull/2783) Fix price monitoring integration tests
- [#2780](https://github.com/vegaprotocol/vega/pull/2780) Add more unit tests for pegged order price amends
- [#2774](https://github.com/vegaprotocol/vega/pull/2774) Fix cancelling all orders
- [#2768](https://github.com/vegaprotocol/vega/pull/2768) Fix GraphQL: Allow `marketId` to be null when it is invalid
- [#2767](https://github.com/vegaprotocol/vega/pull/2767) Fix parked pegged orders to have a price of 0 explicitly
- [#2766](https://github.com/vegaprotocol/vega/pull/2766) Disallow GFN to GTC/GTT amends
- [#2765](https://github.com/vegaprotocol/vega/pull/2765) Fix New Market bus event being sent more than once
- [#2763](https://github.com/vegaprotocol/vega/pull/2763) Add rounding to pegged order mid prices that land on non integer values
- [#2795](https://github.com/vegaprotocol/vega/pull/2795) Fix typos in GraphQL schema documentation
- [#2762](https://github.com/vegaprotocol/vega/pull/2762) Fix more typos in GraphQL schema documentation
- [#2758](https://github.com/vegaprotocol/vega/pull/2758) Fix error handling when amending some pegged order types
- [#2757](https://github.com/vegaprotocol/vega/pull/2757) Remove order from pegged list when it becomes inactive
- [#2756](https://github.com/vegaprotocol/vega/pull/2756) Add more panics to the core
- [#2750](https://github.com/vegaprotocol/vega/pull/2750) Remove expiring orders when amending to non GTT
- [#2671](https://github.com/vegaprotocol/vega/pull/2671) Add extra integration tests for uncrossing at auction end
- [#2746](https://github.com/vegaprotocol/vega/pull/2746) Fix potential divide by 0 in position calculation
- [#2743](https://github.com/vegaprotocol/vega/pull/2743) Add check for pegged orders impacted by order expiry
- [#2737](https://github.com/vegaprotocol/vega/pull/2737) Remove the ability to amend a pegged order's price
- [#2724](https://github.com/vegaprotocol/vega/pull/2724) Add price monitoring tests for order amendment
- [#2723](https://github.com/vegaprotocol/vega/pull/2723) Fix fee monitoring values during auction
- [#2721](https://github.com/vegaprotocol/vega/pull/2721) Fix incorrect reference when amending pegged orders
- [#2717](https://github.com/vegaprotocol/vega/pull/2717) Fix incorrect error codes for IOC and FOK orders during auction
- [#2715](https://github.com/vegaprotocol/vega/pull/2715) Update price monitoring to use reference price when syncing with risk model
- [#2711](https://github.com/vegaprotocol/vega/pull/2711) Refactor governance event subscription

## 0.29.0

*2020-12-07*

Note that you'll see a lot of changes related to **Pegged Orders** and **Liquidity Commitments**. These are still in testing, so these two types cannot currently be used in _Testnet_.

### ✨ New
- [#2534](https://github.com/vegaprotocol/vega/pull/2534) Implements amends for pegged orders
- [#2493](https://github.com/vegaprotocol/vega/pull/2493) Calculate market target stake
- [#2649](https://github.com/vegaprotocol/vega/pull/2649) Add REST governance endpoints
- [#2429](https://github.com/vegaprotocol/vega/pull/2429) Replace inappropriate wording in the codebase
- [#2617](https://github.com/vegaprotocol/vega/pull/2617) Implements proposal to update network parameters
- [#2622](https://github.com/vegaprotocol/vega/pull/2622) Integrate the liquidity engine into the market
- [#2683](https://github.com/vegaprotocol/vega/pull/2683) Use the Ethereum block log index to de-duplicate Ethereum transactions
- [#2674](https://github.com/vegaprotocol/vega/pull/2674) Update ERC20 token and bridges ABIs / codegen
- [#2690](https://github.com/vegaprotocol/vega/pull/2690) Add instruction to debug integration tests with DLV
- [#2680](https://github.com/vegaprotocol/vega/pull/2680) Add price monitoring bounds to the market data API

### 🛠 Improvements
- [#2589](https://github.com/vegaprotocol/vega/pull/2589) Fix cancellation of pegged orders
- [#2659](https://github.com/vegaprotocol/vega/pull/2659) Fix panic in execution engine when GFN order are submit at auction start
- [#2661](https://github.com/vegaprotocol/vega/pull/2661) Handle missing error conversion in GraphQL API
- [#2621](https://github.com/vegaprotocol/vega/pull/2621) Fix pegged order creating duplicated order events
- [#2666](https://github.com/vegaprotocol/vega/pull/2666) Prevent the node to DDOS the Ethereum node when lots of deposits happen
- [#2653](https://github.com/vegaprotocol/vega/pull/2653) Fix indicative price and volume calculation
- [#2649](https://github.com/vegaprotocol/vega/pull/2649) Fix a typo in market price monitoring parameters API
- [#2650](https://github.com/vegaprotocol/vega/pull/2650) Change governance minimum proposer balance to be a minimum amount of token instead of a factor of the total supply
- [#2675](https://github.com/vegaprotocol/vega/pull/2675) Fix an GraphQL enum conversion
- [#2691](https://github.com/vegaprotocol/vega/pull/2691) Fix spelling in a network parameter
- [#2696](https://github.com/vegaprotocol/vega/pull/2696) Fix panic when uncrossing auction
- [#2984](https://github.com/vegaprotocol/vega/pull/2698) Fix price monitoring by feeding it the uncrossing price at end of opening auction
- [#2705](https://github.com/vegaprotocol/vega/pull/2705) Fix a bug related to order being sorted by creating time in the matching engine price levels

## 0.28.0

*2020-11-25*

Vega release logs contain a 🔥 emoji to denote breaking API changes. 🔥🔥 is a new combination denoting something that may significantly change your experience - from this release forward, transactions from keys that have no collateral on the network will *always* be rejected. As there are no transactions that don't either require collateral themselves, or an action to have been taken that already required collateral, we are now rejecting these as soon as possible.

We've also added support for synchronously submitting transactions. This can make error states easier to catch. Along with this you can now subscribe to error events in the event bus.

Also: Note that you'll see a lot of changes related to **Pegged Orders** and **Liquidity Commitments**. These are still in testing, so these two types cannot currently be used in _Testnet_.

### ✨ New
- [#2634](https://github.com/vegaprotocol/vega/pull/2634) Avoid caching transactions before they are rate/balance limited
- [#2626](https://github.com/vegaprotocol/vega/pull/2626) Add a transaction submit type to GraphQL
- [#2624](https://github.com/vegaprotocol/vega/pull/2624) Add mutexes to assets maps
- [#2593](https://github.com/vegaprotocol/vega/pull/2503) 🔥🔥 Reject transactions
- [#2453](https://github.com/vegaprotocol/vega/pull/2453) 🔥 Remove `baseName` field from markets
- [#2536](https://github.com/vegaprotocol/vega/pull/2536) Add Liquidity Measurement engine
- [#2539](https://github.com/vegaprotocol/vega/pull/2539) Add Liquidity Provisioning Commitment handling to markets
- [#2540](https://github.com/vegaprotocol/vega/pull/2540) Add support for amending pegged orders
- [#2549](https://github.com/vegaprotocol/vega/pull/2549) Add calculation for liquidity order sizes
- [#2553](https://github.com/vegaprotocol/vega/pull/2553) Allow pegged orders to have a price of 0
- [#2555](https://github.com/vegaprotocol/vega/pull/2555) Update Event stream votes to contain proposal ID
- [#2556](https://github.com/vegaprotocol/vega/pull/2556) Update Event stream to contain error events
- [#2560](https://github.com/vegaprotocol/vega/pull/2560) Add Pegged Order details to GraphQL
- [#2607](https://github.com/vegaprotocol/vega/pull/2807) Add support for parking orders during auction

### 🛠 Improvements
- [#2634](https://github.com/vegaprotocol/vega/pull/2634) Avoid caching transactions before they are rate/balance limited
- [#2626](https://github.com/vegaprotocol/vega/pull/2626) Add a transaction submit type to GraphQL
- [#2624](https://github.com/vegaprotocol/vega/pull/2624) Add mutexes to assets maps
- [#2623](https://github.com/vegaprotocol/vega/pull/2623) Fix concurrent map access in assets
- [#2608](https://github.com/vegaprotocol/vega/pull/2608) Add sync/async equivalents for `submitTX`
- [#2618](https://github.com/vegaprotocol/vega/pull/2618) Disable storing API-related data on validator nodes
- [#2615](https://github.com/vegaprotocol/vega/pull/2618) Expand static checks
- [#2613](https://github.com/vegaprotocol/vega/pull/2613) Remove unused internal `cancelOrderById` function
- [#2530](https://github.com/vegaprotocol/vega/pull/2530) Governance asset for the network is now set in the genesis block
- [#2533](https://github.com/vegaprotocol/vega/pull/2533) More efficiently close channels in subscriptions
- [#2554](https://github.com/vegaprotocol/vega/pull/2554) Fix mid-price to 0 when best bid and average are unavailable and pegged order price is 0
- [#2565](https://github.com/vegaprotocol/vega/pull/2565) Cancelled pegged orders now have the correct status
- [#2568](https://github.com/vegaprotocol/vega/pull/2568) Prevent pegged orders from being repriced
- [#2570](https://github.com/vegaprotocol/vega/pull/2570) Expose probability of trading
- [#2576](https://github.com/vegaprotocol/vega/pull/2576) Use static best bid/ask price for pegged order repricing
- [#2581](https://github.com/vegaprotocol/vega/pull/2581) Fix order of messages when cancelling a pegged order
- [#2586](https://github.com/vegaprotocol/vega/pull/2586) Fix blank `txHash` in deposit API types
- [#2591](https://github.com/vegaprotocol/vega/pull/2591) Pegged orders are now cancelled when all orders are cancelled
- [#2609](https://github.com/vegaprotocol/vega/pull/2609) Improve expiry of pegged orders
- [#2610](https://github.com/vegaprotocol/vega/pull/2609) Improve removal of liquidity commitment orders when manual orders satisfy liquidity provisioning commitments

## 0.27.0

*2020-10-30*

This release contains a fix (read: large reduction in memory use) around auction modes with particularly large order books that caused slow block times when handling orders placed during an opening auction. It also contains a lot of internal work related to the liquidity provision mechanics.

### ✨ New
- [#2498](https://github.com/vegaprotocol/vega/pull/2498) Automatically create a bond account for liquidity providers
- [#2596](https://github.com/vegaprotocol/vega/pull/2496) Create liquidity measurement API
- [#2490](https://github.com/vegaprotocol/vega/pull/2490) GraphQL: Add Withdrawal and Deposit events to event bus
- [#2476](https://github.com/vegaprotocol/vega/pull/2476) 🔥`MarketData` now uses RFC339 formatted times, not seconds
- [#2473](https://github.com/vegaprotocol/vega/pull/2473) Add network parameters related to target stake calculation
- [#2506](https://github.com/vegaprotocol/vega/pull/2506) Network parameters can now contain JSON configuration

### 🛠 Improvements
- [#2521](https://github.com/vegaprotocol/vega/pull/2521) Optimise memory usage when building cumulative price levels
- [#2520](https://github.com/vegaprotocol/vega/pull/2520) Fix indicative price calculation
- [#2517](https://github.com/vegaprotocol/vega/pull/2517) Improve command line for rate limiting in faucet & wallet
- [#2510](https://github.com/vegaprotocol/vega/pull/2510) Remove reference to external risk model
- [#2509](https://github.com/vegaprotocol/vega/pull/2509) Fix panic when loading an invalid genesis configuration
- [#2502](https://github.com/vegaprotocol/vega/pull/2502) Fix pointer when using amend in place
- [#2487](https://github.com/vegaprotocol/vega/pull/2487) Remove context from struct that didn't need it
- [#2485](https://github.com/vegaprotocol/vega/pull/2485) Refactor event bus event transmission
- [#2481](https://github.com/vegaprotocol/vega/pull/2481) Add `LiquidityProvisionSubmission` transaction
- [#2480](https://github.com/vegaprotocol/vega/pull/2480) Remove unused code
- [#2479](https://github.com/vegaprotocol/vega/pull/2479) Improve validation of external resources
- [#1936](https://github.com/vegaprotocol/vega/pull/1936) Upgrade to Tendermint 0.33.8

## 0.26.1

*2020-10-23*

Fixes a number of issues discovered during the testing of 0.26.0.

### 🛠 Improvements
- [#2463](https://github.com/vegaprotocol/vega/pull/2463) Further reliability fixes for the event bus
- [#2469](https://github.com/vegaprotocol/vega/pull/2469) Fix incorrect error returned when a trader places an order in an asset that they have no account for (was `InvalidPartyID`, now `InsufficientAssetBalance`)
- [#2458](https://github.com/vegaprotocol/vega/pull/2458) REST: Fix a crasher when a market is proposed without specifying auction times

## 0.26.0

*2020-10-20*

The events API added in 0.25.0 had some reliability issues when a large volume of events were being emitted. This release addresses that in two ways:
 - The gRPC event stream now takes a parameter that sets a batch size. A client will receive the events when the batch limit is hit.
 - GraphQL is now limited to one event type per subscription, and we also removed the ALL event type as an option. This was due to the GraphQL gateway layer taking too long to process the full event stream, leading to sporadic disconnections.

These two fixes combined make both the gRPC and GraphQL streams much more reliable under reasonably heavy load. Let us know if you see any other issues. The release also adds some performance improvements to the way the core processes Tendermint events, some documentation improvements, and some additional debug tools.

### ✨ New
- [#2319](https://github.com/vegaprotocol/vega/pull/2319) Add fee estimate API endpoints to remaining APIs
- [#2321](https://github.com/vegaprotocol/vega/pull/2321) 🔥 Change `estimateFee` to `estimateOrder` in GraphQL
- [#2327](https://github.com/vegaprotocol/vega/pull/2327) 🔥 GraphQL: Event bus API - remove ALL type & limit subscription to one event type
- [#2343](https://github.com/vegaprotocol/vega/pull/2343) 🔥 Add batching support to stream subscribers

### 🛠 Improvements
- [#2229](https://github.com/vegaprotocol/vega/pull/2229) Add Price Monitoring module
- [#2246](https://github.com/vegaprotocol/vega/pull/2246) Add new market depth subscription methods
- [#2298](https://github.com/vegaprotocol/vega/pull/2298) Improve error messages for Good For Auction/Good For Normal rejections
- [#2301](https://github.com/vegaprotocol/vega/pull/2301) Add validation for GFA/GFN orders
- [#2307](https://github.com/vegaprotocol/vega/pull/2307) Implement app state hash
- [#2312](https://github.com/vegaprotocol/vega/pull/2312) Add validation for market proposal risk parameters
- [#2313](https://github.com/vegaprotocol/vega/pull/2313) Add transaction replay protection
- [#2314](https://github.com/vegaprotocol/vega/pull/2314) GraphQL: Improve response when market does not exist
- [#2315](https://github.com/vegaprotocol/vega/pull/2315) GraphQL: Improve response when party does not exist
- [#2316](https://github.com/vegaprotocol/vega/pull/2316) Documentation: Improve documentation for fee estimate endpoint
- [#2318](https://github.com/vegaprotocol/vega/pull/2318) Documentation: Improve documentation for governance data endpoints
- [#2324](https://github.com/vegaprotocol/vega/pull/2324) Cache transactions already seen by `checkTX`
- [#2328](https://github.com/vegaprotocol/vega/pull/2328) Add test covering context cancellation mid data-sending
- [#2331](https://github.com/vegaprotocol/vega/pull/2331) Internal refactor of network parameter storage
- [#2334](https://github.com/vegaprotocol/vega/pull/2334) Rewrite `vegastream` to use the event bus
- [#2333](https://github.com/vegaprotocol/vega/pull/2333) Fix context for events, add block hash and event id
- [#2335](https://github.com/vegaprotocol/vega/pull/2335) Add ABCI event recorder
- [#2341](https://github.com/vegaprotocol/vega/pull/2341) Ensure event slices cannot be empty
- [#2345](https://github.com/vegaprotocol/vega/pull/2345) Handle filled orders in the market depth service before new orders are added
- [#2346](https://github.com/vegaprotocol/vega/pull/2346) CI: Add missing environment variables
- [#2348](https://github.com/vegaprotocol/vega/pull/2348) Use cached transactions in `checkTX`
- [#2349](https://github.com/vegaprotocol/vega/pull/2349) Optimise accounts map accesses
- [#2351](https://github.com/vegaprotocol/vega/pull/2351) Fix sequence ID related to market `OnChainTimeUpdate`
- [#2355](https://github.com/vegaprotocol/vega/pull/2355) Update coding style doc with info on log levels
- [#2358](https://github.com/vegaprotocol/vega/pull/2358) Add documentation and comments for `events.proto`
- [#2359](https://github.com/vegaprotocol/vega/pull/2359) Fix out of bounds index crash
- [#2364](https://github.com/vegaprotocol/vega/pull/2364) Add mutex to protect map access
- [#2366](https://github.com/vegaprotocol/vega/pull/2366) Auctions: Reject IOC/FOK orders
- [#2368](https://github.com/vegaprotocol/vega/pull/2370) Tidy up genesis market instantiation
- [#2369](https://github.com/vegaprotocol/vega/pull/2369) Optimise event bus to reduce CPU usage
- [#2370](https://github.com/vegaprotocol/vega/pull/2370) Event stream: Send batches instead of single events
- [#2376](https://github.com/vegaprotocol/vega/pull/2376) GraphQL: Remove verbose logging
- [#2377](https://github.com/vegaprotocol/vega/pull/2377) Update tendermint stats less frequently for Vega stats API endpoint
- [#2381](https://github.com/vegaprotocol/vega/pull/2381) Event stream: Reduce CPU load, depending on batch size
- [#2382](https://github.com/vegaprotocol/vega/pull/2382) GraphQL: Make event stream batch size mandatory
- [#2401](https://github.com/vegaprotocol/vega/pull/2401) Event stream: Fix CPU spinning after stream close
- [#2404](https://github.com/vegaprotocol/vega/pull/2404) Auctions: Add fix for crash during auction exit
- [#2419](https://github.com/vegaprotocol/vega/pull/2419) Make the price level wash trade check configurable
- [#2432](https://github.com/vegaprotocol/vega/pull/2432) Use `EmitDefaults` on `jsonpb.Marshaler`
- [#2431](https://github.com/vegaprotocol/vega/pull/2431) GraphQL: Add price monitoring
- [#2433](https://github.com/vegaprotocol/vega/pull/2433) Validate amend orders with GFN and GFA
- [#2436](https://github.com/vegaprotocol/vega/pull/2436) Return a permission denied error for a non-allowlisted public key
- [#2437](https://github.com/vegaprotocol/vega/pull/2437) Undo accidental code removal
- [#2438](https://github.com/vegaprotocol/vega/pull/2438) GraphQL: Fix a resolver error when markets are in auction mode
- [#2441](https://github.com/vegaprotocol/vega/pull/2441) GraphQL: Remove unnecessary validations
- [#2442](https://github.com/vegaprotocol/vega/pull/2442) GraphQL: Update library; improve error responses
- [#2447](https://github.com/vegaprotocol/vega/pull/2447) REST: Fix HTTP verb for network parameters query
- [#2443](https://github.com/vegaprotocol/vega/pull/2443) Auctions: Add check for opening auction duration during market creation

## 0.25.1

*2020-10-14*

This release backports two fixes from the forthcoming 0.26.0 release.

### 🛠 Improvements
- [#2354](https://github.com/vegaprotocol/vega/pull/2354) Update `OrderEvent` to copy by value
- [#2379](https://github.com/vegaprotocol/vega/pull/2379) Add missing `/governance/prepare/vote` REST endpoint

## 0.25.0

*2020-09-24*

This release adds the event bus API, allowing for much greater introspection in to the operation of a node. We've also re-enabled the order amends API, as well as a long list of fixes.

### ✨ New
- [#2281](https://github.com/vegaprotocol/vega/pull/2281) Enable opening auctions
- [#2205](https://github.com/vegaprotocol/vega/pull/2205) Add GraphQL event stream API
- [#2219](https://github.com/vegaprotocol/vega/pull/2219) Add deposits API
- [#2222](https://github.com/vegaprotocol/vega/pull/2222) Initial asset list is now loaded from genesis configuration, not external configuration
- [#2238](https://github.com/vegaprotocol/vega/pull/2238) Re-enable order amend API
- [#2249](https://github.com/vegaprotocol/vega/pull/2249) Re-enable TX rate limit by party ID
- [#2240](https://github.com/vegaprotocol/vega/pull/2240) Add time to position responses

### 🛠 Improvements
- [#2211](https://github.com/vegaprotocol/vega/pull/2211) 🔥 GraphQL: Field case change `proposalId` -> `proposalID`
- [#2218](https://github.com/vegaprotocol/vega/pull/2218) 🔥 GraphQL: Withdrawals now return a `Party`, not a party ID
- [#2202](https://github.com/vegaprotocol/vega/pull/2202) Fix time validation for proposals when all times are the same
- [#2206](https://github.com/vegaprotocol/vega/pull/2206) Reduce log noise from statistics endpoint
- [#2207](https://github.com/vegaprotocol/vega/pull/2207) Automatically reload node configuration
- [#2209](https://github.com/vegaprotocol/vega/pull/2209) GraphQL: fix proposal rejection enum
- [#2210](https://github.com/vegaprotocol/vega/pull/2210) Refactor order service to not require blockchain client
- [#2213](https://github.com/vegaprotocol/vega/pull/2213) Improve error clarity for invalid proposals
- [#2216](https://github.com/vegaprotocol/vega/pulls/2216) Ensure all GRPC endpoints use real time, not Vega time
- [#2231](https://github.com/vegaprotocol/vega/pull/2231) Refactor processor to no longer require collateral
- [#2232](https://github.com/vegaprotocol/vega/pull/2232) Clean up logs that dumped raw bytes
- [#2233](https://github.com/vegaprotocol/vega/pull/2233) Remove generate method from execution engine
- [#2234](https://github.com/vegaprotocol/vega/pull/2234) Remove `authEnabled` setting
- [#2236](https://github.com/vegaprotocol/vega/pull/2236) Simply order amendment logging
- [#2237](https://github.com/vegaprotocol/vega/pull/2237) Clarify fees attribution in transfers
- [#2239](https://github.com/vegaprotocol/vega/pull/2239) Ensure margin is released immediately, not on next mark to market
- [#2241](https://github.com/vegaprotocol/vega/pull/2241) Load log level in processor app
- [#2245](https://github.com/vegaprotocol/vega/pull/2245) Fix a concurrent map access in positions API
- [#2247](https://github.com/vegaprotocol/vega/pull/2247) Improve logging on a TX with an invalid signature
- [#2252](https://github.com/vegaprotocol/vega/pull/2252) Fix incorrect order count in Market Depth API
- [#2254](https://github.com/vegaprotocol/vega/pull/2254) Fix concurrent map access in Market Depth API
- [#2269](https://github.com/vegaprotocol/vega/pull/2269) GraphQL: Fix party filtering for event bus API
- [#2266](https://github.com/vegaprotocol/vega/pull/2266) Refactor transaction codec
- [#2275](https://github.com/vegaprotocol/vega/pull/2275) Prevent opening auctions from closing early
- [#2262](https://github.com/vegaprotocol/vega/pull/2262) Clear potential position properly when an order is cancelled for self trading
- [#2286](https://github.com/vegaprotocol/vega/pull/2286) Add sequence ID to event bus events
- [#2288](https://github.com/vegaprotocol/vega/pull/2288) Fix auction events not appearing in GraphQL event bus
- [#2294](https://github.com/vegaprotocol/vega/pull/2294) Fixing incorrect order iteration in auctions
- [#2285](https://github.com/vegaprotocol/vega/pull/2285) Check auction times
- [#2283](https://github.com/vegaprotocol/vega/pull/2283) Better handling of 0 `expiresAt`

## 0.24.0

*2020-09-04*

One new API endpoint allows cancelling multiple orders simultaneously, either all orders by market, a single order in a specific market, or just all open orders.

Other than that it's mainly bugfixes, many of which fix subtly incorrect API output.

### ✨ New

- [#2107](https://github.com/vegaprotocol/vega/pull/2107) Support for cancelling multiple orders at once
- [#2186](https://github.com/vegaprotocol/vega/pull/2186) Add per-party rate-limit of 50 requests over 3 blocks

### 🛠 Improvements

- [#2177](https://github.com/vegaprotocol/vega/pull/2177) GraphQL: Add Governance proposal metadata
- [#2098](https://github.com/vegaprotocol/vega/pull/2098) Fix crashed in event bus
- [#2041](https://github.com/vegaprotocol/vega/pull/2041) Fix a rounding error in the output of Positions API
- [#1934](https://github.com/vegaprotocol/vega/pull/1934) Improve API documentation
- [#2110](https://github.com/vegaprotocol/vega/pull/2110) Send Infrastructure fees to the correct account
- [#2117](https://github.com/vegaprotocol/vega/pull/2117) Prevent creation of withdrawal requests for more than the available balance
- [#2136](https://github.com/vegaprotocol/vega/pull/2136) gRPC: Fetch all accounts for a market did not return all accounts
- [#2151](https://github.com/vegaprotocol/vega/pull/2151) Prevent wasteful event bus subscriptions
- [#2167](https://github.com/vegaprotocol/vega/pull/2167) Ensure events in the event bus maintain their order
- [#2178](https://github.com/vegaprotocol/vega/pull/2178) Fix API returning incorrectly formatted orders when a party has no collateral

## 0.23.1

*2020-08-27*

This release backports a fix from the forthcoming 0.24.0 release that fixes a GraphQL issue with the new `Asset` type. When fetching the Assets from the top level, all the details came through. When fetching them as a nested property, only the ID was filled in. This is now fixed.

### 🛠 Improvements

- [#2140](https://github.com/vegaprotocol/vega/pull/2140) GraphQL fix for fetching assets as nested properties

## 0.23.0

*2020-08-10*

This release contains a lot of groundwork for Fees and Auction mode.

**Fees** are incurred on every trade on Vega. Those fees are divided between up to three recipient types, but traders will only see one collective fee charged. The fees reward liquidity providers, infrastructure providers and market makers.

* The liquidity portion of the fee is paid to market makers for providing liquidity, and is transferred to the market-maker fee pool for the market.
* The infrastructure portion of the fee, which is paid to validators as a reward for running the infrastructure of the network, is transferred to the infrastructure fee pool for that asset. It is then periodically distributed to the validators.
* The maker portion of the fee is transferred to the non-aggressive, or passive party in the trade (the maker, as opposed to the taker).

**Auction mode** is not enabled in this release, but the work is nearly complete for Opening Auctions on new markets.

💥 Please note, **this release disables order amends**. The team uncovered an issue in the Market Depth API output that is caused by order amends, so rather than give incorrect output, we've temporarily disabled the amendment of orders. They will return when the Market Depth API is fixed. For now, *amends will return an error*.

### ✨ New

- 💥 [#2092](https://github.com/vegaprotocol/vega/pull/2092) Disable order amends
- [#2027](https://github.com/vegaprotocol/vega/pull/2027) Add built in asset faucet endpoint
- [#2075](https://github.com/vegaprotocol/vega/pull/2075), [#2086](https://github.com/vegaprotocol/vega/pull/2086), [#2083](https://github.com/vegaprotocol/vega/pull/2083), [#2078](https://github.com/vegaprotocol/vega/pull/2078) Add time & size limits to faucet requests
- [#2068](https://github.com/vegaprotocol/vega/pull/2068) Add REST endpoint to fetch governance proposals by Party
- [#2058](https://github.com/vegaprotocol/vega/pull/2058) Add REST endpoints for fees
- [#2047](https://github.com/vegaprotocol/vega/pull/2047) Add `prepareWithdraw` endpoint

### 🛠 Improvements

- [#2061](https://github.com/vegaprotocol/vega/pull/2061) Fix Network orders being left as active
- [#2034](https://github.com/vegaprotocol/vega/pull/2034) Send `KeepAlive` messages on GraphQL subscriptions
- [#2031](https://github.com/vegaprotocol/vega/pull/2031) Add proto fields required for auctions
- [#2025](https://github.com/vegaprotocol/vega/pull/2025) Add auction mode (currently never triggered)
- [#2013](https://github.com/vegaprotocol/vega/pull/2013) Add Opening Auctions support to market framework
- [#2010](https://github.com/vegaprotocol/vega/pull/2010) Add documentation for Order Errors to proto source files
- [#2003](https://github.com/vegaprotocol/vega/pull/2003) Add fees support
- [#2004](https://github.com/vegaprotocol/vega/pull/2004) Remove @deprecated field from GraphQL input types (as it’s invalid)
- [#2000](https://github.com/vegaprotocol/vega/pull/2000) Fix `rejectionReason` for trades stopped for self trading
- [#1990](https://github.com/vegaprotocol/vega/pull/1990) Remove specified `tickSize` from market
- [#2066](https://github.com/vegaprotocol/vega/pull/2066) Fix validation of proposal timestamps to ensure that datestamps specify events in the correct order
- [#2043](https://github.com/vegaprotocol/vega/pull/2043) Track Event Queue events to avoid processing events from other chains twice

## 0.22.0

### 🐛 Bugfixes
- [#2096](https://github.com/vegaprotocol/vega/pull/2096) Fix concurrent map access in event forward

*2020-07-20*

This release primarily focuses on setting up Vega nodes to deal correctly with events sourced from other chains, working towards bridging assets from Ethereum. This includes responding to asset events from Ethereum, and support for validator nodes notarising asset movements and proposals.

It also contains a lot of bug fixes and improvements, primarily around an internal refactor to using an event bus to communicate between packages. Also included are some corrections for order statuses that were incorrectly being reported or left outdated on the APIs.

### ✨ New

- [#1825](https://github.com/vegaprotocol/vega/pull/1825) Add new Notary package for tracking multisig decisions for governance
- [#1837](https://github.com/vegaprotocol/vega/pull/1837) Add support for two-step governance processes such as asset proposals
- [#1856](https://github.com/vegaprotocol/vega/pull/1856) Implement handling of external chain events from the Event Queue
- [#1927](https://github.com/vegaprotocol/vega/pull/1927) Support ERC20 deposits
- [#1987](https://github.com/vegaprotocol/vega/pull/1987) Add `OpenInterest` field to markets
- [#1949](https://github.com/vegaprotocol/vega/pull/1949) Add `RejectionReason` field to rejected governance proposals

### 🛠 Improvements
- 💥 [#1988](https://github.com/vegaprotocol/vega/pull/1988) REST: Update orders endpoints to use POST, not PUT or DELETE
- 💥 [#1957](https://github.com/vegaprotocol/vega/pull/1957) GraphQL: Some endpoints returned a nullable array of Strings. Now they return an array of nullable strings
- 💥 [#1928](https://github.com/vegaprotocol/vega/pull/1928) GraphQL & GRPC: Remove broken `open` parameter from Orders endpoints. It returned ambiguous results
- 💥 [#1858](https://github.com/vegaprotocol/vega/pull/1858) Fix outdated order details for orders amended by cancel-and-replace
- 💥 [#1849](https://github.com/vegaprotocol/vega/pull/1849) Fix incorrect status on partially filled trades that would have matched with another order by the same user. Was `stopped`, now `rejected`
- 💥 [#1883](https://github.com/vegaprotocol/vega/pull/1883) REST & GraphQL: Market name is now based on the instrument name rather than being set separately
- [#1699](https://github.com/vegaprotocol/vega/pull/1699) Migrate Margin package to event bus
- [#1853](https://github.com/vegaprotocol/vega/pull/1853) Migrate Market package to event bus
- [#1844](https://github.com/vegaprotocol/vega/pull/1844) Migrate Governance package to event
- [#1877](https://github.com/vegaprotocol/vega/pull/1877) Migrate Position package to event
- [#1838](https://github.com/vegaprotocol/vega/pull/1838) GraphQL: Orders now include their `version` and `updatedAt`, which are useful when dealing with amended orders
- [#1841](https://github.com/vegaprotocol/vega/pull/1841) Fix: `expiresAt` on orders was validated at submission time, this has been moved to post-chain validation
- [#1849](https://github.com/vegaprotocol/vega/pull/1849) Improve Order documentation for `Status` and `TimeInForce`
- [#1861](https://github.com/vegaprotocol/vega/pull/1861) Remove single mutex in event bus
- [#1866](https://github.com/vegaprotocol/vega/pull/1866) Add mutexes for event bus access
- [#1889](https://github.com/vegaprotocol/vega/pull/1889) Improve event broker performance
- [#1891](https://github.com/vegaprotocol/vega/pull/1891) Fix context for event subscribers
- [#1889](https://github.com/vegaprotocol/vega/pull/1889) Address event bus performance issues
- [#1892](https://github.com/vegaprotocol/vega/pull/1892) Improve handling for new chain connection proposal
- [#1903](https://github.com/vegaprotocol/vega/pull/1903) Fix regressions in Candles API introduced by event bus
- [#1940](https://github.com/vegaprotocol/vega/pull/1940) Add new asset proposals to GraphQL API
- [#1943](https://github.com/vegaprotocol/vega/pull/1943) Validate list of allowed assets

## 0.21.0

*2020-06-18*

A follow-on from 0.20.1, this release includes a fix for the GraphQL API returning inconsistent values for the `side` field on orders, leading to Vega Console failing to submit orders. As a bonus there is another GraphQL improvement, and two fixes that return more correct values for filled network orders and expired orders.

### 🛠 Improvements

- 💥 [#1820](https://github.com/vegaprotocol/vega/pull/1820) GraphQL: Non existent parties no longer return a GraphQL error
- 💥 [#1784](https://github.com/vegaprotocol/vega/pull/1784) GraphQL: Update schema and fix enum mappings from Proto
- 💥 [#1761](https://github.com/vegaprotocol/vega/pull/1761) Governance: Improve processing of Proposals
- [#1822](https://github.com/vegaprotocol/vega/pull/1822) Remove duplicate updates to `createdAt`
- [#1818](https://github.com/vegaprotocol/vega/pull/1818) Trades: Replace buffer with events
- [#1812](https://github.com/vegaprotocol/vega/pull/1812) Governance: Improve logging
- [#1810](https://github.com/vegaprotocol/vega/pull/1810) Execution: Set order status for fully filled network orders to be `FILLED`
- [#1803](https://github.com/vegaprotocol/vega/pull/1803) Matching: Set `updatedAt` when orders expire
- [#1780](https://github.com/vegaprotocol/vega/pull/1780) APIs: Reject `NETWORK` orders
- [#1792](https://github.com/vegaprotocol/vega/pull/1792) Update Golang to 1.14 and tendermint to 0.33.5

## 0.20.1

*2020-06-18*

This release fixes one small bug that was causing many closed streams, which was a problem for API clients.

## 🛠 Improvements

- [#1813](https://github.com/vegaprotocol/vega/pull/1813) Set `PartyEvent` type to party event

## 0.20.0

*2020-06-15*

This release contains a lot of fixes to APIs, and a minor new addition to the statistics endpoint. Potentially breaking changes are now labelled with 💥. If you have implemented a client that fetches candles, places orders or amends orders, please check below.

### ✨ Features
- [#1730](https://github.com/vegaprotocol/vega/pull/1730) `ChainID` added to statistics endpoint
- 💥 [#1734](https://github.com/vegaprotocol/vega/pull/1734) Start adding `TraceID` to core events

### 🛠 Improvements
- 💥 [#1721](https://github.com/vegaprotocol/vega/pull/1721) Improve API responses for `GetProposalById`
- 💥 [#1724](https://github.com/vegaprotocol/vega/pull/1724) New Order: Type no longer defaults to LIMIT orders
- 💥 [#1728](https://github.com/vegaprotocol/vega/pull/1728) `PrepareAmend` no longer accepts expiry time
- 💥 [#1760](https://github.com/vegaprotocol/vega/pull/1760) Add proto enum zero value "unspecified" to Side
- 💥 [#1764](https://github.com/vegaprotocol/vega/pull/1764) Candles: Interval no longer defaults to 1 minute
- 💥 [#1773](https://github.com/vegaprotocol/vega/pull/1773) Add proto enum zero value "unspecified" to `Order.Status`
- 💥 [#1776](https://github.com/vegaprotocol/vega/pull/1776) Add prefixes to enums, add proto zero value "unspecified" to `Trade.Type`
- 💥 [#1781](https://github.com/vegaprotocol/vega/pull/1781) Add prefix and UNSPECIFIED to `ChainStatus`, `AccountType`, `TransferType`
- [#1714](https://github.com/vegaprotocol/vega/pull/1714) Extend governance error handling
- [#1726](https://github.com/vegaprotocol/vega/pull/1726) Mark Price was not always correctly updated on a partial fill
- [#1734](https://github.com/vegaprotocol/vega/pull/1734) Feature/1577 hash context propagation
- [#1741](https://github.com/vegaprotocol/vega/pull/1741) Fix incorrect timestamps for proposals retrieved by GraphQL
- [#1743](https://github.com/vegaprotocol/vega/pull/1743) Orders amended to be GTT now return GTT in the response
- [#1745](https://github.com/vegaprotocol/vega/pull/1745) Votes blob is now base64 encoded
- [#1747](https://github.com/vegaprotocol/vega/pull/1747) Markets created from proposals now have the same ID as the proposal that created them
- [#1750](https://github.com/vegaprotocol/vega/pull/1750) Added datetime to governance votes
- [#1751](https://github.com/vegaprotocol/vega/pull/1751) Fix a bug in governance vote counting
- [#1752](https://github.com/vegaprotocol/vega/pull/1752) Fix incorrect validation on new orders
- [#1757](https://github.com/vegaprotocol/vega/pull/1757) Fix incorrect party ID validation on new orders
- [#1758](https://github.com/vegaprotocol/vega/pull/1758) Fix issue where markets created via governance were not tradable
- [#1763](https://github.com/vegaprotocol/vega/pull/1763) Expiration settlement date for market changed to 30/10/2020-22:59:59
- [#1777](https://github.com/vegaprotocol/vega/pull/1777) Create `README.md`
- [#1764](https://github.com/vegaprotocol/vega/pull/1764) Add proto enum zero value "unspecified" to Interval
- [#1767](https://github.com/vegaprotocol/vega/pull/1767) Feature/1692 order event
- [#1787](https://github.com/vegaprotocol/vega/pull/1787) Feature/1697 account event
- [#1788](https://github.com/vegaprotocol/vega/pull/1788) Check for unspecified Vote value
- [#1794](https://github.com/vegaprotocol/vega/pull/1794) Feature/1696 party event

## 0.19.0

*2020-05-26*

This release fixes a handful of bugs, primarily around order amends and new market governance proposals.

### ✨ Features

- [#1658](https://github.com/vegaprotocol/vega/pull/1658) Add timestamps to proposal API responses
- [#1656](https://github.com/vegaprotocol/vega/pull/1656) Add margin checks to amends
- [#1679](https://github.com/vegaprotocol/vega/pull/1679) Add topology package to map Validator nodes to Vega keypairs

### 🛠 Improvements
- [#1718](https://github.com/vegaprotocol/vega/pull/1718) Fix a case where a party can cancel another party's orders
- [#1662](https://github.com/vegaprotocol/vega/pull/1662) Start moving to event-based architecture internally
- [#1684](https://github.com/vegaprotocol/vega/pull/1684) Fix order expiry handling when `expiresAt` is amended
- [#1686](https://github.com/vegaprotocol/vega/pull/1686) Fix participation stake to have a maximum of 100%
- [#1607](https://github.com/vegaprotocol/vega/pull/1607) Update `gqlgen` dependency to 0.11.3
- [#1711](https://github.com/vegaprotocol/vega/pull/1711) Remove ID from market proposal input
- [#1712](https://github.com/vegaprotocol/vega/pull/1712) `prepareProposal` no longer returns an ID on market proposals
- [#1707](https://github.com/vegaprotocol/vega/pull/1707) Allow overriding default governance parameters via `ldflags`.
- [#1715](https://github.com/vegaprotocol/vega/pull/1715) Compile testing binary with short-lived governance periods

## 0.18.1

*2020-05-13*

### 🛠 Improvements
- [#1649](https://github.com/vegaprotocol/vega/pull/1649)
    Fix github artefact upload CI configuration

## 0.18.0

*2020-05-12*

From this release forward, compiled binaries for multiple platforms will be attached to the release on GitHub.

### ✨ Features

- [#1636](https://github.com/vegaprotocol/vega/pull/1636)
    Add a default GraphQL query complexity limit of 5. Currently configured to 17 on testnet to support Console.
- [#1656](https://github.com/vegaprotocol/vega/pull/1656)
    Add GraphQL queries for governance proposals
- [#1596](https://github.com/vegaprotocol/vega/pull/1596)
    Add builds for multiple architectures to GitHub releases

### 🛠 Improvements
- [#1630](https://github.com/vegaprotocol/vega/pull/1630)
    Fix amends triggering multiple updates to the same order
- [#1564](https://github.com/vegaprotocol/vega/pull/1564)
    Hex encode keys

## 0.17.0

*2020-04-21*

### ✨ Features

- [#1458](https://github.com/vegaprotocol/vega/issues/1458) Add root GraphQL Orders query.
- [#1457](https://github.com/vegaprotocol/vega/issues/1457) Add GraphQL query to list all known parties.
- [#1455](https://github.com/vegaprotocol/vega/issues/1455) Remove party list from stats endpoint.
- [#1448](https://github.com/vegaprotocol/vega/issues/1448) Add `updatedAt` field to orders.

### 🛠 Improvements

- [#1102](https://github.com/vegaprotocol/vega/issues/1102) Return full Market details in nested GraphQL queries.
- [#1466](https://github.com/vegaprotocol/vega/issues/1466) Flush orders before trades. This fixes a rare scenario where a trade can be available through the API, but not the order that triggered it.
- [#1491](https://github.com/vegaprotocol/vega/issues/1491) Fix `OrdersByMarket` and `OrdersByParty` 'Open' parameter.
- [#1472](https://github.com/vegaprotocol/vega/issues/1472) Fix Orders by the same party matching.

### Upcoming changes

This release contains the initial partial implementation of Governance. This will be finished and documented in 0.18.0.

## 0.16.2

*2020-04-16*

### 🛠 Improvements

- [#1545](https://github.com/vegaprotocol/vega/pull/1545) Improve error handling in `Prepare*Order` requests

## 0.16.1

*2020-04-15*

### 🛠 Improvements

- [!651](https://gitlab.com/vega-protocol/trading-core/-/merge_requests/651) Prevent bad ED25519 key length causing node panic.

## 0.16.0

*2020-03-02*

### ✨ Features

- The new authentication service is in place. The existing authentication service is now deprecated and will be removed in the next release.

### 🛠 Improvements

- [!609](https://gitlab.com/vega-protocol/trading-core/-/merge_requests/609) Show trades resulting from Orders created by the network (for example close outs) in the API.
- [!604](https://gitlab.com/vega-protocol/trading-core/-/merge_requests/604) Add `lastMarketPrice` settlement.
- [!614](https://gitlab.com/vega-protocol/trading-core/-/merge_requests/614) Fix casing of Order parameter `timeInForce`.
- [!615](https://gitlab.com/vega-protocol/trading-core/-/merge_requests/615) Add new order statuses, `Rejected` and `PartiallyFilled`.
- [!622](https://gitlab.com/vega-protocol/trading-core/-/merge_requests/622) GraphQL: Change Buyer and Seller properties on Trades from string to Party.
- [!599](https://gitlab.com/vega-protocol/trading-core/-/merge_requests/599) Pin Market IDs to fixed values.
- [!603](https://gitlab.com/vega-protocol/trading-core/-/merge_requests/603), [!611](https://gitlab.com/vega-protocol/trading-core/-/merge_requests/611) Remove `NotifyTraderAccount` from API documentation.
- [!624](https://gitlab.com/vega-protocol/trading-core/-/merge_requests/624) Add protobuf validators to API requests.
- [!595](https://gitlab.com/vega-protocol/trading-core/-/merge_requests/595), [!621](https://gitlab.com/vega-protocol/trading-core/-/merge_requests/621), [!623](https://gitlab.com/vega-protocol/trading-core/-/merge_requests/623) Fix a flaky integration test.
- [!601](https://gitlab.com/vega-protocol/trading-core/-/merge_requests/601) Improve matching engine coverage.
- [!612](https://gitlab.com/vega-protocol/trading-core/-/merge_requests/612) Improve collateral engine test coverage.<|MERGE_RESOLUTION|>--- conflicted
+++ resolved
@@ -20,11 +20,8 @@
 - [7143](https://github.com/vegaprotocol/vega/issues/7143) - Update `grpc-rest-bindings` for Oracle `API`
 - [7027](https://github.com/vegaprotocol/vega/issues/7027) - `Dehistory` store does not clean up resources after a graceful shutdown
 - [7157](https://github.com/vegaprotocol/vega/issues/7157) - Core waits for data node and shuts down gracefully during protocol upgrade
-<<<<<<< HEAD
 - [7113](https://github.com/vegaprotocol/vega/issues/7113) - Added API for epoch summaries of rewards distributed
-=======
 - [6956](https://github.com/vegaprotocol/vega/issues/6956) - Include liquidity measure of deployed orders in the fees distribution
->>>>>>> caafe27f
 
 ### 🐛 Fixes
 - [7040](https://github.com/vegaprotocol/vega/issues/7040) - Block explorer use different codes than 500 on error
