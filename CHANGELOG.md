# Changelog

## Unreleased

### 🚨 Breaking changes
- [4390](https://github.com/vegaprotocol/vega/pull/4390) - Introduce node mode, `vega init` now require a mode: full or validator
- [4383](https://github.com/vegaprotocol/vega/pull/4383) - Rename flag `--tm-root` to `--tm-home`


### 🗑️ Deprecation
- [](https://github.com/vegaprotocol/vega/pull/) -


### 🛠 Improvements
- [4496](https://github.com/vegaprotocol/vega/pull/4496) - State variable engine for floating point consensus
- [4481](https://github.com/vegaprotocol/vega/pull/4481) - Add an example client application that uses the null-blockchain
- [4503](https://github.com/vegaprotocol/vega/pull/4503) - Limit the number of epochs for which we keep delegations in memory in core api
- [4514](https://github.com/vegaprotocol/vega/pull/4514) - Add network limits service and events
- [4516](https://github.com/vegaprotocol/vega/pull/4516) - Add a command to cleanup all vega node state
- [4531](https://github.com/vegaprotocol/vega/pull/4531) - Remove Float from network parameters, use `num.Decimal` instead
- [4537](https://github.com/vegaprotocol/vega/pull/4537) - Send staking asset total supply through consensus
- [4540](https://github.com/vegaprotocol/vega/pull/4540) - Require Go minimum version 1.17
- [4530](https://github.com/vegaprotocol/vega/pull/4530) - Integrate risk factors with floating point consensus engine
- [4485](https://github.com/vegaprotocol/vega/pull/4485) - Change snapshot interval default to 1000 blocks
<<<<<<< HEAD
- [4554](https://github.com/vegaprotocol/vega/pull/4554) - Integrate price ranges with floating point consensus engine
=======
- [4544](https://github.com/vegaprotocol/vega/pull/4544) - Ensure validators are started with the right set of keys
>>>>>>> 860d01c1

### 🐛 Fixes
- [4500](https://github.com/vegaprotocol/vega/pull/4500) - Set minimum power to tendermint consensus power for validator
- [4504](https://github.com/vegaprotocol/vega/pull/4504) - Prevent premature ending of an epoch when loading from a checkpoint within the same epoch of taking it.
- [4505](https://github.com/vegaprotocol/vega/pull/4506) - Wire `net params` to time service to flush pending updates
- [4521](https://github.com/vegaprotocol/vega/pull/4521) - Better error when trying to use the null-blockchain with an ERC20 asset
- [4516](https://github.com/vegaprotocol/vega/pull/4516) - Fix release number title typo - 0.46.1 > 0.46.2
- [4524](https://github.com/vegaprotocol/vega/pull/4524) - Updated `vega verify genesis` to understand new `app_state` layout
- [4515](https://github.com/vegaprotocol/vega/pull/4515) - Set log level in snapshot engine
- [4522](https://github.com/vegaprotocol/vega/pull/4522) - Set transfer responses event when paying rewards
- [4529](https://github.com/vegaprotocol/vega/pull/4529) - Non determinism in checkpoint fixed
- [4536](https://github.com/vegaprotocol/vega/pull/4536) - Fixed non determinism in topology checkpoint
- [4550](https://github.com/vegaprotocol/vega/pull/4550) - Do not validate assets when loading checkpoint from non-validators
- [4563](https://github.com/vegaprotocol/vega/pull/4563) - Send an epoch event when loaded from checkpoint


## 0.47.0
*2021-11-24*


### 🛠 Improvements
- [4480](https://github.com/vegaprotocol/vega/pull/4439) - Update `CHANGELOG.md` since GH Action implemented
- [4439](https://github.com/vegaprotocol/vega/pull/4439) - Create `release_ticket.md` issue template
- [4456](https://github.com/vegaprotocol/vega/pull/4456) - Return 400 on bad mint amounts sent via the faucet
- [4409](https://github.com/vegaprotocol/vega/pull/4409) - Add chain id to bus messages
- [4434](https://github.com/vegaprotocol/vega/pull/4434) - Add free form governance net parameters to `allKeys` map
- [4436](https://github.com/vegaprotocol/vega/pull/4436) - Add ability for the null-blockchain to deliver transactions
- [4455](https://github.com/vegaprotocol/vega/pull/4455) - Introduce API to allow time-forwarding in the null-blockchain
- [4422](https://github.com/vegaprotocol/vega/pull/4422) - Add support for validator key rotation
- [4463](https://github.com/vegaprotocol/vega/pull/4463) - Remove the need for an Ethereum connection when using the null-blockchain
- [4477](https://github.com/vegaprotocol/vega/pull/4477) - Allow reloading of null-blockchain configuration while core is running
- [4468](https://github.com/vegaprotocol/vega/pull/4468) - Change validator weights to be based on validator score
- [4484](https://github.com/vegaprotocol/vega/pull/4484) - Add checkpoint validator key rotation
- [4459](https://github.com/vegaprotocol/vega/pull/4459) - Add network parameters overwrite from checkpoints
- [4070](https://github.com/vegaprotocol/vega/pull/4070) - Add calls to enable state-sync via tendermint


### 🐛 Fixes
- [4435](https://github.com/vegaprotocol/vega/pull/4435) - Fix non determinism in deposits snapshot
- [4418](https://github.com/vegaprotocol/vega/pull/4418) - Add some logging + height/version handling fixes
- [4461](https://github.com/vegaprotocol/vega/pull/4461) - Fix problem where chain id was not present on event bus during checkpoint loading
- [4475](https://github.com/vegaprotocol/vega/pull/4475) - Fix rewards checkpoint not assigned to its correct place

## 0.46.2
*2021-11-24*

### 🐛 Fixes
- [4445](https://github.com/vegaprotocol/vega/pull/4445) - Limit the number of iterations for reward calculation for delegator and fix for division by zero

## 0.46.1
*2021-11-22*

### 🛠 Improvements
- [4437](https://github.com/vegaprotocol/vega/pull/4437) - Turn snapshots off for `v0.46.1` only


## 0.46.0
*2021-11-22*

### 🛠 Improvements
- [4431](https://github.com/vegaprotocol/vega/pull/4431) - Update Vega wallet to version 0.10.0
- [4406](https://github.com/vegaprotocol/vega/pull/4406) - Add changelog and project board Github actions and update linked PR action version
- [4328](https://github.com/vegaprotocol/vega/pull/4328) - Unwrap the timestamps in reward payout event
- [4330](https://github.com/vegaprotocol/vega/pull/4330) - Remove badger related code from the codebase
- [4336](https://github.com/vegaprotocol/vega/pull/4336) - Add oracle snapshot
- [4299](https://github.com/vegaprotocol/vega/pull/4299) - Add liquidity snapshot
- [4196](https://github.com/vegaprotocol/vega/pull/4196) - Experiment at removing the snapshot details from the engine
- [4338](https://github.com/vegaprotocol/vega/pull/4338) - Adding more error messages
- [4317](https://github.com/vegaprotocol/vega/pull/4317) - Extend integration tests with global check for net deposits
- [3616](https://github.com/vegaprotocol/vega/pull/3616) - Add tests to show margins not being released
- [4171](https://github.com/vegaprotocol/vega/pull/4171) - Add trading fees feature test
- [4348](https://github.com/vegaprotocol/vega/pull/4348) - Updating return codes
- [4346](https://github.com/vegaprotocol/vega/pull/4346) - Implement liquidity supplied snapshot
- [4351](https://github.com/vegaprotocol/vega/pull/4351) - Add target liquidity engine
- [4362](https://github.com/vegaprotocol/vega/pull/4362) - Remove staking of cache at the beginning of the epoch for spam protection
- [4364](https://github.com/vegaprotocol/vega/pull/4364) - Change spam error messages to debug and enabled reloading of configuration
- [4353](https://github.com/vegaprotocol/vega/pull/4353) - remove usage of `vegatime.Now` over the codebase
- [4382](https://github.com/vegaprotocol/vega/pull/4382) - Add Prometheus metrics on snapshots
- [4190](https://github.com/vegaprotocol/vega/pull/4190) - Add markets snapshot
- [4389](https://github.com/vegaprotocol/vega/pull/4389) - Update issue templates #4389
- [4392](https://github.com/vegaprotocol/vega/pull/4392) - Update `GETTING_STARTED.md` documentation
- [4391](https://github.com/vegaprotocol/vega/pull/4391) - Refactor delegation
- [4423](https://github.com/vegaprotocol/vega/pull/4423) - Add CLI options to start node with a null-blockchain
- [4400](https://github.com/vegaprotocol/vega/pull/4400) - Add transaction hash to `SubmitTransactionResponse`
- [4394](https://github.com/vegaprotocol/vega/pull/4394) - Add step to clear all events in integration tests
- [4403](https://github.com/vegaprotocol/vega/pull/4403) - Fully remove expiry from withdrawals #4403
- [4396](https://github.com/vegaprotocol/vega/pull/4396) - Add free form governance proposals
- [4413](https://github.com/vegaprotocol/vega/pull/4413) - Deploy to Devnet with Jenkins and remove drone
- [4429](https://github.com/vegaprotocol/vega/pull/4429) - Release version `v0.46.0`
- [4442](https://github.com/vegaprotocol/vega/pull/4442) - Reduce the number of iterations in reward calculation
- [4409](https://github.com/vegaprotocol/vega/pull/4409) - Include chain id in bus messages
- [4464](https://github.com/vegaprotocol/vega/pull/4466) - Update validator power in tendermint based on their staking

### 🐛 Fixes
- [4325](https://github.com/vegaprotocol/vega/pull/4325) - Remove state from the witness snapshot and infer it from votes
- [4334](https://github.com/vegaprotocol/vega/pull/4334) - Fix notary implementation
- [4343](https://github.com/vegaprotocol/vega/pull/4343) - Fix non deterministic test by using same `idGenerator`
- [4352](https://github.com/vegaprotocol/vega/pull/4352) - Remove usage of `time.Now()` in the auction state
- [4380](https://github.com/vegaprotocol/vega/pull/4380) - Implement Uint for network parameters and use it for monies values
- [4369](https://github.com/vegaprotocol/vega/pull/4369) - Fix orders still being accepted after market in trading terminated state
- [4395](https://github.com/vegaprotocol/vega/pull/4395) - Fix drone pipeline
- [4398](https://github.com/vegaprotocol/vega/pull/4398) - Fix to set proper status on withdrawal errors
- [4421](https://github.com/vegaprotocol/vega/issues/4421) - Fix to missing pending rewards in LNL checkpoint
- [4419](https://github.com/vegaprotocol/vega/pull/4419) - Fix snapshot cleanup, improve logging when specified block height could not be reloaded.
- [4444](https://github.com/vegaprotocol/vega/pull/4444) - Fix division by zero when all validator scores are 0
- [4467](https://github.com/vegaprotocol/vega/pull/4467) - Fix reward account balance not being saved/loaded to/from checkpoint
- [4474](https://github.com/vegaprotocol/vega/pull/4474) - Wire rewards checkpoint to checkpoint engine and store infrastructure fee accounts in collateral checkpoint

## 0.45.5
*2021-11-16*

### 🐛 Fixes
- [4403](https://github.com/vegaprotocol/vega/pull/4403) - Fully remove expiry from withdrawals and release version `v0.45.5`


## 0.45.4
*2021-11-05*

### 🐛 Fixes
- [4372](https://github.com/vegaprotocol/vega/pull/4372) - Fix, if all association is nominated, allow association to be unnominated and nominated again in the same epoch


## 0.45.3
*2021-11-04*

### 🐛 Fixes
- [4362](https://github.com/vegaprotocol/vega/pull/4362) - Remove staking of cache at the beginning of the epoch for spam protection


## 0.45.2
*2021-10-27*

### 🛠 Improvements
- [4308](https://github.com/vegaprotocol/vega/pull/4308) - Add Visual Studio Code configuration
- [4319](https://github.com/vegaprotocol/vega/pull/4319) - Add snapshot node topology
- [4321](https://github.com/vegaprotocol/vega/pull/4321) - Release version `v0.45.2` #4321

### 🐛 Fixes
- [4320](https://github.com/vegaprotocol/vega/pull/4320) - Implement retries for notary transactions
- [4312](https://github.com/vegaprotocol/vega/pull/4312) - Implement retries for witness transactions


## 0.45.1
*2021-10-23*

### 🛠 Improvements
- [4246](https://github.com/vegaprotocol/vega/pull/4246) - Add replay protection snapshot
- [4245](https://github.com/vegaprotocol/vega/pull/4245) - Add ABCI snapshot
- [4260](https://github.com/vegaprotocol/vega/pull/4260) - Reconcile delegation more frequently
- [4255](https://github.com/vegaprotocol/vega/pull/4255) - Add staking snapshot
- [4278](https://github.com/vegaprotocol/vega/pull/4278) - Add timestamps to rewards
- [4265](https://github.com/vegaprotocol/vega/pull/4265) - Add witness snapshot
- [4287](https://github.com/vegaprotocol/vega/pull/4287) - Add stake verifier snapshot
- [4292](https://github.com/vegaprotocol/vega/pull/4292) - Update the vega wallet version

### 🐛 Fixes
- [4280](https://github.com/vegaprotocol/vega/pull/4280) - Make event forwarder hashing result more random
- [4270](https://github.com/vegaprotocol/vega/pull/4270) - Prevent overflow with pending delegation
- [4274](https://github.com/vegaprotocol/vega/pull/4274) - Ensure sufficient balances when nominating multiple nodes
- [4286](https://github.com/vegaprotocol/vega/pull/4286) - Checkpoints fixes


## 0.45.0
*2021-10-19*

### 🛠 Improvements
- [4188](https://github.com/vegaprotocol/vega/pull/4188) - Add rewards snapshot
- [4191](https://github.com/vegaprotocol/vega/pull/4191) - Add limit snapshot
- [4192](https://github.com/vegaprotocol/vega/pull/4192) - Ask for passphrase confirmation on init and generate commands when applicable
- [4201](https://github.com/vegaprotocol/vega/pull/4201) - Implement spam snapshot
- [4214](https://github.com/vegaprotocol/vega/pull/4214) - Add golangci-lint to CI
- [4199](https://github.com/vegaprotocol/vega/pull/4199) - Add ERC20 logic signing
- [4211](https://github.com/vegaprotocol/vega/pull/4211) - Implement snapshot for notary
- [4219](https://github.com/vegaprotocol/vega/pull/4219) - Enable linters
- [4218](https://github.com/vegaprotocol/vega/pull/4218) - Run system-tests in separate build
- [4227](https://github.com/vegaprotocol/vega/pull/4227) - Ignore system-tests failures for non PR builds
- [4232](https://github.com/vegaprotocol/vega/pull/4232) - golangci-lint increase timeout
- [4229](https://github.com/vegaprotocol/vega/pull/4229) - Ensure the vega and Ethereum wallet are not nil before accessing
- [4230](https://github.com/vegaprotocol/vega/pull/4230) - Replay protection snapshot
- [4242](https://github.com/vegaprotocol/vega/pull/4242) - Set timeout for system-tests steps
- [4215](https://github.com/vegaprotocol/vega/pull/4215) - Improve handling of expected trades
- [4224](https://github.com/vegaprotocol/vega/pull/4224) - Make evt forward mode deterministic
- [4168](https://github.com/vegaprotocol/vega/pull/4168) - Update code still using uint64
- [4240](https://github.com/vegaprotocol/vega/pull/4240) - Add command to list and describe Vega paths

### 🐛 Fixes
- [4228](https://github.com/vegaprotocol/vega/pull/4228) - Fix readme updates
- [4210](https://github.com/vegaprotocol/vega/pull/4210) - Add min validators network parameter and bug fix for overflow reward


## 0.44.2
*2021-10-11*

### 🐛 Fixes
- [4195](https://github.com/vegaprotocol/vega/pull/4195) - Fix rewards payout with delay


## 0.44.1
*2021-10-08*

### 🐛 Fixes
- [4183](https://github.com/vegaprotocol/vega/pull/4183) - Fix `undelegateNow` to use the passed amount instead of 0
- [4184](https://github.com/vegaprotocol/vega/pull/4184) - Remove 0 balance events from checkpoint of delegations
- [4185](https://github.com/vegaprotocol/vega/pull/4185) - Fix event sent on reward pool creation + fix owner


## 0.44.0
*2021-10-07*

### 🛠 Improvements
- [4159](https://github.com/vegaprotocol/vega/pull/4159) - Clean-up and separate checkpoints and snapshots
- [4172](https://github.com/vegaprotocol/vega/pull/4172) - Added assetActions to banking snapshot
- [4173](https://github.com/vegaprotocol/vega/pull/4173) - Add tools and linting
- [4161](https://github.com/vegaprotocol/vega/pull/4161) - Assets snapshot implemented
- [4142](https://github.com/vegaprotocol/vega/pull/4142) - Add clef wallet
- [4160](https://github.com/vegaprotocol/vega/pull/4160) - Snapshot positions engine
- [4170](https://github.com/vegaprotocol/vega/pull/4170) - Update to latest proto and go mod tidy
- [4157](https://github.com/vegaprotocol/vega/pull/4157) - Adding IDGenerator types
- [4166](https://github.com/vegaprotocol/vega/pull/4166) - Banking snapshot
- [4133](https://github.com/vegaprotocol/vega/pull/4133) - Matching engine snapshots
- [4162](https://github.com/vegaprotocol/vega/pull/4162) - Add fields to validators genesis
- [4154](https://github.com/vegaprotocol/vega/pull/4154) - Port code to use last version of proto (layout change)
- [4141](https://github.com/vegaprotocol/vega/pull/4141) - Collateral snapshots
- [4131](https://github.com/vegaprotocol/vega/pull/4131) - Snapshot epoch engine
- [4143](https://github.com/vegaprotocol/vega/pull/4143) - Add delegation snapshot
- [4114](https://github.com/vegaprotocol/vega/pull/4114) - Document default file location
- [4130](https://github.com/vegaprotocol/vega/pull/4130) - Update proto dependencies to latest
- [4134](https://github.com/vegaprotocol/vega/pull/4134) - Checkpoints and snapshots are 2 different things
- [4121](https://github.com/vegaprotocol/vega/pull/4121) - Additional test scenarios for delegation & rewards
- [4111](https://github.com/vegaprotocol/vega/pull/4111) - Simplify nodewallet integration
- [4110](https://github.com/vegaprotocol/vega/pull/4110) - Auto delegation
- [4123](https://github.com/vegaprotocol/vega/pull/4123) - Add auto delegation to checkpoint
- [4120](https://github.com/vegaprotocol/vega/pull/4120) - Snapshot preparation
- [4060](https://github.com/vegaprotocol/vega/pull/4060) - Edge case scenarios delegation

### 🐛 Fixes
- [4156](https://github.com/vegaprotocol/vega/pull/4156) - Fix filename for checkpoints
- [4158](https://github.com/vegaprotocol/vega/pull/4158) - Remove delay in reward/delegation calculation
- [4150](https://github.com/vegaprotocol/vega/pull/4150) - De-duplicate stake linkings
- [4137](https://github.com/vegaprotocol/vega/pull/4137) - Add missing key to all network parameters key map
- [4132](https://github.com/vegaprotocol/vega/pull/4132) - Send delegation events
- [4128](https://github.com/vegaprotocol/vega/pull/4128) - Simplify checkpointing for network parameters and start fixing collateral checkpoint
- [4124](https://github.com/vegaprotocol/vega/pull/4124) - Fixed non-deterministic checkpoint and added auto delegation to checkpoint
- [4118](https://github.com/vegaprotocol/vega/pull/4118) - Fixed epoch issue


## 0.43.0
*2021-09-22*

### 🛠 Improvements
- [4051](https://github.com/vegaprotocol/vega/pull/4051) - New type to handle signed versions of the uint256 values we already support
- [4090](https://github.com/vegaprotocol/vega/pull/4090) - Update the proto repository dependencies
- [4023](https://github.com/vegaprotocol/vega/pull/4023) - Implement the spam protection engine
- [4063](https://github.com/vegaprotocol/vega/pull/4063) - Migrate to XDG structure
- [4075](https://github.com/vegaprotocol/vega/pull/4075) - Prefix checkpoint files with time and interval for automated tests
- [4050](https://github.com/vegaprotocol/vega/pull/4050) - Extend delegation feature test scenarios
- [4056](https://github.com/vegaprotocol/vega/pull/4056) - Improve message for genesis error with topology
- [4017](https://github.com/vegaprotocol/vega/pull/4017) - Migrate wallet to XGD file structure
- [4024](https://github.com/vegaprotocol/vega/pull/4024) - Extend delegation rewards feature test scenarios
- [4035](https://github.com/vegaprotocol/vega/pull/4035) - Implement multisig control signatures
- [4083](https://github.com/vegaprotocol/vega/pull/4083) - Remove expiry support for withdrawals
- [4068](https://github.com/vegaprotocol/vega/pull/4068) - Allow proposal votes to happen during the validation period
- [4088](https://github.com/vegaprotocol/vega/pull/4088) - Implements the simple JSON oracle source
- [4105](https://github.com/vegaprotocol/vega/pull/4105) - Add more hashes to the app state hash
- [4107](https://github.com/vegaprotocol/vega/pull/4107) - Remove the trading proxy service
- [4101](https://github.com/vegaprotocol/vega/pull/4101) - Remove dependency to the Ethereum client from the Ethereum wallet

### 🐛 Fixes
- [4053](https://github.com/vegaprotocol/vega/pull/4053) - Fix readme explanation for log levels
- [4054](https://github.com/vegaprotocol/vega/pull/4054) - Capture errors with Ethereum iterator and continue
- [4040](https://github.com/vegaprotocol/vega/pull/4040) - Fix bug where the withdrawal signature uses uint64
- [4042](https://github.com/vegaprotocol/vega/pull/4042) - Extended delegation rewards feature test scenario edits
- [4034](https://github.com/vegaprotocol/vega/pull/4034) - Update integration tests now TxErr events are not sent in the execution package
- [4106](https://github.com/vegaprotocol/vega/pull/4106) - Fix a panic when reloading checkpoints
- [4115](https://github.com/vegaprotocol/vega/pull/4115) - Use block height in checkpoint file names

## 0.42.0
*2021-09-10*

### 🛠 Improvements
- [3862](https://github.com/vegaprotocol/vega/pull/3862) - Collateral snapshot: Add checkpoints where needed, update processor (ABCI app) to write checkpoint data to file.
- [3926](https://github.com/vegaprotocol/vega/pull/3926) - Add epoch to delegation balance events and changes to the delegation / reward engines
- [3963](https://github.com/vegaprotocol/vega/pull/3963) - Load tendermint logger configuration
- [3958](https://github.com/vegaprotocol/vega/pull/3958) - Update istake ABI and run abigen
- [3933](https://github.com/vegaprotocol/vega/pull/3933) - Remove redundant API from Validator node
- [3971](https://github.com/vegaprotocol/vega/pull/3971) - Reinstate wallet subcommand tests
- [3961](https://github.com/vegaprotocol/vega/pull/3961) - Implemented feature test for delegation
- [3977](https://github.com/vegaprotocol/vega/pull/3977) - Add undelegate, delegate and register snapshot errors
- [3976](https://github.com/vegaprotocol/vega/pull/3976) - Add network parameter for competition level
- [3975](https://github.com/vegaprotocol/vega/pull/3975) - Add parties stake api
- [3978](https://github.com/vegaprotocol/vega/pull/3978) - Update dependencies
- [3980](https://github.com/vegaprotocol/vega/pull/3980) - Update protobuf dependencies
- [3910](https://github.com/vegaprotocol/vega/pull/3910) - Change all price, amounts, balances from uint64 to string
- [3969](https://github.com/vegaprotocol/vega/pull/3969) - Bump dlv and geth to latest versions
- [3925](https://github.com/vegaprotocol/vega/pull/3925) - Add command to sign a subset of network parameters
- [3981](https://github.com/vegaprotocol/vega/pull/3981) - Remove the `wallet-pubkey` flag on genesis sign command
- [3987](https://github.com/vegaprotocol/vega/pull/3987) - Add genesis verify command to verify signature against local genesis file
- [3984](https://github.com/vegaprotocol/vega/pull/3984) - Update the mainnet addresses in genesis generation command
- [3983](https://github.com/vegaprotocol/vega/pull/3983) - Added action field to epoch events
- [3988](https://github.com/vegaprotocol/vega/pull/3988) - Update the go-ethereum dependency
- [3991](https://github.com/vegaprotocol/vega/pull/3991) - Remove hardcoded address to the Ethereum node
- [3990](https://github.com/vegaprotocol/vega/pull/3990) - Network bootstrapping
- [3992](https://github.com/vegaprotocol/vega/pull/3992) - Check big int conversion from string in ERC20 code
- [3993](https://github.com/vegaprotocol/vega/pull/3993) - Use the vega public key as node id
- [3955](https://github.com/vegaprotocol/vega/pull/3955) - Use staking accounts in governance
- [4004](https://github.com/vegaprotocol/vega/pull/4004) - Broker configuration: change IP to address Address
- [4005](https://github.com/vegaprotocol/vega/pull/4005) - Add a simple subcommand to the vega binary to ease submitting transactions
- [3997](https://github.com/vegaprotocol/vega/pull/3997) - Do not require Ethereum client when starting the nodewallet
- [4009](https://github.com/vegaprotocol/vega/pull/4009) - Add delegation core APIs
- [4014](https://github.com/vegaprotocol/vega/pull/4014) - Implement delegation and epoch for Limited Network Life
- [3914](https://github.com/vegaprotocol/vega/pull/3914) - Implement staking event verification
- [3940](https://github.com/vegaprotocol/vega/pull/3940) - Remove validator signature from configuration and add network parameters
- [3938](https://github.com/vegaprotocol/vega/pull/3938) - Add more logging informations on the witness vote failures
- [3932](https://github.com/vegaprotocol/vega/pull/3932) - Adding asset details to reward events
- [3706](https://github.com/vegaprotocol/vega/pull/3706) - Remove startup markets workaround
- [3905](https://github.com/vegaprotocol/vega/pull/3905) - Add vega genesis new validator sub-command
- [3895](https://github.com/vegaprotocol/vega/pull/3895) - Add command to create a new genesis block with app_state
- [3900](https://github.com/vegaprotocol/vega/pull/3900) - Create reward engine
- [4847](https://github.com/vegaprotocol/vega/pull/3847) - Modified staking account to be backed by governance token account balance
- [3907](https://github.com/vegaprotocol/vega/pull/3907) - Tune system tests
- [3904](https://github.com/vegaprotocol/vega/pull/3904) - Update Jenkins file to run all System Tests
- [3795](https://github.com/vegaprotocol/vega/pull/3795) - Add capability to sent events to a socket stream
- [3832](https://github.com/vegaprotocol/vega/pull/3832) - Update the genesis topology map
- [3891](https://github.com/vegaprotocol/vega/pull/3891) - Verify transaction version 2 signature
- [3813](https://github.com/vegaprotocol/vega/pull/3813) - Implementing epoch time
- [4031](https://github.com/vegaprotocol/vega/pull/4031) - Send error events in processor through wrapper

### 🐛 Fixes
- [3950](https://github.com/vegaprotocol/vega/pull/3950) - `LoadGenesis` returns nil if checkpoint entry is empty
- [3960](https://github.com/vegaprotocol/vega/pull/3960) - Unstaking events are not seen by all validator nodes in DV
- [3973](https://github.com/vegaprotocol/vega/pull/3973) - Set ABCI client so it is possible to submit a transaction
- [3986](https://github.com/vegaprotocol/vega/pull/3986) - Emit Party event when stake link is accepted
- [3979](https://github.com/vegaprotocol/vega/pull/3979) - Add more delegation / reward scenarios and steps and a bug fix in emitted events
- [4007](https://github.com/vegaprotocol/vega/pull/4007) - Changed delegation balance event to use string
- [4006](https://github.com/vegaprotocol/vega/pull/4006) - Sort proposals by timestamp
- [4012](https://github.com/vegaprotocol/vega/pull/4012) - Fix panic with vega watch
- [3937](https://github.com/vegaprotocol/vega/pull/3937) - Include `TX_ERROR` events for type ALL subscribers
- [3930](https://github.com/vegaprotocol/vega/pull/3930) - Added missing function and updated readme with details
- [3918](https://github.com/vegaprotocol/vega/pull/3918) - Fix the build by updating the module version for the vegawallet
- [3901](https://github.com/vegaprotocol/vega/pull/3901) - Emit a `TxErrEvent` if withdraw submission is invalid
- [3874](https://github.com/vegaprotocol/vega/pull/3874) - Fix binary version
- [3884](https://github.com/vegaprotocol/vega/pull/3884) - Always async transaction
- [3877](https://github.com/vegaprotocol/vega/pull/3877) - Use a custom http client for the tendermint client


## 0.41.0
*2021-08-06*

### 🛠 Improvements
- [#3743](https://github.com/vegaprotocol/vega/pull/3743) - Refactor: Rename traders to parties
- [#3758](https://github.com/vegaprotocol/vega/pull/3758) - Refactor: Cleanup naming in the types package
- [#3789](https://github.com/vegaprotocol/vega/pull/3789) - Update ed25519-voi
- [#3589](https://github.com/vegaprotocol/vega/pull/3589) - Update tendermint to a newer version
- [#3591](https://github.com/vegaprotocol/vega/pull/3591) - Implemented market terminated, settled and suspended states via the oracle trigger
- [#3798](https://github.com/vegaprotocol/vega/pull/3798) - Update godog version to 11
- [#3793](https://github.com/vegaprotocol/vega/pull/3793) - Send Commander commands in a goroutine
- [#3805](https://github.com/vegaprotocol/vega/pull/3805) - Checkpoint engine hash and checkpoint creation
- [#3785](https://github.com/vegaprotocol/vega/pull/3785) - Implement delegation commands
- [#3714](https://github.com/vegaprotocol/vega/pull/3714) - Move protobufs into an external repository
- [#3719](https://github.com/vegaprotocol/vega/pull/3719) - Replace vega wallet with call to the vegawallet
- [#3762](https://github.com/vegaprotocol/vega/pull/3762) - Refactor: Cleanup markets in domains types
- [#3822](https://github.com/vegaprotocol/vega/pull/3822) - Testing: vega integration add subfolders for features
- [#3794](https://github.com/vegaprotocol/vega/pull/3794) - Implement rewards transfer
- [#3839](https://github.com/vegaprotocol/vega/pull/3839) - Implement a delegation engine
- [#3842](https://github.com/vegaprotocol/vega/pull/3842) - Imports need reformatting for core code base
- [#3849](https://github.com/vegaprotocol/vega/pull/3849) - Add limits engine + genesis loading
- [#3836](https://github.com/vegaprotocol/vega/pull/3836) - Add a first version of the accounting engine
- [#3859](https://github.com/vegaprotocol/vega/pull/3859) - Enable CGO in CI


### 🐛 Fixes
- [#3751](https://github.com/vegaprotocol/vega/pull/3751) - `Unparam` linting fixes
- [#3776](https://github.com/vegaprotocol/vega/pull/3776) - Ensure expired/settled markets are correctly recorded in app state
- [#3774](https://github.com/vegaprotocol/vega/pull/3774) - Change liquidity fees distribution to general account and not margin account of liquidity provider
- [#3801](https://github.com/vegaprotocol/vega/pull/3801) - Testing: Fixed setup of oracle spec step in integration
- [#3828](https://github.com/vegaprotocol/vega/pull/3828) - 🔥 Check if application context has been cancelled before writing to channel
- [#3838](https://github.com/vegaprotocol/vega/pull/3838) - 🔥 Fix panic on division by 0 with party voting and withdrawing funds

## 0.40.0
*2021-07-12*

### 🛠 Improvements
- [#3718](https://github.com/vegaprotocol/vega/pull/3718) - Run `unparam` over the codebase
- [#3705](https://github.com/vegaprotocol/vega/pull/3705) - Return theoretical target stake when in auction
- [#3703](https://github.com/vegaprotocol/vega/pull/3703) - Remove inefficient metrics calls
- [#3693](https://github.com/vegaprotocol/vega/pull/3693) - Calculation without Decimal in the liquidity target package
- [#3696](https://github.com/vegaprotocol/vega/pull/3696) - Remove some uint <-> Decimal conversion
- [#3689](https://github.com/vegaprotocol/vega/pull/3689) - Do not rely on proto conversion for `GetAsset`
- [#3676](https://github.com/vegaprotocol/vega/pull/3676) - Ad the `tm` subcommand
- [#3569](https://github.com/vegaprotocol/vega/pull/3569) - Migrate from uint64 to uint256 for all balances, amount, prices in the core
- [#3594](https://github.com/vegaprotocol/vega/pull/3594) - Improve probability of trading calculations
- [#3752](https://github.com/vegaprotocol/vega/pull/3752) - Update oracle engine to send events at the end of the block
- [#3745](https://github.com/vegaprotocol/vega/pull/3745) - Add loss socialization for final settlement

### 🐛 Fixes
- [#3722](https://github.com/vegaprotocol/vega/pull/3722) - Added sign to settle return values to allow to determine correctly win/loss
- [#3720](https://github.com/vegaprotocol/vega/pull/3720) - Tidy up max open interest calculations
- [#3704](https://github.com/vegaprotocol/vega/pull/3704) - Fix settlement with network orders
- [#3686](https://github.com/vegaprotocol/vega/pull/3686) -Fixes in the positions engine following migration to uint256
- [#3684](https://github.com/vegaprotocol/vega/pull/3684) - Fix the position engine hash state following migration to uint256
- [#3467](https://github.com/vegaprotocol/vega/pull/3647) - Ensure LP orders are not submitted during auction
- [#3736](https://github.com/vegaprotocol/vega/pull/3736) - Correcting event types and adding panics to catch mistakes


## 0.39.0
*2021-06-30*

### 🛠 Improvements
- [#3642](https://github.com/vegaprotocol/vega/pull/3642) - Refactor integration tests
- [#3637](https://github.com/vegaprotocol/vega/pull/3637) - Rewrite pegged / liquidity order control flow
- [#3635](https://github.com/vegaprotocol/vega/pull/3635) - Unified error system and strict parsing in feature tests
- [#3632](https://github.com/vegaprotocol/vega/pull/3632) - Add documentation on market instantiation in feature tests
- [#3599](https://github.com/vegaprotocol/vega/pull/3599) - Return better errors when replay protection happen

### 🐛 Fixes
- [#3640](https://github.com/vegaprotocol/vega/pull/3640) - Fix send on closed channel using timer (event bus)
- [#3638](https://github.com/vegaprotocol/vega/pull/3638) - Fix decimal instantiation in bond slashing
- [#3621](https://github.com/vegaprotocol/vega/pull/3621) - Remove pegged order from pegged list if order is aggressive and trade
- [#3612](https://github.com/vegaprotocol/vega/pull/3612) - Clean code in the wallet package


## 0.38.0
*2021-06-11*

### 🛠 Improvements
- [#3546](https://github.com/vegaprotocol/vega/pull/3546) - Add Auction Extension trigger field to market data
- [#3538](https://github.com/vegaprotocol/vega/pull/3538) - Testing: Add block time handling & block time variance
- [#3596](https://github.com/vegaprotocol/vega/pull/3596) - Enable replay protection
- [#3497](https://github.com/vegaprotocol/vega/pull/3497) - Implement new transaction format
- [#3461](https://github.com/vegaprotocol/vega/pull/3461) - Implement new commands validation

### 🐛 Fixes
- [#3528](https://github.com/vegaprotocol/vega/pull/3528) - Stop liquidity auctions from extending infinitely
- [#3567](https://github.com/vegaprotocol/vega/pull/3567) - Fix handling of Liquidity Commitments at price bounds
- [#3568](https://github.com/vegaprotocol/vega/pull/3568) - Fix potential nil pointer when fetching proposals
- [#3554](https://github.com/vegaprotocol/vega/pull/3554) - Fix package import for domain types
- [#3549](https://github.com/vegaprotocol/vega/pull/3549) - Remove Oracle prefix from files in the Oracle package
- [#3541](https://github.com/vegaprotocol/vega/pull/3541) - Ensure all votes have weight initialised to 0
- [#3539](https://github.com/vegaprotocol/vega/pull/3541) - Address flaky tests
- [#3540](https://github.com/vegaprotocol/vega/pull/3540) - Rename auction state methods
- [#3533](https://github.com/vegaprotocol/vega/pull/3533) - Refactor auction end logic to its own file
- [#3532](https://github.com/vegaprotocol/vega/pull/3532) - Fix Average Entry valuation during opening auctions
- [#3523](https://github.com/vegaprotocol/vega/pull/3523) - Improve nil pointer checks on proposal submissions
- [#3591](https://github.com/vegaprotocol/vega/pull/3591) - Avoid slice out of access bond in trades store


## 0.37.0
*2021-05-26*

### 🛠 Improvements
- [#3479](https://github.com/vegaprotocol/vega/pull/3479) - Add test coverage for auction interactions
- [#3494](https://github.com/vegaprotocol/vega/pull/3494) - Add `error_details` field to rejected proposals
- [#3491](https://github.com/vegaprotocol/vega/pull/3491) - Market Data no longer returns an error when no market data exists, as this is a valid situation
- [#3461](https://github.com/vegaprotocol/vega/pull/3461) - Optimise transaction format & improve validation
- [#3489](https://github.com/vegaprotocol/vega/pull/3489) - Run `buf breaking` at build time
- [#3487](https://github.com/vegaprotocol/vega/pull/3487) - Refactor `prepare*` command validation
- [#3516](https://github.com/vegaprotocol/vega/pull/3516) - New tests for distressed LP + use margin for bond slashing as fallback

### 🐛 Fixes
- [#3513](https://github.com/vegaprotocol/vega/pull/3513) - Fix reprice of pegged orders on every liquidity update
- [#3457](https://github.com/vegaprotocol/vega/pull/3457) - Fix probability of trading calculation for liquidity orders
- [#3515](https://github.com/vegaprotocol/vega/pull/3515) - Fixes for the resolve close out LP parties flow
- [#3513](https://github.com/vegaprotocol/vega/pull/3513) - Fix redeployment of LP orders
- [#3514](https://github.com/vegaprotocol/vega/pull/3513) - Fix price monitoring bounds

## 0.36.0
*2021-05-13*

### 🛠 Improvements
- [#3408](https://github.com/vegaprotocol/vega/pull/3408) - Add more information on token proportion/weight on proposal votes APIs
- [#3360](https://github.com/vegaprotocol/vega/pull/3360) - :fire: REST: Move deposits endpoint to `/parties/[partyId]/deposits`
- [#3431](https://github.com/vegaprotocol/vega/pull/3431) - Improve caching of values when exiting auctions
- [#3459](https://github.com/vegaprotocol/vega/pull/3459) - Add extra validation for Order, Vote, Withdrawal and LP transactions
- [#3433](https://github.com/vegaprotocol/vega/pull/3433) - Reject non-persistent orders that fall outside price monitoring bounds
- [#3443](https://github.com/vegaprotocol/vega/pull/3443) - Party is no longer required when submitting an order amendment
- [#3446](https://github.com/vegaprotocol/vega/pull/3443) - Party is no longer required when submitting an order cancellation
- [#3449](https://github.com/vegaprotocol/vega/pull/3449) - Party is no longer required when submitting an withdrawal request

### 🐛 Fixes
- [#3451](https://github.com/vegaprotocol/vega/pull/3451) - Remove float usage in liquidity engine
- [#3447](https://github.com/vegaprotocol/vega/pull/3447) - Clean up order submission code
- [#3436](https://github.com/vegaprotocol/vega/pull/3436) - Break up internal proposal definitions
- [#3452](https://github.com/vegaprotocol/vega/pull/3452) - Tidy up LP implementation internally
- [#3458](https://github.com/vegaprotocol/vega/pull/3458) - Fix spelling errors in GraphQL docs
- [#3434](https://github.com/vegaprotocol/vega/pull/3434) - Improve test coverage around Liquidity Provisions on auction close
- [#3411](https://github.com/vegaprotocol/vega/pull/3411) - Fix settlement tests
- [#3418](https://github.com/vegaprotocol/vega/pull/3418) - Rename External Resource Checker to Witness
- [#3419](https://github.com/vegaprotocol/vega/pull/3419) - Fix blank IDs on oracle specs in genesis markets
- [#3412](https://github.com/vegaprotocol/vega/pull/3412) - Refactor internal Vote Submission type to be separate from Vote type
- [#3421](https://github.com/vegaprotocol/vega/pull/3421) - Improve test coverage around order uncrossing
- [#3425](https://github.com/vegaprotocol/vega/pull/3425) - Remove debug steps from feature tests
- [#3430](https://github.com/vegaprotocol/vega/pull/3430) - Remove `LiquidityPoolBalance` from configuration
- [#3468](https://github.com/vegaprotocol/vega/pull/3468) - Increase rate limit that was causing mempools to fill up unnecessarily
- [#3438](https://github.com/vegaprotocol/vega/pull/3438) - Split protobuf definitions
- [#3450](https://github.com/vegaprotocol/vega/pull/3450) - Do not emit amendments from liquidity engine

## 0.35.0
*2021-04-21*

### 🛠 Improvements
- [#3341](https://github.com/vegaprotocol/vega/pull/3341) - Add logging for transactions rejected for having no accounts
- [#3339](https://github.com/vegaprotocol/vega/pull/3339) - Reimplement amending LPs not to be cancel and replace
- [#3371](https://github.com/vegaprotocol/vega/pull/3371) - Optimise calculation of cumulative price levels
- [#3339](https://github.com/vegaprotocol/vega/pull/3339) - Reuse LP orders IDs when they are re-created
- [#3385](https://github.com/vegaprotocol/vega/pull/3385) - Track the time spent in auction via Prometheus metrics
- [#3376](https://github.com/vegaprotocol/vega/pull/3376) - Implement a simple benchmarking framework for the core trading
- [#3371](https://github.com/vegaprotocol/vega/pull/3371) - Optimize indicative price and volume calculation

### 🐛 Fixes
- [#3356](https://github.com/vegaprotocol/vega/pull/3356) - Auctions are extended if exiting auction would leave either side of the book empty
- [#3348](https://github.com/vegaprotocol/vega/pull/3348) - Correctly set time when liquidity engine is created
- [#3321](https://github.com/vegaprotocol/vega/pull/3321) - Fix bond account use on LP submission
- [#3369](https://github.com/vegaprotocol/vega/pull/3369) - Reimplement amending LPs not to be cancel and replace
- [#3358](https://github.com/vegaprotocol/vega/pull/3358) - Improve event bus stability
- [#3363](https://github.com/vegaprotocol/vega/pull/3363) - Fix behaviour when leaving auctions
- [#3321](https://github.com/vegaprotocol/vega/pull/3321) - Do not slash bond accounts on LP submission
- [#3350](https://github.com/vegaprotocol/vega/pull/3350) - Fix equity like share in the market data
- [#3363](https://github.com/vegaprotocol/vega/pull/3363) - Ensure leaving an auction cannot trigger another auction / auction leave
- [#3369](https://github.com/vegaprotocol/vega/pull/3369) - Fix LP order deployments
- [#3366](https://github.com/vegaprotocol/vega/pull/3366) - Set the fee paid in uncrossing auction trades
- [#3364](https://github.com/vegaprotocol/vega/pull/3364) - Improve / fix positions tracking
- [#3358](https://github.com/vegaprotocol/vega/pull/3358) - Fix event bus by deep cloning all messages
- [#3374](https://github.com/vegaprotocol/vega/pull/3374) - Check trades in integration tests

## 0.34.1

*2021-04-08*

### 🐛 Fixes
- [#3324](https://github.com/vegaprotocol/vega/pull/3324) - CI: Fix multi-architecture build

## 0.34.0

*2021-04-07*

### 🛠 Improvements

- [#3302](https://github.com/vegaprotocol/vega/pull/3302) - Add reference to LP in orders created by LP
- [#3183](https://github.com/vegaprotocol/vega/pull/3183) - All orders from LP - including rejected orders - are now sent through the event bus
- [#3248](https://github.com/vegaprotocol/vega/pull/3248) - Store and propagate bond penalty
- [#3266](https://github.com/vegaprotocol/vega/pull/3266) - Add network parameters to control auction duration & extension
- [#3264](https://github.com/vegaprotocol/vega/pull/3264) - Add Liquidity Provision ID to orders created by LP commitments
- [#3126](https://github.com/vegaprotocol/vega/pull/3126) - Add transfer for bond slashing
- [#3281](https://github.com/vegaprotocol/vega/pull/3281) - Update scripts to go 1.16.2
- [#3280](https://github.com/vegaprotocol/vega/pull/3280) - Update to go 1.16.2
- [#3235](https://github.com/vegaprotocol/vega/pull/3235) - Extend unit test coverage for products
- [#3219](https://github.com/vegaprotocol/vega/pull/3219) - Remove `liquidityFee` network parameter
- [#3217](https://github.com/vegaprotocol/vega/pull/3217) - Add an event bus event when a market closes
- [#3214](https://github.com/vegaprotocol/vega/pull/3214) - Add arbitrary data signing wallet endpoint
- [#3316](https://github.com/vegaprotocol/vega/pull/3316) - Add tests for traders closing their own position
- [#3270](https://github.com/vegaprotocol/vega/pull/3270) - _Feature test refactor_: Add Liquidity Provision feature tests
- [#3289](https://github.com/vegaprotocol/vega/pull/3289) - _Feature test refactor_: Remove unused steps
- [#3275](https://github.com/vegaprotocol/vega/pull/3275) - _Feature test refactor_: Refactor order cancellation steps
- [#3230](https://github.com/vegaprotocol/vega/pull/3230) - _Feature test refactor_: Refactor trader amends step
- [#3226](https://github.com/vegaprotocol/vega/pull/3226) - _Feature test refactor_: Refactor features with invalid order specs
- [#3200](https://github.com/vegaprotocol/vega/pull/3200) - _Feature test refactor_: Add step to end opening auction
- [#3201](https://github.com/vegaprotocol/vega/pull/3201) - _Feature test refactor_: Add step to amend order by reference
- [#3204](https://github.com/vegaprotocol/vega/pull/3204) - _Feature test refactor_: Add step to place pegged orders
- [#3207](https://github.com/vegaprotocol/vega/pull/3207) - _Feature test refactor_: Add step to create Liquidity Provision
- [#3212](https://github.com/vegaprotocol/vega/pull/3212) - _Feature test refactor_: Remove unused settlement price step
- [#3203](https://github.com/vegaprotocol/vega/pull/3203) - _Feature test refactor_: Rework Submit Order step
- [#3251](https://github.com/vegaprotocol/vega/pull/3251) - _Feature test refactor_:  Split market declaration
- [#3314](https://github.com/vegaprotocol/vega/pull/3314) - _Feature test refactor_:  Apply naming convention to assertions
- [#3295](https://github.com/vegaprotocol/vega/pull/3295) - Refactor governance engine tests
- [#3298](https://github.com/vegaprotocol/vega/pull/3298) - Add order book caching
- [#3307](https://github.com/vegaprotocol/vega/pull/3307) - Use `UpdateNetworkParams` to validate network parameter updates
- [#3308](https://github.com/vegaprotocol/vega/pull/3308) - Add probability of trading

### 🐛 Fixes
- [#3249](https://github.com/vegaprotocol/vega/pull/3249) - GraphQL: `LiquidityProvision` is no longer missing from the `EventBus` union
- [#3253](https://github.com/vegaprotocol/vega/pull/3253) - Verify all properties on oracle specs
- [#3224](https://github.com/vegaprotocol/vega/pull/3224) - Check for wash trades when FOK orders uncross
- [#3257](https://github.com/vegaprotocol/vega/pull/3257) - Order Status is now only `Active` when it is submitted to the book
- [#3285](https://github.com/vegaprotocol/vega/pull/3285) - LP provisions are now properly stopped when a market is rejected
- [#3290](https://github.com/vegaprotocol/vega/pull/3290) - Update Market Value Proxy at the end of each block
- [#3267](https://github.com/vegaprotocol/vega/pull/3267) - Ensure Liquidity Auctions are not left if it would result in an empty book
- [#3286](https://github.com/vegaprotocol/vega/pull/3286) - Reduce some log levels
- [#3263](https://github.com/vegaprotocol/vega/pull/3263) - Fix incorrect context object in Liquidity Provisions
- [#3283](https://github.com/vegaprotocol/vega/pull/3283) - Remove debug code
- [#3198](https://github.com/vegaprotocol/vega/pull/3198) - chore: Add spell checking to build pipeline
- [#3303](https://github.com/vegaprotocol/vega/pull/3303) - Reduce market depth updates when nothing changes
- [#3310](https://github.com/vegaprotocol/vega/pull/3310) - Fees are no longer paid to inactive LPs
- [#3305](https://github.com/vegaprotocol/vega/pull/3305) - Fix validation of governance proposal terms
- [#3311](https://github.com/vegaprotocol/vega/pull/3311) - `targetStake` is now an unsigned integer
- [#3313](https://github.com/vegaprotocol/vega/pull/3313) - Fix invalid account wrapping

## 0.33.0

*2021-02-16*

As per the previous release notes, this release brings a lot of fixes, most of which aren't exciting new features but improve either the code quality or the developer experience. This release is pretty hefty, as the last few updates have been patch releases. It represents a lot of heavy testing and bug fixing on Liquidity Commitment orders. Alongside that, the feature test suite (we use [godog](https://github.com/cucumber/godog)) has seen some serious attention so that we can specify more complex scenarios easily.

### 🛠 Improvements
- [#3094](https://github.com/vegaprotocol/vega/pull/3094) - :fire: GraphQL: Use `ID` scalar for IDs, ensure capitalisation is correct (`marketID` -> `marketId`)
- [#3093](https://github.com/vegaprotocol/vega/pull/3093) - :fire: GraphQL: Add LP Commitment field to market proposal
- [#3061](https://github.com/vegaprotocol/vega/pull/3061) - GraphQL: Add market proposal to markets created via governance
- [#3060](https://github.com/vegaprotocol/vega/pull/3060) - Add maximum LP shape size limit network parameter
- [#3089](https://github.com/vegaprotocol/vega/pull/3089) - Add `OracleSpec` to market
- [#3148](https://github.com/vegaprotocol/vega/pull/3148) - Add GraphQL endpoints for oracle spec
- [#3179](https://github.com/vegaprotocol/vega/pull/3179) - Add metrics logging for LPs
- [#3127](https://github.com/vegaprotocol/vega/pull/3127) - Add validation for Oracle Specs on market proposals
- [#3129](https://github.com/vegaprotocol/vega/pull/3129) - Update transfers to use `uint256`
- [#3091](https://github.com/vegaprotocol/vega/pull/3091) - Refactor: Standardise how `InAuction` is detected in the core
- [#3133](https://github.com/vegaprotocol/vega/pull/3133) - Remove `log.error` when TX rate limit is hit
- [#3140](https://github.com/vegaprotocol/vega/pull/3140) - Remove `log.error` when cancel all orders fails
- [#3072](https://github.com/vegaprotocol/vega/pull/3072) - Re-enable disabled static analysis
- [#3068](https://github.com/vegaprotocol/vega/pull/3068) - Add `dlv` to docker container
- [#3067](https://github.com/vegaprotocol/vega/pull/3067) - Add more LP unit tests
- [#3066](https://github.com/vegaprotocol/vega/pull/3066) - Remove `devnet` specific wallet initialisation
- [#3041](https://github.com/vegaprotocol/vega/pull/3041) - Remove obsolete `InitialMarkPrice` network parameter
- [#3035](https://github.com/vegaprotocol/vega/pull/3035) - Documentation fixed for infrastructure fee field
- [#3034](https://github.com/vegaprotocol/vega/pull/3034) - Add `buf` to get tools script
- [#3032](https://github.com/vegaprotocol/vega/pull/3032) - Move documentation generation to [`vegaprotocol/api`](https://github.com/vegaprotocol/api) repository
- [#3030](https://github.com/vegaprotocol/vega/pull/3030) - Add more debug logging in execution engine
- [#3114](https://github.com/vegaprotocol/vega/pull/3114) - _Feature test refactor_: Standardise market definitions
- [#3122](https://github.com/vegaprotocol/vega/pull/3122) - _Feature test refactor_: Remove unused trading modes
- [#3124](https://github.com/vegaprotocol/vega/pull/3124) - _Feature test refactor_: Move submit order step to separate package
- [#3141](https://github.com/vegaprotocol/vega/pull/3141) - _Feature test refactor_: Move oracle data step to separate package
- [#3142](https://github.com/vegaprotocol/vega/pull/3142) - _Feature test refactor_: Move market steps to separate package
- [#3143](https://github.com/vegaprotocol/vega/pull/3143) - _Feature test refactor_: Move confirmed trades step to separate package
- [#3144](https://github.com/vegaprotocol/vega/pull/3144) - _Feature test refactor_: Move cancelled trades step to separate package
- [#3145](https://github.com/vegaprotocol/vega/pull/3145) - _Feature test refactor_: Move traders step to separate package
- [#3146](https://github.com/vegaprotocol/vega/pull/3146) - _Feature test refactor_: Create new step to verify margin accounts for a market
- [#3153](https://github.com/vegaprotocol/vega/pull/3153) - _Feature test refactor_: Create step to verify one account of each type per asset
- [#3152](https://github.com/vegaprotocol/vega/pull/3152) - _Feature test refactor_: Create step to deposit collateral
- [#3151](https://github.com/vegaprotocol/vega/pull/3151) - _Feature test refactor_: Create step to withdraw collateral
- [#3149](https://github.com/vegaprotocol/vega/pull/3149) - _Feature test refactor_: Merge deposit & verification steps
- [#3154](https://github.com/vegaprotocol/vega/pull/3154) - _Feature test refactor_: Create step to verify settlement balance for market
- [#3156](https://github.com/vegaprotocol/vega/pull/3156) - _Feature test refactor_: Rewrite margin levels step
- [#3178](https://github.com/vegaprotocol/vega/pull/3178) - _Feature test refactor_: Unify error handling steps
- [#3157](https://github.com/vegaprotocol/vega/pull/3157) - _Feature test refactor_: Various small fixes
- [#3101](https://github.com/vegaprotocol/vega/pull/3101) - _Feature test refactor_: Remove outdated feature tests
- [#3092](https://github.com/vegaprotocol/vega/pull/3092) - _Feature test refactor_: Add steps to test handling of LPs during auction
- [#3071](https://github.com/vegaprotocol/vega/pull/3071) - _Feature test refactor_: Fix typo

### 🐛 Fixes
- [#3018](https://github.com/vegaprotocol/vega/pull/3018) - Fix crash caused by distressed traders with LPs
- [#3029](https://github.com/vegaprotocol/vega/pull/3029) - API: LP orders were missing their reference data
- [#3031](https://github.com/vegaprotocol/vega/pull/3031) - Parties with cancelled LPs no longer receive fees
- [#3033](https://github.com/vegaprotocol/vega/pull/3033) - Improve handling of genesis block errors
- [#3036](https://github.com/vegaprotocol/vega/pull/3036) - Equity share is now correct when submitting initial order
- [#3048](https://github.com/vegaprotocol/vega/pull/3048) - LP submission now checks margin engine is started
- [#3070](https://github.com/vegaprotocol/vega/pull/3070) - Rewrite amending LPs
- [#3053](https://github.com/vegaprotocol/vega/pull/3053) - Rewrite cancel all order implementation
- [#3050](https://github.com/vegaprotocol/vega/pull/3050) - GraphQL: Order in `LiquidityOrder` is now nullable
- [#3056](https://github.com/vegaprotocol/vega/pull/3056) - Move `vegastream` to a separate repository
- [#3057](https://github.com/vegaprotocol/vega/pull/3057) - Ignore error if Tendermint stats is temporarily unavailable
- [#3058](https://github.com/vegaprotocol/vega/pull/3058) - Fix governance to use total supply rather than total deposited into network
- [#3062](https://github.com/vegaprotocol/vega/pull/3070) - Opening Auction no longer set to null on a market when auction completes
- [#3051](https://github.com/vegaprotocol/vega/pull/3051) - Rewrite LP refresh mechanism
- [#3080](https://github.com/vegaprotocol/vega/pull/3080) - Auctions now leave auction when `maximumDuration` is exceeded
- [#3075](https://github.com/vegaprotocol/vega/pull/3075) - Bond account is now correctly cleared when LPs are cancelled
- [#3074](https://github.com/vegaprotocol/vega/pull/3074) - Switch error reporting mechanism to stream error
- [#3069](https://github.com/vegaprotocol/vega/pull/3069) - Switch more error reporting mechanisms to stream error
- [#3081](https://github.com/vegaprotocol/vega/pull/3081) - Fix fee check for LP orders
- [#3087](https://github.com/vegaprotocol/vega/pull/3087) - GraphQL schema grammar & spelling fixes
- [#3185](https://github.com/vegaprotocol/vega/pull/3185) - LP orders are now accessed deterministically
- [#3131](https://github.com/vegaprotocol/vega/pull/3131) - GRPC api now shuts down gracefully
- [#3110](https://github.com/vegaprotocol/vega/pull/3110) - LP Bond is now returned if a market is rejected
- [#3115](https://github.com/vegaprotocol/vega/pull/3115) - Parties with closed out LPs can now submit new LPs
- [#3123](https://github.com/vegaprotocol/vega/pull/3123) - New market proposals with invalid Oracle definitions no longer crash core
- [#3131](https://github.com/vegaprotocol/vega/pull/3131) - GRPC api now shuts down gracefully
- [#3137](https://github.com/vegaprotocol/vega/pull/3137) - Pegged orders that fail to reprice correctly are now properly removed from the Market Depth API
- [#3168](https://github.com/vegaprotocol/vega/pull/3168) - Fix `intoProto` for `OracleSpecBinding`
- [#3106](https://github.com/vegaprotocol/vega/pull/3106) - Target Stake is now used as the Market Value Proxy during opening auction
- [#3103](https://github.com/vegaprotocol/vega/pull/3103) - Ensure all filled and partially filled orders are remove from the Market Depth API
- [#3095](https://github.com/vegaprotocol/vega/pull/3095) - GraphQL: Fix missing data in proposal subscription
- [#3085](https://github.com/vegaprotocol/vega/pull/3085) - Minor tidy-up of errors reported by `goland`

## 0.32.0

*2021-02-23*

More fixes, primarily related to liquidity provisioning (still disabled in this release) and asset withdrawals, which will soon be enabled in the UI.

Two minor breaking changes in the GraphQL API are included - one fixing a typo, the other changing the content of date fields on the withdrawal object - they're now date formatted.

### 🛠 Improvements
- [#3004](https://github.com/vegaprotocol/vega/pull/3004) - Incorporate `buf.yaml` tidy up submitted by `bufdev` on api-clients repo
- [#3002](https://github.com/vegaprotocol/vega/pull/3002) -🔥GraphQL: Withdrawal fields `expiry`, `createdAt` & `updatedAt` are now `RFC3339Nano` date formatted
- [#3000](https://github.com/vegaprotocol/vega/pull/3002) -🔥GraphQL: Fix typo in `prepareVote` mutation - `propopsalId` is now `proposalId`
- [#2957](https://github.com/vegaprotocol/vega/pull/2957) - REST: Add missing prepare endpoints (`PrepareProposal`, `PrepareVote`, `PrepareLiquiditySubmission`)

### 🐛 Fixes
- [#3011](https://github.com/vegaprotocol/vega/pull/3011) - Liquidity fees are distributed in to margin accounts, not general accounts
- [#2991](https://github.com/vegaprotocol/vega/pull/2991) - Liquidity Provisions are now rejected if there is not enough collateral
- [#2990](https://github.com/vegaprotocol/vega/pull/2990) - Fix a lock caused by GraphQL subscribers unsubscribing from certain endpoints
- [#2996](https://github.com/vegaprotocol/vega/pull/2986) - Liquidity Provisions are now parked when repricing fails
- [#2951](https://github.com/vegaprotocol/vega/pull/2951) - Store reference prices when parking pegs for auction
- [#2982](https://github.com/vegaprotocol/vega/pull/2982) - Fix withdrawal data availability before it is verified
- [#2981](https://github.com/vegaprotocol/vega/pull/2981) - Fix sending multisig bundle for withdrawals before threshold is reached
- [#2964](https://github.com/vegaprotocol/vega/pull/2964) - Extend auctions if uncrossing price is unreasonable
- [#2961](https://github.com/vegaprotocol/vega/pull/2961) - GraphQL: Fix incorrect market in bond account resolver
- [#2958](https://github.com/vegaprotocol/vega/pull/2958) - Create `third_party` folder to avoid excluding vendor protobuf files in build
- [#3009](https://github.com/vegaprotocol/vega/pull/3009) - Remove LP commitments when a trader is closed out
- [#3012](https://github.com/vegaprotocol/vega/pull/3012) - Remove LP commitments when a trader reduces their commitment to 0

## 0.31.0

*2021-02-09*

Many of the fixes below relate to Liquidity Commitments, which are still disabled in testnet, and Data Sourcing, which is also not enabled. Data Sourcing (a.k.a Oracles) is one of the last remaining pieces we need to complete settlement at instrument expiry, and Liquidity Commitment will be enabled when the functionality has been stabilised.

This release does improve protocol documentation, with all missing fields filled in and the explanations for Pegged Orders expanded. Two crashers have been fixed, although the first is already live as hotfix on testnet, and the other is in functionality that is not yet enabled.

This release also makes some major API changes:

- `api.TradingClient` -> `api.v1.TradingServiceClient`
- `api.TradingDataClient` -> `api.v1.TradingDataServiceClient`
- Fields have changed from camel-case to snake-cased (e.g. `someFieldName` is now `some_field_name`)
- All API calls now have request and response messages whose names match the API call name (e.g. `GetSomething` now has a request called `GetSomethingRequest` and a response called `GetSomethingResponse`)
- See [#2879](https://github.com/vegaprotocol/vega/pull/2879) for details

### 🛠 Improvements
- [#2879](https://github.com/vegaprotocol/vega/pull/2879) - 🔥Update all the protobuf files with Buf recommendations
- [#2847](https://github.com/vegaprotocol/vega/pull/2847) - Improve proto documentation, in particular for pegged orders
- [#2905](https://github.com/vegaprotocol/vega/pull/2905) - Update `vega verify` command to verify genesis block files
- [#2851](https://github.com/vegaprotocol/vega/pull/2851) - Enable distribution of liquidity fees to liquidity providers
- [#2871](https://github.com/vegaprotocol/vega/pull/2871) - Add `submitOracleData` command
- [#2887](https://github.com/vegaprotocol/vega/pull/2887) - Add Open Oracle data processing & data normalisation
- [#2915](https://github.com/vegaprotocol/vega/pull/2915) - Add Liquidity Commitments to API responses

### 🐛 Fixes
- [#2913](https://github.com/vegaprotocol/vega/pull/2913) - Fix market lifecycle events not being published through event bus API
- [#2906](https://github.com/vegaprotocol/vega/pull/2906) - Add new process for calculating margins for orders during auction
- [#2887](https://github.com/vegaprotocol/vega/pull/2887) - Liquidity Commitment fix-a-thon
- [#2879](https://github.com/vegaprotocol/vega/pull/2879) - Apply `Buf` lint recommendations
- [#2872](https://github.com/vegaprotocol/vega/pull/2872) - Improve field names in fee distribution package
- [#2867](https://github.com/vegaprotocol/vega/pull/2867) - Fix GraphQL bug: deposits `creditedAt` incorrectly showed `createdAt` time, not credit time
- [#2858](https://github.com/vegaprotocol/vega/pull/2858) - Fix crasher caused by parking pegged orders for auction
- [#2852](https://github.com/vegaprotocol/vega/pull/2852) - Remove unused binaries from CI builds
- [#2850](https://github.com/vegaprotocol/vega/pull/2850) - Fix bug that caused fees to be charged for pegged orders
- [#2893](https://github.com/vegaprotocol/vega/pull/2893) - Remove unused dependency in repricing
- [#2929](https://github.com/vegaprotocol/vega/pull/2929) - Refactor GraphQL resolver for withdrawals
- [#2939](https://github.com/vegaprotocol/vega/pull/2939) - Fix crasher caused by incorrectly loading Fee account for transfers

## 0.30.0

*2021-01-19*

This release enables (or more accurately, re-enables previously disabled) pegged orders, meaning they're finally here :tada:

The Ethereum bridge also received some work - in particular the number of confirmations we wait for on Ethereum is now controlled by a governance parameter. Being a governance parameter, that means that the value can be changed by a governance vote. Slightly related: You can now fetch active governance proposals via REST.

:one: We also switch to [Buf](https://buf.build/) for our protobuf workflow. This was one of the pre-requisites for opening up our api clients build process, and making the protobuf files open source. More on that soon!

:two: This fixes an issue on testnet where votes were not registered when voting on open governance proposals. The required number of Ropsten `VOTE` tokens was being calculated incorrectly on testnet, leading to all votes quietly being ignored. In 0.30.0, voting works as expected again.

### ✨ New
- [#2732](https://github.com/vegaprotocol/vega/pull/2732) Add REST endpoint to fetch all proposals (`/governance/proposals`)
- [#2735](https://github.com/vegaprotocol/vega/pull/2735) Add `FeeSplitter` to correctly split fee portion of an aggressive order
- [#2745](https://github.com/vegaprotocol/vega/pull/2745) Add transfer bus events for withdrawals and deposits
- [#2754](https://github.com/vegaprotocol/vega/pull/2754) Add New Market bus event
- [#2778](https://github.com/vegaprotocol/vega/pull/2778) Switch to [Buf](https://buf.build/) :one:
- [#2785](https://github.com/vegaprotocol/vega/pull/2785) Add configurable required confirmations for bridge transactions
- [#2791](https://github.com/vegaprotocol/vega/pull/2791) Add Supplied State to market data
- [#2793](https://github.com/vegaprotocol/vega/pull/2793) 🔥Rename `marketState` to `marketTradingMode`, add new `marketState` enum (`ACTIVE`, `SUSPENDED` or `PENDING`)
- [#2833](https://github.com/vegaprotocol/vega/pull/2833) Add fees estimate for pegged orders
- [#2838](https://github.com/vegaprotocol/vega/pull/2838) Add bond and fee transfers

### 🛠 Improvements
- [#2835](https://github.com/vegaprotocol/vega/pull/2835) Fix voting for proposals :two:
- [#2830](https://github.com/vegaprotocol/vega/pull/2830) Refactor pegged order repricing
- [#2827](https://github.com/vegaprotocol/vega/pull/2827) Refactor expiring orders lists
- [#2821](https://github.com/vegaprotocol/vega/pull/2821) Handle liquidity commitments on market proposals
- [#2816](https://github.com/vegaprotocol/vega/pull/2816) Add changing liquidity commitment when not enough stake
- [#2805](https://github.com/vegaprotocol/vega/pull/2805) Fix read nodes lagging if they receive votes but not a bridge event
- [#2804](https://github.com/vegaprotocol/vega/pull/2804) Fix various minor bridge confirmation bugs
- [#2800](https://github.com/vegaprotocol/vega/pull/2800) Fix removing pegged orders that are rejected when unparked
- [#2799](https://github.com/vegaprotocol/vega/pull/2799) Fix crasher when proposing an update to network parameters
- [#2797](https://github.com/vegaprotocol/vega/pull/2797) Update target stake to include mark price
- [#2783](https://github.com/vegaprotocol/vega/pull/2783) Fix price monitoring integration tests
- [#2780](https://github.com/vegaprotocol/vega/pull/2780) Add more unit tests for pegged order price amends
- [#2774](https://github.com/vegaprotocol/vega/pull/2774) Fix cancelling all orders
- [#2768](https://github.com/vegaprotocol/vega/pull/2768) Fix GraphQL: Allow `marketId` to be null when it is invalid
- [#2767](https://github.com/vegaprotocol/vega/pull/2767) Fix parked pegged orders to have a price of 0 explicitly
- [#2766](https://github.com/vegaprotocol/vega/pull/2766) Disallow GFN to GTC/GTT amends
- [#2765](https://github.com/vegaprotocol/vega/pull/2765) Fix New Market bus event being sent more than once
- [#2763](https://github.com/vegaprotocol/vega/pull/2763) Add rounding to pegged order mid prices that land on non integer values
- [#2795](https://github.com/vegaprotocol/vega/pull/2795) Fix typos in GraphQL schema documentation
- [#2762](https://github.com/vegaprotocol/vega/pull/2762) Fix more typos in GraphQL schema documentation
- [#2758](https://github.com/vegaprotocol/vega/pull/2758) Fix error handling when amending some pegged order types
- [#2757](https://github.com/vegaprotocol/vega/pull/2757) Remove order from pegged list when it becomes inactive
- [#2756](https://github.com/vegaprotocol/vega/pull/2756) Add more panics to the core
- [#2750](https://github.com/vegaprotocol/vega/pull/2750) Remove expiring orders when amending to non GTT
- [#2671](https://github.com/vegaprotocol/vega/pull/2671) Add extra integration tests for uncrossing at auction end
- [#2746](https://github.com/vegaprotocol/vega/pull/2746) Fix potential divide by 0 in position calculation
- [#2743](https://github.com/vegaprotocol/vega/pull/2743) Add check for pegged orders impacted by order expiry
- [#2737](https://github.com/vegaprotocol/vega/pull/2737) Remove the ability to amend a pegged order's price
- [#2724](https://github.com/vegaprotocol/vega/pull/2724) Add price monitoring tests for order amendment
- [#2723](https://github.com/vegaprotocol/vega/pull/2723) Fix fee monitoring values during auction
- [#2721](https://github.com/vegaprotocol/vega/pull/2721) Fix incorrect reference when amending pegged orders
- [#2717](https://github.com/vegaprotocol/vega/pull/2717) Fix incorrect error codes for IOC and FOK orders during auction
- [#2715](https://github.com/vegaprotocol/vega/pull/2715) Update price monitoring to use reference price when syncing with risk model
- [#2711](https://github.com/vegaprotocol/vega/pull/2711) Refactor governance event subscription

## 0.29.0

*2020-12-07*

Note that you'll see a lot of changes related to **Pegged Orders** and **Liquidity Commitments**. These are still in testing, so these two types cannot currently be used in _Testnet_.

### ✨ New
- [#2534](https://github.com/vegaprotocol/vega/pull/2534) Implements amends for pegged orders
- [#2493](https://github.com/vegaprotocol/vega/pull/2493) Calculate market target stake
- [#2649](https://github.com/vegaprotocol/vega/pull/2649) Add REST governance endpoints
- [#2429](https://github.com/vegaprotocol/vega/pull/2429) Replace inappropriate wording in the codebase
- [#2617](https://github.com/vegaprotocol/vega/pull/2617) Implements proposal to update network parameters
- [#2622](https://github.com/vegaprotocol/vega/pull/2622) Integrate the liquidity engine into the market
- [#2683](https://github.com/vegaprotocol/vega/pull/2683) Use the Ethereum block log index to de-duplicate Ethereum transactions
- [#2674](https://github.com/vegaprotocol/vega/pull/2674) Update ERC20 token and bridges ABIs / codegen
- [#2690](https://github.com/vegaprotocol/vega/pull/2690) Add instruction to debug integration tests with DLV
- [#2680](https://github.com/vegaprotocol/vega/pull/2680) Add price monitoring bounds to the market data API

### 🛠 Improvements
- [#2589](https://github.com/vegaprotocol/vega/pull/2589) Fix cancellation of pegged orders
- [#2659](https://github.com/vegaprotocol/vega/pull/2659) Fix panic in execution engine when GFN order are submit at auction start
- [#2661](https://github.com/vegaprotocol/vega/pull/2661) Handle missing error conversion in GraphQL API
- [#2621](https://github.com/vegaprotocol/vega/pull/2621) Fix pegged order creating duplicated order events
- [#2666](https://github.com/vegaprotocol/vega/pull/2666) Prevent the node to DDOS the Ethereum node when lots of deposits happen
- [#2653](https://github.com/vegaprotocol/vega/pull/2653) Fix indicative price and volume calculation
- [#2649](https://github.com/vegaprotocol/vega/pull/2649) Fix a typo in market price monitoring parameters API
- [#2650](https://github.com/vegaprotocol/vega/pull/2650) Change governance minimum proposer balance to be a minimum amount of token instead of a factor of the total supply
- [#2675](https://github.com/vegaprotocol/vega/pull/2675) Fix an GraphQL enum conversion
- [#2691](https://github.com/vegaprotocol/vega/pull/2691) Fix spelling in a network parameter
- [#2696](https://github.com/vegaprotocol/vega/pull/2696) Fix panic when uncrossing auction
- [#2984](https://github.com/vegaprotocol/vega/pull/2698) Fix price monitoring by feeding it the uncrossing price at end of opening auction
- [#2705](https://github.com/vegaprotocol/vega/pull/2705) Fix a bug related to order being sorted by creating time in the matching engine price levels

## 0.28.0

*2020-11-25*

Vega release logs contain a 🔥 emoji to denote breaking API changes. 🔥🔥 is a new combination denoting something that may significantly change your experience - from this release forward, transactions from keys that have no collateral on the network will *always* be rejected. As there are no transactions that don't either require collateral themselves, or an action to have been taken that already required collateral, we are now rejecting these as soon as possible.

We've also added support for synchronously submitting transactions. This can make error states easier to catch. Along with this you can now subscribe to error events in the event bus.

Also: Note that you'll see a lot of changes related to **Pegged Orders** and **Liquidity Commitments**. These are still in testing, so these two types cannot currently be used in _Testnet_.

### ✨ New
- [#2634](https://github.com/vegaprotocol/vega/pull/2634) Avoid caching transactions before they are rate/balance limited
- [#2626](https://github.com/vegaprotocol/vega/pull/2626) Add a transaction submit type to GraphQL
- [#2624](https://github.com/vegaprotocol/vega/pull/2624) Add mutexes to assets maps
- [#2593](https://github.com/vegaprotocol/vega/pull/2503) 🔥🔥 Reject transactions
- [#2453](https://github.com/vegaprotocol/vega/pull/2453) 🔥 Remove `baseName` field from markets
- [#2536](https://github.com/vegaprotocol/vega/pull/2536) Add Liquidity Measurement engine
- [#2539](https://github.com/vegaprotocol/vega/pull/2539) Add Liquidity Provisioning Commitment handling to markets
- [#2540](https://github.com/vegaprotocol/vega/pull/2540) Add support for amending pegged orders
- [#2549](https://github.com/vegaprotocol/vega/pull/2549) Add calculation for liquidity order sizes
- [#2553](https://github.com/vegaprotocol/vega/pull/2553) Allow pegged orders to have a price of 0
- [#2555](https://github.com/vegaprotocol/vega/pull/2555) Update Event stream votes to contain proposal ID
- [#2556](https://github.com/vegaprotocol/vega/pull/2556) Update Event stream to contain error events
- [#2560](https://github.com/vegaprotocol/vega/pull/2560) Add Pegged Order details to GraphQL
- [#2607](https://github.com/vegaprotocol/vega/pull/2807) Add support for parking orders during auction

### 🛠 Improvements
- [#2634](https://github.com/vegaprotocol/vega/pull/2634) Avoid caching transactions before they are rate/balance limited
- [#2626](https://github.com/vegaprotocol/vega/pull/2626) Add a transaction submit type to GraphQL
- [#2624](https://github.com/vegaprotocol/vega/pull/2624) Add mutexes to assets maps
- [#2623](https://github.com/vegaprotocol/vega/pull/2623) Fix concurrent map access in assets
- [#2608](https://github.com/vegaprotocol/vega/pull/2608) Add sync/async equivalents for `submitTX`
- [#2618](https://github.com/vegaprotocol/vega/pull/2618) Disable storing API-related data on validator nodes
- [#2615](https://github.com/vegaprotocol/vega/pull/2618) Expand static checks
- [#2613](https://github.com/vegaprotocol/vega/pull/2613) Remove unused internal `cancelOrderById` function
- [#2530](https://github.com/vegaprotocol/vega/pull/2530) Governance asset for the network is now set in the genesis block
- [#2533](https://github.com/vegaprotocol/vega/pull/2533) More efficiently close channels in subscriptions
- [#2554](https://github.com/vegaprotocol/vega/pull/2554) Fix mid-price to 0 when best bid and average are unavailable and pegged order price is 0
- [#2565](https://github.com/vegaprotocol/vega/pull/2565) Cancelled pegged orders now have the correct status
- [#2568](https://github.com/vegaprotocol/vega/pull/2568) Prevent pegged orders from being repriced
- [#2570](https://github.com/vegaprotocol/vega/pull/2570) Expose probability of trading
- [#2576](https://github.com/vegaprotocol/vega/pull/2576) Use static best bid/ask price for pegged order repricing
- [#2581](https://github.com/vegaprotocol/vega/pull/2581) Fix order of messages when cancelling a pegged order
- [#2586](https://github.com/vegaprotocol/vega/pull/2586) Fix blank `txHash` in deposit API types
- [#2591](https://github.com/vegaprotocol/vega/pull/2591) Pegged orders are now cancelled when all orders are cancelled
- [#2609](https://github.com/vegaprotocol/vega/pull/2609) Improve expiry of pegged orders
- [#2610](https://github.com/vegaprotocol/vega/pull/2609) Improve removal of liquidity commitment orders when manual orders satisfy liquidity provisioning commitments

## 0.27.0

*2020-10-30*

This release contains a fix (read: large reduction in memory use) around auction modes with particularly large order books that caused slow block times when handling orders placed during an opening auction. It also contains a lot of internal work related to the liquidity provision mechanics.

### ✨ New
- [#2498](https://github.com/vegaprotocol/vega/pull/2498) Automatically create a bond account for liquidity providers
- [#2596](https://github.com/vegaprotocol/vega/pull/2496) Create liquidity measurement API
- [#2490](https://github.com/vegaprotocol/vega/pull/2490) GraphQL: Add Withdrawal and Deposit events to event bus
- [#2476](https://github.com/vegaprotocol/vega/pull/2476) 🔥`MarketData` now uses RFC339 formatted times, not seconds
- [#2473](https://github.com/vegaprotocol/vega/pull/2473) Add network parameters related to target stake calculation
- [#2506](https://github.com/vegaprotocol/vega/pull/2506) Network parameters can now contain JSON configuration

### 🛠 Improvements
- [#2521](https://github.com/vegaprotocol/vega/pull/2521) Optimise memory usage when building cumulative price levels
- [#2520](https://github.com/vegaprotocol/vega/pull/2520) Fix indicative price calculation
- [#2517](https://github.com/vegaprotocol/vega/pull/2517) Improve command line for rate limiting in faucet & wallet
- [#2510](https://github.com/vegaprotocol/vega/pull/2510) Remove reference to external risk model
- [#2509](https://github.com/vegaprotocol/vega/pull/2509) Fix panic when loading an invalid genesis configuration
- [#2502](https://github.com/vegaprotocol/vega/pull/2502) Fix pointer when using amend in place
- [#2487](https://github.com/vegaprotocol/vega/pull/2487) Remove context from struct that didn't need it
- [#2485](https://github.com/vegaprotocol/vega/pull/2485) Refactor event bus event transmission
- [#2481](https://github.com/vegaprotocol/vega/pull/2481) Add `LiquidityProvisionSubmission` transaction
- [#2480](https://github.com/vegaprotocol/vega/pull/2480) Remove unused code
- [#2479](https://github.com/vegaprotocol/vega/pull/2479) Improve validation of external resources
- [#1936](https://github.com/vegaprotocol/vega/pull/1936) Upgrade to Tendermint 0.33.8

## 0.26.1

*2020-10-23*

Fixes a number of issues discovered during the testing of 0.26.0.

### 🛠 Improvements
- [#2463](https://github.com/vegaprotocol/vega/pull/2463) Further reliability fixes for the event bus
- [#2469](https://github.com/vegaprotocol/vega/pull/2469) Fix incorrect error returned when a trader places an order in an asset that they have no account for (was `InvalidPartyID`, now `InsufficientAssetBalance`)
- [#2458](https://github.com/vegaprotocol/vega/pull/2458) REST: Fix a crasher when a market is proposed without specifying auction times

## 0.26.0

*2020-10-20*

The events API added in 0.25.0 had some reliability issues when a large volume of events were being emitted. This release addresses that in two ways:
 - The gRPC event stream now takes a parameter that sets a batch size. A client will receive the events when the batch limit is hit.
 - GraphQL is now limited to one event type per subscription, and we also removed the ALL event type as an option. This was due to the GraphQL gateway layer taking too long to process the full event stream, leading to sporadic disconnections.

These two fixes combined make both the gRPC and GraphQL streams much more reliable under reasonably heavy load. Let us know if you see any other issues. The release also adds some performance improvements to the way the core processes Tendermint events, some documentation improvements, and some additional debug tools.

### ✨ New
- [#2319](https://github.com/vegaprotocol/vega/pull/2319) Add fee estimate API endpoints to remaining APIs
- [#2321](https://github.com/vegaprotocol/vega/pull/2321) 🔥 Change `estimateFee` to `estimateOrder` in GraphQL
- [#2327](https://github.com/vegaprotocol/vega/pull/2327) 🔥 GraphQL: Event bus API - remove ALL type & limit subscription to one event type
- [#2343](https://github.com/vegaprotocol/vega/pull/2343) 🔥 Add batching support to stream subscribers

### 🛠 Improvements
- [#2229](https://github.com/vegaprotocol/vega/pull/2229) Add Price Monitoring module
- [#2246](https://github.com/vegaprotocol/vega/pull/2246) Add new market depth subscription methods
- [#2298](https://github.com/vegaprotocol/vega/pull/2298) Improve error messages for Good For Auction/Good For Normal rejections
- [#2301](https://github.com/vegaprotocol/vega/pull/2301) Add validation for GFA/GFN orders
- [#2307](https://github.com/vegaprotocol/vega/pull/2307) Implement app state hash
- [#2312](https://github.com/vegaprotocol/vega/pull/2312) Add validation for market proposal risk parameters
- [#2313](https://github.com/vegaprotocol/vega/pull/2313) Add transaction replay protection
- [#2314](https://github.com/vegaprotocol/vega/pull/2314) GraphQL: Improve response when market does not exist
- [#2315](https://github.com/vegaprotocol/vega/pull/2315) GraphQL: Improve response when party does not exist
- [#2316](https://github.com/vegaprotocol/vega/pull/2316) Documentation: Improve documentation for fee estimate endpoint
- [#2318](https://github.com/vegaprotocol/vega/pull/2318) Documentation: Improve documentation for governance data endpoints
- [#2324](https://github.com/vegaprotocol/vega/pull/2324) Cache transactions already seen by `checkTX`
- [#2328](https://github.com/vegaprotocol/vega/pull/2328) Add test covering context cancellation mid data-sending
- [#2331](https://github.com/vegaprotocol/vega/pull/2331) Internal refactor of network parameter storage
- [#2334](https://github.com/vegaprotocol/vega/pull/2334) Rewrite `vegastream` to use the event bus
- [#2333](https://github.com/vegaprotocol/vega/pull/2333) Fix context for events, add block hash and event id
- [#2335](https://github.com/vegaprotocol/vega/pull/2335) Add ABCI event recorder
- [#2341](https://github.com/vegaprotocol/vega/pull/2341) Ensure event slices cannot be empty
- [#2345](https://github.com/vegaprotocol/vega/pull/2345) Handle filled orders in the market depth service before new orders are added
- [#2346](https://github.com/vegaprotocol/vega/pull/2346) CI: Add missing environment variables
- [#2348](https://github.com/vegaprotocol/vega/pull/2348) Use cached transactions in `checkTX`
- [#2349](https://github.com/vegaprotocol/vega/pull/2349) Optimise accounts map accesses
- [#2351](https://github.com/vegaprotocol/vega/pull/2351) Fix sequence ID related to market `OnChainTimeUpdate`
- [#2355](https://github.com/vegaprotocol/vega/pull/2355) Update coding style doc with info on log levels
- [#2358](https://github.com/vegaprotocol/vega/pull/2358) Add documentation and comments for `events.proto`
- [#2359](https://github.com/vegaprotocol/vega/pull/2359) Fix out of bounds index crash
- [#2364](https://github.com/vegaprotocol/vega/pull/2364) Add mutex to protect map access
- [#2366](https://github.com/vegaprotocol/vega/pull/2366) Auctions: Reject IOC/FOK orders
- [#2368](https://github.com/vegaprotocol/vega/pull/2370) Tidy up genesis market instantiation
- [#2369](https://github.com/vegaprotocol/vega/pull/2369) Optimise event bus to reduce CPU usage
- [#2370](https://github.com/vegaprotocol/vega/pull/2370) Event stream: Send batches instead of single events
- [#2376](https://github.com/vegaprotocol/vega/pull/2376) GraphQL: Remove verbose logging
- [#2377](https://github.com/vegaprotocol/vega/pull/2377) Update tendermint stats less frequently for Vega stats API endpoint
- [#2381](https://github.com/vegaprotocol/vega/pull/2381) Event stream: Reduce CPU load, depending on batch size
- [#2382](https://github.com/vegaprotocol/vega/pull/2382) GraphQL: Make event stream batch size mandatory
- [#2401](https://github.com/vegaprotocol/vega/pull/2401) Event stream: Fix CPU spinning after stream close
- [#2404](https://github.com/vegaprotocol/vega/pull/2404) Auctions: Add fix for crash during auction exit
- [#2419](https://github.com/vegaprotocol/vega/pull/2419) Make the price level wash trade check configurable
- [#2432](https://github.com/vegaprotocol/vega/pull/2432) Use `EmitDefaults` on `jsonpb.Marshaler`
- [#2431](https://github.com/vegaprotocol/vega/pull/2431) GraphQL: Add price monitoring
- [#2433](https://github.com/vegaprotocol/vega/pull/2433) Validate amend orders with GFN and GFA
- [#2436](https://github.com/vegaprotocol/vega/pull/2436) Return a permission denied error for a non-allowlisted public key
- [#2437](https://github.com/vegaprotocol/vega/pull/2437) Undo accidental code removal
- [#2438](https://github.com/vegaprotocol/vega/pull/2438) GraphQL: Fix a resolver error when markets are in auction mode
- [#2441](https://github.com/vegaprotocol/vega/pull/2441) GraphQL: Remove unnecessary validations
- [#2442](https://github.com/vegaprotocol/vega/pull/2442) GraphQL: Update library; improve error responses
- [#2447](https://github.com/vegaprotocol/vega/pull/2447) REST: Fix HTTP verb for network parameters query
- [#2443](https://github.com/vegaprotocol/vega/pull/2443) Auctions: Add check for opening auction duration during market creation

## 0.25.1

*2020-10-14*

This release backports two fixes from the forthcoming 0.26.0 release.

### 🛠 Improvements
- [#2354](https://github.com/vegaprotocol/vega/pull/2354) Update `OrderEvent` to copy by value
- [#2379](https://github.com/vegaprotocol/vega/pull/2379) Add missing `/governance/prepare/vote` REST endpoint

## 0.25.0

*2020-09-24*

This release adds the event bus API, allowing for much greater introspection in to the operation of a node. We've also re-enabled the order amends API, as well as a long list of fixes.

### ✨ New
- [#2281](https://github.com/vegaprotocol/vega/pull/2281) Enable opening auctions
- [#2205](https://github.com/vegaprotocol/vega/pull/2205) Add GraphQL event stream API
- [#2219](https://github.com/vegaprotocol/vega/pull/2219) Add deposits API
- [#2222](https://github.com/vegaprotocol/vega/pull/2222) Initial asset list is now loaded from genesis configuration, not external configuration
- [#2238](https://github.com/vegaprotocol/vega/pull/2238) Re-enable order amend API
- [#2249](https://github.com/vegaprotocol/vega/pull/2249) Re-enable TX rate limit by party ID
- [#2240](https://github.com/vegaprotocol/vega/pull/2240) Add time to position responses

### 🛠 Improvements
- [#2211](https://github.com/vegaprotocol/vega/pull/2211) 🔥 GraphQL: Field case change `proposalId` -> `proposalID`
- [#2218](https://github.com/vegaprotocol/vega/pull/2218) 🔥 GraphQL: Withdrawals now return a `Party`, not a party ID
- [#2202](https://github.com/vegaprotocol/vega/pull/2202) Fix time validation for proposals when all times are the same
- [#2206](https://github.com/vegaprotocol/vega/pull/2206) Reduce log noise from statistics endpoint
- [#2207](https://github.com/vegaprotocol/vega/pull/2207) Automatically reload node configuration
- [#2209](https://github.com/vegaprotocol/vega/pull/2209) GraphQL: fix proposal rejection enum
- [#2210](https://github.com/vegaprotocol/vega/pull/2210) Refactor order service to not require blockchain client
- [#2213](https://github.com/vegaprotocol/vega/pull/2213) Improve error clarity for invalid proposals
- [#2216](https://github.com/vegaprotocol/vega/pulls/2216) Ensure all GRPC endpoints use real time, not Vega time
- [#2231](https://github.com/vegaprotocol/vega/pull/2231) Refactor processor to no longer require collateral
- [#2232](https://github.com/vegaprotocol/vega/pull/2232) Clean up logs that dumped raw bytes
- [#2233](https://github.com/vegaprotocol/vega/pull/2233) Remove generate method from execution engine
- [#2234](https://github.com/vegaprotocol/vega/pull/2234) Remove `authEnabled` setting
- [#2236](https://github.com/vegaprotocol/vega/pull/2236) Simply order amendment logging
- [#2237](https://github.com/vegaprotocol/vega/pull/2237) Clarify fees attribution in transfers
- [#2239](https://github.com/vegaprotocol/vega/pull/2239) Ensure margin is released immediately, not on next mark to market
- [#2241](https://github.com/vegaprotocol/vega/pull/2241) Load log level in processor app
- [#2245](https://github.com/vegaprotocol/vega/pull/2245) Fix a concurrent map access in positions API
- [#2247](https://github.com/vegaprotocol/vega/pull/2247) Improve logging on a TX with an invalid signature
- [#2252](https://github.com/vegaprotocol/vega/pull/2252) Fix incorrect order count in Market Depth API
- [#2254](https://github.com/vegaprotocol/vega/pull/2254) Fix concurrent map access in Market Depth API
- [#2269](https://github.com/vegaprotocol/vega/pull/2269) GraphQL: Fix party filtering for event bus API
- [#2266](https://github.com/vegaprotocol/vega/pull/2266) Refactor transaction codec
- [#2275](https://github.com/vegaprotocol/vega/pull/2275) Prevent opening auctions from closing early
- [#2262](https://github.com/vegaprotocol/vega/pull/2262) Clear potential position properly when an order is cancelled for self trading
- [#2286](https://github.com/vegaprotocol/vega/pull/2286) Add sequence ID to event bus events
- [#2288](https://github.com/vegaprotocol/vega/pull/2288) Fix auction events not appearing in GraphQL event bus
- [#2294](https://github.com/vegaprotocol/vega/pull/2294) Fixing incorrect order iteration in auctions
- [#2285](https://github.com/vegaprotocol/vega/pull/2285) Check auction times
- [#2283](https://github.com/vegaprotocol/vega/pull/2283) Better handling of 0 `expiresAt`

## 0.24.0

*2020-09-04*

One new API endpoint allows cancelling multiple orders simultaneously, either all orders by market, a single order in a specific market, or just all open orders.

Other than that it's mainly bugfixes, many of which fix subtly incorrect API output.

### ✨ New

- [#2107](https://github.com/vegaprotocol/vega/pull/2107) Support for cancelling multiple orders at once
- [#2186](https://github.com/vegaprotocol/vega/pull/2186) Add per-party rate-limit of 50 requests over 3 blocks

### 🛠 Improvements

- [#2177](https://github.com/vegaprotocol/vega/pull/2177) GraphQL: Add Governance proposal metadata
- [#2098](https://github.com/vegaprotocol/vega/pull/2098) Fix crashed in event bus
- [#2041](https://github.com/vegaprotocol/vega/pull/2041) Fix a rounding error in the output of Positions API
- [#1934](https://github.com/vegaprotocol/vega/pull/1934) Improve API documentation
- [#2110](https://github.com/vegaprotocol/vega/pull/2110) Send Infrastructure fees to the correct account
- [#2117](https://github.com/vegaprotocol/vega/pull/2117) Prevent creation of withdrawal requests for more than the available balance
- [#2136](https://github.com/vegaprotocol/vega/pull/2136) gRPC: Fetch all accounts for a market did not return all accounts
- [#2151](https://github.com/vegaprotocol/vega/pull/2151) Prevent wasteful event bus subscriptions
- [#2167](https://github.com/vegaprotocol/vega/pull/2167) Ensure events in the event bus maintain their order
- [#2178](https://github.com/vegaprotocol/vega/pull/2178) Fix API returning incorrectly formatted orders when a party has no collateral

## 0.23.1

*2020-08-27*

This release backports a fix from the forthcoming 0.24.0 release that fixes a GraphQL issue with the new `Asset` type. When fetching the Assets from the top level, all the details came through. When fetching them as a nested property, only the ID was filled in. This is now fixed.

### 🛠 Improvements

- [#2140](https://github.com/vegaprotocol/vega/pull/2140) GraphQL fix for fetching assets as nested properties

## 0.23.0

*2020-08-10*

This release contains a lot of groundwork for Fees and Auction mode.

**Fees** are incurred on every trade on Vega. Those fees are divided between up to three recipient types, but traders will only see one collective fee charged. The fees reward liquidity providers, infrastructure providers and market makers.

* The liquidity portion of the fee is paid to market makers for providing liquidity, and is transferred to the market-maker fee pool for the market.
* The infrastructure portion of the fee, which is paid to validators as a reward for running the infrastructure of the network, is transferred to the infrastructure fee pool for that asset. It is then periodically distributed to the validators.
* The maker portion of the fee is transferred to the non-aggressive, or passive party in the trade (the maker, as opposed to the taker).

**Auction mode** is not enabled in this release, but the work is nearly complete for Opening Auctions on new markets.

💥 Please note, **this release disables order amends**. The team uncovered an issue in the Market Depth API output that is caused by order amends, so rather than give incorrect output, we've temporarily disabled the amendment of orders. They will return when the Market Depth API is fixed. For now, *amends will return an error*.

### ✨ New

- 💥 [#2092](https://github.com/vegaprotocol/vega/pull/2092) Disable order amends
- [#2027](https://github.com/vegaprotocol/vega/pull/2027) Add built in asset faucet endpoint
- [#2075](https://github.com/vegaprotocol/vega/pull/2075), [#2086](https://github.com/vegaprotocol/vega/pull/2086), [#2083](https://github.com/vegaprotocol/vega/pull/2083), [#2078](https://github.com/vegaprotocol/vega/pull/2078) Add time & size limits to faucet requests
- [#2068](https://github.com/vegaprotocol/vega/pull/2068) Add REST endpoint to fetch governance proposals by Party
- [#2058](https://github.com/vegaprotocol/vega/pull/2058) Add REST endpoints for fees
- [#2047](https://github.com/vegaprotocol/vega/pull/2047) Add `prepareWithdraw` endpoint

### 🛠 Improvements

- [#2061](https://github.com/vegaprotocol/vega/pull/2061) Fix Network orders being left as active
- [#2034](https://github.com/vegaprotocol/vega/pull/2034) Send `KeepAlive` messages on GraphQL subscriptions
- [#2031](https://github.com/vegaprotocol/vega/pull/2031) Add proto fields required for auctions
- [#2025](https://github.com/vegaprotocol/vega/pull/2025) Add auction mode (currently never triggered)
- [#2013](https://github.com/vegaprotocol/vega/pull/2013) Add Opening Auctions support to market framework
- [#2010](https://github.com/vegaprotocol/vega/pull/2010) Add documentation for Order Errors to proto source files
- [#2003](https://github.com/vegaprotocol/vega/pull/2003) Add fees support
- [#2004](https://github.com/vegaprotocol/vega/pull/2004) Remove @deprecated field from GraphQL input types (as it’s invalid)
- [#2000](https://github.com/vegaprotocol/vega/pull/2000) Fix `rejectionReason` for trades stopped for self trading
- [#1990](https://github.com/vegaprotocol/vega/pull/1990) Remove specified `tickSize` from market
- [#2066](https://github.com/vegaprotocol/vega/pull/2066) Fix validation of proposal timestamps to ensure that datestamps specify events in the correct order
- [#2043](https://github.com/vegaprotocol/vega/pull/2043) Track Event Queue events to avoid processing events from other chains twice
## 0.22.0

### 🐛 Bugfixes
- [#2096](https://github.com/vegaprotocol/vega/pull/2096) Fix concurrent map access in event forward

*2020-07-20*

This release primarily focuses on setting up Vega nodes to deal correctly with events sourced from other chains, working towards bridging assets from Ethereum. This includes responding to asset events from Ethereum, and support for validator nodes notarising asset movements and proposals.

It also contains a lot of bug fixes and improvements, primarily around an internal refactor to using an event bus to communicate between packages. Also included are some corrections for order statuses that were incorrectly being reported or left outdated on the APIs.

### ✨ New

- [#1825](https://github.com/vegaprotocol/vega/pull/1825) Add new Notary package for tracking multisig decisions for governance
- [#1837](https://github.com/vegaprotocol/vega/pull/1837) Add support for two-step governance processes such as asset proposals
- [#1856](https://github.com/vegaprotocol/vega/pull/1856) Implement handling of external chain events from the Event Queue
- [#1927](https://github.com/vegaprotocol/vega/pull/1927) Support ERC20 deposits
- [#1987](https://github.com/vegaprotocol/vega/pull/1987) Add `OpenInterest` field to markets
- [#1949](https://github.com/vegaprotocol/vega/pull/1949) Add `RejectionReason` field to rejected governance proposals

### 🛠 Improvements
- 💥 [#1988](https://github.com/vegaprotocol/vega/pull/1988) REST: Update orders endpoints to use POST, not PUT or DELETE
- 💥 [#1957](https://github.com/vegaprotocol/vega/pull/1957) GraphQL: Some endpoints returned a nullable array of Strings. Now they return an array of nullable strings
- 💥 [#1928](https://github.com/vegaprotocol/vega/pull/1928) GraphQL & GRPC: Remove broken `open` parameter from Orders endpoints. It returned ambiguous results
- 💥 [#1858](https://github.com/vegaprotocol/vega/pull/1858) Fix outdated order details for orders amended by cancel-and-replace
- 💥 [#1849](https://github.com/vegaprotocol/vega/pull/1849) Fix incorrect status on partially filled trades that would have matched with another order by the same user. Was `stopped`, now `rejected`
- 💥 [#1883](https://github.com/vegaprotocol/vega/pull/1883) REST & GraphQL: Market name is now based on the instrument name rather than being set separately
- [#1699](https://github.com/vegaprotocol/vega/pull/1699) Migrate Margin package to event bus
- [#1853](https://github.com/vegaprotocol/vega/pull/1853) Migrate Market package to event bus
- [#1844](https://github.com/vegaprotocol/vega/pull/1844) Migrate Governance package to event
- [#1877](https://github.com/vegaprotocol/vega/pull/1877) Migrate Position package to event
- [#1838](https://github.com/vegaprotocol/vega/pull/1838) GraphQL: Orders now include their `version` and `updatedAt`, which are useful when dealing with amended orders
- [#1841](https://github.com/vegaprotocol/vega/pull/1841) Fix: `expiresAt` on orders was validated at submission time, this has been moved to post-chain validation
- [#1849](https://github.com/vegaprotocol/vega/pull/1849) Improve Order documentation for `Status` and `TimeInForce`
- [#1861](https://github.com/vegaprotocol/vega/pull/1861) Remove single mutex in event bus
- [#1866](https://github.com/vegaprotocol/vega/pull/1866) Add mutexes for event bus access
- [#1889](https://github.com/vegaprotocol/vega/pull/1889) Improve event broker performance
- [#1891](https://github.com/vegaprotocol/vega/pull/1891) Fix context for event subscribers
- [#1889](https://github.com/vegaprotocol/vega/pull/1889) Address event bus performance issues
- [#1892](https://github.com/vegaprotocol/vega/pull/1892) Improve handling for new chain connection proposal
- [#1903](https://github.com/vegaprotocol/vega/pull/1903) Fix regressions in Candles API introduced by event bus
- [#1940](https://github.com/vegaprotocol/vega/pull/1940) Add new asset proposals to GraphQL API
- [#1943](https://github.com/vegaprotocol/vega/pull/1943) Validate list of allowed assets

## 0.21.0

*2020-06-18*

A follow-on from 0.20.1, this release includes a fix for the GraphQL API returning inconsistent values for the `side` field on orders, leading to Vega Console failing to submit orders. As a bonus there is another GraphQL improvement, and two fixes that return more correct values for filled network orders and expired orders.

### 🛠 Improvements

- 💥 [#1820](https://github.com/vegaprotocol/vega/pull/1820) GraphQL: Non existent parties no longer return a GraphQL error
- 💥 [#1784](https://github.com/vegaprotocol/vega/pull/1784) GraphQL: Update schema and fix enum mappings from Proto
- 💥 [#1761](https://github.com/vegaprotocol/vega/pull/1761) Governance: Improve processing of Proposals
- [#1822](https://github.com/vegaprotocol/vega/pull/1822) Remove duplicate updates to `createdAt`
- [#1818](https://github.com/vegaprotocol/vega/pull/1818) Trades: Replace buffer with events
- [#1812](https://github.com/vegaprotocol/vega/pull/1812) Governance: Improve logging
- [#1810](https://github.com/vegaprotocol/vega/pull/1810) Execution: Set order status for fully filled network orders to be `FILLED`
- [#1803](https://github.com/vegaprotocol/vega/pull/1803) Matching: Set `updatedAt` when orders expire
- [#1780](https://github.com/vegaprotocol/vega/pull/1780) APIs: Reject `NETWORK` orders
- [#1792](https://github.com/vegaprotocol/vega/pull/1792) Update Golang to 1.14 and tendermint to 0.33.5

## 0.20.1

*2020-06-18*

This release fixes one small bug that was causing many closed streams, which was a problem for API clients.

## 🛠 Improvements

- [#1813](https://github.com/vegaprotocol/vega/pull/1813) Set `PartyEvent` type to party event

## 0.20.0

*2020-06-15*

This release contains a lot of fixes to APIs, and a minor new addition to the statistics endpoint. Potentially breaking changes are now labelled with 💥. If you have implemented a client that fetches candles, places orders or amends orders, please check below.

### ✨ Features
- [#1730](https://github.com/vegaprotocol/vega/pull/1730) `ChainID` added to statistics endpoint
- 💥 [#1734](https://github.com/vegaprotocol/vega/pull/1734) Start adding `TraceID` to core events

### 🛠 Improvements
- 💥 [#1721](https://github.com/vegaprotocol/vega/pull/1721) Improve API responses for `GetProposalById`
- 💥 [#1724](https://github.com/vegaprotocol/vega/pull/1724) New Order: Type no longer defaults to LIMIT orders
- 💥 [#1728](https://github.com/vegaprotocol/vega/pull/1728) `PrepareAmend` no longer accepts expiry time
- 💥 [#1760](https://github.com/vegaprotocol/vega/pull/1760) Add proto enum zero value "unspecified" to Side
- 💥 [#1764](https://github.com/vegaprotocol/vega/pull/1764) Candles: Interval no longer defaults to 1 minute
- 💥 [#1773](https://github.com/vegaprotocol/vega/pull/1773) Add proto enum zero value "unspecified" to `Order.Status`
- 💥 [#1776](https://github.com/vegaprotocol/vega/pull/1776) Add prefixes to enums, add proto zero value "unspecified" to `Trade.Type`
- 💥 [#1781](https://github.com/vegaprotocol/vega/pull/1781) Add prefix and UNSPECIFIED to `ChainStatus`, `AccountType`, `TransferType`
- [#1714](https://github.com/vegaprotocol/vega/pull/1714) Extend governance error handling
- [#1726](https://github.com/vegaprotocol/vega/pull/1726) Mark Price was not always correctly updated on a partial fill
- [#1734](https://github.com/vegaprotocol/vega/pull/1734) Feature/1577 hash context propagation
- [#1741](https://github.com/vegaprotocol/vega/pull/1741) Fix incorrect timestamps for proposals retrieved by GraphQL
- [#1743](https://github.com/vegaprotocol/vega/pull/1743) Orders amended to be GTT now return GTT in the response
- [#1745](https://github.com/vegaprotocol/vega/pull/1745) Votes blob is now base64 encoded
- [#1747](https://github.com/vegaprotocol/vega/pull/1747) Markets created from proposals now have the same ID as the proposal that created them
- [#1750](https://github.com/vegaprotocol/vega/pull/1750) Added datetime to governance votes
- [#1751](https://github.com/vegaprotocol/vega/pull/1751) Fix a bug in governance vote counting
- [#1752](https://github.com/vegaprotocol/vega/pull/1752) Fix incorrect validation on new orders
- [#1757](https://github.com/vegaprotocol/vega/pull/1757) Fix incorrect party ID validation on new orders
- [#1758](https://github.com/vegaprotocol/vega/pull/1758) Fix issue where markets created via governance were not tradable
- [#1763](https://github.com/vegaprotocol/vega/pull/1763) Expiration settlement date for market changed to 30/10/2020-22:59:59
- [#1777](https://github.com/vegaprotocol/vega/pull/1777) Create `README.md`
- [#1764](https://github.com/vegaprotocol/vega/pull/1764) Add proto enum zero value "unspecified" to Interval
- [#1767](https://github.com/vegaprotocol/vega/pull/1767) Feature/1692 order event
- [#1787](https://github.com/vegaprotocol/vega/pull/1787) Feature/1697 account event
- [#1788](https://github.com/vegaprotocol/vega/pull/1788) Check for unspecified Vote value
- [#1794](https://github.com/vegaprotocol/vega/pull/1794) Feature/1696 party event

## 0.19.0

*2020-05-26*

This release fixes a handful of bugs, primarily around order amends and new market governance proposals.

### ✨ Features

- [#1658](https://github.com/vegaprotocol/vega/pull/1658) Add timestamps to proposal API responses
- [#1656](https://github.com/vegaprotocol/vega/pull/1656) Add margin checks to amends
- [#1679](https://github.com/vegaprotocol/vega/pull/1679) Add topology package to map Validator nodes to Vega keypairs

### 🛠 Improvements
- [#1718](https://github.com/vegaprotocol/vega/pull/1718) Fix a case where a party can cancel another party's orders
- [#1662](https://github.com/vegaprotocol/vega/pull/1662) Start moving to event-based architecture internally
- [#1684](https://github.com/vegaprotocol/vega/pull/1684) Fix order expiry handling when `expiresAt` is amended
- [#1686](https://github.com/vegaprotocol/vega/pull/1686) Fix participation stake to have a maximum of 100%
- [#1607](https://github.com/vegaprotocol/vega/pull/1607) Update `gqlgen` dependency to 0.11.3
- [#1711](https://github.com/vegaprotocol/vega/pull/1711) Remove ID from market proposal input
- [#1712](https://github.com/vegaprotocol/vega/pull/1712) `prepareProposal` no longer returns an ID on market proposals
- [#1707](https://github.com/vegaprotocol/vega/pull/1707) Allow overriding default governance parameters via `ldflags`.
- [#1715](https://github.com/vegaprotocol/vega/pull/1715) Compile testing binary with short-lived governance periods

## 0.18.1

*2020-05-13*

### 🛠 Improvements
- [#1649](https://github.com/vegaprotocol/vega/pull/1649)
    Fix github artefact upload CI configuration

## 0.18.0

*2020-05-12*

From this release forward, compiled binaries for multiple platforms will be attached to the release on GitHub.

### ✨ Features

- [#1636](https://github.com/vegaprotocol/vega/pull/1636)
    Add a default GraphQL query complexity limit of 5. Currently configured to 17 on testnet to support Console.
- [#1656](https://github.com/vegaprotocol/vega/pull/1656)
    Add GraphQL queries for governance proposals
- [#1596](https://github.com/vegaprotocol/vega/pull/1596)
    Add builds for multiple architectures to GitHub releases

### 🛠 Improvements
- [#1630](https://github.com/vegaprotocol/vega/pull/1630)
    Fix amends triggering multiple updates to the same order
- [#1564](https://github.com/vegaprotocol/vega/pull/1564)
    Hex encode keys

## 0.17.0

*2020-04-21*

### ✨ Features

- [#1458](https://github.com/vegaprotocol/vega/issues/1458) Add root GraphQL Orders query.
- [#1457](https://github.com/vegaprotocol/vega/issues/1457) Add GraphQL query to list all known parties.
- [#1455](https://github.com/vegaprotocol/vega/issues/1455) Remove party list from stats endpoint.
- [#1448](https://github.com/vegaprotocol/vega/issues/1448) Add `updatedAt` field to orders.

### 🛠 Improvements

- [#1102](https://github.com/vegaprotocol/vega/issues/1102) Return full Market details in nested GraphQL queries.
- [#1466](https://github.com/vegaprotocol/vega/issues/1466) Flush orders before trades. This fixes a rare scenario where a trade can be available through the API, but not the order that triggered it.
- [#1491](https://github.com/vegaprotocol/vega/issues/1491) Fix `OrdersByMarket` and `OrdersByParty` 'Open' parameter.
- [#1472](https://github.com/vegaprotocol/vega/issues/1472) Fix Orders by the same party matching.

### Upcoming changes

This release contains the initial partial implementation of Governance. This will be finished and documented in 0.18.0.

## 0.16.2

*2020-04-16*

### 🛠 Improvements

- [#1545](https://github.com/vegaprotocol/vega/pull/1545) Improve error handling in `Prepare*Order` requests

## 0.16.1

*2020-04-15*

### 🛠 Improvements

- [!651](https://gitlab.com/vega-protocol/trading-core/-/merge_requests/651) Prevent bad ED25519 key length causing node panic.

## 0.16.0

*2020-03-02*

### ✨ Features

- The new authentication service is in place. The existing authentication service is now deprecated and will be removed in the next release.

### 🛠 Improvements

- [!609](https://gitlab.com/vega-protocol/trading-core/-/merge_requests/609) Show trades resulting from Orders created by the network (for example close outs) in the API.
- [!604](https://gitlab.com/vega-protocol/trading-core/-/merge_requests/604) Add `lastMarketPrice` settlement.
- [!614](https://gitlab.com/vega-protocol/trading-core/-/merge_requests/614) Fix casing of Order parameter `timeInForce`.
- [!615](https://gitlab.com/vega-protocol/trading-core/-/merge_requests/615) Add new order statuses, `Rejected` and `PartiallyFilled`.
- [!622](https://gitlab.com/vega-protocol/trading-core/-/merge_requests/622) GraphQL: Change Buyer and Seller properties on Trades from string to Party.
- [!599](https://gitlab.com/vega-protocol/trading-core/-/merge_requests/599) Pin Market IDs to fixed values.
- [!603](https://gitlab.com/vega-protocol/trading-core/-/merge_requests/603), [!611](https://gitlab.com/vega-protocol/trading-core/-/merge_requests/611) Remove `NotifyTraderAccount` from API documentation.
- [!624](https://gitlab.com/vega-protocol/trading-core/-/merge_requests/624) Add protobuf validators to API requests.
- [!595](https://gitlab.com/vega-protocol/trading-core/-/merge_requests/595), [!621](https://gitlab.com/vega-protocol/trading-core/-/merge_requests/621), [!623](https://gitlab.com/vega-protocol/trading-core/-/merge_requests/623) Fix a flaky integration test.
- [!601](https://gitlab.com/vega-protocol/trading-core/-/merge_requests/601) Improve matching engine coverage.
- [!612](https://gitlab.com/vega-protocol/trading-core/-/merge_requests/612) Improve collateral engine test coverage.<|MERGE_RESOLUTION|>--- conflicted
+++ resolved
@@ -22,11 +22,8 @@
 - [4540](https://github.com/vegaprotocol/vega/pull/4540) - Require Go minimum version 1.17
 - [4530](https://github.com/vegaprotocol/vega/pull/4530) - Integrate risk factors with floating point consensus engine
 - [4485](https://github.com/vegaprotocol/vega/pull/4485) - Change snapshot interval default to 1000 blocks
-<<<<<<< HEAD
 - [4554](https://github.com/vegaprotocol/vega/pull/4554) - Integrate price ranges with floating point consensus engine
-=======
 - [4544](https://github.com/vegaprotocol/vega/pull/4544) - Ensure validators are started with the right set of keys
->>>>>>> 860d01c1
 
 ### 🐛 Fixes
 - [4500](https://github.com/vegaprotocol/vega/pull/4500) - Set minimum power to tendermint consensus power for validator
