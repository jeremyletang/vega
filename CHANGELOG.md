# Changelog

## Unreleased 0.64.0

### 🚨 Breaking changes
- [](https://github.com/vegaprotocol/vega/issues/xxxx) -

### 🗑️ Deprecation
- [](https://github.com/vegaprotocol/vega/issues/xxxx) -

### 🛠 Improvements
- [7052](https://github.com/vegaprotocol/vega/issues/7052) - Add a specific error message when trying to access administrative endpoints on wallet API

### 🐛 Fixes
<<<<<<< HEAD
- [7011](https://github.com/vegaprotocol/vega/issues/7011) - Incorrect flagging of live orders when multiple updates in the same block
=======
- [7037](https://github.com/vegaprotocol/vega/issues/7037) - Reinstate permissions endpoints on the wallet API
- [7034](https://github.com/vegaprotocol/vega/issues/7034) - Rename `network` to `name` in `admin.remove_network`
>>>>>>> 061320f1


## 0.63.1

### 🛠 Improvements
- [7003](https://github.com/vegaprotocol/vega/pull/7003) - Expose bus event stream on the `REST` API
- [7041](https://github.com/vegaprotocol/vega/issues/7041) - Change witness vote count to be based on voting power

## 0.63.0

### 🚨 Breaking changes
- [6898](https://github.com/vegaprotocol/vega/issues/6795) - allow `-snapshot.load-from-block-height=` to apply to `statesync` snapshots
- [6716](https://github.com/vegaprotocol/vega/issues/6716) - Use timestamp on all times fields
- [6887](https://github.com/vegaprotocol/vega/issues/6716) - `client.get_permissions` and `client.request_permissions` have been removed from Wallet service V2 with permissions now asked during `client.list_keys`
- [6725](https://github.com/vegaprotocol/vega/issues/6725) - Fix inconsistent use of node field on `GraphQL` connection edges
- [6746](https://github.com/vegaprotocol/vega/issues/6746) - The `validating_nodes` has been removed from `NodeData` and replaced with details of each node set

### 🛠 Improvements
- [6898](https://github.com/vegaprotocol/vega/issues/6898) - allow `-snapshot.load-from-block-height=` to apply to `statesync` snapshots
- [6871](https://github.com/vegaprotocol/vega/issues/6871) - Assure integration test framework throws an error when no watchers specified for a network parameter being set/updated
- [6795](https://github.com/vegaprotocol/vega/issues/6795) - max gas implementation
- [6641](https://github.com/vegaprotocol/vega/issues/6641) - network wide limits
- [6731](https://github.com/vegaprotocol/vega/issues/6731) - standardize on 'network' and '' for network party and no market identifiers
- [6792](https://github.com/vegaprotocol/vega/issues/6792) - Better handling of panics when moving time with `nullchain`, add endpoint to query whether `nullchain` is replaying
- [6753](https://github.com/vegaprotocol/vega/issues/6753) - Filter votes per party and/or proposal
- [6959](https://github.com/vegaprotocol/vega/issues/6959) - Fix listing transactions by block height in block explorer back end
- [6832](https://github.com/vegaprotocol/vega/issues/6832) - Add signature to transaction information returned by block explorer API
- [6884](https://github.com/vegaprotocol/vega/issues/6884) - Specify transaction as `JSON` rather than a base64 encoded string in `client_{sign|send}_transaction`
- [6975](https://github.com/vegaprotocol/vega/issues/6975) - Implement `admin.sign_transaction` in the wallet
- [6974](https://github.com/vegaprotocol/vega/issues/6974) - Make names in wallet admin `API` consistent
- [6642](https://github.com/vegaprotocol/vega/issues/6642) - Add methods to manage the wallet service and its connections on wallet API version 2
- [6853](https://github.com/vegaprotocol/vega/issues/6853) - Max gas and priority improvements
- [6782](https://github.com/vegaprotocol/vega/issues/6782) - Bump embedded `postgres` version to hopefully fix `CI` instability
- [6880](https://github.com/vegaprotocol/vega/issues/6880) - Omit transactions we can't decode in block explorer transaction list
- [6640](https://github.com/vegaprotocol/vega/issues/6640) - Mark to market to happen every N seconds.
- [6827](https://github.com/vegaprotocol/vega/issues/6827) - Add `LastTradedPrice` field in market data
- [6871](https://github.com/vegaprotocol/vega/issues/6871) - Assure integration test framework throws an error when no watchers specified for a network parameter being set/updated
- [6908](https://github.com/vegaprotocol/vega/issues/6871) - Update default retention policy
- [6827](https://github.com/vegaprotocol/vega/issues/6615) - Add filters to `ordersConnection`
- [6910](https://github.com/vegaprotocol/vega/issues/6910) - Separate settled position from position
- [6988](https://github.com/vegaprotocol/vega/issues/6988) - Handle 0 timestamps in `graphql` marshaller
- [6910](https://github.com/vegaprotocol/vega/issues/6910) - Separate settled position from position
- [6949](https://github.com/vegaprotocol/vega/issues/6949) - Mark positions to market at the end of the block.
- [6819](https://github.com/vegaprotocol/vega/issues/6819) - Support long-living token in wallet client API
- [6964](https://github.com/vegaprotocol/vega/issues/6964) - Add support for long living tokens with expiry
- [6991](https://github.com/vegaprotocol/vega/issues/6991) - Expose error field in explorer API
- [5769](https://github.com/vegaprotocol/vega/issues/5769) - Automatically resolve the host name in the client wallet API
- [6910](https://github.com/vegaprotocol/vega/issues/6910) - Separate settled position from position

### 🐛 Fixes
- [6924](https://github.com/vegaprotocol/vega/issues/6924) - Fix deterministic sorting when nodes have equal scores and we have to choose who is in the signer set
- [6812](https://github.com/vegaprotocol/vega/issues/6812) - Network name is derived solely from the filename to cause less confusion if the network `config` is renamed
- [6831](https://github.com/vegaprotocol/vega/issues/6831) - Fix settlement state in snapshots and market settlement.
- [6801](https://github.com/vegaprotocol/vega/issues/6801) - Fix internal data source validations
- [6766](https://github.com/vegaprotocol/vega/issues/6766) - Handle relative vega home path being passed in `postgres` snapshots
- [6885](https://github.com/vegaprotocol/vega/issues/6885) - Don't ignore 'bootstrap peers' `IPFS` configuration setting in `datanode`
- [6799](https://github.com/vegaprotocol/vega/issues/6799) - Move LP fees in transit to the network treasury
- [6781](https://github.com/vegaprotocol/vega/issues/6781) - Fix bug where only first 32 characters of the `IPFS` identity seed were used.
- [6824](https://github.com/vegaprotocol/vega/issues/6824) - Respect `VEGA_HOME` for embedded `postgres` log location
- [6843](https://github.com/vegaprotocol/vega/issues/6843) - Fix Visor runner keys
- [6934](https://github.com/vegaprotocol/vega/issues/6934) - from/to accounts for ledger entries in database were reversed
- [6826](https://github.com/vegaprotocol/vega/issues/6826) - Update `spam.pow.numberOfPastBlocks` range values
- [6332](https://github.com/vegaprotocol/vega/issues/6332) - Standardise `graphql` responses
- [6862](https://github.com/vegaprotocol/vega/issues/6862) - Add party in account update
- [6888](https://github.com/vegaprotocol/vega/issues/6888) - Errors on accepted transaction with an invalid state are correctly handled in the wallet API version 2
- [6899](https://github.com/vegaprotocol/vega/issues/6899) - Upgrade to tendermint 0.34.24
- [6894](https://github.com/vegaprotocol/vega/issues/6894) - Finer error code returned to the third-party application
- [6849](https://github.com/vegaprotocol/vega/issues/6849) - Ensure the positions are remove from the positions engine when they are closed
- [6767](https://github.com/vegaprotocol/vega/issues/6767) - Protocol upgrade rejected events fail to write in the database
- [6896](https://github.com/vegaprotocol/vega/issues/6896) - Fix timestamps in proposals (`GQL`)
- [6844](https://github.com/vegaprotocol/vega/issues/6844) - Use proper type in `GQL` for transfer types and some types rename
- [6783](https://github.com/vegaprotocol/vega/issues/6783) - Unstable `CI` tests for `dehistory`
- [6844](https://github.com/vegaprotocol/vega/issues/6844) - Unstable `CI` tests for `dehistory`
- [6844](https://github.com/vegaprotocol/vega/issues/6844) - Add API descriptions, remove unused ledger entries and fix typos
- [6960](https://github.com/vegaprotocol/vega/issues/6960) - Infer has traded from settlement engine rather than from an unsaved-to-snapshot flag
- [6941](https://github.com/vegaprotocol/vega/issues/6941) - Rename `admin.describe_network` parameter to `name`
- [6976](https://github.com/vegaprotocol/vega/issues/6976) - Recalculate margins on MTM anniversary even if there were no trades.
- [6977](https://github.com/vegaprotocol/vega/issues/6977) - Prior to final settlement, perform MTM on unsettled trades.
- [6569](https://github.com/vegaprotocol/vega/issues/6569) - Fix margin calculations during auctions.
- [7001](https://github.com/vegaprotocol/vega/issues/7001) - Set mark price on final settlement.


## 0.62.1

### 🛠 Improvements
- [6726](https://github.com/vegaprotocol/vega/issues/6726) - Talk to embedded `postgres` via a `UNIX` domain socket in tests.

### 🐛 Fixes
- [6759](https://github.com/vegaprotocol/vega/issues/6759) - Send events when liquidity provisions are `undeployed`
- [6764](https://github.com/vegaprotocol/vega/issues/6764) - If a trading terminated oracle changes after trading already terminated do not subscribe to it
- [6775](https://github.com/vegaprotocol/vega/issues/6775) - Fix oracle spec identifiers
- [6762](https://github.com/vegaprotocol/vega/issues/6762) - Fix one off transfer events serialization
- [6747](https://github.com/vegaprotocol/vega/issues/6747) - Ensure proposal with no participation does not get enacted
- [6757](https://github.com/vegaprotocol/vega/issues/6655) - Fix oracle spec resolvers in Gateway
- [6952](https://github.com/vegaprotocol/vega/issues/6757) - Fix signers resolvers in Gateway


## 0.62.0

### 🚨 Breaking changes
- [6598](https://github.com/vegaprotocol/vega/issues/6598) - Rework `vega tools snapshot` command to be more consistent with other CLI options

### 🛠 Improvements
- [6681](https://github.com/vegaprotocol/vega/issues/6681) - Add indexes to improve balance history query
- [6682](https://github.com/vegaprotocol/vega/issues/6682) - Add indexes to orders by reference query
- [6668](https://github.com/vegaprotocol/vega/issues/6668) - Add indexes to trades by buyer/seller
- [6628](https://github.com/vegaprotocol/vega/issues/6628) - Improve node health check in the wallet
- [6711](https://github.com/vegaprotocol/vega/issues/6711) - `Anti-whale ersatz` validators reward stake scores

### 🐛 Fixes
- [6701](https://github.com/vegaprotocol/vega/issues/6701) - Fix `GraphQL` `API` not returning `x-vega-*` headers
- [6563](https://github.com/vegaprotocol/vega/issues/6563) - Liquidity engine reads orders directly from the matching engine
- [6696](https://github.com/vegaprotocol/vega/issues/6696) - New nodes are now visible from the epoch they announced and not epoch they become active
- [6661](https://github.com/vegaprotocol/vega/issues/6661) - Scale price to asset decimal in estimate orders
- [6685](https://github.com/vegaprotocol/vega/issues/6685) - `vega announce_node` now returns a `txHash` when successful or errors from `CheckTx`
- [6687](https://github.com/vegaprotocol/vega/issues/6687) - Expose `admin.update_passphrase` in admin wallet API
- [6686](https://github.com/vegaprotocol/vega/issues/6686) - Expose `admin.rename_wallet` in admin wallet API
- [6496](https://github.com/vegaprotocol/vega/issues/6496) - Fix margin calculation for pegged and liquidity orders
- [6670](https://github.com/vegaprotocol/vega/issues/6670) - Add governance by `ID` endpoint to `REST` bindings
- [6679](https://github.com/vegaprotocol/vega/issues/6679) - Permit `GFN` pegged orders
- [6707](https://github.com/vegaprotocol/vega/issues/6707) - Fix order event for liquidity provisions
- [6699](https://github.com/vegaprotocol/vega/issues/6699) - `orders` and `orders_current` view uses a redundant union causing performance issues
- [6721](https://github.com/vegaprotocol/vega/issues/6721) - Visor fix if condition for `maxNumberOfFirstConnectionRetries`
- [6655](https://github.com/vegaprotocol/vega/issues/6655) - Fix market query by `ID`
- [6656](https://github.com/vegaprotocol/vega/issues/6656) - Fix data sources to handle opening with internal source
- [6722](https://github.com/vegaprotocol/vega/issues/6722) - Fix get market response to contain oracle id


## 0.61.0

### 🚨 Breaking changes
- [5674](https://github.com/vegaprotocol/vega/issues/5674) - Remove `V1` data node `API`
- [5714](https://github.com/vegaprotocol/vega/issues/5714) - Update data sourcing types

### 🛠 Improvements
- [6603](https://github.com/vegaprotocol/vega/issues/6603) - Put embedded `postgres` files in proper state directory
- [6552](https://github.com/vegaprotocol/vega/issues/6552) - Add `datanode` `API` for querying protocol upgrade proposals
- [6613](https://github.com/vegaprotocol/vega/issues/6613) - Add file buffering to datanode
- [6602](https://github.com/vegaprotocol/vega/issues/6602) - Panic if data node receives events in unexpected order
- [6595](https://github.com/vegaprotocol/vega/issues/6595) - Support for cross network parameter dependency and validation
- [6627](https://github.com/vegaprotocol/vega/issues/6627) - Fix order estimates
- [6604](https://github.com/vegaprotocol/vega/issues/6604) - Fix transfer funds documentations in `protos`
- [6463](https://github.com/vegaprotocol/vega/issues/6463) - Implement chain replay and snapshot restore for the `nullblockchain`
- [6652](https://github.com/vegaprotocol/vega/issues/6652) - Change protocol upgrade consensus do be based on voting power

### 🐛 Fixes
- [6356](https://github.com/vegaprotocol/vega/issues/6356) - When querying for proposals from `GQL` return votes.
- [6623](https://github.com/vegaprotocol/vega/issues/6623) - Fix `nil` pointer panic in `datanode` for race condition in `recvEventRequest`
- [6601](https://github.com/vegaprotocol/vega/issues/6601) - Removed resend event when the socket client fails
- [5715](https://github.com/vegaprotocol/vega/issues/5715) - Fix documentation for Oracle Submission elements
- [5770](https://github.com/vegaprotocol/vega/issues/5770) - Fix Nodes data query returns incorrect results


## 0.60.0

### 🚨 Breaking changes
- [6227](https://github.com/vegaprotocol/vega/issues/6227) - Datanode Decentralized History - datanode init command now requires the chain id as a parameter

### 🛠 Improvements
- [6530](https://github.com/vegaprotocol/vega/issues/6530) - Add command to rename a wallet
- [6531](https://github.com/vegaprotocol/vega/issues/6531) - Add command to update the passphrase of a wallet
- [6482](https://github.com/vegaprotocol/vega/issues/6482) - Improve `TransferType` mapping usage
- [6546](https://github.com/vegaprotocol/vega/issues/6546) - Add a separate README for datanode/api gRPC handling principles
- [6582](https://github.com/vegaprotocol/vega/issues/6582) - Match validation to the required ranges
- [6596](https://github.com/vegaprotocol/vega/issues/6596) - Add market risk parameter validation

### 🐛 Fixes
- [6410](https://github.com/vegaprotocol/vega/issues/6410) - Add input validation for the `EstimateFee` endpoint.
- [6556](https://github.com/vegaprotocol/vega/issues/6556) - Limit ledger entries filtering complexity and potential number of items.
- [6539](https://github.com/vegaprotocol/vega/issues/6539) - Fix total fee calculation in estimate order
- [6584](https://github.com/vegaprotocol/vega/issues/6584) - Simplify `ListBalanceChanges`, removing aggregation and forward filling for now
- [6583](https://github.com/vegaprotocol/vega/issues/6583) - Cancel wallet connection request if no wallet


## 0.59.0

### 🚨 Breaking changes
- [6505](https://github.com/vegaprotocol/vega/issues/6505) - Allow negative position decimal places for market
- [6477](https://github.com/vegaprotocol/vega/issues/6477) - Allow the user to specify a different passphrase when isolating a key
- [6549](https://github.com/vegaprotocol/vega/issues/6549) - Output from `nodewallet reload` is now more useful `json`
- [6458](https://github.com/vegaprotocol/vega/issues/6458) - Rename `GetMultiSigSigner...Bundles API` functions to `ListMultiSigSigner...Bundles` to be consistent with `v2 APIs`
- [6506](https://github.com/vegaprotocol/vega/issues/6506) - Swap places of PID and date in log files in the wallet service

### 🛠 Improvements
- [6080](https://github.com/vegaprotocol/vega/issues/6080) - Data-node handles upgrade block and ensures data is persisted before upgrade
- [6527](https://github.com/vegaprotocol/vega/issues/6527) - Add `last-block` sub-command to `datanode CLI`
- [6529](https://github.com/vegaprotocol/vega/issues/6529) - Added reason to transfer to explain why it was stopped or rejected
- [6513](https://github.com/vegaprotocol/vega/issues/6513) - Refactor `datanode` `api` for getting balance history

### 🐛 Fixes
- [6480](https://github.com/vegaprotocol/vega/issues/6480) - Wallet `openrpc.json` is now a valid OpenRPC file
- [6473](https://github.com/vegaprotocol/vega/issues/6473) - Infrastructure Fee Account returns error when asset is pending listing
- [5690](https://github.com/vegaprotocol/vega/issues/5690) - Markets query now excludes rejected markets
- [5479](https://github.com/vegaprotocol/vega/issues/5479) - Fix inconsistent naming in API error
- [6525](https://github.com/vegaprotocol/vega/issues/6525) - Round the right way when restoring the integer representation of cached price ranges from a snapshot
- [6011](https://github.com/vegaprotocol/vega/issues/6011) - Fix data node fails when `Postgres` starts slowly
- [6341](https://github.com/vegaprotocol/vega/issues/6341) - Embedded `Postgres` should only capture logs during testing
- [6511](https://github.com/vegaprotocol/vega/issues/6511) - Do not check writer interface for null when starting embedded `Postgres`
- [6510](https://github.com/vegaprotocol/vega/issues/6510) - Filter parties with 0 reward from reward payout event
- [6471](https://github.com/vegaprotocol/vega/issues/6471) - Fix potential nil reference when owner is system for ledger entries
- [6519](https://github.com/vegaprotocol/vega/issues/6519) - Fix errors in the ledger entries `GraphQL` query.
- [6515](https://github.com/vegaprotocol/vega/issues/6515) - Required properties in OpenRPC documentation are marked as such
- [6234](https://github.com/vegaprotocol/vega/issues/6234) - Fix response in query for oracle data spec by id
- [6294](https://github.com/vegaprotocol/vega/issues/6294) - Fix response for query for non-existing market
- [6508](https://github.com/vegaprotocol/vega/issues/6508) - Fix data node starts slowly when the database is not empty
- [6532](https://github.com/vegaprotocol/vega/issues/6532) - Add current totals to the vote events

## 0.58.0

### 🚨 Breaking changes
- [6271](https://github.com/vegaprotocol/vega/issues/6271) - Require signature from new Ethereum key to validate key rotation submission
- [6364](https://github.com/vegaprotocol/vega/issues/6364) - Rename `oracleSpecForSettlementPrice` to `oracleSpecForSettlementData`
- [6401](https://github.com/vegaprotocol/vega/issues/6401) - Fix estimate fees and margin `APis`
- [6428](https://github.com/vegaprotocol/vega/issues/6428) - Update the wallet connection decision for future work
- [6429](https://github.com/vegaprotocol/vega/issues/6429) - Rename pipeline to interactor for better understanding
- [6430](https://github.com/vegaprotocol/vega/issues/6430) - Split the transaction status interaction depending on success and failure

### 🛠 Improvements
- [6399](https://github.com/vegaprotocol/vega/issues/6399) - Add `init-db` and `unsafe-reset-all` commands to block explorer
- [6348](https://github.com/vegaprotocol/vega/issues/6348) - Reduce pool size to leave more available `Postgres` connections
- [6453](https://github.com/vegaprotocol/vega/issues/6453) - Add ability to write `pprofs` at intervals to core
- [6312](https://github.com/vegaprotocol/vega/issues/6312) - Add back amended balance tests and correct ordering
- [6320](https://github.com/vegaprotocol/vega/issues/6320) - Use `Account` type without internal `id` in `datanode`
- [6461](https://github.com/vegaprotocol/vega/issues/6461) - Occasionally close `postgres` pool connections
- [6435](https://github.com/vegaprotocol/vega/issues/6435) - Add `GetTransaction` `API` call for block explorer
- [6464](https://github.com/vegaprotocol/vega/issues/6464) - Improve block explorer performance when filtering by submitter
- [6211](https://github.com/vegaprotocol/vega/issues/6211) - Handle `BeginBlock` and `EndBlock` events
- [6361](https://github.com/vegaprotocol/vega/issues/6361) - Remove unnecessary logging in market
- [6378](https://github.com/vegaprotocol/vega/issues/6378) - Migrate remaining views of current data to tables with current data
- [6425](https://github.com/vegaprotocol/vega/issues/6425) - Introduce interaction for beginning and ending of request
- [6308](https://github.com/vegaprotocol/vega/issues/6308) - Support parallel requests in wallet API version 2
- [6426](https://github.com/vegaprotocol/vega/issues/6426) - Add a name field on interaction to know what they are when JSON
- [6427](https://github.com/vegaprotocol/vega/issues/6427) - Improve interactions documentation
- [6431](https://github.com/vegaprotocol/vega/issues/6431) - Pass a human-readable input data in Transaction Succeeded and Failed notifications
- [6448](https://github.com/vegaprotocol/vega/issues/6448) - Improve wallet interaction JSON conversion
- [6454](https://github.com/vegaprotocol/vega/issues/6454) - Improve test coverage for setting fees and rewarding LPs
- [6458](https://github.com/vegaprotocol/vega/issues/6458) - Return a context aware message in `RequestSuccessful` interaction
- [6451](https://github.com/vegaprotocol/vega/issues/6451) - Improve interaction error message
- [6432](https://github.com/vegaprotocol/vega/issues/6432) - Use optionals for order error and proposal error
- [6368](https://github.com/vegaprotocol/vega/pull/6368) - Add Ledger Entry API

### 🐛 Fixes
- [6444](https://github.com/vegaprotocol/vega/issues/6444) - Send a transaction error if the same node announces itself twice
- [6388](https://github.com/vegaprotocol/vega/issues/6388) - Do not transfer stake and delegations after a key rotation
- [6266](https://github.com/vegaprotocol/vega/issues/6266) - Do not take a snapshot at block height 1 and handle increase of interval appropriately
- [6338](https://github.com/vegaprotocol/vega/issues/6338) - Fix validation for update an new asset proposals
- [6357](https://github.com/vegaprotocol/vega/issues/6357) - Fix potential panic in `gql` resolvers
- [6391](https://github.com/vegaprotocol/vega/issues/6391) - Fix dropped connection between core and data node when large `(>1mb)` messages are sent.
- [6358](https://github.com/vegaprotocol/vega/issues/6358) - Do not show hidden files nor directories as wallet
- [6374](https://github.com/vegaprotocol/vega/issues/6374) - Fix panic with the metrics
- [6373](https://github.com/vegaprotocol/vega/issues/6373) - Fix panic with the metrics as well
- [6238](https://github.com/vegaprotocol/vega/issues/6238) - Return empty string for `multisig` bundle, not `0x` when asset doesn't have one
- [6236](https://github.com/vegaprotocol/vega/issues/6236) - Make `erc20ListAssetBundle` `nullable` in `GraphQL`
- [6395](https://github.com/vegaprotocol/vega/issues/6395) - Wallet selection doesn't lower case the wallet name during input verification
- [6408](https://github.com/vegaprotocol/vega/issues/6408) - Initialise observer in liquidity provision `sql` store
- [6406](https://github.com/vegaprotocol/vega/issues/6406) - Fix invalid tracking of cumulative volume and price
- [6387](https://github.com/vegaprotocol/vega/issues/6387) - Fix max open interest calculation
- [6416](https://github.com/vegaprotocol/vega/issues/6416) - Prevent submission of `erc20` address already used by another asset
- [6375](https://github.com/vegaprotocol/vega/issues/6375) - If there is one unit left over at the end of final market settlement - transfer it to the network treasury. if there is more than one, log all transfers and panic.
- [6456](https://github.com/vegaprotocol/vega/issues/6456) - Assure liquidity fee gets update when target stake drops (even in the absence of trades)
- [6459](https://github.com/vegaprotocol/vega/issues/6459) - Send lifecycle notifications after parameters validation
- [6420](https://github.com/vegaprotocol/vega/issues/6420) - Support cancellation of a request during a wallet interaction

## 0.57.0

### 🚨 Breaking changes
- [6291](https://github.com/vegaprotocol/vega/issues/6291) - Remove `Nodewallet.ETH` configuration and add flags to supply `clef` addresses when importing or generating accounts
- [6314](https://github.com/vegaprotocol/vega/issues/6314) - Rename session namespace to client in wallet API version 2

### 🛠 Improvements
- [6283](https://github.com/vegaprotocol/vega/issues/6283) - Add commit hash to version if is development version
- [6321](https://github.com/vegaprotocol/vega/issues/6321) - Get rid of the `HasChanged` check in snapshot engines
- [6126](https://github.com/vegaprotocol/vega/issues/6126) - Don't generate market depth subscription messages if nothing has changed

### 🐛 Fixes
- [6287](https://github.com/vegaprotocol/vega/issues/6287) - Fix GraphQL `proposals` API `proposalType` filter
- [6307](https://github.com/vegaprotocol/vega/issues/6307) - Emit an event with status rejected if a protocol upgrade proposal has no validator behind it
- [5305](https://github.com/vegaprotocol/vega/issues/5305) - Handle market updates changing price monitoring parameters correctly.

## 0.56.0

### 🚨 Breaking changes
- [6196](https://github.com/vegaprotocol/vega/pull/6196) - Remove unused network parameters network end of life and market freeze date
- [6155](https://github.com/vegaprotocol/vega/issues/6155) - Rename "Client" to "User" in wallet API version 2
- [5641](https://github.com/vegaprotocol/vega/issues/5641) - Rename `SettlementPriceDecimals` to `SettlementDataDecimals`

### 🛠 Improvements
- [6103](hhttps://github.com/vegaprotocol/vega/issues/6103) - Verify that order amendment has the desired effect on opening auction
- [6170](https://github.com/vegaprotocol/vega/pull/6170) - Order GraphQL schema (query and subscription types) alphabetically
- [6163](https://github.com/vegaprotocol/vega/issues/6163) - Add block explorer back end
- [6153](https://github.com/vegaprotocol/vega/issues/6153) - Display UI friendly logs when calling `session.send_transaction`
- [6063](https://github.com/vegaprotocol/vega/pull/6063) - Update average entry valuation calculation according to spec change.
- [6191](https://github.com/vegaprotocol/vega/pull/6191) - Remove the retry on node health check in the wallet API version 2
- [6221](https://github.com/vegaprotocol/vega/pull/6221) - Add documentation for new `GraphQL endpoints`
- [6498](https://github.com/vegaprotocol/vega/pull/6498) - Fix incorrectly encoded account id
- [5600](https://github.com/vegaprotocol/vega/issues/5600) - Migrate all wallet capabilities to V2 api
- [6077](https://github.com/vegaprotocol/vega/issues/6077) - Add proof-of-work to transaction when using `vegawallet command sign`
- [6203](https://github.com/vegaprotocol/vega/issues/6203) - Support automatic consent for transactions sent through the wallet API version 2
- [6203](https://github.com/vegaprotocol/vega/issues/6203) - Log node selection process on the wallet CLI
- [5925](https://github.com/vegaprotocol/vega/issues/5925) - Clean transfer response API, now ledger movements
- [6254](https://github.com/vegaprotocol/vega/issues/6254) - Reject Ethereum configuration update via proposals
- [5706](https://github.com/vegaprotocol/vega/issues/5076) - Datanode snapshot create and restore support

### 🐛 Fixes
- [6255](https://github.com/vegaprotocol/vega/issues/6255) - Fix `WebSocket` upgrading when setting headers in HTTP middleware.
- [6101](https://github.com/vegaprotocol/vega/issues/6101) - Fix Nodes API not returning new `ethereumAdress` after `EthereumKeyRotation` event.
- [6183](https://github.com/vegaprotocol/vega/issues/6183) - Shutdown blockchain before protocol services
- [6148](https://github.com/vegaprotocol/vega/issues/6148) - Fix API descriptions for typos
- [6187](https://github.com/vegaprotocol/vega/issues/6187) - Not hash message before signing if using clef for validator heartbeats
- [6138](https://github.com/vegaprotocol/vega/issues/6138) - Return more useful information when a transaction submitted to a node contains validation errors
- [6156](https://github.com/vegaprotocol/vega/issues/6156) - Return only delegations for the specific node in `graphql` node delegation query
- [6233](https://github.com/vegaprotocol/vega/issues/6233) - Fix `GetNodeSignatures` GRPC api
- [6175](https://github.com/vegaprotocol/vega/issues/6175) - Fix `datanode` updating node public key on key rotation
- [5948](https://github.com/vegaprotocol/vega/issues/5948) - Shutdown node gracefully when panics or `sigterm` during chain-replay
- [6109](https://github.com/vegaprotocol/vega/issues/6109) - Candle query returns unexpected data.
- [5988](https://github.com/vegaprotocol/vega/issues/5988) - Exclude tainted keys from `session.list_keys` endpoint
- [5164](https://github.com/vegaprotocol/vega/issues/5164) - Distribute LP fees on settlement
- [6212](https://github.com/vegaprotocol/vega/issues/6212) - Change the error for protocol upgrade request for block 0
- [6242](https://github.com/vegaprotocol/vega/issues/6242) - Allow migrate between wallet types during Ethereum key rotation reload
- [6202](https://github.com/vegaprotocol/vega/issues/6202) - Always update margins for parties on amend
- [6228](https://github.com/vegaprotocol/vega/issues/6228) - Reject protocol upgrade downgrades
- [6245](https://github.com/vegaprotocol/vega/issues/6245) - Recalculate equity values when virtual stake changes
- [6260](https://github.com/vegaprotocol/vega/issues/6260) - Prepend `chainID` to input data only when signing the transaction
- [6036](https://github.com/vegaprotocol/vega/issues/6036) - Fix `protobuf<->swagger` generation
- [6248](https://github.com/vegaprotocol/vega/issues/6245) - Candles connection is not returning any candle data
- [6037](https://github.com/vegaprotocol/vega/issues/6037) - Fix auction events.
- [6061](https://github.com/vegaprotocol/vega/issues/6061) - Attempt at stabilizing the tests on the broker in the core
- [6178](https://github.com/vegaprotocol/vega/issues/6178) - Historical balances fails with `scany` error
- [6193](https://github.com/vegaprotocol/vega/issues/6193) - Use Data field from transaction successfully sent but that were rejected
- [6230](https://github.com/vegaprotocol/vega/issues/6230) - Node Signature Connection should return a list or an appropriate error message
- [5998](https://github.com/vegaprotocol/vega/issues/5998) - Positions should be zero when markets are closed and settled
- [6297](https://github.com/vegaprotocol/vega/issues/6297) - Historic Balances fails if `MarketId` is used in `groupBy`

## 0.55.0

### 🚨 Breaking changes
- [5989](https://github.com/vegaprotocol/vega/issues/5989) - Remove liquidity commitment from market proposal
- [6031](https://github.com/vegaprotocol/vega/issues/6031) - Remove market name from `graphql` market type
- [6095](https://github.com/vegaprotocol/vega/issues/6095) - Rename taker fees to maker paid fees
- [5442](https://github.com/vegaprotocol/vega/issues/5442) - Default behaviour when starting to node is to use the latest local snapshot if it exists
- [6139](https://github.com/vegaprotocol/vega/issues/6139) - Return the key on `session.list_keys` endpoint on wallet API version 2

### 🛠 Improvements
- [5971](https://github.com/vegaprotocol/vega/issues/5971) - Add headers `X-Block-Height`, `X-Block-Timestamp` and `X-Vega-Connection` to all API responses
- [5694](https://github.com/vegaprotocol/vega/issues/5694) - Add field `settlementPriceDecimals` to GraphQL `Future` and `FutureProduct` types
- [6048](https://github.com/vegaprotocol/vega/issues/6048) - Upgrade `golangci-lint` to `1.49.0` and implement its suggestions
- [5807](https://github.com/vegaprotocol/vega/issues/5807) - Add Vega tools: `stream`, `snapshot` and `checkpoint`
- [5678](https://github.com/vegaprotocol/vega/issues/5678) - Add GraphQL endpoints for Ethereum bundles: `listAsset`, `updateAsset`, `addSigner` and `removeSigner`
- [5881](https://github.com/vegaprotocol/vega/issues/5881) - Return account subscription as a list
- [5766](https://github.com/vegaprotocol/vega/issues/5766) - Better notification for version update on the wallet
- [5841](https://github.com/vegaprotocol/vega/issues/5841) - Add transaction to request `multisigControl` signatures on demand
- [5937](https://github.com/vegaprotocol/vega/issues/5937) - Add more flexibility to market creation bonus
- [5932](https://github.com/vegaprotocol/vega/issues/5932) - Remove Name and Symbol from update asset proposal
- [5880](https://github.com/vegaprotocol/vega/issues/5880) - Send initial image with subscriptions to positions, orders & accounts
- [5878](https://github.com/vegaprotocol/vega/issues/5878) - Add option to return only live orders in `ListOrders` `API`
- [5937](https://github.com/vegaprotocol/vega/issues/5937) - Add more flexibility to market creation bonus
- [5708](https://github.com/vegaprotocol/vega/issues/5708) - Use market price when reporting average trade price
- [5949](https://github.com/vegaprotocol/vega/issues/5949) - Transfers processed in the order they were received
- [5966](https://github.com/vegaprotocol/vega/issues/5966) - Do not send transaction from wallet if `chainID` is empty
- [5675](https://github.com/vegaprotocol/vega/issues/5675) - Add transaction information to all database tables
- [6004](https://github.com/vegaprotocol/vega/issues/6004) - Probability of trading refactoring
- [5849](https://github.com/vegaprotocol/vega/issues/5849) - Use network parameter from creation time of the proposal for requirements
- [5846](https://github.com/vegaprotocol/vega/issues/5846) - Expose network parameter from creation time of the proposal through `APIs`.
- [5999](https://github.com/vegaprotocol/vega/issues/5999) - Recalculate margins after risk parameters are updated.
- [5682](https://github.com/vegaprotocol/vega/issues/5682) - Expose equity share weight in the API
- [5684](https://github.com/vegaprotocol/vega/issues/5684) - Added date range to a number of historic balances, deposits, withdrawals, orders and trades queries
- [6071](https://github.com/vegaprotocol/vega/issues/6071) - Allow for empty settlement asset in recurring transfer metric definition for market proposer bonus
- [6042](https://github.com/vegaprotocol/vega/issues/6042) - Set GraphQL query complexity limit
- [6106](https://github.com/vegaprotocol/vega/issues/6106) - Returned signed transaction in wallet API version 2 `session.send_transaction`
- [6105](https://github.com/vegaprotocol/vega/issues/6105) - Add `session.sign_transaction` endpoint on wallet API version 2
- [6042](https://github.com/vegaprotocol/vega/issues/5270) - Set GraphQL query complexity limit
- [5888](https://github.com/vegaprotocol/vega/issues/5888) - Add Liquidity Provision subscription to GraphQL
- [5961](https://github.com/vegaprotocol/vega/issues/5961) - Add batch market instructions command
- [5974](https://github.com/vegaprotocol/vega/issues/5974) - Flatten subscription in `Graphql`
- [6146](https://github.com/vegaprotocol/vega/issues/6146) - Add version command to Vega Visor
- [6671](https://github.com/vegaprotocol/vega/issues/6671) - Vega Visor allows to postpone first failure when Core node is slow to startup

### 🐛 Fixes
- [5934](https://github.com/vegaprotocol/vega/issues/5934) - Ensure wallet without permissions can be read
- [5950](https://github.com/vegaprotocol/vega/issues/5934) - Fix documentation for new wallet command
- [5687](https://github.com/vegaprotocol/vega/issues/5934) - Asset cache was returning stale data
- [6032](https://github.com/vegaprotocol/vega/issues/6032) - Risk factors store errors after update to a market
- [5986](https://github.com/vegaprotocol/vega/issues/5986) - Error string on failed transaction is sent in the plain, no need to decode
- [5860](https://github.com/vegaprotocol/vega/issues/5860) - Enacted but unlisted new assets are now included in checkpoints
- [6023](https://github.com/vegaprotocol/vega/issues/6023) - Tell the `datanode` when a genesis validator does not exist in a `checkpoint`
- [5963](https://github.com/vegaprotocol/vega/issues/5963) - Check other nodes during version check if the first one is unavailable
- [6002](https://github.com/vegaprotocol/vega/issues/6002) - Do not emit events for unmatched oracle data and unsubscribe market as soon as oracle data is received
- [6008](https://github.com/vegaprotocol/vega/issues/6008) - Fix equity like share and average trade value calculation with opening auctions
- [6040](https://github.com/vegaprotocol/vega/issues/6040) - Fix protocol upgrade transaction submission and small Visor improvements
- [5977](https://github.com/vegaprotocol/vega/issues/5977) - Fix missing block height and block time on stake linking API
- [6054](https://github.com/vegaprotocol/vega/issues/6054) - Fix panic on settlement
- [6060](https://github.com/vegaprotocol/vega/issues/6060) - Fix connection results should not be declared as mandatory in GQL schema.
- [6097](https://github.com/vegaprotocol/vega/issues/6067) - Fix incorrect asset (metric asset) used for checking market proposer eligibility
- [6099](https://github.com/vegaprotocol/vega/issues/6099) - Allow recurring transfers with the same to and from but with different asset
- [6067](https://github.com/vegaprotocol/vega/issues/6067) - Verify global reward is transferred to party address 0
- [6131](https://github.com/vegaprotocol/vega/issues/6131) - `nullblockchain` should call Tendermint Info `abci` to match real flow
- [6119](https://github.com/vegaprotocol/vega/issues/6119) - Correct order in which market event is emitted
- [5890](https://github.com/vegaprotocol/vega/issues/5890) - Margin breach during amend doesn't cancel order
- [6144](https://github.com/vegaprotocol/vega/issues/6144) - Price and Pegged Offset in orders are Decimals
- [6111](https://github.com/vegaprotocol/vega/issues/5890) - Handle candles transient failure and prevent subscription blocking
- [6204](https://github.com/vegaprotocol/vega/issues/6204) - Data Node add Ethereum Key Rotations subscriber and rest binding

## 0.54.0

### 🚨 Breaking changes
With this release a few breaking changes are introduced.
The Vega application is now a built-in application. This means that Tendermint doesn't need to be started separately any more.
The `vega node` command has been renamed `vega start`.
The `vega tm` command has been renamed `vega tendermint`.
The `Blockchain.Tendermint.ClientAddr` configuration field have been renamed `Blockchain.Tendermint.RPCAddr`.
The init command now also generate the configuration for tendermint, the flags `--no-tendermint`, `--tendermint-home` and `--tendermint-key` have been introduced

- [5579](https://github.com/vegaprotocol/vega/issues/5579) - Make vega a built-in Tendermint application
- [5249](https://github.com/vegaprotocol/vega/issues/5249) - Migrate to Tendermint version 0.35.8
- [5624](https://github.com/vegaprotocol/vega/issues/5624) - Get rid of `updateFrequency` in price monitoring definition
- [5601](https://github.com/vegaprotocol/vega/issues/5601) - Remove support for launching a proxy in front of console and token dApp
- [5872](https://github.com/vegaprotocol/vega/issues/5872) - Remove console and token dApp from networks
- [5802](https://github.com/vegaprotocol/vega/issues/5802) - Remove support for transaction version 1

### 🗑️ Deprecation
- [4655](https://github.com/vegaprotocol/vega/issues/4655) - Move Ethereum `RPC` endpoint configuration from `Nodewallet` section to `Ethereum` section

### 🛠 Improvements
- [5589](https://github.com/vegaprotocol/vega/issues/5589) - Used custom version of Clef
- [5541](https://github.com/vegaprotocol/vega/issues/5541) - Support permissions in wallets
- [5439](https://github.com/vegaprotocol/vega/issues/5439) - `vegwallet` returns better responses when a transaction fails
- [5465](https://github.com/vegaprotocol/vega/issues/5465) - Verify `bytecode` of smart-contracts on startup
- [5608](https://github.com/vegaprotocol/vega/issues/5608) - Ignore stale price monitoring trigger when market is already in auction
- [5673](https://github.com/vegaprotocol/vega/issues/5673) - Add support for `ethereum` key rotations to `datanode`
- [5639](https://github.com/vegaprotocol/vega/issues/5639) - Move all core code in the core directory
- [5613](https://github.com/vegaprotocol/vega/issues/5613) - Import the `datanode` in the vega repo
- [5660](https://github.com/vegaprotocol/vega/issues/5660) - Migrate subscription `apis` from `datanode v1 api` to `datanode v2 api`
- [5636](https://github.com/vegaprotocol/vega/issues/5636) - Assure no false positives in cucumber steps
- [5011](https://github.com/vegaprotocol/vega/issues/5011) - Import the `protos` repo in the vega repo
- [5774](https://github.com/vegaprotocol/vega/issues/5774) - Use `generics` for `ID` types
- [5785](https://github.com/vegaprotocol/vega/issues/5785) - Add support form `ERC20` bridge stopped and resumed events
- [5712](https://github.com/vegaprotocol/vega/issues/5712) - Configurable `graphql` endpoint
- [5689](https://github.com/vegaprotocol/vega/issues/5689) - Support `UpdateAsset` proposal in APIs
- [5685](https://github.com/vegaprotocol/vega/issues/5685) - Migrated `apis` from `datanode v1` to `datanode v2`
- [5760](https://github.com/vegaprotocol/vega/issues/5760) - Map all `GRPC` to `REST`
- [5804](https://github.com/vegaprotocol/vega/issues/5804) - Rollback Tendermint to version `0.34.20`
- [5503](https://github.com/vegaprotocol/vega/issues/5503) - Introduce wallet API version 2 based on JSON-RPC with new authentication workflow
- [5822](https://github.com/vegaprotocol/vega/issues/5822) - Rename `Graphql` enums
- [5618](https://github.com/vegaprotocol/vega/issues/5618) - Add wallet JSON-RPC documentation
- [5776](https://github.com/vegaprotocol/vega/issues/5776) - Add endpoint to get a single network parameter
- [5685](https://github.com/vegaprotocol/vega/issues/5685) - Migrated `apis` from `datanode v1` to `datanode v2`
- [5761](https://github.com/vegaprotocol/vega/issues/5761) - Transfers connection make direction optional
- [5762](https://github.com/vegaprotocol/vega/issues/5762) - Transfers connection add under `party` type
- [5685](https://github.com/vegaprotocol/vega/issues/5685) - Migrated `apis` from `datanode v1` to `datanode v2`
- [5705](https://github.com/vegaprotocol/vega/issues/5705) - Use enum for validator status
- [5685](https://github.com/vegaprotocol/vega/issues/5685) - Migrated `apis` from `datanode v1` to `datanode v2`
- [5834](https://github.com/vegaprotocol/vega/issues/5834) - Avoid saving proposals of terminated/cancelled/rejected/settled markets in checkpoint
- [5619](https://github.com/vegaprotocol/vega/issues/5619) - Add wallet HTTP API version 2 documentation
- [5823](https://github.com/vegaprotocol/vega/issues/5823) - Add endpoint to wallet HTTP API version 2 to list available RPC methods
- [5814](https://github.com/vegaprotocol/vega/issues/5815) - Add proposal validation date time to `graphql`
- [5865](https://github.com/vegaprotocol/vega/issues/5865) - Allow a validator to withdraw their protocol upgrade proposal
- [5803](https://github.com/vegaprotocol/vega/issues/5803) - Update cursor pagination to use new method from [5784](https://github.com/vegaprotocol/vega/pull/5784)
- [5862](https://github.com/vegaprotocol/vega/issues/5862) - Add base `URL` in `swagger`
- [5817](https://github.com/vegaprotocol/vega/issues/5817) - Add validation error on asset proposal when rejected
- [5816](https://github.com/vegaprotocol/vega/issues/5816) - Set proper status to rejected asset proposal
- [5893](https://github.com/vegaprotocol/vega/issues/5893) - Remove total supply from assets
- [5752](https://github.com/vegaprotocol/vega/issues/5752) - Remove URL and Hash from proposal rationale, add Title
- [5802](https://github.com/vegaprotocol/vega/issues/5802) - Introduce transaction version 3 that encode the chain ID in its input data to protect against transaction replay
- [5358](https://github.com/vegaprotocol/vega/issues/5358) - Port equity like shares update to new structure
- [5926](https://github.com/vegaprotocol/vega/issues/5926) - Check for liquidity auction at the end of a block instead of after every trade

### 🐛 Fixes
- [5571](https://github.com/vegaprotocol/vega/issues/5571) - Restore pending assets status correctly after snapshot restore
- [5857](https://github.com/vegaprotocol/vega/issues/5857) - Fix panic when calling `ListAssets` `grpc` end point with no arguments
- [5572](https://github.com/vegaprotocol/vega/issues/5572) - Add validation on `IDs` and public keys
- [5348](https://github.com/vegaprotocol/vega/issues/5348) - Restore markets from checkpoint proposal
- [5279](https://github.com/vegaprotocol/vega/issues/5279) - Fix loading of proposals from checkpoint
- [5598](https://github.com/vegaprotocol/vega/issues/5598) - Remove `currentTime` from topology engine to ease snapshot restoration
- [5836](https://github.com/vegaprotocol/vega/issues/5836) - Add missing `GetMarket` `GRPC` end point
- [5609](https://github.com/vegaprotocol/vega/issues/5609) - Set event forwarder last seen height after snapshot restore
- [5782](https://github.com/vegaprotocol/vega/issues/5782) - `Pagination` with a cursor was returning incorrect results
- [5629](https://github.com/vegaprotocol/vega/issues/5629) - Fixes for loading voting power from checkpoint with non genesis validators
- [5626](https://github.com/vegaprotocol/vega/issues/5626) - Update `protos`, remove optional types
- [5665](https://github.com/vegaprotocol/vega/issues/5665) - Binary version hash always contain `-modified` suffix
- [5633](https://github.com/vegaprotocol/vega/issues/5633) - Allow `minProposerEquityLikeShare` to accept 0
- [5672](https://github.com/vegaprotocol/vega/issues/5672) - Typo fixed in datanode `ethereum` address
- [5863](https://github.com/vegaprotocol/vega/issues/5863) - Fix panic when calling `VegaTime` on `v2 api`
- [5683](https://github.com/vegaprotocol/vega/issues/5683) - Made market mandatory in `GraphQL` for order
- [5789](https://github.com/vegaprotocol/vega/issues/5789) - Fix performance issue with position query
- [5677](https://github.com/vegaprotocol/vega/issues/5677) - Fixed trading mode status
- [5663](https://github.com/vegaprotocol/vega/issues/5663) - Fixed panic with de-registering positions
- [5781](https://github.com/vegaprotocol/vega/issues/5781) - Make enactment timestamp optional in proposal for `graphql`
- [5767](https://github.com/vegaprotocol/vega/issues/5767) - Fix typo in command validation
- [5900](https://github.com/vegaprotocol/vega/issues/5900) - Add missing `/api/v2/parties/{party_id}/stake` `REST` end point
- [5825](https://github.com/vegaprotocol/vega/issues/5825) - Fix panic in pegged orders when going into auction
- [5763](https://github.com/vegaprotocol/vega/issues/5763) - Transfers connection rename `pubkey` to `partyId`
- [5486](https://github.com/vegaprotocol/vega/issues/5486) - Fix amend order expiring
- [5809](https://github.com/vegaprotocol/vega/issues/5809) - Remove state variables when a market proposal is rejected
- [5329](https://github.com/vegaprotocol/vega/issues/5329) - Fix checks for market enactment and termination
- [5837](https://github.com/vegaprotocol/vega/issues/5837) - Allow a promotion due to increased slots and a swap to happen in the same epoch
- [5819](https://github.com/vegaprotocol/vega/issues/5819) - Add new asset proposal validation timestamp validation
- [5897](https://github.com/vegaprotocol/vega/issues/5897) - Return uptime of 0, rather than error, when querying for `NodeData` before end of first epoch
- [5811](https://github.com/vegaprotocol/vega/issues/5811) - Do not overwrite local changes when updating wallet through JSON-RPC API
- [5868](https://github.com/vegaprotocol/vega/issues/5868) - Clarify the error for insufficient token to submit proposal or vote
- [5867](https://github.com/vegaprotocol/vega/issues/5867) - Fix witness check for majority
- [5853](https://github.com/vegaprotocol/vega/issues/5853) - Do not ignore market update proposals when loading from checkpoint
- [5648](https://github.com/vegaprotocol/vega/issues/5648) - Ethereum key rotation - search validators by Vega pub key and listen to rotation events in core API
- [5648](https://github.com/vegaprotocol/vega/issues/5648) - Search validator by vega pub key and update the core validators API

## 0.53.0

### 🗑️ Deprecation
- [5513](https://github.com/vegaprotocol/vega/issues/5513) - Remove all checkpoint restore command

### 🛠 Improvements
- [5428](https://github.com/vegaprotocol/vega/pull/5428) - Update contributor information
- [5519](https://github.com/vegaprotocol/vega/pull/5519) - Add `--genesis-file` option to the `load_checkpoint` command
- [5538](https://github.com/vegaprotocol/vega/issues/5538) - Core side implementation of protocol upgrade
- [5525](https://github.com/vegaprotocol/vega/pull/5525) - Release `vegawallet` from the core
- [5524](https://github.com/vegaprotocol/vega/pull/5524) - Align `vegawallet` and core versions
- [5524](https://github.com/vegaprotocol/vega/pull/5549) - Add endpoint for getting the network's `chain-id`
- [5524](https://github.com/vegaprotocol/vega/pull/5552) - Handle tendermint demotion and `ersatz` slot reduction at the same time

### 🐛 Fixes
- [5476](https://github.com/vegaprotocol/vega/issues/5476) - Include settlement price in snapshot
- [5476](https://github.com/vegaprotocol/vega/issues/5314) - Fix validation of checkpoint file
- [5499](https://github.com/vegaprotocol/vega/issues/5499) - Add error from app specific validation to check transaction response
- [5508](https://github.com/vegaprotocol/vega/issues/5508) - Fix duplicated staking events
- [5514](https://github.com/vegaprotocol/vega/issues/5514) - Emit `rewardScore` event correctly after loading from checkpoint
- [5520](https://github.com/vegaprotocol/vega/issues/5520) - Do not fail silently when wallet fails to start
- [5521](https://github.com/vegaprotocol/vega/issues/5521) - Fix asset bundle and add asset status
- [5546](https://github.com/vegaprotocol/vega/issues/5546) - Fix collateral checkpoint to unlock locked reward account balance
- [5194](https://github.com/vegaprotocol/vega/issues/5194) - Fix market trading mode vs market state
- [5432](https://github.com/vegaprotocol/vega/issues/5431) - Do not accept transaction with unexpected public keys
- [5478](https://github.com/vegaprotocol/vega/issues/5478) - Assure uncross and fake uncross are in line with each other
- [5480](https://github.com/vegaprotocol/vega/issues/5480) - Assure indicative trades are in line with actual uncrossing trades
- [5556](https://github.com/vegaprotocol/vega/issues/5556) - Fix id generation seed
- [5361](https://github.com/vegaprotocol/vega/issues/5361) - Fix limits for proposals
- [5557](https://github.com/vegaprotocol/vega/issues/5427) - Fix oracle status at market settlement

## 0.52.0

### 🛠 Improvements
- [5421](https://github.com/vegaprotocol/vega/issues/5421) - Fix notary snapshot determinism when no signature are generated yet
- [5415](https://github.com/vegaprotocol/vega/issues/5415) - Regenerate smart contracts code
- [5434](https://github.com/vegaprotocol/vega/issues/5434) - Add health check for faucet
- [5412](https://github.com/vegaprotocol/vega/issues/5412) - Proof of work improvement to support history of changes to network parameters
- [5378](https://github.com/vegaprotocol/vega/issues/5278) - Allow new market proposals without LP

### 🐛 Fixes
- [5438](https://github.com/vegaprotocol/vega/issues/5438) - Evaluate all trades resulting from an aggressive orders in one call to price monitoring engine
- [5444](https://github.com/vegaprotocol/vega/issues/5444) - Merge both checkpoints and genesis asset on startup
- [5446](https://github.com/vegaprotocol/vega/issues/5446) - Cover liquidity monitoring acceptance criteria relating to aggressive order removing best bid or ask from the book
- [5457](https://github.com/vegaprotocol/vega/issues/5457) - Fix sorting of validators for demotion check
- [5460](https://github.com/vegaprotocol/vega/issues/5460) - Fix theoretical open interest calculation
- [5477](https://github.com/vegaprotocol/vega/issues/5477) - Pass a clone of the liquidity commitment offset to pegged orders
- [5468](https://github.com/vegaprotocol/vega/issues/5468) - Bring indicative trades inline with actual auction uncrossing trades in presence of wash trades
- [5419](https://github.com/vegaprotocol/vega/issues/5419) - Fix listeners ordering and state updates

## 0.51.1

### 🛠 Improvements
- [5395](https://github.com/vegaprotocol/vega/issues/5395) - Add `burn_nonce` bridge tool
- [5403](https://github.com/vegaprotocol/vega/issues/5403) - Allow spam free / proof of work free running of null blockchain
- [5175](https://github.com/vegaprotocol/vega/issues/5175) - Validation free transactions (including signature verification) for null blockchain
- [5371](https://github.com/vegaprotocol/vega/issues/5371) - Ensure threshold is not breached in ERC20 withdrawal
- [5358](https://github.com/vegaprotocol/vega/issues/5358) - Update equity shares following updated spec.

### 🐛 Fixes
- [5362](https://github.com/vegaprotocol/vega/issues/5362) - Liquidity and order book point to same underlying order after restore
- [5367](https://github.com/vegaprotocol/vega/issues/5367) - better serialisation for party orders in liquidity snapshot
- [5377](https://github.com/vegaprotocol/vega/issues/5377) - Serialise state var internal state
- [5388](https://github.com/vegaprotocol/vega/issues/5388) - State variable snapshot now works as intended
- [5388](https://github.com/vegaprotocol/vega/issues/5388) - Repopulate cached order-book after snapshot restore
- [5203](https://github.com/vegaprotocol/vega/issues/5203) - Market liquidity monitor parameters trump network parameters on market creation
- [5297](https://github.com/vegaprotocol/vega/issues/5297) - Assure min/max price always accurate
- [4223](https://github.com/vegaprotocol/vega/issues/4223) - Use uncrossing price for target stake calculation during auction
- [3047](https://github.com/vegaprotocol/vega/issues/3047) - Improve interaction between liquidity and price monitoring auctions
- [3570](https://github.com/vegaprotocol/vega/issues/3570) - Set extension trigger during opening auction with insufficient liquidity
- [3362](https://github.com/vegaprotocol/vega/issues/3362) - Stop non-persistent orders from triggering auctions
- [5388](https://github.com/vegaprotocol/vega/issues/5388) - Use `UnixNano()` to snapshot price monitor times
- [5237](https://github.com/vegaprotocol/vega/issues/5237) - Trigger state variable calculation first time indicative uncrossing price is available
- [5397](https://github.com/vegaprotocol/vega/issues/5397) - Bring indicative trades price inline with that of actual auction uncrossing trades

## 0.51.0

### 🚨 Breaking changes
- [5192](https://github.com/vegaprotocol/vega/issues/5192) - Require a rationale on proposals

### 🛠 Improvements
- [5318](https://github.com/vegaprotocol/vega/issues/5318) - Automatically dispatch reward pool into markets in recurring transfers
- [5333](https://github.com/vegaprotocol/vega/issues/5333) - Run snapshot generation for all providers in parallel
- [5343](https://github.com/vegaprotocol/vega/issues/5343) - Snapshot optimisation part II - get rid of `getHash`
- [5324](https://github.com/vegaprotocol/vega/issues/5324) -  Send event when oracle data doesn't match
- [5140](https://github.com/vegaprotocol/vega/issues/5140) - Move limits (enabled market / assets from) to network parameters
- [5360](https://github.com/vegaprotocol/vega/issues/5360) - rewards test coverage

### 🐛 Fixes
- [5338](https://github.com/vegaprotocol/vega/issues/5338) - Checking a transaction should return proper success code
- [5277](https://github.com/vegaprotocol/vega/issues/5277) - Updating a market should default auction extension to 1
- [5284](https://github.com/vegaprotocol/vega/issues/5284) - price monitoring past prices are now included in the snapshot
- [5294](https://github.com/vegaprotocol/vega/issues/5294) - Parse timestamps oracle in market proposal validation
- [5292](https://github.com/vegaprotocol/vega/issues/5292) - Internal time oracle broadcasts timestamp without nanoseconds
- [5297](https://github.com/vegaprotocol/vega/issues/5297) - Assure min/max price always accurate
- [5286](https://github.com/vegaprotocol/vega/issues/5286) - Ensure liquidity fees are updated when updating the market
- [5322](https://github.com/vegaprotocol/vega/issues/5322) - Change vega pub key hashing in topology to fix key rotation submission.
- [5313](https://github.com/vegaprotocol/vega/issues/5313) - Future update was using oracle spec for settlement price as trading termination spec
- [5304](https://github.com/vegaprotocol/vega/issues/5304) - Fix bug causing trade events at auction end showing the wrong price.
- [5345](https://github.com/vegaprotocol/vega/issues/5345) - Fix issue with state variable transactions assumed gone missing
- [5351](https://github.com/vegaprotocol/vega/issues/5351) - Fix panic when node is interrupted before snapshot engine gets cleared and initialised
- [5972](https://github.com/vegaprotocol/vega/issues/5972) - Allow submitting a market update with termination oracle ticking before enactment of the update

## 0.50.2

### 🛠 Improvements
- [5001](https://github.com/vegaprotocol/vega/issues/5001) - Set and increment LP version field correctly
- [5001](https://github.com/vegaprotocol/vega/issues/5001) - Add integration test for LP versioning
- [3372](https://github.com/vegaprotocol/vega/issues/3372) - Add integration test making sure margin is released when an LP is cancelled.
- [5235](https://github.com/vegaprotocol/vega/issues/5235) - Use `BroadcastTxSync` instead of async for submitting transactions to `tendermint`
- [5268](https://github.com/vegaprotocol/vega/issues/5268) - Make validator heartbeat frequency a function of the epoch duration.
- [5271](https://github.com/vegaprotocol/vega/issues/5271) - Make generated hex IDs lower case
- [5273](https://github.com/vegaprotocol/vega/issues/5273) - Reward / Transfer to allow payout of reward in an arbitrary asset unrelated to the settlement and by market.
- [5207](https://github.com/vegaprotocol/vega/issues/5206) - Add integration tests to ensure price bounds and decimal places work as expected
- [5243](https://github.com/vegaprotocol/vega/issues/5243) - Update equity like share according to spec changes.
- [5249](https://github.com/vegaprotocol/vega/issues/5249) - Upgrade to tendermint 0.35.6

### 🐛 Fixes
- [4798](https://github.com/vegaprotocol/vega/issues/4978) - Set market pending timestamp to the time at which the market is created.
- [5222](https://github.com/vegaprotocol/vega/issues/5222) - Do not panic when admin server stops.
- [5103](https://github.com/vegaprotocol/vega/issues/5103) - Fix invalid http status set in faucet
- [5239](https://github.com/vegaprotocol/vega/issues/5239) - Always call `StartAggregate()` when signing validators joining and leaving even if not a validator
- [5128](https://github.com/vegaprotocol/vega/issues/5128) - Fix wrong http rate limit for faucet
- [5231](https://github.com/vegaprotocol/vega/issues/5231) - Fix pegged orders to be reset to the order pointer after snapshot loading
- [5247](https://github.com/vegaprotocol/vega/issues/5247) - Fix the check for overflow in scaling settlement price
- [5250](https://github.com/vegaprotocol/vega/issues/5250) - Fixed panic in loading validator checkpoint
- [5260](https://github.com/vegaprotocol/vega/issues/5260) - Process recurring transfer before rewards
- [5262](https://github.com/vegaprotocol/vega/issues/5262) - Allow recurring transfers to start during the current epoch
- [5267](https://github.com/vegaprotocol/vega/issues/5267) - Do not check commitment on `UpdateMarket` proposals

## 0.50.1

### 🐛 Fixes
- [5226](https://github.com/vegaprotocol/vega/issues/5226) - Add support for settlement price decimal place in governance


## 0.50.0

### 🚨 Breaking changes
- [5197](https://github.com/vegaprotocol/vega/issues/5197) - Scale settlement price based on oracle definition

### 🛠 Improvements
- [5055](https://github.com/vegaprotocol/vega/issues/5055) - Ensure at most 5 triggers are used in price monitoring settings
- [5100](https://github.com/vegaprotocol/vega/issues/5100) - add a new scenario into feature test, auction folder, leaving auction when liquidity provider provides a limit order
- [4919](https://github.com/vegaprotocol/vega/issues/4919) - Feature tests for 0011 check order allocate margin
- [4922](https://github.com/vegaprotocol/vega/issues/4922) - Feature tests for 0015 market insurance pool collateral
- [4926](https://github.com/vegaprotocol/vega/issues/4926) - Feature tests for 0019 margin calculator scenarios
- [5119](https://github.com/vegaprotocol/vega/issues/5119) - Add Ethereum key rotation support
- [5209](https://github.com/vegaprotocol/vega/issues/5209) - Add retries to floating point consensus engine to work around tendermint missing transactions
- [5219](https://github.com/vegaprotocol/vega/issues/5219) - Remove genesis sign command.

### 🐛 Fixes
- [5078](https://github.com/vegaprotocol/vega/issues/5078) - Unwrap properly position decimal place from payload
- [5076](https://github.com/vegaprotocol/vega/issues/5076) - Set last mark price to settlement price when market is settled
- [5038](https://github.com/vegaprotocol/vega/issues/5038) - Send proof-of-work when when announcing node
- [5034](https://github.com/vegaprotocol/vega/issues/5034) - Ensure to / from in transfers payloads are vega public keys
- [5111](https://github.com/vegaprotocol/vega/issues/5111) - Stop updating the market's initial configuration when an opening auction is extended
- [5066](https://github.com/vegaprotocol/vega/issues/5066) - Return an error if market decimal place > to asset decimal place
- [5095](https://github.com/vegaprotocol/vega/issues/5095) - Stabilise state sync restore and restore block height in the topology engine
- [5204](https://github.com/vegaprotocol/vega/issues/5204) - Mark a snapshot state change when liquidity provision state changes
- [4870](https://github.com/vegaprotocol/vega/issues/5870) - Add missing commands to the `TxError` event
- [5136](https://github.com/vegaprotocol/vega/issues/5136) - Fix banking snapshot for transfers, risk factor restoration, and `statevar` handling of settled markets
- [5088](https://github.com/vegaprotocol/vega/issues/5088) - Fixed MTM bug where settlement balance would not be zero when loss amount was 1.
- [5093](https://github.com/vegaprotocol/vega/issues/5093) - Fixed proof of engine end of block callback never called to clear up state
- [4996](https://github.com/vegaprotocol/vega/issues/4996) - Fix positions engines `vwBuys` and `vwSell` when amending, send events on `Update` and `UpdateNetwork`
- [5016](https://github.com/vegaprotocol/vega/issues/5016) - Target stake in asset decimal place in Market Data
- [5109](https://github.com/vegaprotocol/vega/issues/5109) - Fixed promotion of ersatz to tendermint validator
- [5110](https://github.com/vegaprotocol/vega/issues/5110) - Fixed wrong tick size used for calculating probability of trading
- [5144](https://github.com/vegaprotocol/vega/issues/5144) - Fixed the default voting power in case there is stake in the network
- [5124](https://github.com/vegaprotocol/vega/issues/5124) - Add proto serialization for update market proposal
- [5124](https://github.com/vegaprotocol/vega/issues/5124) - Ensure update market proposal compute a proper auction duration
- [5172](https://github.com/vegaprotocol/vega/issues/5172) - Add replay protection for validator commands
- [5181](https://github.com/vegaprotocol/vega/issues/5181) - Ensure Oracle specs handle numbers using `num.Decimal` and `num.Int`
- [5059](https://github.com/vegaprotocol/vega/issues/5059) - Validators without tendermint status vote in the witness and notary engine but their votes do not count
- [5190](https://github.com/vegaprotocol/vega/issues/5190) - Fix settlement at expiry to scale the settlement price from market decimals to asset decimals
- [5185](https://github.com/vegaprotocol/vega/issues/5185) - Fix MTM settlement where win transfers get truncated resulting in settlement balance not being zero after settlement.
- [4943](https://github.com/vegaprotocol/vega/issues/4943) - Fix bug where amending orders in opening auctions did not work as expected

## 0.49.8

### 🛠 Improvements
- [4814](https://github.com/vegaprotocol/vega/issues/4814) - Review fees tests
- [5067](https://github.com/vegaprotocol/vega/pull/5067) - Adding acceptance codes and tidy up tests
- [5052](https://github.com/vegaprotocol/vega/issues/5052) - Adding acceptance criteria tests for market decimal places
- [5138](https://github.com/vegaprotocol/vega/issues/5038) - Adding feature test for "0032-PRIM-price_monitoring.md"
- [4753](https://github.com/vegaprotocol/vega/issues/4753) - Adding feature test for oracle spec public key validation
- [4559](https://github.com/vegaprotocol/vega/issues/4559) - Small fixes to the amend order flow

### 🐛 Fixes
- [5064](https://github.com/vegaprotocol/vega/issues/5064) - Send order event on settlement
- [5068](https://github.com/vegaprotocol/vega/issues/5068) - Use settlement price if exists when received trading terminated event


## 0.49.7

### 🚨 Breaking changes
- [4985](https://github.com/vegaprotocol/vega/issues/4985) - Proof of work spam protection

### 🛠 Improvements
- [5007](https://github.com/vegaprotocol/vega/issues/5007) - Run approbation as part of the CI pipeline
- [5019](https://github.com/vegaprotocol/vega/issues/5019) - Label Price Monitoring tests
- [5022](https://github.com/vegaprotocol/vega/issues/5022) - CI: Run approbation for main/master/develop branches only
- [5017](https://github.com/vegaprotocol/vega/issues/5017) - Added access functions to `PositionState` type
- [5049](https://github.com/vegaprotocol/vega/issues/5049) - Liquidity Provision test coverage for 0034 spec
- [5022](https://github.com/vegaprotocol/vega/issues/5022) - CI: Run approbation for main/master/develop branches
only
- [4916](https://github.com/vegaprotocol/vega/issues/4916) - Add acceptance criteria number in the existing feature tests to address acceptance criteria in `0008-TRAD-trading_workflow.md`
- [5061](https://github.com/vegaprotocol/vega/issues/5061) - Add a test scenario using log normal risk model into feature test "insurance-pool-balance-test.feature"


### 🐛 Fixes
- [5025](https://github.com/vegaprotocol/vega/issues/5025) - Witness snapshot breaking consensus
- [5046](https://github.com/vegaprotocol/vega/issues/5046) - Save all events in `ERC20` topology snapshot


## 0.49.4
### 🛠 Improvements
- [2585](https://github.com/vegaprotocol/vega/issues/2585) - Adding position state event to event bus
- [4952](https://github.com/vegaprotocol/vega/issues/4952) - Add checkpoints for staking and `multisig control`
- [4923](https://github.com/vegaprotocol/vega/issues/4923) - Add checkpoint state in the genesis file + add subcommand to do it.

### 🐛 Fixes
- [4983](https://github.com/vegaprotocol/vega/issues/4983) - Set correct event type for positions state event
- [4989](https://github.com/vegaprotocol/vega/issues/4989) - Fixing incorrect overflow logic
- [5036](https://github.com/vegaprotocol/vega/issues/5036) - Fix the `nullblockchain`
- [4981](https://github.com/vegaprotocol/vega/issues/4981) - Fix bug causing LP orders to uncross at auction end.

## 0.49.2

### 🛠 Improvements
- [4951](https://github.com/vegaprotocol/vega/issues/4951) - Add ability to stream events to a file
- [4953](https://github.com/vegaprotocol/vega/issues/4953) - Add block hash to statistics and to block height request
- [4961](https://github.com/vegaprotocol/vega/issues/4961) - Extend auction feature tests
- [4832](https://github.com/vegaprotocol/vega/issues/4832) - Add validation of update market proposals.
- [4971](https://github.com/vegaprotocol/vega/issues/4971) - Add acceptance criteria to auction tests
- [4833](https://github.com/vegaprotocol/vega/issues/4833) - Propagate market update to other engines

### 🐛 Fixes
- [4947](https://github.com/vegaprotocol/vega/issues/4947) - Fix time formatting problem that was breaking consensus on nodes in different time zones
- [4956](https://github.com/vegaprotocol/vega/issues/4956) - Fix concurrent write to price monitoring ref price cache
- [4987](https://github.com/vegaprotocol/vega/issues/4987) - Include the witness engine in snapshots
- [4957](https://github.com/vegaprotocol/vega/issues/4957) - Fix `vega announce_node` to work with `--home` and `--passphrase-file`
- [4964](https://github.com/vegaprotocol/vega/issues/4964) - Fix price monitoring snapshot
- [4974](https://github.com/vegaprotocol/vega/issues/4974) - Fix panic when checkpointing staking accounts if there are no events
- [4888](https://github.com/vegaprotocol/vega/issues/4888) - Fix memory leak when loading snapshots.
- [4993](https://github.com/vegaprotocol/vega/issues/4993) - Stop snapshots thinking we've loaded via `statesync` when we just lost connection to TM
- [4981](https://github.com/vegaprotocol/vega/issues/4981) - Fix bug causing LP orders to uncross at auction end.


## 0.49.1

### 🛠 Improvements
- [4895](https://github.com/vegaprotocol/vega/issues/4895) - Emit validators signature when a validator is added or remove from the set
- [4901](https://github.com/vegaprotocol/vega/issues/4901) - Update the decimal library
- [4906](https://github.com/vegaprotocol/vega/issues/4906) - Get rid of unnecessary `ToDecimal` conversions (no functional change)
- [4838](https://github.com/vegaprotocol/vega/issues/4838) - Implement governance vote based on equity-like share for market update

### 🐛 Fixes
- [4877](https://github.com/vegaprotocol/vega/issues/4877) - Fix topology and `erc20` topology snapshots
- [4890](https://github.com/vegaprotocol/vega/issues/4890) - epoch service now notifies other engines when it has restored from a snapshot
- [4879](https://github.com/vegaprotocol/vega/issues/4879) - Fixes for invalid data types in the `MarketData` proto message.
- [4881](https://github.com/vegaprotocol/vega/issues/4881) - Set tendermint validators' voting power when loading from snapshot
- [4915](https://github.com/vegaprotocol/vega/issues/4915) - Take full snapshot of collateral engine, always read epoch length from network parameters, use back-off on heartbeats
- [4882](https://github.com/vegaprotocol/vega/issues/4882) - Fixed tracking of liquidity fee received and added feature tests for the fee based rewards
- [4898](https://github.com/vegaprotocol/vega/issues/4898) - Add ranking score information to checkpoint and snapshot and emit an event when loaded
- [4932](https://github.com/vegaprotocol/vega/issues/4932) - Fix the string used for resource id of stake total supply to be stable to fix the replay of non validator node locally

## 0.49.0

### 🚨 Breaking changes
- [4900](https://github.com/vegaprotocol/vega/issues/4809) - Review LP fee tests, and move to VEGA repo
- [4844](https://github.com/vegaprotocol/vega/issues/4844) - Add endpoints for checking transactions raw transactions
- [4515](https://github.com/vegaprotocol/vega/issues/4615) - Add snapshot options description and check provided storage method
- [4581](https://github.com/vegaprotocol/vega/issues/4561) - Separate endpoints for liquidity provision submissions, amendment and cancellation
- [4390](https://github.com/vegaprotocol/vega/pull/4390) - Introduce node mode, `vega init` now require a mode: full or validator
- [4383](https://github.com/vegaprotocol/vega/pull/4383) - Rename flag `--tm-root` to `--tm-home`
- [4588](https://github.com/vegaprotocol/vega/pull/4588) - Remove the outdated `--network` flag on `vega genesis generate` and `vega genesis update`
- [4605](https://github.com/vegaprotocol/vega/pull/4605) - Use new format for `EthereumConfig` in network parameters.
- [4508](https://github.com/vegaprotocol/vega/pull/4508) - Disallow negative offset for pegged orders
- [4465](https://github.com/vegaprotocol/vega/pull/4465) - Update to tendermint `v0.35.0`
- [4594](https://github.com/vegaprotocol/vega/issues/4594) - Add support for decimal places specific to markets. This means market price values and position events can have different values. Positions will be expressed in asset decimal places, market specific data events will list prices in market precision.
- [4660](https://github.com/vegaprotocol/vega/pull/4660) - Add tendermint transaction hash to events
- [4670](https://github.com/vegaprotocol/vega/pull/4670) - Rework `freeform proposal` structure so that they align with other proposals
- [4681](https://github.com/vegaprotocol/vega/issues/4681) - Remove tick size from market
- [4698](https://github.com/vegaprotocol/vega/issues/4698) - Remove maturity field from future
- [4699](https://github.com/vegaprotocol/vega/issues/4699) - Remove trading mode one off from market proposal
- [4790](https://github.com/vegaprotocol/vega/issues/4790) - Fix core to work with `protos` generated by newer versions of `protoc-gen-xxx`
- [4856](https://github.com/vegaprotocol/vega/issues/4856) - Fractional orders and positions

### 🗑️ Deprecation

### 🛠 Improvements
- [4793](https://github.com/vegaprotocol/vega/issues/4793) - Add specific insurance pool balance test
- [4633](https://github.com/vegaprotocol/vega/pull/4633) - Add possibility to list snapshots from the vega command line
- [4640](https://github.com/vegaprotocol/vega/pull/4640) - Update feature tests related to liquidity provision following integration of probability of trading with floating point consensus
- [4558](https://github.com/vegaprotocol/vega/pull/4558) - Add MacOS install steps and information required to use `dockerisedvega.sh` script with private docker repository
- [4496](https://github.com/vegaprotocol/vega/pull/4496) - State variable engine for floating point consensus
- [4481](https://github.com/vegaprotocol/vega/pull/4481) - Add an example client application that uses the null-blockchain
- [4514](https://github.com/vegaprotocol/vega/pull/4514) - Add network limits service and events
- [4516](https://github.com/vegaprotocol/vega/pull/4516) - Add a command to cleanup all vega node state
- [4531](https://github.com/vegaprotocol/vega/pull/4531) - Remove Float from network parameters, use `num.Decimal` instead
- [4537](https://github.com/vegaprotocol/vega/pull/4537) - Send staking asset total supply through consensus
- [4540](https://github.com/vegaprotocol/vega/pull/4540) - Require Go minimum version 1.17
- [4530](https://github.com/vegaprotocol/vega/pull/4530) - Integrate risk factors with floating point consensus engine
- [4485](https://github.com/vegaprotocol/vega/pull/4485) - Change snapshot interval default to 1000 blocks
- [4505](https://github.com/vegaprotocol/vega/pull/4505) - Fast forward epochs when loading from checkpoint to trigger payouts for the skipped time
- [4554](https://github.com/vegaprotocol/vega/pull/4554) - Integrate price ranges with floating point consensus engine
- [4544](https://github.com/vegaprotocol/vega/pull/4544) - Ensure validators are started with the right set of keys
- [4569](https://github.com/vegaprotocol/vega/pull/4569) - Move to `ghcr.io` docker container registry
- [4571](https://github.com/vegaprotocol/vega/pull/4571) - Update `CHANGELOG.md` for `0.47.x`
- [4577](https://github.com/vegaprotocol/vega/pull/4577) - Update `CHANGELOG.md` for `0.45.6` patch
- [4573](https://github.com/vegaprotocol/vega/pull/4573) - Remove execution configuration duplication from configuration root
- [4555](https://github.com/vegaprotocol/vega/issues/4555) - Probability of trading integrated into floating point consensus engine
- [4592](https://github.com/vegaprotocol/vega/pull/4592) - Update instructions on how to use docker without `sudo`
- [4491](https://github.com/vegaprotocol/vega/issues/4491) - Measure validator performance and use to penalise rewards
- [4599](https://github.com/vegaprotocol/vega/pull/4599) - Allow raw private keys for bridges functions
- [4588](https://github.com/vegaprotocol/vega/pull/4588) - Add `--update` and `--replace` flags on `vega genesis new validator`
- [4522](https://github.com/vegaprotocol/vega/pull/4522) - Add `--network-url` option to `vega tm`
- [4580](https://github.com/vegaprotocol/vega/pull/4580) - Add transfer command support (one off transfers)
- [4636](https://github.com/vegaprotocol/vega/pull/4636) - Update the Core Team DoD and issue templates
- [4629](https://github.com/vegaprotocol/vega/pull/4629) - Update `CHANGELOG.md` to include `0.47.5` changes
- [4580](https://github.com/vegaprotocol/vega/pull/4580) - Add transfer command support (recurring transfers)
- [4643](https://github.com/vegaprotocol/vega/issues/4643) - Add noise to floating point consensus variables in QA
- [4639](https://github.com/vegaprotocol/vega/pull/4639) - Add cancel transfer command
- [4750](https://github.com/vegaprotocol/vega/pull/4750) - Fix null blockchain by forcing it to always be a non-validator node
- [4754](https://github.com/vegaprotocol/vega/pull/4754) - Fix null blockchain properly this time
- [4754](https://github.com/vegaprotocol/vega/pull/4754) - Remove old id generator fields from execution engine's snapshot
- [4830](https://github.com/vegaprotocol/vega/pull/4830) - Reward refactoring for network treasury
- [4647](https://github.com/vegaprotocol/vega/pull/4647) - Added endpoint `SubmitRawTransaction` to provide support for different transaction request message versions
- [4653](https://github.com/vegaprotocol/vega/issues/4653) - Replace asset insurance pool with network treasury
- [4638](https://github.com/vegaprotocol/vega/pull/4638) - CI add option to specify connected changes in other repos
- [4650](https://github.com/vegaprotocol/vega/pull/4650) - Restore code from rebase and ensure node retries connection with application
- [4570](https://github.com/vegaprotocol/vega/pull/4570) - Internalize Ethereum Event Forwarder
- [4663](https://github.com/vegaprotocol/vega/issues/4663) - CI set `qa` build tag when running system tests
- [4709](https://github.com/vegaprotocol/vega/issues/4709) - Make `BlockNr` part of event interface
- [4657](https://github.com/vegaprotocol/vega/pull/4657) - Rename `min_lp_stake` to quantum + use it in liquidity provisions
- [4672](https://github.com/vegaprotocol/vega/issues/4672) - Update Jenkinsfile
- [4712](https://github.com/vegaprotocol/vega/issues/4712) - Check smart contract hash on startup to ensure the correct version is being used
- [4594](https://github.com/vegaprotocol/vega/issues/4594) - Add integration test ensuring positions plug-in calculates P&L accurately.
- [4689](https://github.com/vegaprotocol/vega/issues/4689) - Validators joining and leaving the network
- [4680](https://github.com/vegaprotocol/vega/issues/4680) - Add `totalTokenSupplyStake` to the snapshots
- [4645](https://github.com/vegaprotocol/vega/pull/4645) - Add transfers snapshots
- [4707](https://github.com/vegaprotocol/vega/pull/4707) - Serialize timestamp in time update message as number of nano seconds instead of seconds
- [4595](https://github.com/vegaprotocol/vega/pull/4595) - Add internal oracle supplying vega time data for time-triggered events
- [4737](https://github.com/vegaprotocol/vega/pull/4737) - Use a deterministic generator for order ids, set new order ids to the transaction hash of the Submit transaction
- [4741](https://github.com/vegaprotocol/vega/pull/4741) - Hash again list of hash from engines
- [4751](https://github.com/vegaprotocol/vega/pull/4751) - Make trade ids unique using the deterministic id generator
- [4766](https://github.com/vegaprotocol/vega/issues/4766) - Added feature tests and integration steps for transfers
- [4771](https://github.com/vegaprotocol/vega/issues/4771) - Small fixes and conformance update for transfers
- [4785](https://github.com/vegaprotocol/vega/issues/4785) - Implement feature tests given the acceptance criteria for transfers
- [4784](https://github.com/vegaprotocol/vega/issues/4784) - Moving feature tests from specs internal to verified folder
- [4797](https://github.com/vegaprotocol/vega/issues/4784) - Update `CODEOWNERS` for research to review verified feature files
- [4801](https://github.com/vegaprotocol/vega/issues/4801) - added acceptance criteria codes to feature tests for Settlement at expiry spec
- [4823](https://github.com/vegaprotocol/vega/issues/4823) - simplified performance score
- [4805](https://github.com/vegaprotocol/vega/issues/4805) - Add command line tool to sign for the asset pool method `set_bridge_address`
- [4839](https://github.com/vegaprotocol/vega/issues/4839) - Send governance events when restoring proposals on checkpoint reload.
- [4829](https://github.com/vegaprotocol/vega/issues/4829) - Fix margins calculations for positions with a size of 0 but with a non zero potential sell or buy
- [4826](https://github.com/vegaprotocol/vega/issues/4826) - Tidying up feature tests in verified folder
- [4843](https://github.com/vegaprotocol/vega/issues/4843) - Make snapshot engine aware of local storage old versions, and manage them accordingly to stop growing disk usage.
- [4863](https://github.com/vegaprotocol/vega/issues/4863) - Improve replay protection
- [4867](https://github.com/vegaprotocol/vega/issues/4867) - Optimise replay protection
- [4865](https://github.com/vegaprotocol/vega/issues/4865) - Fix: issue with project board automation action and update commit checker action
- [4674](https://github.com/vegaprotocol/vega/issues/4674) - Add Ethereum events reconciliation for `multisig control`
- [4886](https://github.com/vegaprotocol/vega/pull/4886) - Add more integration tests around order amends and fees.
- [4885](https://github.com/vegaprotocol/vega/pull/4885) - Update amend orders scenario to have fees transfers in int tests

### 🐛 Fixes
- [4842](https://github.com/vegaprotocol/vega/pull/4842) - Fix margin balance not being released after close-out.
- [4798](https://github.com/vegaprotocol/vega/pull/4798) - Fix panic in loading topology from snapshot
- [4521](https://github.com/vegaprotocol/vega/pull/4521) - Better error when trying to use the null-blockchain with an ERC20 asset
- [4692](https://github.com/vegaprotocol/vega/pull/4692) - Set statistics block height after a snapshot reload
- [4702](https://github.com/vegaprotocol/vega/pull/4702) - User tree importer and exporter to transfer snapshots via `statesync`
- [4516](https://github.com/vegaprotocol/vega/pull/4516) - Fix release number title typo - 0.46.1 > 0.46.2
- [4524](https://github.com/vegaprotocol/vega/pull/4524) - Updated `vega verify genesis` to understand new `app_state` layout
- [4515](https://github.com/vegaprotocol/vega/pull/4515) - Set log level in snapshot engine
- [4721](https://github.com/vegaprotocol/vega/pull/4721) - Save checkpoint with `UnixNano` when taking a snapshot
- [4728](https://github.com/vegaprotocol/vega/pull/4728) - Fix restoring markets from snapshot by handling generated providers properly
- [4742](https://github.com/vegaprotocol/vega/pull/4742) - `corestate` endpoints are now populated after a snapshot restore
- [4847](https://github.com/vegaprotocol/vega/pull/4847) - save state of the `feesplitter` in the execution snapshot
- [4782](https://github.com/vegaprotocol/vega/pull/4782) - Fix restoring markets from snapshot in an auction with orders
- [4522](https://github.com/vegaprotocol/vega/pull/4522) - Set transfer responses event when paying rewards
- [4566](https://github.com/vegaprotocol/vega/pull/4566) - Withdrawal fails should return a status rejected rather than cancelled
- [4582](https://github.com/vegaprotocol/vega/pull/4582) - Deposits stayed in memory indefinitely, and withdrawal keys were not being sorted to ensure determinism.
- [4588](https://github.com/vegaprotocol/vega/pull/4588) - Fail when missing tendermint home and public key in `nodewallet import` command
- [4623](https://github.com/vegaprotocol/vega/pull/4623) - Bug fix for `--snapshot.db-path` parameter not being used if it is set
- [4634](https://github.com/vegaprotocol/vega/pull/4634) - Bug fix for `--snapshot.max-retries` parameter not working correctly
- [4775](https://github.com/vegaprotocol/vega/pull/4775) - Restore all market fields when restoring from a snapshot
- [4845](https://github.com/vegaprotocol/vega/pull/4845) - Fix restoring rejected markets by signalling to the generated providers that their parent is dead
- [4651](https://github.com/vegaprotocol/vega/pull/4651) - An array of fixes in the snapshot code path
- [4658](https://github.com/vegaprotocol/vega/pull/4658) - Allow replaying a chain from zero when old snapshots exist
- [4659](https://github.com/vegaprotocol/vega/pull/4659) - Fix liquidity provision commands decode
- [4665](https://github.com/vegaprotocol/vega/pull/4665) - Remove all references to `TxV2`
- [4686](https://github.com/vegaprotocol/vega/pull/4686) - Fix commit hash problem when checkpoint and snapshot overlap. Ensure the snapshot contains the correct checkpoint state.
- [4691](https://github.com/vegaprotocol/vega/pull/4691) - Handle undelegate stake with no balances gracefully
- [4716](https://github.com/vegaprotocol/vega/pull/4716) - Fix protobuf conversion in orders
- [4861](https://github.com/vegaprotocol/vega/pull/4861) - Set a protocol version and properly send it to `Tendermint` in all cases
- [4732](https://github.com/vegaprotocol/vega/pull/4732) - `TimeUpdate` is now first event sent
- [4714](https://github.com/vegaprotocol/vega/pull/4714) - Ensure EEF doesn't process the current block multiple times
- [4700](https://github.com/vegaprotocol/vega/pull/4700) - Ensure verification of type between oracle spec binding and oracle spec
- [4738](https://github.com/vegaprotocol/vega/pull/4738) - Add vesting contract as part of the Ethereum event forwarder
- [4747](https://github.com/vegaprotocol/vega/pull/4747) - Dispatch network parameter updates at the same block when loaded from checkpoint
- [4732](https://github.com/vegaprotocol/vega/pull/4732) - Revert tendermint to version 0.34.14
- [4756](https://github.com/vegaprotocol/vega/pull/4756) - Fix for markets loaded from snapshot not terminated by their oracle
- [4776](https://github.com/vegaprotocol/vega/pull/4776) - Add testing for auction state changes and remove unnecessary market state change
- [4590](https://github.com/vegaprotocol/vega/pull/4590) - Added verification of uint market data in integration test
- [4749](https://github.com/vegaprotocol/vega/pull/4794) - Fixed issue where LP orders did not get redeployed
- [4820](https://github.com/vegaprotocol/vega/pull/4820) - Snapshot fixes for market + update market tracker on trades
- [4854](https://github.com/vegaprotocol/vega/pull/4854) - Snapshot fixes for the `statevar` engine
- [3919](https://github.com/vegaprotocol/vega/pull/3919) - Fixed panic in `maybeInvalidateDuringAuction`
- [4849](https://github.com/vegaprotocol/vega/pull/4849) - Fixed liquidity auction trigger for certain cancel & replace amends.

## 0.47.6
*2022-02-01*

### 🐛 Fixes
- [4691](https://github.com/vegaprotocol/vega/pull/4691) - Handle undelegate stake with no balances gracefully

## 0.47.5
*2022-01-20*

### 🐛 Fixes
- [4617](https://github.com/vegaprotocol/vega/pull/4617) - Bug fix for incorrectly reporting auto delegation

## 0.47.4
*2022-01-05*

### 🐛 Fixes
- [4563](https://github.com/vegaprotocol/vega/pull/4563) - Send an epoch event when loaded from checkpoint

## 0.47.3
*2021-12-24*

### 🐛 Fixes
- [4529](https://github.com/vegaprotocol/vega/pull/4529) - Non determinism in checkpoint fixed

## 0.47.2
*2021-12-17*

### 🐛 Fixes
- [4500](https://github.com/vegaprotocol/vega/pull/4500) - Set minimum for validator power to avoid accidentally removing them
- [4503](https://github.com/vegaprotocol/vega/pull/4503) - Limit delegation epochs in core API
- [4504](https://github.com/vegaprotocol/vega/pull/4504) - Fix premature ending of epoch when loading from checkpoint

## 0.47.1
*2021-11-24*

### 🐛 Fixes
- [4488](https://github.com/vegaprotocol/vega/pull/4488) - Disable snapshots
- [4536](https://github.com/vegaprotocol/vega/pull/4536) - Fixed non determinism in topology checkpoint
- [4550](https://github.com/vegaprotocol/vega/pull/4550) - Do not validate assets when loading checkpoint from non-validators

## 0.47.0
*2021-11-24*

### 🛠 Improvements
- [4480](https://github.com/vegaprotocol/vega/pull/4480) - Update `CHANGELOG.md` since GH Action implemented
- [4439](https://github.com/vegaprotocol/vega/pull/4439) - Create `release_ticket.md` issue template
- [4456](https://github.com/vegaprotocol/vega/pull/4456) - Return 400 on bad mint amounts sent via the faucet
- [4434](https://github.com/vegaprotocol/vega/pull/4434) - Add free form governance net parameters to `allKeys` map
- [4436](https://github.com/vegaprotocol/vega/pull/4436) - Add ability for the null-blockchain to deliver transactions
- [4455](https://github.com/vegaprotocol/vega/pull/4455) - Introduce API to allow time-forwarding in the null-blockchain
- [4422](https://github.com/vegaprotocol/vega/pull/4422) - Add support for validator key rotation
- [4463](https://github.com/vegaprotocol/vega/pull/4463) - Remove the need for an Ethereum connection when using the null-blockchain
- [4477](https://github.com/vegaprotocol/vega/pull/4477) - Allow reloading of null-blockchain configuration while core is running
- [4468](https://github.com/vegaprotocol/vega/pull/4468) - Change validator weights to be based on validator score
- [4484](https://github.com/vegaprotocol/vega/pull/4484) - Add checkpoint validator key rotation
- [4459](https://github.com/vegaprotocol/vega/pull/4459) - Add network parameters overwrite from checkpoints
- [4070](https://github.com/vegaprotocol/vega/pull/4070) - Add calls to enable state-sync via tendermint
- [4465](https://github.com/vegaprotocol/vega/pull/4465) - Add events tags to the `ResponseDeliverTx`

### 🐛 Fixes
- [4435](https://github.com/vegaprotocol/vega/pull/4435) - Fix non determinism in deposits snapshot
- [4418](https://github.com/vegaprotocol/vega/pull/4418) - Add some logging + height/version handling fixes
- [4461](https://github.com/vegaprotocol/vega/pull/4461) - Fix problem where chain id was not present on event bus during checkpoint loading
- [4475](https://github.com/vegaprotocol/vega/pull/4475) - Fix rewards checkpoint not assigned to its correct place

## 0.46.2
*2021-11-24*

### 🐛 Fixes
- [4445](https://github.com/vegaprotocol/vega/pull/4445) - Limit the number of iterations for reward calculation for delegator and fix for division by zero

## 0.46.1
*2021-11-22*

### 🛠 Improvements
- [4437](https://github.com/vegaprotocol/vega/pull/4437) - Turn snapshots off for `v0.46.1` only


## 0.46.0
*2021-11-22*

### 🛠 Improvements
- [4431](https://github.com/vegaprotocol/vega/pull/4431) - Update Vega wallet to version 0.10.0
- [4406](https://github.com/vegaprotocol/vega/pull/4406) - Add changelog and project board Github actions and update linked PR action version
- [4328](https://github.com/vegaprotocol/vega/pull/4328) - Unwrap the timestamps in reward payout event
- [4330](https://github.com/vegaprotocol/vega/pull/4330) - Remove badger related code from the codebase
- [4336](https://github.com/vegaprotocol/vega/pull/4336) - Add oracle snapshot
- [4299](https://github.com/vegaprotocol/vega/pull/4299) - Add liquidity snapshot
- [4196](https://github.com/vegaprotocol/vega/pull/4196) - Experiment at removing the snapshot details from the engine
- [4338](https://github.com/vegaprotocol/vega/pull/4338) - Adding more error messages
- [4317](https://github.com/vegaprotocol/vega/pull/4317) - Extend integration tests with global check for net deposits
- [3616](https://github.com/vegaprotocol/vega/pull/3616) - Add tests to show margins not being released
- [4171](https://github.com/vegaprotocol/vega/pull/4171) - Add trading fees feature test
- [4348](https://github.com/vegaprotocol/vega/pull/4348) - Updating return codes
- [4346](https://github.com/vegaprotocol/vega/pull/4346) - Implement liquidity supplied snapshot
- [4351](https://github.com/vegaprotocol/vega/pull/4351) - Add target liquidity engine
- [4362](https://github.com/vegaprotocol/vega/pull/4362) - Remove staking of cache at the beginning of the epoch for spam protection
- [4364](https://github.com/vegaprotocol/vega/pull/4364) - Change spam error messages to debug and enabled reloading of configuration
- [4353](https://github.com/vegaprotocol/vega/pull/4353) - remove usage of `vegatime.Now` over the codebase
- [4382](https://github.com/vegaprotocol/vega/pull/4382) - Add Prometheus metrics on snapshots
- [4190](https://github.com/vegaprotocol/vega/pull/4190) - Add markets snapshot
- [4389](https://github.com/vegaprotocol/vega/pull/4389) - Update issue templates #4389
- [4392](https://github.com/vegaprotocol/vega/pull/4392) - Update `GETTING_STARTED.md` documentation
- [4391](https://github.com/vegaprotocol/vega/pull/4391) - Refactor delegation
- [4423](https://github.com/vegaprotocol/vega/pull/4423) - Add CLI options to start node with a null-blockchain
- [4400](https://github.com/vegaprotocol/vega/pull/4400) - Add transaction hash to `SubmitTransactionResponse`
- [4394](https://github.com/vegaprotocol/vega/pull/4394) - Add step to clear all events in integration tests
- [4403](https://github.com/vegaprotocol/vega/pull/4403) - Fully remove expiry from withdrawals #4403
- [4396](https://github.com/vegaprotocol/vega/pull/4396) - Add free form governance proposals
- [4413](https://github.com/vegaprotocol/vega/pull/4413) - Deploy to Devnet with Jenkins and remove drone
- [4429](https://github.com/vegaprotocol/vega/pull/4429) - Release version `v0.46.0`
- [4442](https://github.com/vegaprotocol/vega/pull/4442) - Reduce the number of iterations in reward calculation
- [4409](https://github.com/vegaprotocol/vega/pull/4409) - Include chain id in bus messages
- [4464](https://github.com/vegaprotocol/vega/pull/4466) - Update validator power in tendermint based on their staking

### 🐛 Fixes
- [4325](https://github.com/vegaprotocol/vega/pull/4325) - Remove state from the witness snapshot and infer it from votes
- [4334](https://github.com/vegaprotocol/vega/pull/4334) - Fix notary implementation
- [4343](https://github.com/vegaprotocol/vega/pull/4343) - Fix non deterministic test by using same `idGenerator`
- [4352](https://github.com/vegaprotocol/vega/pull/4352) - Remove usage of `time.Now()` in the auction state
- [4380](https://github.com/vegaprotocol/vega/pull/4380) - Implement Uint for network parameters and use it for monies values
- [4369](https://github.com/vegaprotocol/vega/pull/4369) - Fix orders still being accepted after market in trading terminated state
- [4395](https://github.com/vegaprotocol/vega/pull/4395) - Fix drone pipeline
- [4398](https://github.com/vegaprotocol/vega/pull/4398) - Fix to set proper status on withdrawal errors
- [4421](https://github.com/vegaprotocol/vega/issues/4421) - Fix to missing pending rewards in LNL checkpoint
- [4419](https://github.com/vegaprotocol/vega/pull/4419) - Fix snapshot cleanup, improve logging when specified block height could not be reloaded.
- [4444](https://github.com/vegaprotocol/vega/pull/4444) - Fix division by zero when all validator scores are 0
- [4467](https://github.com/vegaprotocol/vega/pull/4467) - Fix reward account balance not being saved/loaded to/from checkpoint
- [4474](https://github.com/vegaprotocol/vega/pull/4474) - Wire rewards checkpoint to checkpoint engine and store infrastructure fee accounts in collateral checkpoint

## 0.45.6
*2021-11-16*

### 🐛 Fixes
- [4506](https://github.com/vegaprotocol/vega/pull/4506) - Wire network parameters to time service to flush out pending changes

## 0.45.5
*2021-11-16*

### 🐛 Fixes
- [4403](https://github.com/vegaprotocol/vega/pull/4403) - Fully remove expiry from withdrawals and release version `v0.45.5`


## 0.45.4
*2021-11-05*

### 🐛 Fixes
- [4372](https://github.com/vegaprotocol/vega/pull/4372) - Fix, if all association is nominated, allow association to be unnominated and nominated again in the same epoch


## 0.45.3
*2021-11-04*

### 🐛 Fixes
- [4362](https://github.com/vegaprotocol/vega/pull/4362) - Remove staking of cache at the beginning of the epoch for spam protection


## 0.45.2
*2021-10-27*

### 🛠 Improvements
- [4308](https://github.com/vegaprotocol/vega/pull/4308) - Add Visual Studio Code configuration
- [4319](https://github.com/vegaprotocol/vega/pull/4319) - Add snapshot node topology
- [4321](https://github.com/vegaprotocol/vega/pull/4321) - Release version `v0.45.2` #4321

### 🐛 Fixes
- [4320](https://github.com/vegaprotocol/vega/pull/4320) - Implement retries for notary transactions
- [4312](https://github.com/vegaprotocol/vega/pull/4312) - Implement retries for witness transactions


## 0.45.1
*2021-10-23*

### 🛠 Improvements
- [4246](https://github.com/vegaprotocol/vega/pull/4246) - Add replay protection snapshot
- [4245](https://github.com/vegaprotocol/vega/pull/4245) - Add ABCI snapshot
- [4260](https://github.com/vegaprotocol/vega/pull/4260) - Reconcile delegation more frequently
- [4255](https://github.com/vegaprotocol/vega/pull/4255) - Add staking snapshot
- [4278](https://github.com/vegaprotocol/vega/pull/4278) - Add timestamps to rewards
- [4265](https://github.com/vegaprotocol/vega/pull/4265) - Add witness snapshot
- [4287](https://github.com/vegaprotocol/vega/pull/4287) - Add stake verifier snapshot
- [4292](https://github.com/vegaprotocol/vega/pull/4292) - Update the vega wallet version

### 🐛 Fixes
- [4280](https://github.com/vegaprotocol/vega/pull/4280) - Make event forwarder hashing result more random
- [4270](https://github.com/vegaprotocol/vega/pull/4270) - Prevent overflow with pending delegation
- [4274](https://github.com/vegaprotocol/vega/pull/4274) - Ensure sufficient balances when nominating multiple nodes
- [4286](https://github.com/vegaprotocol/vega/pull/4286) - Checkpoints fixes


## 0.45.0
*2021-10-19*

### 🛠 Improvements
- [4188](https://github.com/vegaprotocol/vega/pull/4188) - Add rewards snapshot
- [4191](https://github.com/vegaprotocol/vega/pull/4191) - Add limit snapshot
- [4192](https://github.com/vegaprotocol/vega/pull/4192) - Ask for passphrase confirmation on init and generate commands when applicable
- [4201](https://github.com/vegaprotocol/vega/pull/4201) - Implement spam snapshot
- [4214](https://github.com/vegaprotocol/vega/pull/4214) - Add golangci-lint to CI
- [4199](https://github.com/vegaprotocol/vega/pull/4199) - Add ERC20 logic signing
- [4211](https://github.com/vegaprotocol/vega/pull/4211) - Implement snapshot for notary
- [4219](https://github.com/vegaprotocol/vega/pull/4219) - Enable linters
- [4218](https://github.com/vegaprotocol/vega/pull/4218) - Run system-tests in separate build
- [4227](https://github.com/vegaprotocol/vega/pull/4227) - Ignore system-tests failures for non PR builds
- [4232](https://github.com/vegaprotocol/vega/pull/4232) - golangci-lint increase timeout
- [4229](https://github.com/vegaprotocol/vega/pull/4229) - Ensure the vega and Ethereum wallet are not nil before accessing
- [4230](https://github.com/vegaprotocol/vega/pull/4230) - Replay protection snapshot
- [4242](https://github.com/vegaprotocol/vega/pull/4242) - Set timeout for system-tests steps
- [4215](https://github.com/vegaprotocol/vega/pull/4215) - Improve handling of expected trades
- [4224](https://github.com/vegaprotocol/vega/pull/4224) - Make evt forward mode deterministic
- [4168](https://github.com/vegaprotocol/vega/pull/4168) - Update code still using uint64
- [4240](https://github.com/vegaprotocol/vega/pull/4240) - Add command to list and describe Vega paths

### 🐛 Fixes
- [4228](https://github.com/vegaprotocol/vega/pull/4228) - Fix readme updates
- [4210](https://github.com/vegaprotocol/vega/pull/4210) - Add min validators network parameter and bug fix for overflow reward


## 0.44.2
*2021-10-11*

### 🐛 Fixes
- [4195](https://github.com/vegaprotocol/vega/pull/4195) - Fix rewards payout with delay


## 0.44.1
*2021-10-08*

### 🐛 Fixes
- [4183](https://github.com/vegaprotocol/vega/pull/4183) - Fix `undelegateNow` to use the passed amount instead of 0
- [4184](https://github.com/vegaprotocol/vega/pull/4184) - Remove 0 balance events from checkpoint of delegations
- [4185](https://github.com/vegaprotocol/vega/pull/4185) - Fix event sent on reward pool creation + fix owner


## 0.44.0
*2021-10-07*

### 🛠 Improvements
- [4159](https://github.com/vegaprotocol/vega/pull/4159) - Clean-up and separate checkpoints and snapshots
- [4172](https://github.com/vegaprotocol/vega/pull/4172) - Added assetActions to banking snapshot
- [4173](https://github.com/vegaprotocol/vega/pull/4173) - Add tools and linting
- [4161](https://github.com/vegaprotocol/vega/pull/4161) - Assets snapshot implemented
- [4142](https://github.com/vegaprotocol/vega/pull/4142) - Add clef wallet
- [4160](https://github.com/vegaprotocol/vega/pull/4160) - Snapshot positions engine
- [4170](https://github.com/vegaprotocol/vega/pull/4170) - Update to latest proto and go mod tidy
- [4157](https://github.com/vegaprotocol/vega/pull/4157) - Adding IDGenerator types
- [4166](https://github.com/vegaprotocol/vega/pull/4166) - Banking snapshot
- [4133](https://github.com/vegaprotocol/vega/pull/4133) - Matching engine snapshots
- [4162](https://github.com/vegaprotocol/vega/pull/4162) - Add fields to validators genesis
- [4154](https://github.com/vegaprotocol/vega/pull/4154) - Port code to use last version of proto (layout change)
- [4141](https://github.com/vegaprotocol/vega/pull/4141) - Collateral snapshots
- [4131](https://github.com/vegaprotocol/vega/pull/4131) - Snapshot epoch engine
- [4143](https://github.com/vegaprotocol/vega/pull/4143) - Add delegation snapshot
- [4114](https://github.com/vegaprotocol/vega/pull/4114) - Document default file location
- [4130](https://github.com/vegaprotocol/vega/pull/4130) - Update proto dependencies to latest
- [4134](https://github.com/vegaprotocol/vega/pull/4134) - Checkpoints and snapshots are 2 different things
- [4121](https://github.com/vegaprotocol/vega/pull/4121) - Additional test scenarios for delegation & rewards
- [4111](https://github.com/vegaprotocol/vega/pull/4111) - Simplify nodewallet integration
- [4110](https://github.com/vegaprotocol/vega/pull/4110) - Auto delegation
- [4123](https://github.com/vegaprotocol/vega/pull/4123) - Add auto delegation to checkpoint
- [4120](https://github.com/vegaprotocol/vega/pull/4120) - Snapshot preparation
- [4060](https://github.com/vegaprotocol/vega/pull/4060) - Edge case scenarios delegation

### 🐛 Fixes
- [4156](https://github.com/vegaprotocol/vega/pull/4156) - Fix filename for checkpoints
- [4158](https://github.com/vegaprotocol/vega/pull/4158) - Remove delay in reward/delegation calculation
- [4150](https://github.com/vegaprotocol/vega/pull/4150) - De-duplicate stake linkings
- [4137](https://github.com/vegaprotocol/vega/pull/4137) - Add missing key to all network parameters key map
- [4132](https://github.com/vegaprotocol/vega/pull/4132) - Send delegation events
- [4128](https://github.com/vegaprotocol/vega/pull/4128) - Simplify checkpointing for network parameters and start fixing collateral checkpoint
- [4124](https://github.com/vegaprotocol/vega/pull/4124) - Fixed non-deterministic checkpoint and added auto delegation to checkpoint
- [4118](https://github.com/vegaprotocol/vega/pull/4118) - Fixed epoch issue


## 0.43.0
*2021-09-22*

### 🛠 Improvements
- [4051](https://github.com/vegaprotocol/vega/pull/4051) - New type to handle signed versions of the uint256 values we already support
- [4090](https://github.com/vegaprotocol/vega/pull/4090) - Update the proto repository dependencies
- [4023](https://github.com/vegaprotocol/vega/pull/4023) - Implement the spam protection engine
- [4063](https://github.com/vegaprotocol/vega/pull/4063) - Migrate to XDG structure
- [4075](https://github.com/vegaprotocol/vega/pull/4075) - Prefix checkpoint files with time and interval for automated tests
- [4050](https://github.com/vegaprotocol/vega/pull/4050) - Extend delegation feature test scenarios
- [4056](https://github.com/vegaprotocol/vega/pull/4056) - Improve message for genesis error with topology
- [4017](https://github.com/vegaprotocol/vega/pull/4017) - Migrate wallet to XGD file structure
- [4024](https://github.com/vegaprotocol/vega/pull/4024) - Extend delegation rewards feature test scenarios
- [4035](https://github.com/vegaprotocol/vega/pull/4035) - Implement multisig control signatures
- [4083](https://github.com/vegaprotocol/vega/pull/4083) - Remove expiry support for withdrawals
- [4068](https://github.com/vegaprotocol/vega/pull/4068) - Allow proposal votes to happen during the validation period
- [4088](https://github.com/vegaprotocol/vega/pull/4088) - Implements the simple JSON oracle source
- [4105](https://github.com/vegaprotocol/vega/pull/4105) - Add more hashes to the app state hash
- [4107](https://github.com/vegaprotocol/vega/pull/4107) - Remove the trading proxy service
- [4101](https://github.com/vegaprotocol/vega/pull/4101) - Remove dependency to the Ethereum client from the Ethereum wallet

### 🐛 Fixes
- [4053](https://github.com/vegaprotocol/vega/pull/4053) - Fix readme explanation for log levels
- [4054](https://github.com/vegaprotocol/vega/pull/4054) - Capture errors with Ethereum iterator and continue
- [4040](https://github.com/vegaprotocol/vega/pull/4040) - Fix bug where the withdrawal signature uses uint64
- [4042](https://github.com/vegaprotocol/vega/pull/4042) - Extended delegation rewards feature test scenario edits
- [4034](https://github.com/vegaprotocol/vega/pull/4034) - Update integration tests now TxErr events are not sent in the execution package
- [4106](https://github.com/vegaprotocol/vega/pull/4106) - Fix a panic when reloading checkpoints
- [4115](https://github.com/vegaprotocol/vega/pull/4115) - Use block height in checkpoint file names

## 0.42.0
*2021-09-10*

### 🛠 Improvements
- [3862](https://github.com/vegaprotocol/vega/pull/3862) - Collateral snapshot: Add checkpoints where needed, update processor (ABCI app) to write checkpoint data to file.
- [3926](https://github.com/vegaprotocol/vega/pull/3926) - Add epoch to delegation balance events and changes to the delegation / reward engines
- [3963](https://github.com/vegaprotocol/vega/pull/3963) - Load tendermint logger configuration
- [3958](https://github.com/vegaprotocol/vega/pull/3958) - Update istake ABI and run abigen
- [3933](https://github.com/vegaprotocol/vega/pull/3933) - Remove redundant API from Validator node
- [3971](https://github.com/vegaprotocol/vega/pull/3971) - Reinstate wallet subcommand tests
- [3961](https://github.com/vegaprotocol/vega/pull/3961) - Implemented feature test for delegation
- [3977](https://github.com/vegaprotocol/vega/pull/3977) - Add undelegate, delegate and register snapshot errors
- [3976](https://github.com/vegaprotocol/vega/pull/3976) - Add network parameter for competition level
- [3975](https://github.com/vegaprotocol/vega/pull/3975) - Add parties stake api
- [3978](https://github.com/vegaprotocol/vega/pull/3978) - Update dependencies
- [3980](https://github.com/vegaprotocol/vega/pull/3980) - Update protobuf dependencies
- [3910](https://github.com/vegaprotocol/vega/pull/3910) - Change all price, amounts, balances from uint64 to string
- [3969](https://github.com/vegaprotocol/vega/pull/3969) - Bump dlv and geth to latest versions
- [3925](https://github.com/vegaprotocol/vega/pull/3925) - Add command to sign a subset of network parameters
- [3981](https://github.com/vegaprotocol/vega/pull/3981) - Remove the `wallet-pubkey` flag on genesis sign command
- [3987](https://github.com/vegaprotocol/vega/pull/3987) - Add genesis verify command to verify signature against local genesis file
- [3984](https://github.com/vegaprotocol/vega/pull/3984) - Update the mainnet addresses in genesis generation command
- [3983](https://github.com/vegaprotocol/vega/pull/3983) - Added action field to epoch events
- [3988](https://github.com/vegaprotocol/vega/pull/3988) - Update the go-ethereum dependency
- [3991](https://github.com/vegaprotocol/vega/pull/3991) - Remove hardcoded address to the Ethereum node
- [3990](https://github.com/vegaprotocol/vega/pull/3990) - Network bootstrapping
- [3992](https://github.com/vegaprotocol/vega/pull/3992) - Check big int conversion from string in ERC20 code
- [3993](https://github.com/vegaprotocol/vega/pull/3993) - Use the vega public key as node id
- [3955](https://github.com/vegaprotocol/vega/pull/3955) - Use staking accounts in governance
- [4004](https://github.com/vegaprotocol/vega/pull/4004) - Broker configuration: change IP to address Address
- [4005](https://github.com/vegaprotocol/vega/pull/4005) - Add a simple subcommand to the vega binary to ease submitting transactions
- [3997](https://github.com/vegaprotocol/vega/pull/3997) - Do not require Ethereum client when starting the nodewallet
- [4009](https://github.com/vegaprotocol/vega/pull/4009) - Add delegation core APIs
- [4014](https://github.com/vegaprotocol/vega/pull/4014) - Implement delegation and epoch for Limited Network Life
- [3914](https://github.com/vegaprotocol/vega/pull/3914) - Implement staking event verification
- [3940](https://github.com/vegaprotocol/vega/pull/3940) - Remove validator signature from configuration and add network parameters
- [3938](https://github.com/vegaprotocol/vega/pull/3938) - Add more logging informations on the witness vote failures
- [3932](https://github.com/vegaprotocol/vega/pull/3932) - Adding asset details to reward events
- [3706](https://github.com/vegaprotocol/vega/pull/3706) - Remove startup markets workaround
- [3905](https://github.com/vegaprotocol/vega/pull/3905) - Add vega genesis new validator sub-command
- [3895](https://github.com/vegaprotocol/vega/pull/3895) - Add command to create a new genesis block with app_state
- [3900](https://github.com/vegaprotocol/vega/pull/3900) - Create reward engine
- [4847](https://github.com/vegaprotocol/vega/pull/3847) - Modified staking account to be backed by governance token account balance
- [3907](https://github.com/vegaprotocol/vega/pull/3907) - Tune system tests
- [3904](https://github.com/vegaprotocol/vega/pull/3904) - Update Jenkins file to run all System Tests
- [3795](https://github.com/vegaprotocol/vega/pull/3795) - Add capability to sent events to a socket stream
- [3832](https://github.com/vegaprotocol/vega/pull/3832) - Update the genesis topology map
- [3891](https://github.com/vegaprotocol/vega/pull/3891) - Verify transaction version 2 signature
- [3813](https://github.com/vegaprotocol/vega/pull/3813) - Implementing epoch time
- [4031](https://github.com/vegaprotocol/vega/pull/4031) - Send error events in processor through wrapper

### 🐛 Fixes
- [3950](https://github.com/vegaprotocol/vega/pull/3950) - `LoadGenesis` returns nil if checkpoint entry is empty
- [3960](https://github.com/vegaprotocol/vega/pull/3960) - Unstaking events are not seen by all validator nodes in DV
- [3973](https://github.com/vegaprotocol/vega/pull/3973) - Set ABCI client so it is possible to submit a transaction
- [3986](https://github.com/vegaprotocol/vega/pull/3986) - Emit Party event when stake link is accepted
- [3979](https://github.com/vegaprotocol/vega/pull/3979) - Add more delegation / reward scenarios and steps and a bug fix in emitted events
- [4007](https://github.com/vegaprotocol/vega/pull/4007) - Changed delegation balance event to use string
- [4006](https://github.com/vegaprotocol/vega/pull/4006) - Sort proposals by timestamp
- [4012](https://github.com/vegaprotocol/vega/pull/4012) - Fix panic with vega watch
- [3937](https://github.com/vegaprotocol/vega/pull/3937) - Include `TX_ERROR` events for type ALL subscribers
- [3930](https://github.com/vegaprotocol/vega/pull/3930) - Added missing function and updated readme with details
- [3918](https://github.com/vegaprotocol/vega/pull/3918) - Fix the build by updating the module version for the vegawallet
- [3901](https://github.com/vegaprotocol/vega/pull/3901) - Emit a `TxErrEvent` if withdraw submission is invalid
- [3874](https://github.com/vegaprotocol/vega/pull/3874) - Fix binary version
- [3884](https://github.com/vegaprotocol/vega/pull/3884) - Always async transaction
- [3877](https://github.com/vegaprotocol/vega/pull/3877) - Use a custom http client for the tendermint client


## 0.41.0
*2021-08-06*

### 🛠 Improvements
- [#3743](https://github.com/vegaprotocol/vega/pull/3743) - Refactor: Rename traders to parties
- [#3758](https://github.com/vegaprotocol/vega/pull/3758) - Refactor: Cleanup naming in the types package
- [#3789](https://github.com/vegaprotocol/vega/pull/3789) - Update ed25519-voi
- [#3589](https://github.com/vegaprotocol/vega/pull/3589) - Update tendermint to a newer version
- [#3591](https://github.com/vegaprotocol/vega/pull/3591) - Implemented market terminated, settled and suspended states via the oracle trigger
- [#3798](https://github.com/vegaprotocol/vega/pull/3798) - Update godog version to 11
- [#3793](https://github.com/vegaprotocol/vega/pull/3793) - Send Commander commands in a goroutine
- [#3805](https://github.com/vegaprotocol/vega/pull/3805) - Checkpoint engine hash and checkpoint creation
- [#3785](https://github.com/vegaprotocol/vega/pull/3785) - Implement delegation commands
- [#3714](https://github.com/vegaprotocol/vega/pull/3714) - Move protobufs into an external repository
- [#3719](https://github.com/vegaprotocol/vega/pull/3719) - Replace vega wallet with call to the vegawallet
- [#3762](https://github.com/vegaprotocol/vega/pull/3762) - Refactor: Cleanup markets in domains types
- [#3822](https://github.com/vegaprotocol/vega/pull/3822) - Testing: vega integration add subfolders for features
- [#3794](https://github.com/vegaprotocol/vega/pull/3794) - Implement rewards transfer
- [#3839](https://github.com/vegaprotocol/vega/pull/3839) - Implement a delegation engine
- [#3842](https://github.com/vegaprotocol/vega/pull/3842) - Imports need reformatting for core code base
- [#3849](https://github.com/vegaprotocol/vega/pull/3849) - Add limits engine + genesis loading
- [#3836](https://github.com/vegaprotocol/vega/pull/3836) - Add a first version of the accounting engine
- [#3859](https://github.com/vegaprotocol/vega/pull/3859) - Enable CGO in CI


### 🐛 Fixes
- [#3751](https://github.com/vegaprotocol/vega/pull/3751) - `Unparam` linting fixes
- [#3776](https://github.com/vegaprotocol/vega/pull/3776) - Ensure expired/settled markets are correctly recorded in app state
- [#3774](https://github.com/vegaprotocol/vega/pull/3774) - Change liquidity fees distribution to general account and not margin account of liquidity provider
- [#3801](https://github.com/vegaprotocol/vega/pull/3801) - Testing: Fixed setup of oracle spec step in integration
- [#3828](https://github.com/vegaprotocol/vega/pull/3828) - 🔥 Check if application context has been cancelled before writing to channel
- [#3838](https://github.com/vegaprotocol/vega/pull/3838) - 🔥 Fix panic on division by 0 with party voting and withdrawing funds

## 0.40.0
*2021-07-12*

### 🛠 Improvements
- [#3718](https://github.com/vegaprotocol/vega/pull/3718) - Run `unparam` over the codebase
- [#3705](https://github.com/vegaprotocol/vega/pull/3705) - Return theoretical target stake when in auction
- [#3703](https://github.com/vegaprotocol/vega/pull/3703) - Remove inefficient metrics calls
- [#3693](https://github.com/vegaprotocol/vega/pull/3693) - Calculation without Decimal in the liquidity target package
- [#3696](https://github.com/vegaprotocol/vega/pull/3696) - Remove some uint <-> Decimal conversion
- [#3689](https://github.com/vegaprotocol/vega/pull/3689) - Do not rely on proto conversion for `GetAsset`
- [#3676](https://github.com/vegaprotocol/vega/pull/3676) - Ad the `tm` subcommand
- [#3569](https://github.com/vegaprotocol/vega/pull/3569) - Migrate from uint64 to uint256 for all balances, amount, prices in the core
- [#3594](https://github.com/vegaprotocol/vega/pull/3594) - Improve probability of trading calculations
- [#3752](https://github.com/vegaprotocol/vega/pull/3752) - Update oracle engine to send events at the end of the block
- [#3745](https://github.com/vegaprotocol/vega/pull/3745) - Add loss socialization for final settlement

### 🐛 Fixes
- [#3722](https://github.com/vegaprotocol/vega/pull/3722) - Added sign to settle return values to allow to determine correctly win/loss
- [#3720](https://github.com/vegaprotocol/vega/pull/3720) - Tidy up max open interest calculations
- [#3704](https://github.com/vegaprotocol/vega/pull/3704) - Fix settlement with network orders
- [#3686](https://github.com/vegaprotocol/vega/pull/3686) -Fixes in the positions engine following migration to uint256
- [#3684](https://github.com/vegaprotocol/vega/pull/3684) - Fix the position engine hash state following migration to uint256
- [#3467](https://github.com/vegaprotocol/vega/pull/3647) - Ensure LP orders are not submitted during auction
- [#3736](https://github.com/vegaprotocol/vega/pull/3736) - Correcting event types and adding panics to catch mistakes


## 0.39.0
*2021-06-30*

### 🛠 Improvements
- [#3642](https://github.com/vegaprotocol/vega/pull/3642) - Refactor integration tests
- [#3637](https://github.com/vegaprotocol/vega/pull/3637) - Rewrite pegged / liquidity order control flow
- [#3635](https://github.com/vegaprotocol/vega/pull/3635) - Unified error system and strict parsing in feature tests
- [#3632](https://github.com/vegaprotocol/vega/pull/3632) - Add documentation on market instantiation in feature tests
- [#3599](https://github.com/vegaprotocol/vega/pull/3599) - Return better errors when replay protection happen

### 🐛 Fixes
- [#3640](https://github.com/vegaprotocol/vega/pull/3640) - Fix send on closed channel using timer (event bus)
- [#3638](https://github.com/vegaprotocol/vega/pull/3638) - Fix decimal instantiation in bond slashing
- [#3621](https://github.com/vegaprotocol/vega/pull/3621) - Remove pegged order from pegged list if order is aggressive and trade
- [#3612](https://github.com/vegaprotocol/vega/pull/3612) - Clean code in the wallet package


## 0.38.0
*2021-06-11*

### 🛠 Improvements
- [#3546](https://github.com/vegaprotocol/vega/pull/3546) - Add Auction Extension trigger field to market data
- [#3538](https://github.com/vegaprotocol/vega/pull/3538) - Testing: Add block time handling & block time variance
- [#3596](https://github.com/vegaprotocol/vega/pull/3596) - Enable replay protection
- [#3497](https://github.com/vegaprotocol/vega/pull/3497) - Implement new transaction format
- [#3461](https://github.com/vegaprotocol/vega/pull/3461) - Implement new commands validation

### 🐛 Fixes
- [#3528](https://github.com/vegaprotocol/vega/pull/3528) - Stop liquidity auctions from extending infinitely
- [#3567](https://github.com/vegaprotocol/vega/pull/3567) - Fix handling of Liquidity Commitments at price bounds
- [#3568](https://github.com/vegaprotocol/vega/pull/3568) - Fix potential nil pointer when fetching proposals
- [#3554](https://github.com/vegaprotocol/vega/pull/3554) - Fix package import for domain types
- [#3549](https://github.com/vegaprotocol/vega/pull/3549) - Remove Oracle prefix from files in the Oracle package
- [#3541](https://github.com/vegaprotocol/vega/pull/3541) - Ensure all votes have weight initialised to 0
- [#3539](https://github.com/vegaprotocol/vega/pull/3541) - Address flaky tests
- [#3540](https://github.com/vegaprotocol/vega/pull/3540) - Rename auction state methods
- [#3533](https://github.com/vegaprotocol/vega/pull/3533) - Refactor auction end logic to its own file
- [#3532](https://github.com/vegaprotocol/vega/pull/3532) - Fix Average Entry valuation during opening auctions
- [#3523](https://github.com/vegaprotocol/vega/pull/3523) - Improve nil pointer checks on proposal submissions
- [#3591](https://github.com/vegaprotocol/vega/pull/3591) - Avoid slice out of access bond in trades store


## 0.37.0
*2021-05-26*

### 🛠 Improvements
- [#3479](https://github.com/vegaprotocol/vega/pull/3479) - Add test coverage for auction interactions
- [#3494](https://github.com/vegaprotocol/vega/pull/3494) - Add `error_details` field to rejected proposals
- [#3491](https://github.com/vegaprotocol/vega/pull/3491) - Market Data no longer returns an error when no market data exists, as this is a valid situation
- [#3461](https://github.com/vegaprotocol/vega/pull/3461) - Optimise transaction format & improve validation
- [#3489](https://github.com/vegaprotocol/vega/pull/3489) - Run `buf breaking` at build time
- [#3487](https://github.com/vegaprotocol/vega/pull/3487) - Refactor `prepare*` command validation
- [#3516](https://github.com/vegaprotocol/vega/pull/3516) - New tests for distressed LP + use margin for bond slashing as fallback
- [#4921](https://github.com/vegaprotocol/vega/issues/4921) - Add comment to document behaviour on margin account in feature test (liquidity-provision-bond-account.feature)

### 🐛 Fixes
- [#3513](https://github.com/vegaprotocol/vega/pull/3513) - Fix reprice of pegged orders on every liquidity update
- [#3457](https://github.com/vegaprotocol/vega/pull/3457) - Fix probability of trading calculation for liquidity orders
- [#3515](https://github.com/vegaprotocol/vega/pull/3515) - Fixes for the resolve close out LP parties flow
- [#3513](https://github.com/vegaprotocol/vega/pull/3513) - Fix redeployment of LP orders
- [#3514](https://github.com/vegaprotocol/vega/pull/3513) - Fix price monitoring bounds

## 0.36.0
*2021-05-13*

### 🛠 Improvements
- [#3408](https://github.com/vegaprotocol/vega/pull/3408) - Add more information on token proportion/weight on proposal votes APIs
- [#3360](https://github.com/vegaprotocol/vega/pull/3360) - :fire: REST: Move deposits endpoint to `/parties/[partyId]/deposits`
- [#3431](https://github.com/vegaprotocol/vega/pull/3431) - Improve caching of values when exiting auctions
- [#3459](https://github.com/vegaprotocol/vega/pull/3459) - Add extra validation for Order, Vote, Withdrawal and LP transactions
- [#3433](https://github.com/vegaprotocol/vega/pull/3433) - Reject non-persistent orders that fall outside price monitoring bounds
- [#3443](https://github.com/vegaprotocol/vega/pull/3443) - Party is no longer required when submitting an order amendment
- [#3446](https://github.com/vegaprotocol/vega/pull/3443) - Party is no longer required when submitting an order cancellation
- [#3449](https://github.com/vegaprotocol/vega/pull/3449) - Party is no longer required when submitting an withdrawal request

### 🐛 Fixes
- [#3451](https://github.com/vegaprotocol/vega/pull/3451) - Remove float usage in liquidity engine
- [#3447](https://github.com/vegaprotocol/vega/pull/3447) - Clean up order submission code
- [#3436](https://github.com/vegaprotocol/vega/pull/3436) - Break up internal proposal definitions
- [#3452](https://github.com/vegaprotocol/vega/pull/3452) - Tidy up LP implementation internally
- [#3458](https://github.com/vegaprotocol/vega/pull/3458) - Fix spelling errors in GraphQL docs
- [#3434](https://github.com/vegaprotocol/vega/pull/3434) - Improve test coverage around Liquidity Provisions on auction close
- [#3411](https://github.com/vegaprotocol/vega/pull/3411) - Fix settlement tests
- [#3418](https://github.com/vegaprotocol/vega/pull/3418) - Rename External Resource Checker to Witness
- [#3419](https://github.com/vegaprotocol/vega/pull/3419) - Fix blank IDs on oracle specs in genesis markets
- [#3412](https://github.com/vegaprotocol/vega/pull/3412) - Refactor internal Vote Submission type to be separate from Vote type
- [#3421](https://github.com/vegaprotocol/vega/pull/3421) - Improve test coverage around order uncrossing
- [#3425](https://github.com/vegaprotocol/vega/pull/3425) - Remove debug steps from feature tests
- [#3430](https://github.com/vegaprotocol/vega/pull/3430) - Remove `LiquidityPoolBalance` from configuration
- [#3468](https://github.com/vegaprotocol/vega/pull/3468) - Increase rate limit that was causing mempools to fill up unnecessarily
- [#3438](https://github.com/vegaprotocol/vega/pull/3438) - Split protobuf definitions
- [#3450](https://github.com/vegaprotocol/vega/pull/3450) - Do not emit amendments from liquidity engine

## 0.35.0
*2021-04-21*

### 🛠 Improvements
- [#3341](https://github.com/vegaprotocol/vega/pull/3341) - Add logging for transactions rejected for having no accounts
- [#3339](https://github.com/vegaprotocol/vega/pull/3339) - Reimplement amending LPs not to be cancel and replace
- [#3371](https://github.com/vegaprotocol/vega/pull/3371) - Optimise calculation of cumulative price levels
- [#3339](https://github.com/vegaprotocol/vega/pull/3339) - Reuse LP orders IDs when they are re-created
- [#3385](https://github.com/vegaprotocol/vega/pull/3385) - Track the time spent in auction via Prometheus metrics
- [#3376](https://github.com/vegaprotocol/vega/pull/3376) - Implement a simple benchmarking framework for the core trading
- [#3371](https://github.com/vegaprotocol/vega/pull/3371) - Optimize indicative price and volume calculation

### 🐛 Fixes
- [#3356](https://github.com/vegaprotocol/vega/pull/3356) - Auctions are extended if exiting auction would leave either side of the book empty
- [#3348](https://github.com/vegaprotocol/vega/pull/3348) - Correctly set time when liquidity engine is created
- [#3321](https://github.com/vegaprotocol/vega/pull/3321) - Fix bond account use on LP submission
- [#3369](https://github.com/vegaprotocol/vega/pull/3369) - Reimplement amending LPs not to be cancel and replace
- [#3358](https://github.com/vegaprotocol/vega/pull/3358) - Improve event bus stability
- [#3363](https://github.com/vegaprotocol/vega/pull/3363) - Fix behaviour when leaving auctions
- [#3321](https://github.com/vegaprotocol/vega/pull/3321) - Do not slash bond accounts on LP submission
- [#3350](https://github.com/vegaprotocol/vega/pull/3350) - Fix equity like share in the market data
- [#3363](https://github.com/vegaprotocol/vega/pull/3363) - Ensure leaving an auction cannot trigger another auction / auction leave
- [#3369](https://github.com/vegaprotocol/vega/pull/3369) - Fix LP order deployments
- [#3366](https://github.com/vegaprotocol/vega/pull/3366) - Set the fee paid in uncrossing auction trades
- [#3364](https://github.com/vegaprotocol/vega/pull/3364) - Improve / fix positions tracking
- [#3358](https://github.com/vegaprotocol/vega/pull/3358) - Fix event bus by deep cloning all messages
- [#3374](https://github.com/vegaprotocol/vega/pull/3374) - Check trades in integration tests

## 0.34.1

*2021-04-08*

### 🐛 Fixes
- [#3324](https://github.com/vegaprotocol/vega/pull/3324) - CI: Fix multi-architecture build

## 0.34.0

*2021-04-07*

### 🛠 Improvements

- [#3302](https://github.com/vegaprotocol/vega/pull/3302) - Add reference to LP in orders created by LP
- [#3183](https://github.com/vegaprotocol/vega/pull/3183) - All orders from LP - including rejected orders - are now sent through the event bus
- [#3248](https://github.com/vegaprotocol/vega/pull/3248) - Store and propagate bond penalty
- [#3266](https://github.com/vegaprotocol/vega/pull/3266) - Add network parameters to control auction duration & extension
- [#3264](https://github.com/vegaprotocol/vega/pull/3264) - Add Liquidity Provision ID to orders created by LP commitments
- [#3126](https://github.com/vegaprotocol/vega/pull/3126) - Add transfer for bond slashing
- [#3281](https://github.com/vegaprotocol/vega/pull/3281) - Update scripts to go 1.16.2
- [#3280](https://github.com/vegaprotocol/vega/pull/3280) - Update to go 1.16.2
- [#3235](https://github.com/vegaprotocol/vega/pull/3235) - Extend unit test coverage for products
- [#3219](https://github.com/vegaprotocol/vega/pull/3219) - Remove `liquidityFee` network parameter
- [#3217](https://github.com/vegaprotocol/vega/pull/3217) - Add an event bus event when a market closes
- [#3214](https://github.com/vegaprotocol/vega/pull/3214) - Add arbitrary data signing wallet endpoint
- [#3316](https://github.com/vegaprotocol/vega/pull/3316) - Add tests for traders closing their own position
- [#3270](https://github.com/vegaprotocol/vega/pull/3270) - _Feature test refactor_: Add Liquidity Provision feature tests
- [#3289](https://github.com/vegaprotocol/vega/pull/3289) - _Feature test refactor_: Remove unused steps
- [#3275](https://github.com/vegaprotocol/vega/pull/3275) - _Feature test refactor_: Refactor order cancellation steps
- [#3230](https://github.com/vegaprotocol/vega/pull/3230) - _Feature test refactor_: Refactor trader amends step
- [#3226](https://github.com/vegaprotocol/vega/pull/3226) - _Feature test refactor_: Refactor features with invalid order specs
- [#3200](https://github.com/vegaprotocol/vega/pull/3200) - _Feature test refactor_: Add step to end opening auction
- [#3201](https://github.com/vegaprotocol/vega/pull/3201) - _Feature test refactor_: Add step to amend order by reference
- [#3204](https://github.com/vegaprotocol/vega/pull/3204) - _Feature test refactor_: Add step to place pegged orders
- [#3207](https://github.com/vegaprotocol/vega/pull/3207) - _Feature test refactor_: Add step to create Liquidity Provision
- [#3212](https://github.com/vegaprotocol/vega/pull/3212) - _Feature test refactor_: Remove unused settlement price step
- [#3203](https://github.com/vegaprotocol/vega/pull/3203) - _Feature test refactor_: Rework Submit Order step
- [#3251](https://github.com/vegaprotocol/vega/pull/3251) - _Feature test refactor_:  Split market declaration
- [#3314](https://github.com/vegaprotocol/vega/pull/3314) - _Feature test refactor_:  Apply naming convention to assertions
- [#3295](https://github.com/vegaprotocol/vega/pull/3295) - Refactor governance engine tests
- [#3298](https://github.com/vegaprotocol/vega/pull/3298) - Add order book caching
- [#3307](https://github.com/vegaprotocol/vega/pull/3307) - Use `UpdateNetworkParams` to validate network parameter updates
- [#3308](https://github.com/vegaprotocol/vega/pull/3308) - Add probability of trading

### 🐛 Fixes
- [#3249](https://github.com/vegaprotocol/vega/pull/3249) - GraphQL: `LiquidityProvision` is no longer missing from the `EventBus` union
- [#3253](https://github.com/vegaprotocol/vega/pull/3253) - Verify all properties on oracle specs
- [#3224](https://github.com/vegaprotocol/vega/pull/3224) - Check for wash trades when FOK orders uncross
- [#3257](https://github.com/vegaprotocol/vega/pull/3257) - Order Status is now only `Active` when it is submitted to the book
- [#3285](https://github.com/vegaprotocol/vega/pull/3285) - LP provisions are now properly stopped when a market is rejected
- [#3290](https://github.com/vegaprotocol/vega/pull/3290) - Update Market Value Proxy at the end of each block
- [#3267](https://github.com/vegaprotocol/vega/pull/3267) - Ensure Liquidity Auctions are not left if it would result in an empty book
- [#3286](https://github.com/vegaprotocol/vega/pull/3286) - Reduce some log levels
- [#3263](https://github.com/vegaprotocol/vega/pull/3263) - Fix incorrect context object in Liquidity Provisions
- [#3283](https://github.com/vegaprotocol/vega/pull/3283) - Remove debug code
- [#3198](https://github.com/vegaprotocol/vega/pull/3198) - chore: Add spell checking to build pipeline
- [#3303](https://github.com/vegaprotocol/vega/pull/3303) - Reduce market depth updates when nothing changes
- [#3310](https://github.com/vegaprotocol/vega/pull/3310) - Fees are no longer paid to inactive LPs
- [#3305](https://github.com/vegaprotocol/vega/pull/3305) - Fix validation of governance proposal terms
- [#3311](https://github.com/vegaprotocol/vega/pull/3311) - `targetStake` is now an unsigned integer
- [#3313](https://github.com/vegaprotocol/vega/pull/3313) - Fix invalid account wrapping

## 0.33.0

*2021-02-16*

As per the previous release notes, this release brings a lot of fixes, most of which aren't exciting new features but improve either the code quality or the developer experience. This release is pretty hefty, as the last few updates have been patch releases. It represents a lot of heavy testing and bug fixing on Liquidity Commitment orders. Alongside that, the feature test suite (we use [godog](https://github.com/cucumber/godog)) has seen some serious attention so that we can specify more complex scenarios easily.

### 🛠 Improvements
- [#3094](https://github.com/vegaprotocol/vega/pull/3094) - :fire: GraphQL: Use `ID` scalar for IDs, ensure capitalisation is correct (`marketID` -> `marketId`)
- [#3093](https://github.com/vegaprotocol/vega/pull/3093) - :fire: GraphQL: Add LP Commitment field to market proposal
- [#3061](https://github.com/vegaprotocol/vega/pull/3061) - GraphQL: Add market proposal to markets created via governance
- [#3060](https://github.com/vegaprotocol/vega/pull/3060) - Add maximum LP shape size limit network parameter
- [#3089](https://github.com/vegaprotocol/vega/pull/3089) - Add `OracleSpec` to market
- [#3148](https://github.com/vegaprotocol/vega/pull/3148) - Add GraphQL endpoints for oracle spec
- [#3179](https://github.com/vegaprotocol/vega/pull/3179) - Add metrics logging for LPs
- [#3127](https://github.com/vegaprotocol/vega/pull/3127) - Add validation for Oracle Specs on market proposals
- [#3129](https://github.com/vegaprotocol/vega/pull/3129) - Update transfers to use `uint256`
- [#3091](https://github.com/vegaprotocol/vega/pull/3091) - Refactor: Standardise how `InAuction` is detected in the core
- [#3133](https://github.com/vegaprotocol/vega/pull/3133) - Remove `log.error` when TX rate limit is hit
- [#3140](https://github.com/vegaprotocol/vega/pull/3140) - Remove `log.error` when cancel all orders fails
- [#3072](https://github.com/vegaprotocol/vega/pull/3072) - Re-enable disabled static analysis
- [#3068](https://github.com/vegaprotocol/vega/pull/3068) - Add `dlv` to docker container
- [#3067](https://github.com/vegaprotocol/vega/pull/3067) - Add more LP unit tests
- [#3066](https://github.com/vegaprotocol/vega/pull/3066) - Remove `devnet` specific wallet initialisation
- [#3041](https://github.com/vegaprotocol/vega/pull/3041) - Remove obsolete `InitialMarkPrice` network parameter
- [#3035](https://github.com/vegaprotocol/vega/pull/3035) - Documentation fixed for infrastructure fee field
- [#3034](https://github.com/vegaprotocol/vega/pull/3034) - Add `buf` to get tools script
- [#3032](https://github.com/vegaprotocol/vega/pull/3032) - Move documentation generation to [`vegaprotocol/api`](https://github.com/vegaprotocol/api) repository
- [#3030](https://github.com/vegaprotocol/vega/pull/3030) - Add more debug logging in execution engine
- [#3114](https://github.com/vegaprotocol/vega/pull/3114) - _Feature test refactor_: Standardise market definitions
- [#3122](https://github.com/vegaprotocol/vega/pull/3122) - _Feature test refactor_: Remove unused trading modes
- [#3124](https://github.com/vegaprotocol/vega/pull/3124) - _Feature test refactor_: Move submit order step to separate package
- [#3141](https://github.com/vegaprotocol/vega/pull/3141) - _Feature test refactor_: Move oracle data step to separate package
- [#3142](https://github.com/vegaprotocol/vega/pull/3142) - _Feature test refactor_: Move market steps to separate package
- [#3143](https://github.com/vegaprotocol/vega/pull/3143) - _Feature test refactor_: Move confirmed trades step to separate package
- [#3144](https://github.com/vegaprotocol/vega/pull/3144) - _Feature test refactor_: Move cancelled trades step to separate package
- [#3145](https://github.com/vegaprotocol/vega/pull/3145) - _Feature test refactor_: Move traders step to separate package
- [#3146](https://github.com/vegaprotocol/vega/pull/3146) - _Feature test refactor_: Create new step to verify margin accounts for a market
- [#3153](https://github.com/vegaprotocol/vega/pull/3153) - _Feature test refactor_: Create step to verify one account of each type per asset
- [#3152](https://github.com/vegaprotocol/vega/pull/3152) - _Feature test refactor_: Create step to deposit collateral
- [#3151](https://github.com/vegaprotocol/vega/pull/3151) - _Feature test refactor_: Create step to withdraw collateral
- [#3149](https://github.com/vegaprotocol/vega/pull/3149) - _Feature test refactor_: Merge deposit & verification steps
- [#3154](https://github.com/vegaprotocol/vega/pull/3154) - _Feature test refactor_: Create step to verify settlement balance for market
- [#3156](https://github.com/vegaprotocol/vega/pull/3156) - _Feature test refactor_: Rewrite margin levels step
- [#3178](https://github.com/vegaprotocol/vega/pull/3178) - _Feature test refactor_: Unify error handling steps
- [#3157](https://github.com/vegaprotocol/vega/pull/3157) - _Feature test refactor_: Various small fixes
- [#3101](https://github.com/vegaprotocol/vega/pull/3101) - _Feature test refactor_: Remove outdated feature tests
- [#3092](https://github.com/vegaprotocol/vega/pull/3092) - _Feature test refactor_: Add steps to test handling of LPs during auction
- [#3071](https://github.com/vegaprotocol/vega/pull/3071) - _Feature test refactor_: Fix typo

### 🐛 Fixes
- [#3018](https://github.com/vegaprotocol/vega/pull/3018) - Fix crash caused by distressed traders with LPs
- [#3029](https://github.com/vegaprotocol/vega/pull/3029) - API: LP orders were missing their reference data
- [#3031](https://github.com/vegaprotocol/vega/pull/3031) - Parties with cancelled LPs no longer receive fees
- [#3033](https://github.com/vegaprotocol/vega/pull/3033) - Improve handling of genesis block errors
- [#3036](https://github.com/vegaprotocol/vega/pull/3036) - Equity share is now correct when submitting initial order
- [#3048](https://github.com/vegaprotocol/vega/pull/3048) - LP submission now checks margin engine is started
- [#3070](https://github.com/vegaprotocol/vega/pull/3070) - Rewrite amending LPs
- [#3053](https://github.com/vegaprotocol/vega/pull/3053) - Rewrite cancel all order implementation
- [#3050](https://github.com/vegaprotocol/vega/pull/3050) - GraphQL: Order in `LiquidityOrder` is now nullable
- [#3056](https://github.com/vegaprotocol/vega/pull/3056) - Move `vegastream` to a separate repository
- [#3057](https://github.com/vegaprotocol/vega/pull/3057) - Ignore error if Tendermint stats is temporarily unavailable
- [#3058](https://github.com/vegaprotocol/vega/pull/3058) - Fix governance to use total supply rather than total deposited into network
- [#3062](https://github.com/vegaprotocol/vega/pull/3070) - Opening Auction no longer set to null on a market when auction completes
- [#3051](https://github.com/vegaprotocol/vega/pull/3051) - Rewrite LP refresh mechanism
- [#3080](https://github.com/vegaprotocol/vega/pull/3080) - Auctions now leave auction when `maximumDuration` is exceeded
- [#3075](https://github.com/vegaprotocol/vega/pull/3075) - Bond account is now correctly cleared when LPs are cancelled
- [#3074](https://github.com/vegaprotocol/vega/pull/3074) - Switch error reporting mechanism to stream error
- [#3069](https://github.com/vegaprotocol/vega/pull/3069) - Switch more error reporting mechanisms to stream error
- [#3081](https://github.com/vegaprotocol/vega/pull/3081) - Fix fee check for LP orders
- [#3087](https://github.com/vegaprotocol/vega/pull/3087) - GraphQL schema grammar & spelling fixes
- [#3185](https://github.com/vegaprotocol/vega/pull/3185) - LP orders are now accessed deterministically
- [#3131](https://github.com/vegaprotocol/vega/pull/3131) - GRPC api now shuts down gracefully
- [#3110](https://github.com/vegaprotocol/vega/pull/3110) - LP Bond is now returned if a market is rejected
- [#3115](https://github.com/vegaprotocol/vega/pull/3115) - Parties with closed out LPs can now submit new LPs
- [#3123](https://github.com/vegaprotocol/vega/pull/3123) - New market proposals with invalid Oracle definitions no longer crash core
- [#3131](https://github.com/vegaprotocol/vega/pull/3131) - GRPC api now shuts down gracefully
- [#3137](https://github.com/vegaprotocol/vega/pull/3137) - Pegged orders that fail to reprice correctly are now properly removed from the Market Depth API
- [#3168](https://github.com/vegaprotocol/vega/pull/3168) - Fix `intoProto` for `OracleSpecBinding`
- [#3106](https://github.com/vegaprotocol/vega/pull/3106) - Target Stake is now used as the Market Value Proxy during opening auction
- [#3103](https://github.com/vegaprotocol/vega/pull/3103) - Ensure all filled and partially filled orders are remove from the Market Depth API
- [#3095](https://github.com/vegaprotocol/vega/pull/3095) - GraphQL: Fix missing data in proposal subscription
- [#3085](https://github.com/vegaprotocol/vega/pull/3085) - Minor tidy-up of errors reported by `goland`

## 0.32.0

*2021-02-23*

More fixes, primarily related to liquidity provisioning (still disabled in this release) and asset withdrawals, which will soon be enabled in the UI.

Two minor breaking changes in the GraphQL API are included - one fixing a typo, the other changing the content of date fields on the withdrawal object - they're now date formatted.

### 🛠 Improvements
- [#3004](https://github.com/vegaprotocol/vega/pull/3004) - Incorporate `buf.yaml` tidy up submitted by `bufdev` on api-clients repo
- [#3002](https://github.com/vegaprotocol/vega/pull/3002) -🔥GraphQL: Withdrawal fields `expiry`, `createdAt` & `updatedAt` are now `RFC3339Nano` date formatted
- [#3000](https://github.com/vegaprotocol/vega/pull/3002) -🔥GraphQL: Fix typo in `prepareVote` mutation - `propopsalId` is now `proposalId`
- [#2957](https://github.com/vegaprotocol/vega/pull/2957) - REST: Add missing prepare endpoints (`PrepareProposal`, `PrepareVote`, `PrepareLiquiditySubmission`)

### 🐛 Fixes
- [#3011](https://github.com/vegaprotocol/vega/pull/3011) - Liquidity fees are distributed in to margin accounts, not general accounts
- [#2991](https://github.com/vegaprotocol/vega/pull/2991) - Liquidity Provisions are now rejected if there is not enough collateral
- [#2990](https://github.com/vegaprotocol/vega/pull/2990) - Fix a lock caused by GraphQL subscribers unsubscribing from certain endpoints
- [#2996](https://github.com/vegaprotocol/vega/pull/2986) - Liquidity Provisions are now parked when repricing fails
- [#2951](https://github.com/vegaprotocol/vega/pull/2951) - Store reference prices when parking pegs for auction
- [#2982](https://github.com/vegaprotocol/vega/pull/2982) - Fix withdrawal data availability before it is verified
- [#2981](https://github.com/vegaprotocol/vega/pull/2981) - Fix sending multisig bundle for withdrawals before threshold is reached
- [#2964](https://github.com/vegaprotocol/vega/pull/2964) - Extend auctions if uncrossing price is unreasonable
- [#2961](https://github.com/vegaprotocol/vega/pull/2961) - GraphQL: Fix incorrect market in bond account resolver
- [#2958](https://github.com/vegaprotocol/vega/pull/2958) - Create `third_party` folder to avoid excluding vendor protobuf files in build
- [#3009](https://github.com/vegaprotocol/vega/pull/3009) - Remove LP commitments when a trader is closed out
- [#3012](https://github.com/vegaprotocol/vega/pull/3012) - Remove LP commitments when a trader reduces their commitment to 0

## 0.31.0

*2021-02-09*

Many of the fixes below relate to Liquidity Commitments, which are still disabled in testnet, and Data Sourcing, which is also not enabled. Data Sourcing (a.k.a Oracles) is one of the last remaining pieces we need to complete settlement at instrument expiry, and Liquidity Commitment will be enabled when the functionality has been stabilised.

This release does improve protocol documentation, with all missing fields filled in and the explanations for Pegged Orders expanded. Two crashers have been fixed, although the first is already live as hotfix on testnet, and the other is in functionality that is not yet enabled.

This release also makes some major API changes:

- `api.TradingClient` -> `api.v1.TradingServiceClient`
- `api.TradingDataClient` -> `api.v1.TradingDataServiceClient`
- Fields have changed from camel-case to snake-cased (e.g. `someFieldName` is now `some_field_name`)
- All API calls now have request and response messages whose names match the API call name (e.g. `GetSomething` now has a request called `GetSomethingRequest` and a response called `GetSomethingResponse`)
- See [#2879](https://github.com/vegaprotocol/vega/pull/2879) for details

### 🛠 Improvements
- [#2879](https://github.com/vegaprotocol/vega/pull/2879) - 🔥Update all the protobuf files with Buf recommendations
- [#2847](https://github.com/vegaprotocol/vega/pull/2847) - Improve proto documentation, in particular for pegged orders
- [#2905](https://github.com/vegaprotocol/vega/pull/2905) - Update `vega verify` command to verify genesis block files
- [#2851](https://github.com/vegaprotocol/vega/pull/2851) - Enable distribution of liquidity fees to liquidity providers
- [#2871](https://github.com/vegaprotocol/vega/pull/2871) - Add `submitOracleData` command
- [#2887](https://github.com/vegaprotocol/vega/pull/2887) - Add Open Oracle data processing & data normalisation
- [#2915](https://github.com/vegaprotocol/vega/pull/2915) - Add Liquidity Commitments to API responses

### 🐛 Fixes
- [#2913](https://github.com/vegaprotocol/vega/pull/2913) - Fix market lifecycle events not being published through event bus API
- [#2906](https://github.com/vegaprotocol/vega/pull/2906) - Add new process for calculating margins for orders during auction
- [#2887](https://github.com/vegaprotocol/vega/pull/2887) - Liquidity Commitment fix-a-thon
- [#2879](https://github.com/vegaprotocol/vega/pull/2879) - Apply `Buf` lint recommendations
- [#2872](https://github.com/vegaprotocol/vega/pull/2872) - Improve field names in fee distribution package
- [#2867](https://github.com/vegaprotocol/vega/pull/2867) - Fix GraphQL bug: deposits `creditedAt` incorrectly showed `createdAt` time, not credit time
- [#2858](https://github.com/vegaprotocol/vega/pull/2858) - Fix crasher caused by parking pegged orders for auction
- [#2852](https://github.com/vegaprotocol/vega/pull/2852) - Remove unused binaries from CI builds
- [#2850](https://github.com/vegaprotocol/vega/pull/2850) - Fix bug that caused fees to be charged for pegged orders
- [#2893](https://github.com/vegaprotocol/vega/pull/2893) - Remove unused dependency in repricing
- [#2929](https://github.com/vegaprotocol/vega/pull/2929) - Refactor GraphQL resolver for withdrawals
- [#2939](https://github.com/vegaprotocol/vega/pull/2939) - Fix crasher caused by incorrectly loading Fee account for transfers

## 0.30.0

*2021-01-19*

This release enables (or more accurately, re-enables previously disabled) pegged orders, meaning they're finally here :tada:

The Ethereum bridge also received some work - in particular the number of confirmations we wait for on Ethereum is now controlled by a governance parameter. Being a governance parameter, that means that the value can be changed by a governance vote. Slightly related: You can now fetch active governance proposals via REST.

:one: We also switch to [Buf](https://buf.build/) for our protobuf workflow. This was one of the pre-requisites for opening up our api clients build process, and making the protobuf files open source. More on that soon!

:two: This fixes an issue on testnet where votes were not registered when voting on open governance proposals. The required number of Ropsten `VOTE` tokens was being calculated incorrectly on testnet, leading to all votes quietly being ignored. In 0.30.0, voting works as expected again.

### ✨ New
- [#2732](https://github.com/vegaprotocol/vega/pull/2732) Add REST endpoint to fetch all proposals (`/governance/proposals`)
- [#2735](https://github.com/vegaprotocol/vega/pull/2735) Add `FeeSplitter` to correctly split fee portion of an aggressive order
- [#2745](https://github.com/vegaprotocol/vega/pull/2745) Add transfer bus events for withdrawals and deposits
- [#2754](https://github.com/vegaprotocol/vega/pull/2754) Add New Market bus event
- [#2778](https://github.com/vegaprotocol/vega/pull/2778) Switch to [Buf](https://buf.build/) :one:
- [#2785](https://github.com/vegaprotocol/vega/pull/2785) Add configurable required confirmations for bridge transactions
- [#2791](https://github.com/vegaprotocol/vega/pull/2791) Add Supplied State to market data
- [#2793](https://github.com/vegaprotocol/vega/pull/2793) 🔥Rename `marketState` to `marketTradingMode`, add new `marketState` enum (`ACTIVE`, `SUSPENDED` or `PENDING`)
- [#2833](https://github.com/vegaprotocol/vega/pull/2833) Add fees estimate for pegged orders
- [#2838](https://github.com/vegaprotocol/vega/pull/2838) Add bond and fee transfers

### 🛠 Improvements
- [#2835](https://github.com/vegaprotocol/vega/pull/2835) Fix voting for proposals :two:
- [#2830](https://github.com/vegaprotocol/vega/pull/2830) Refactor pegged order repricing
- [#2827](https://github.com/vegaprotocol/vega/pull/2827) Refactor expiring orders lists
- [#2821](https://github.com/vegaprotocol/vega/pull/2821) Handle liquidity commitments on market proposals
- [#2816](https://github.com/vegaprotocol/vega/pull/2816) Add changing liquidity commitment when not enough stake
- [#2805](https://github.com/vegaprotocol/vega/pull/2805) Fix read nodes lagging if they receive votes but not a bridge event
- [#2804](https://github.com/vegaprotocol/vega/pull/2804) Fix various minor bridge confirmation bugs
- [#2800](https://github.com/vegaprotocol/vega/pull/2800) Fix removing pegged orders that are rejected when unparked
- [#2799](https://github.com/vegaprotocol/vega/pull/2799) Fix crasher when proposing an update to network parameters
- [#2797](https://github.com/vegaprotocol/vega/pull/2797) Update target stake to include mark price
- [#2783](https://github.com/vegaprotocol/vega/pull/2783) Fix price monitoring integration tests
- [#2780](https://github.com/vegaprotocol/vega/pull/2780) Add more unit tests for pegged order price amends
- [#2774](https://github.com/vegaprotocol/vega/pull/2774) Fix cancelling all orders
- [#2768](https://github.com/vegaprotocol/vega/pull/2768) Fix GraphQL: Allow `marketId` to be null when it is invalid
- [#2767](https://github.com/vegaprotocol/vega/pull/2767) Fix parked pegged orders to have a price of 0 explicitly
- [#2766](https://github.com/vegaprotocol/vega/pull/2766) Disallow GFN to GTC/GTT amends
- [#2765](https://github.com/vegaprotocol/vega/pull/2765) Fix New Market bus event being sent more than once
- [#2763](https://github.com/vegaprotocol/vega/pull/2763) Add rounding to pegged order mid prices that land on non integer values
- [#2795](https://github.com/vegaprotocol/vega/pull/2795) Fix typos in GraphQL schema documentation
- [#2762](https://github.com/vegaprotocol/vega/pull/2762) Fix more typos in GraphQL schema documentation
- [#2758](https://github.com/vegaprotocol/vega/pull/2758) Fix error handling when amending some pegged order types
- [#2757](https://github.com/vegaprotocol/vega/pull/2757) Remove order from pegged list when it becomes inactive
- [#2756](https://github.com/vegaprotocol/vega/pull/2756) Add more panics to the core
- [#2750](https://github.com/vegaprotocol/vega/pull/2750) Remove expiring orders when amending to non GTT
- [#2671](https://github.com/vegaprotocol/vega/pull/2671) Add extra integration tests for uncrossing at auction end
- [#2746](https://github.com/vegaprotocol/vega/pull/2746) Fix potential divide by 0 in position calculation
- [#2743](https://github.com/vegaprotocol/vega/pull/2743) Add check for pegged orders impacted by order expiry
- [#2737](https://github.com/vegaprotocol/vega/pull/2737) Remove the ability to amend a pegged order's price
- [#2724](https://github.com/vegaprotocol/vega/pull/2724) Add price monitoring tests for order amendment
- [#2723](https://github.com/vegaprotocol/vega/pull/2723) Fix fee monitoring values during auction
- [#2721](https://github.com/vegaprotocol/vega/pull/2721) Fix incorrect reference when amending pegged orders
- [#2717](https://github.com/vegaprotocol/vega/pull/2717) Fix incorrect error codes for IOC and FOK orders during auction
- [#2715](https://github.com/vegaprotocol/vega/pull/2715) Update price monitoring to use reference price when syncing with risk model
- [#2711](https://github.com/vegaprotocol/vega/pull/2711) Refactor governance event subscription

## 0.29.0

*2020-12-07*

Note that you'll see a lot of changes related to **Pegged Orders** and **Liquidity Commitments**. These are still in testing, so these two types cannot currently be used in _Testnet_.

### ✨ New
- [#2534](https://github.com/vegaprotocol/vega/pull/2534) Implements amends for pegged orders
- [#2493](https://github.com/vegaprotocol/vega/pull/2493) Calculate market target stake
- [#2649](https://github.com/vegaprotocol/vega/pull/2649) Add REST governance endpoints
- [#2429](https://github.com/vegaprotocol/vega/pull/2429) Replace inappropriate wording in the codebase
- [#2617](https://github.com/vegaprotocol/vega/pull/2617) Implements proposal to update network parameters
- [#2622](https://github.com/vegaprotocol/vega/pull/2622) Integrate the liquidity engine into the market
- [#2683](https://github.com/vegaprotocol/vega/pull/2683) Use the Ethereum block log index to de-duplicate Ethereum transactions
- [#2674](https://github.com/vegaprotocol/vega/pull/2674) Update ERC20 token and bridges ABIs / codegen
- [#2690](https://github.com/vegaprotocol/vega/pull/2690) Add instruction to debug integration tests with DLV
- [#2680](https://github.com/vegaprotocol/vega/pull/2680) Add price monitoring bounds to the market data API

### 🛠 Improvements
- [#2589](https://github.com/vegaprotocol/vega/pull/2589) Fix cancellation of pegged orders
- [#2659](https://github.com/vegaprotocol/vega/pull/2659) Fix panic in execution engine when GFN order are submit at auction start
- [#2661](https://github.com/vegaprotocol/vega/pull/2661) Handle missing error conversion in GraphQL API
- [#2621](https://github.com/vegaprotocol/vega/pull/2621) Fix pegged order creating duplicated order events
- [#2666](https://github.com/vegaprotocol/vega/pull/2666) Prevent the node to DDOS the Ethereum node when lots of deposits happen
- [#2653](https://github.com/vegaprotocol/vega/pull/2653) Fix indicative price and volume calculation
- [#2649](https://github.com/vegaprotocol/vega/pull/2649) Fix a typo in market price monitoring parameters API
- [#2650](https://github.com/vegaprotocol/vega/pull/2650) Change governance minimum proposer balance to be a minimum amount of token instead of a factor of the total supply
- [#2675](https://github.com/vegaprotocol/vega/pull/2675) Fix an GraphQL enum conversion
- [#2691](https://github.com/vegaprotocol/vega/pull/2691) Fix spelling in a network parameter
- [#2696](https://github.com/vegaprotocol/vega/pull/2696) Fix panic when uncrossing auction
- [#2984](https://github.com/vegaprotocol/vega/pull/2698) Fix price monitoring by feeding it the uncrossing price at end of opening auction
- [#2705](https://github.com/vegaprotocol/vega/pull/2705) Fix a bug related to order being sorted by creating time in the matching engine price levels

## 0.28.0

*2020-11-25*

Vega release logs contain a 🔥 emoji to denote breaking API changes. 🔥🔥 is a new combination denoting something that may significantly change your experience - from this release forward, transactions from keys that have no collateral on the network will *always* be rejected. As there are no transactions that don't either require collateral themselves, or an action to have been taken that already required collateral, we are now rejecting these as soon as possible.

We've also added support for synchronously submitting transactions. This can make error states easier to catch. Along with this you can now subscribe to error events in the event bus.

Also: Note that you'll see a lot of changes related to **Pegged Orders** and **Liquidity Commitments**. These are still in testing, so these two types cannot currently be used in _Testnet_.

### ✨ New
- [#2634](https://github.com/vegaprotocol/vega/pull/2634) Avoid caching transactions before they are rate/balance limited
- [#2626](https://github.com/vegaprotocol/vega/pull/2626) Add a transaction submit type to GraphQL
- [#2624](https://github.com/vegaprotocol/vega/pull/2624) Add mutexes to assets maps
- [#2593](https://github.com/vegaprotocol/vega/pull/2503) 🔥🔥 Reject transactions
- [#2453](https://github.com/vegaprotocol/vega/pull/2453) 🔥 Remove `baseName` field from markets
- [#2536](https://github.com/vegaprotocol/vega/pull/2536) Add Liquidity Measurement engine
- [#2539](https://github.com/vegaprotocol/vega/pull/2539) Add Liquidity Provisioning Commitment handling to markets
- [#2540](https://github.com/vegaprotocol/vega/pull/2540) Add support for amending pegged orders
- [#2549](https://github.com/vegaprotocol/vega/pull/2549) Add calculation for liquidity order sizes
- [#2553](https://github.com/vegaprotocol/vega/pull/2553) Allow pegged orders to have a price of 0
- [#2555](https://github.com/vegaprotocol/vega/pull/2555) Update Event stream votes to contain proposal ID
- [#2556](https://github.com/vegaprotocol/vega/pull/2556) Update Event stream to contain error events
- [#2560](https://github.com/vegaprotocol/vega/pull/2560) Add Pegged Order details to GraphQL
- [#2607](https://github.com/vegaprotocol/vega/pull/2807) Add support for parking orders during auction

### 🛠 Improvements
- [#2634](https://github.com/vegaprotocol/vega/pull/2634) Avoid caching transactions before they are rate/balance limited
- [#2626](https://github.com/vegaprotocol/vega/pull/2626) Add a transaction submit type to GraphQL
- [#2624](https://github.com/vegaprotocol/vega/pull/2624) Add mutexes to assets maps
- [#2623](https://github.com/vegaprotocol/vega/pull/2623) Fix concurrent map access in assets
- [#2608](https://github.com/vegaprotocol/vega/pull/2608) Add sync/async equivalents for `submitTX`
- [#2618](https://github.com/vegaprotocol/vega/pull/2618) Disable storing API-related data on validator nodes
- [#2615](https://github.com/vegaprotocol/vega/pull/2618) Expand static checks
- [#2613](https://github.com/vegaprotocol/vega/pull/2613) Remove unused internal `cancelOrderById` function
- [#2530](https://github.com/vegaprotocol/vega/pull/2530) Governance asset for the network is now set in the genesis block
- [#2533](https://github.com/vegaprotocol/vega/pull/2533) More efficiently close channels in subscriptions
- [#2554](https://github.com/vegaprotocol/vega/pull/2554) Fix mid-price to 0 when best bid and average are unavailable and pegged order price is 0
- [#2565](https://github.com/vegaprotocol/vega/pull/2565) Cancelled pegged orders now have the correct status
- [#2568](https://github.com/vegaprotocol/vega/pull/2568) Prevent pegged orders from being repriced
- [#2570](https://github.com/vegaprotocol/vega/pull/2570) Expose probability of trading
- [#2576](https://github.com/vegaprotocol/vega/pull/2576) Use static best bid/ask price for pegged order repricing
- [#2581](https://github.com/vegaprotocol/vega/pull/2581) Fix order of messages when cancelling a pegged order
- [#2586](https://github.com/vegaprotocol/vega/pull/2586) Fix blank `txHash` in deposit API types
- [#2591](https://github.com/vegaprotocol/vega/pull/2591) Pegged orders are now cancelled when all orders are cancelled
- [#2609](https://github.com/vegaprotocol/vega/pull/2609) Improve expiry of pegged orders
- [#2610](https://github.com/vegaprotocol/vega/pull/2609) Improve removal of liquidity commitment orders when manual orders satisfy liquidity provisioning commitments

## 0.27.0

*2020-10-30*

This release contains a fix (read: large reduction in memory use) around auction modes with particularly large order books that caused slow block times when handling orders placed during an opening auction. It also contains a lot of internal work related to the liquidity provision mechanics.

### ✨ New
- [#2498](https://github.com/vegaprotocol/vega/pull/2498) Automatically create a bond account for liquidity providers
- [#2596](https://github.com/vegaprotocol/vega/pull/2496) Create liquidity measurement API
- [#2490](https://github.com/vegaprotocol/vega/pull/2490) GraphQL: Add Withdrawal and Deposit events to event bus
- [#2476](https://github.com/vegaprotocol/vega/pull/2476) 🔥`MarketData` now uses RFC339 formatted times, not seconds
- [#2473](https://github.com/vegaprotocol/vega/pull/2473) Add network parameters related to target stake calculation
- [#2506](https://github.com/vegaprotocol/vega/pull/2506) Network parameters can now contain JSON configuration

### 🛠 Improvements
- [#2521](https://github.com/vegaprotocol/vega/pull/2521) Optimise memory usage when building cumulative price levels
- [#2520](https://github.com/vegaprotocol/vega/pull/2520) Fix indicative price calculation
- [#2517](https://github.com/vegaprotocol/vega/pull/2517) Improve command line for rate limiting in faucet & wallet
- [#2510](https://github.com/vegaprotocol/vega/pull/2510) Remove reference to external risk model
- [#2509](https://github.com/vegaprotocol/vega/pull/2509) Fix panic when loading an invalid genesis configuration
- [#2502](https://github.com/vegaprotocol/vega/pull/2502) Fix pointer when using amend in place
- [#2487](https://github.com/vegaprotocol/vega/pull/2487) Remove context from struct that didn't need it
- [#2485](https://github.com/vegaprotocol/vega/pull/2485) Refactor event bus event transmission
- [#2481](https://github.com/vegaprotocol/vega/pull/2481) Add `LiquidityProvisionSubmission` transaction
- [#2480](https://github.com/vegaprotocol/vega/pull/2480) Remove unused code
- [#2479](https://github.com/vegaprotocol/vega/pull/2479) Improve validation of external resources
- [#1936](https://github.com/vegaprotocol/vega/pull/1936) Upgrade to Tendermint 0.33.8

## 0.26.1

*2020-10-23*

Fixes a number of issues discovered during the testing of 0.26.0.

### 🛠 Improvements
- [#2463](https://github.com/vegaprotocol/vega/pull/2463) Further reliability fixes for the event bus
- [#2469](https://github.com/vegaprotocol/vega/pull/2469) Fix incorrect error returned when a trader places an order in an asset that they have no account for (was `InvalidPartyID`, now `InsufficientAssetBalance`)
- [#2458](https://github.com/vegaprotocol/vega/pull/2458) REST: Fix a crasher when a market is proposed without specifying auction times

## 0.26.0

*2020-10-20*

The events API added in 0.25.0 had some reliability issues when a large volume of events were being emitted. This release addresses that in two ways:
 - The gRPC event stream now takes a parameter that sets a batch size. A client will receive the events when the batch limit is hit.
 - GraphQL is now limited to one event type per subscription, and we also removed the ALL event type as an option. This was due to the GraphQL gateway layer taking too long to process the full event stream, leading to sporadic disconnections.

These two fixes combined make both the gRPC and GraphQL streams much more reliable under reasonably heavy load. Let us know if you see any other issues. The release also adds some performance improvements to the way the core processes Tendermint events, some documentation improvements, and some additional debug tools.

### ✨ New
- [#2319](https://github.com/vegaprotocol/vega/pull/2319) Add fee estimate API endpoints to remaining APIs
- [#2321](https://github.com/vegaprotocol/vega/pull/2321) 🔥 Change `estimateFee` to `estimateOrder` in GraphQL
- [#2327](https://github.com/vegaprotocol/vega/pull/2327) 🔥 GraphQL: Event bus API - remove ALL type & limit subscription to one event type
- [#2343](https://github.com/vegaprotocol/vega/pull/2343) 🔥 Add batching support to stream subscribers

### 🛠 Improvements
- [#2229](https://github.com/vegaprotocol/vega/pull/2229) Add Price Monitoring module
- [#2246](https://github.com/vegaprotocol/vega/pull/2246) Add new market depth subscription methods
- [#2298](https://github.com/vegaprotocol/vega/pull/2298) Improve error messages for Good For Auction/Good For Normal rejections
- [#2301](https://github.com/vegaprotocol/vega/pull/2301) Add validation for GFA/GFN orders
- [#2307](https://github.com/vegaprotocol/vega/pull/2307) Implement app state hash
- [#2312](https://github.com/vegaprotocol/vega/pull/2312) Add validation for market proposal risk parameters
- [#2313](https://github.com/vegaprotocol/vega/pull/2313) Add transaction replay protection
- [#2314](https://github.com/vegaprotocol/vega/pull/2314) GraphQL: Improve response when market does not exist
- [#2315](https://github.com/vegaprotocol/vega/pull/2315) GraphQL: Improve response when party does not exist
- [#2316](https://github.com/vegaprotocol/vega/pull/2316) Documentation: Improve documentation for fee estimate endpoint
- [#2318](https://github.com/vegaprotocol/vega/pull/2318) Documentation: Improve documentation for governance data endpoints
- [#2324](https://github.com/vegaprotocol/vega/pull/2324) Cache transactions already seen by `checkTX`
- [#2328](https://github.com/vegaprotocol/vega/pull/2328) Add test covering context cancellation mid data-sending
- [#2331](https://github.com/vegaprotocol/vega/pull/2331) Internal refactor of network parameter storage
- [#2334](https://github.com/vegaprotocol/vega/pull/2334) Rewrite `vegastream` to use the event bus
- [#2333](https://github.com/vegaprotocol/vega/pull/2333) Fix context for events, add block hash and event id
- [#2335](https://github.com/vegaprotocol/vega/pull/2335) Add ABCI event recorder
- [#2341](https://github.com/vegaprotocol/vega/pull/2341) Ensure event slices cannot be empty
- [#2345](https://github.com/vegaprotocol/vega/pull/2345) Handle filled orders in the market depth service before new orders are added
- [#2346](https://github.com/vegaprotocol/vega/pull/2346) CI: Add missing environment variables
- [#2348](https://github.com/vegaprotocol/vega/pull/2348) Use cached transactions in `checkTX`
- [#2349](https://github.com/vegaprotocol/vega/pull/2349) Optimise accounts map accesses
- [#2351](https://github.com/vegaprotocol/vega/pull/2351) Fix sequence ID related to market `OnChainTimeUpdate`
- [#2355](https://github.com/vegaprotocol/vega/pull/2355) Update coding style doc with info on log levels
- [#2358](https://github.com/vegaprotocol/vega/pull/2358) Add documentation and comments for `events.proto`
- [#2359](https://github.com/vegaprotocol/vega/pull/2359) Fix out of bounds index crash
- [#2364](https://github.com/vegaprotocol/vega/pull/2364) Add mutex to protect map access
- [#2366](https://github.com/vegaprotocol/vega/pull/2366) Auctions: Reject IOC/FOK orders
- [#2368](https://github.com/vegaprotocol/vega/pull/2370) Tidy up genesis market instantiation
- [#2369](https://github.com/vegaprotocol/vega/pull/2369) Optimise event bus to reduce CPU usage
- [#2370](https://github.com/vegaprotocol/vega/pull/2370) Event stream: Send batches instead of single events
- [#2376](https://github.com/vegaprotocol/vega/pull/2376) GraphQL: Remove verbose logging
- [#2377](https://github.com/vegaprotocol/vega/pull/2377) Update tendermint stats less frequently for Vega stats API endpoint
- [#2381](https://github.com/vegaprotocol/vega/pull/2381) Event stream: Reduce CPU load, depending on batch size
- [#2382](https://github.com/vegaprotocol/vega/pull/2382) GraphQL: Make event stream batch size mandatory
- [#2401](https://github.com/vegaprotocol/vega/pull/2401) Event stream: Fix CPU spinning after stream close
- [#2404](https://github.com/vegaprotocol/vega/pull/2404) Auctions: Add fix for crash during auction exit
- [#2419](https://github.com/vegaprotocol/vega/pull/2419) Make the price level wash trade check configurable
- [#2432](https://github.com/vegaprotocol/vega/pull/2432) Use `EmitDefaults` on `jsonpb.Marshaler`
- [#2431](https://github.com/vegaprotocol/vega/pull/2431) GraphQL: Add price monitoring
- [#2433](https://github.com/vegaprotocol/vega/pull/2433) Validate amend orders with GFN and GFA
- [#2436](https://github.com/vegaprotocol/vega/pull/2436) Return a permission denied error for a non-allowlisted public key
- [#2437](https://github.com/vegaprotocol/vega/pull/2437) Undo accidental code removal
- [#2438](https://github.com/vegaprotocol/vega/pull/2438) GraphQL: Fix a resolver error when markets are in auction mode
- [#2441](https://github.com/vegaprotocol/vega/pull/2441) GraphQL: Remove unnecessary validations
- [#2442](https://github.com/vegaprotocol/vega/pull/2442) GraphQL: Update library; improve error responses
- [#2447](https://github.com/vegaprotocol/vega/pull/2447) REST: Fix HTTP verb for network parameters query
- [#2443](https://github.com/vegaprotocol/vega/pull/2443) Auctions: Add check for opening auction duration during market creation

## 0.25.1

*2020-10-14*

This release backports two fixes from the forthcoming 0.26.0 release.

### 🛠 Improvements
- [#2354](https://github.com/vegaprotocol/vega/pull/2354) Update `OrderEvent` to copy by value
- [#2379](https://github.com/vegaprotocol/vega/pull/2379) Add missing `/governance/prepare/vote` REST endpoint

## 0.25.0

*2020-09-24*

This release adds the event bus API, allowing for much greater introspection in to the operation of a node. We've also re-enabled the order amends API, as well as a long list of fixes.

### ✨ New
- [#2281](https://github.com/vegaprotocol/vega/pull/2281) Enable opening auctions
- [#2205](https://github.com/vegaprotocol/vega/pull/2205) Add GraphQL event stream API
- [#2219](https://github.com/vegaprotocol/vega/pull/2219) Add deposits API
- [#2222](https://github.com/vegaprotocol/vega/pull/2222) Initial asset list is now loaded from genesis configuration, not external configuration
- [#2238](https://github.com/vegaprotocol/vega/pull/2238) Re-enable order amend API
- [#2249](https://github.com/vegaprotocol/vega/pull/2249) Re-enable TX rate limit by party ID
- [#2240](https://github.com/vegaprotocol/vega/pull/2240) Add time to position responses

### 🛠 Improvements
- [#2211](https://github.com/vegaprotocol/vega/pull/2211) 🔥 GraphQL: Field case change `proposalId` -> `proposalID`
- [#2218](https://github.com/vegaprotocol/vega/pull/2218) 🔥 GraphQL: Withdrawals now return a `Party`, not a party ID
- [#2202](https://github.com/vegaprotocol/vega/pull/2202) Fix time validation for proposals when all times are the same
- [#2206](https://github.com/vegaprotocol/vega/pull/2206) Reduce log noise from statistics endpoint
- [#2207](https://github.com/vegaprotocol/vega/pull/2207) Automatically reload node configuration
- [#2209](https://github.com/vegaprotocol/vega/pull/2209) GraphQL: fix proposal rejection enum
- [#2210](https://github.com/vegaprotocol/vega/pull/2210) Refactor order service to not require blockchain client
- [#2213](https://github.com/vegaprotocol/vega/pull/2213) Improve error clarity for invalid proposals
- [#2216](https://github.com/vegaprotocol/vega/pulls/2216) Ensure all GRPC endpoints use real time, not Vega time
- [#2231](https://github.com/vegaprotocol/vega/pull/2231) Refactor processor to no longer require collateral
- [#2232](https://github.com/vegaprotocol/vega/pull/2232) Clean up logs that dumped raw bytes
- [#2233](https://github.com/vegaprotocol/vega/pull/2233) Remove generate method from execution engine
- [#2234](https://github.com/vegaprotocol/vega/pull/2234) Remove `authEnabled` setting
- [#2236](https://github.com/vegaprotocol/vega/pull/2236) Simply order amendment logging
- [#2237](https://github.com/vegaprotocol/vega/pull/2237) Clarify fees attribution in transfers
- [#2239](https://github.com/vegaprotocol/vega/pull/2239) Ensure margin is released immediately, not on next mark to market
- [#2241](https://github.com/vegaprotocol/vega/pull/2241) Load log level in processor app
- [#2245](https://github.com/vegaprotocol/vega/pull/2245) Fix a concurrent map access in positions API
- [#2247](https://github.com/vegaprotocol/vega/pull/2247) Improve logging on a TX with an invalid signature
- [#2252](https://github.com/vegaprotocol/vega/pull/2252) Fix incorrect order count in Market Depth API
- [#2254](https://github.com/vegaprotocol/vega/pull/2254) Fix concurrent map access in Market Depth API
- [#2269](https://github.com/vegaprotocol/vega/pull/2269) GraphQL: Fix party filtering for event bus API
- [#2266](https://github.com/vegaprotocol/vega/pull/2266) Refactor transaction codec
- [#2275](https://github.com/vegaprotocol/vega/pull/2275) Prevent opening auctions from closing early
- [#2262](https://github.com/vegaprotocol/vega/pull/2262) Clear potential position properly when an order is cancelled for self trading
- [#2286](https://github.com/vegaprotocol/vega/pull/2286) Add sequence ID to event bus events
- [#2288](https://github.com/vegaprotocol/vega/pull/2288) Fix auction events not appearing in GraphQL event bus
- [#2294](https://github.com/vegaprotocol/vega/pull/2294) Fixing incorrect order iteration in auctions
- [#2285](https://github.com/vegaprotocol/vega/pull/2285) Check auction times
- [#2283](https://github.com/vegaprotocol/vega/pull/2283) Better handling of 0 `expiresAt`

## 0.24.0

*2020-09-04*

One new API endpoint allows cancelling multiple orders simultaneously, either all orders by market, a single order in a specific market, or just all open orders.

Other than that it's mainly bugfixes, many of which fix subtly incorrect API output.

### ✨ New

- [#2107](https://github.com/vegaprotocol/vega/pull/2107) Support for cancelling multiple orders at once
- [#2186](https://github.com/vegaprotocol/vega/pull/2186) Add per-party rate-limit of 50 requests over 3 blocks

### 🛠 Improvements

- [#2177](https://github.com/vegaprotocol/vega/pull/2177) GraphQL: Add Governance proposal metadata
- [#2098](https://github.com/vegaprotocol/vega/pull/2098) Fix crashed in event bus
- [#2041](https://github.com/vegaprotocol/vega/pull/2041) Fix a rounding error in the output of Positions API
- [#1934](https://github.com/vegaprotocol/vega/pull/1934) Improve API documentation
- [#2110](https://github.com/vegaprotocol/vega/pull/2110) Send Infrastructure fees to the correct account
- [#2117](https://github.com/vegaprotocol/vega/pull/2117) Prevent creation of withdrawal requests for more than the available balance
- [#2136](https://github.com/vegaprotocol/vega/pull/2136) gRPC: Fetch all accounts for a market did not return all accounts
- [#2151](https://github.com/vegaprotocol/vega/pull/2151) Prevent wasteful event bus subscriptions
- [#2167](https://github.com/vegaprotocol/vega/pull/2167) Ensure events in the event bus maintain their order
- [#2178](https://github.com/vegaprotocol/vega/pull/2178) Fix API returning incorrectly formatted orders when a party has no collateral

## 0.23.1

*2020-08-27*

This release backports a fix from the forthcoming 0.24.0 release that fixes a GraphQL issue with the new `Asset` type. When fetching the Assets from the top level, all the details came through. When fetching them as a nested property, only the ID was filled in. This is now fixed.

### 🛠 Improvements

- [#2140](https://github.com/vegaprotocol/vega/pull/2140) GraphQL fix for fetching assets as nested properties

## 0.23.0

*2020-08-10*

This release contains a lot of groundwork for Fees and Auction mode.

**Fees** are incurred on every trade on Vega. Those fees are divided between up to three recipient types, but traders will only see one collective fee charged. The fees reward liquidity providers, infrastructure providers and market makers.

* The liquidity portion of the fee is paid to market makers for providing liquidity, and is transferred to the market-maker fee pool for the market.
* The infrastructure portion of the fee, which is paid to validators as a reward for running the infrastructure of the network, is transferred to the infrastructure fee pool for that asset. It is then periodically distributed to the validators.
* The maker portion of the fee is transferred to the non-aggressive, or passive party in the trade (the maker, as opposed to the taker).

**Auction mode** is not enabled in this release, but the work is nearly complete for Opening Auctions on new markets.

💥 Please note, **this release disables order amends**. The team uncovered an issue in the Market Depth API output that is caused by order amends, so rather than give incorrect output, we've temporarily disabled the amendment of orders. They will return when the Market Depth API is fixed. For now, *amends will return an error*.

### ✨ New

- 💥 [#2092](https://github.com/vegaprotocol/vega/pull/2092) Disable order amends
- [#2027](https://github.com/vegaprotocol/vega/pull/2027) Add built in asset faucet endpoint
- [#2075](https://github.com/vegaprotocol/vega/pull/2075), [#2086](https://github.com/vegaprotocol/vega/pull/2086), [#2083](https://github.com/vegaprotocol/vega/pull/2083), [#2078](https://github.com/vegaprotocol/vega/pull/2078) Add time & size limits to faucet requests
- [#2068](https://github.com/vegaprotocol/vega/pull/2068) Add REST endpoint to fetch governance proposals by Party
- [#2058](https://github.com/vegaprotocol/vega/pull/2058) Add REST endpoints for fees
- [#2047](https://github.com/vegaprotocol/vega/pull/2047) Add `prepareWithdraw` endpoint

### 🛠 Improvements

- [#2061](https://github.com/vegaprotocol/vega/pull/2061) Fix Network orders being left as active
- [#2034](https://github.com/vegaprotocol/vega/pull/2034) Send `KeepAlive` messages on GraphQL subscriptions
- [#2031](https://github.com/vegaprotocol/vega/pull/2031) Add proto fields required for auctions
- [#2025](https://github.com/vegaprotocol/vega/pull/2025) Add auction mode (currently never triggered)
- [#2013](https://github.com/vegaprotocol/vega/pull/2013) Add Opening Auctions support to market framework
- [#2010](https://github.com/vegaprotocol/vega/pull/2010) Add documentation for Order Errors to proto source files
- [#2003](https://github.com/vegaprotocol/vega/pull/2003) Add fees support
- [#2004](https://github.com/vegaprotocol/vega/pull/2004) Remove @deprecated field from GraphQL input types (as it’s invalid)
- [#2000](https://github.com/vegaprotocol/vega/pull/2000) Fix `rejectionReason` for trades stopped for self trading
- [#1990](https://github.com/vegaprotocol/vega/pull/1990) Remove specified `tickSize` from market
- [#2066](https://github.com/vegaprotocol/vega/pull/2066) Fix validation of proposal timestamps to ensure that datestamps specify events in the correct order
- [#2043](https://github.com/vegaprotocol/vega/pull/2043) Track Event Queue events to avoid processing events from other chains twice

## 0.22.0

### 🐛 Bugfixes
- [#2096](https://github.com/vegaprotocol/vega/pull/2096) Fix concurrent map access in event forward

*2020-07-20*

This release primarily focuses on setting up Vega nodes to deal correctly with events sourced from other chains, working towards bridging assets from Ethereum. This includes responding to asset events from Ethereum, and support for validator nodes notarising asset movements and proposals.

It also contains a lot of bug fixes and improvements, primarily around an internal refactor to using an event bus to communicate between packages. Also included are some corrections for order statuses that were incorrectly being reported or left outdated on the APIs.

### ✨ New

- [#1825](https://github.com/vegaprotocol/vega/pull/1825) Add new Notary package for tracking multisig decisions for governance
- [#1837](https://github.com/vegaprotocol/vega/pull/1837) Add support for two-step governance processes such as asset proposals
- [#1856](https://github.com/vegaprotocol/vega/pull/1856) Implement handling of external chain events from the Event Queue
- [#1927](https://github.com/vegaprotocol/vega/pull/1927) Support ERC20 deposits
- [#1987](https://github.com/vegaprotocol/vega/pull/1987) Add `OpenInterest` field to markets
- [#1949](https://github.com/vegaprotocol/vega/pull/1949) Add `RejectionReason` field to rejected governance proposals

### 🛠 Improvements
- 💥 [#1988](https://github.com/vegaprotocol/vega/pull/1988) REST: Update orders endpoints to use POST, not PUT or DELETE
- 💥 [#1957](https://github.com/vegaprotocol/vega/pull/1957) GraphQL: Some endpoints returned a nullable array of Strings. Now they return an array of nullable strings
- 💥 [#1928](https://github.com/vegaprotocol/vega/pull/1928) GraphQL & GRPC: Remove broken `open` parameter from Orders endpoints. It returned ambiguous results
- 💥 [#1858](https://github.com/vegaprotocol/vega/pull/1858) Fix outdated order details for orders amended by cancel-and-replace
- 💥 [#1849](https://github.com/vegaprotocol/vega/pull/1849) Fix incorrect status on partially filled trades that would have matched with another order by the same user. Was `stopped`, now `rejected`
- 💥 [#1883](https://github.com/vegaprotocol/vega/pull/1883) REST & GraphQL: Market name is now based on the instrument name rather than being set separately
- [#1699](https://github.com/vegaprotocol/vega/pull/1699) Migrate Margin package to event bus
- [#1853](https://github.com/vegaprotocol/vega/pull/1853) Migrate Market package to event bus
- [#1844](https://github.com/vegaprotocol/vega/pull/1844) Migrate Governance package to event
- [#1877](https://github.com/vegaprotocol/vega/pull/1877) Migrate Position package to event
- [#1838](https://github.com/vegaprotocol/vega/pull/1838) GraphQL: Orders now include their `version` and `updatedAt`, which are useful when dealing with amended orders
- [#1841](https://github.com/vegaprotocol/vega/pull/1841) Fix: `expiresAt` on orders was validated at submission time, this has been moved to post-chain validation
- [#1849](https://github.com/vegaprotocol/vega/pull/1849) Improve Order documentation for `Status` and `TimeInForce`
- [#1861](https://github.com/vegaprotocol/vega/pull/1861) Remove single mutex in event bus
- [#1866](https://github.com/vegaprotocol/vega/pull/1866) Add mutexes for event bus access
- [#1889](https://github.com/vegaprotocol/vega/pull/1889) Improve event broker performance
- [#1891](https://github.com/vegaprotocol/vega/pull/1891) Fix context for event subscribers
- [#1889](https://github.com/vegaprotocol/vega/pull/1889) Address event bus performance issues
- [#1892](https://github.com/vegaprotocol/vega/pull/1892) Improve handling for new chain connection proposal
- [#1903](https://github.com/vegaprotocol/vega/pull/1903) Fix regressions in Candles API introduced by event bus
- [#1940](https://github.com/vegaprotocol/vega/pull/1940) Add new asset proposals to GraphQL API
- [#1943](https://github.com/vegaprotocol/vega/pull/1943) Validate list of allowed assets

## 0.21.0

*2020-06-18*

A follow-on from 0.20.1, this release includes a fix for the GraphQL API returning inconsistent values for the `side` field on orders, leading to Vega Console failing to submit orders. As a bonus there is another GraphQL improvement, and two fixes that return more correct values for filled network orders and expired orders.

### 🛠 Improvements

- 💥 [#1820](https://github.com/vegaprotocol/vega/pull/1820) GraphQL: Non existent parties no longer return a GraphQL error
- 💥 [#1784](https://github.com/vegaprotocol/vega/pull/1784) GraphQL: Update schema and fix enum mappings from Proto
- 💥 [#1761](https://github.com/vegaprotocol/vega/pull/1761) Governance: Improve processing of Proposals
- [#1822](https://github.com/vegaprotocol/vega/pull/1822) Remove duplicate updates to `createdAt`
- [#1818](https://github.com/vegaprotocol/vega/pull/1818) Trades: Replace buffer with events
- [#1812](https://github.com/vegaprotocol/vega/pull/1812) Governance: Improve logging
- [#1810](https://github.com/vegaprotocol/vega/pull/1810) Execution: Set order status for fully filled network orders to be `FILLED`
- [#1803](https://github.com/vegaprotocol/vega/pull/1803) Matching: Set `updatedAt` when orders expire
- [#1780](https://github.com/vegaprotocol/vega/pull/1780) APIs: Reject `NETWORK` orders
- [#1792](https://github.com/vegaprotocol/vega/pull/1792) Update Golang to 1.14 and tendermint to 0.33.5

## 0.20.1

*2020-06-18*

This release fixes one small bug that was causing many closed streams, which was a problem for API clients.

## 🛠 Improvements

- [#1813](https://github.com/vegaprotocol/vega/pull/1813) Set `PartyEvent` type to party event

## 0.20.0

*2020-06-15*

This release contains a lot of fixes to APIs, and a minor new addition to the statistics endpoint. Potentially breaking changes are now labelled with 💥. If you have implemented a client that fetches candles, places orders or amends orders, please check below.

### ✨ Features
- [#1730](https://github.com/vegaprotocol/vega/pull/1730) `ChainID` added to statistics endpoint
- 💥 [#1734](https://github.com/vegaprotocol/vega/pull/1734) Start adding `TraceID` to core events

### 🛠 Improvements
- 💥 [#1721](https://github.com/vegaprotocol/vega/pull/1721) Improve API responses for `GetProposalById`
- 💥 [#1724](https://github.com/vegaprotocol/vega/pull/1724) New Order: Type no longer defaults to LIMIT orders
- 💥 [#1728](https://github.com/vegaprotocol/vega/pull/1728) `PrepareAmend` no longer accepts expiry time
- 💥 [#1760](https://github.com/vegaprotocol/vega/pull/1760) Add proto enum zero value "unspecified" to Side
- 💥 [#1764](https://github.com/vegaprotocol/vega/pull/1764) Candles: Interval no longer defaults to 1 minute
- 💥 [#1773](https://github.com/vegaprotocol/vega/pull/1773) Add proto enum zero value "unspecified" to `Order.Status`
- 💥 [#1776](https://github.com/vegaprotocol/vega/pull/1776) Add prefixes to enums, add proto zero value "unspecified" to `Trade.Type`
- 💥 [#1781](https://github.com/vegaprotocol/vega/pull/1781) Add prefix and UNSPECIFIED to `ChainStatus`, `AccountType`, `TransferType`
- [#1714](https://github.com/vegaprotocol/vega/pull/1714) Extend governance error handling
- [#1726](https://github.com/vegaprotocol/vega/pull/1726) Mark Price was not always correctly updated on a partial fill
- [#1734](https://github.com/vegaprotocol/vega/pull/1734) Feature/1577 hash context propagation
- [#1741](https://github.com/vegaprotocol/vega/pull/1741) Fix incorrect timestamps for proposals retrieved by GraphQL
- [#1743](https://github.com/vegaprotocol/vega/pull/1743) Orders amended to be GTT now return GTT in the response
- [#1745](https://github.com/vegaprotocol/vega/pull/1745) Votes blob is now base64 encoded
- [#1747](https://github.com/vegaprotocol/vega/pull/1747) Markets created from proposals now have the same ID as the proposal that created them
- [#1750](https://github.com/vegaprotocol/vega/pull/1750) Added datetime to governance votes
- [#1751](https://github.com/vegaprotocol/vega/pull/1751) Fix a bug in governance vote counting
- [#1752](https://github.com/vegaprotocol/vega/pull/1752) Fix incorrect validation on new orders
- [#1757](https://github.com/vegaprotocol/vega/pull/1757) Fix incorrect party ID validation on new orders
- [#1758](https://github.com/vegaprotocol/vega/pull/1758) Fix issue where markets created via governance were not tradable
- [#1763](https://github.com/vegaprotocol/vega/pull/1763) Expiration settlement date for market changed to 30/10/2020-22:59:59
- [#1777](https://github.com/vegaprotocol/vega/pull/1777) Create `README.md`
- [#1764](https://github.com/vegaprotocol/vega/pull/1764) Add proto enum zero value "unspecified" to Interval
- [#1767](https://github.com/vegaprotocol/vega/pull/1767) Feature/1692 order event
- [#1787](https://github.com/vegaprotocol/vega/pull/1787) Feature/1697 account event
- [#1788](https://github.com/vegaprotocol/vega/pull/1788) Check for unspecified Vote value
- [#1794](https://github.com/vegaprotocol/vega/pull/1794) Feature/1696 party event

## 0.19.0

*2020-05-26*

This release fixes a handful of bugs, primarily around order amends and new market governance proposals.

### ✨ Features

- [#1658](https://github.com/vegaprotocol/vega/pull/1658) Add timestamps to proposal API responses
- [#1656](https://github.com/vegaprotocol/vega/pull/1656) Add margin checks to amends
- [#1679](https://github.com/vegaprotocol/vega/pull/1679) Add topology package to map Validator nodes to Vega keypairs

### 🛠 Improvements
- [#1718](https://github.com/vegaprotocol/vega/pull/1718) Fix a case where a party can cancel another party's orders
- [#1662](https://github.com/vegaprotocol/vega/pull/1662) Start moving to event-based architecture internally
- [#1684](https://github.com/vegaprotocol/vega/pull/1684) Fix order expiry handling when `expiresAt` is amended
- [#1686](https://github.com/vegaprotocol/vega/pull/1686) Fix participation stake to have a maximum of 100%
- [#1607](https://github.com/vegaprotocol/vega/pull/1607) Update `gqlgen` dependency to 0.11.3
- [#1711](https://github.com/vegaprotocol/vega/pull/1711) Remove ID from market proposal input
- [#1712](https://github.com/vegaprotocol/vega/pull/1712) `prepareProposal` no longer returns an ID on market proposals
- [#1707](https://github.com/vegaprotocol/vega/pull/1707) Allow overriding default governance parameters via `ldflags`.
- [#1715](https://github.com/vegaprotocol/vega/pull/1715) Compile testing binary with short-lived governance periods

## 0.18.1

*2020-05-13*

### 🛠 Improvements
- [#1649](https://github.com/vegaprotocol/vega/pull/1649)
    Fix github artefact upload CI configuration

## 0.18.0

*2020-05-12*

From this release forward, compiled binaries for multiple platforms will be attached to the release on GitHub.

### ✨ Features

- [#1636](https://github.com/vegaprotocol/vega/pull/1636)
    Add a default GraphQL query complexity limit of 5. Currently configured to 17 on testnet to support Console.
- [#1656](https://github.com/vegaprotocol/vega/pull/1656)
    Add GraphQL queries for governance proposals
- [#1596](https://github.com/vegaprotocol/vega/pull/1596)
    Add builds for multiple architectures to GitHub releases

### 🛠 Improvements
- [#1630](https://github.com/vegaprotocol/vega/pull/1630)
    Fix amends triggering multiple updates to the same order
- [#1564](https://github.com/vegaprotocol/vega/pull/1564)
    Hex encode keys

## 0.17.0

*2020-04-21*

### ✨ Features

- [#1458](https://github.com/vegaprotocol/vega/issues/1458) Add root GraphQL Orders query.
- [#1457](https://github.com/vegaprotocol/vega/issues/1457) Add GraphQL query to list all known parties.
- [#1455](https://github.com/vegaprotocol/vega/issues/1455) Remove party list from stats endpoint.
- [#1448](https://github.com/vegaprotocol/vega/issues/1448) Add `updatedAt` field to orders.

### 🛠 Improvements

- [#1102](https://github.com/vegaprotocol/vega/issues/1102) Return full Market details in nested GraphQL queries.
- [#1466](https://github.com/vegaprotocol/vega/issues/1466) Flush orders before trades. This fixes a rare scenario where a trade can be available through the API, but not the order that triggered it.
- [#1491](https://github.com/vegaprotocol/vega/issues/1491) Fix `OrdersByMarket` and `OrdersByParty` 'Open' parameter.
- [#1472](https://github.com/vegaprotocol/vega/issues/1472) Fix Orders by the same party matching.

### Upcoming changes

This release contains the initial partial implementation of Governance. This will be finished and documented in 0.18.0.

## 0.16.2

*2020-04-16*

### 🛠 Improvements

- [#1545](https://github.com/vegaprotocol/vega/pull/1545) Improve error handling in `Prepare*Order` requests

## 0.16.1

*2020-04-15*

### 🛠 Improvements

- [!651](https://gitlab.com/vega-protocol/trading-core/-/merge_requests/651) Prevent bad ED25519 key length causing node panic.

## 0.16.0

*2020-03-02*

### ✨ Features

- The new authentication service is in place. The existing authentication service is now deprecated and will be removed in the next release.

### 🛠 Improvements

- [!609](https://gitlab.com/vega-protocol/trading-core/-/merge_requests/609) Show trades resulting from Orders created by the network (for example close outs) in the API.
- [!604](https://gitlab.com/vega-protocol/trading-core/-/merge_requests/604) Add `lastMarketPrice` settlement.
- [!614](https://gitlab.com/vega-protocol/trading-core/-/merge_requests/614) Fix casing of Order parameter `timeInForce`.
- [!615](https://gitlab.com/vega-protocol/trading-core/-/merge_requests/615) Add new order statuses, `Rejected` and `PartiallyFilled`.
- [!622](https://gitlab.com/vega-protocol/trading-core/-/merge_requests/622) GraphQL: Change Buyer and Seller properties on Trades from string to Party.
- [!599](https://gitlab.com/vega-protocol/trading-core/-/merge_requests/599) Pin Market IDs to fixed values.
- [!603](https://gitlab.com/vega-protocol/trading-core/-/merge_requests/603), [!611](https://gitlab.com/vega-protocol/trading-core/-/merge_requests/611) Remove `NotifyTraderAccount` from API documentation.
- [!624](https://gitlab.com/vega-protocol/trading-core/-/merge_requests/624) Add protobuf validators to API requests.
- [!595](https://gitlab.com/vega-protocol/trading-core/-/merge_requests/595), [!621](https://gitlab.com/vega-protocol/trading-core/-/merge_requests/621), [!623](https://gitlab.com/vega-protocol/trading-core/-/merge_requests/623) Fix a flaky integration test.
- [!601](https://gitlab.com/vega-protocol/trading-core/-/merge_requests/601) Improve matching engine coverage.
- [!612](https://gitlab.com/vega-protocol/trading-core/-/merge_requests/612) Improve collateral engine test coverage.<|MERGE_RESOLUTION|>--- conflicted
+++ resolved
@@ -12,12 +12,9 @@
 - [7052](https://github.com/vegaprotocol/vega/issues/7052) - Add a specific error message when trying to access administrative endpoints on wallet API
 
 ### 🐛 Fixes
-<<<<<<< HEAD
 - [7011](https://github.com/vegaprotocol/vega/issues/7011) - Incorrect flagging of live orders when multiple updates in the same block
-=======
 - [7037](https://github.com/vegaprotocol/vega/issues/7037) - Reinstate permissions endpoints on the wallet API
 - [7034](https://github.com/vegaprotocol/vega/issues/7034) - Rename `network` to `name` in `admin.remove_network`
->>>>>>> 061320f1
 
 
 ## 0.63.1
