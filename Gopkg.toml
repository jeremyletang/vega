--- conflicted
+++ resolved
@@ -3,13 +3,6 @@
   unused-packages = true
 
 [[constraint]]
-<<<<<<< HEAD
-  name = "github.com/alexandrevicenzi/go-sse"
-  branch = "master"
-
-[[constraint]]
-=======
->>>>>>> b630951c
   name = "github.com/stretchr/testify"
   version = "1.2.1"
 
@@ -26,10 +19,5 @@
   version = "=1.13.0"
 
 [[constraint]]
-<<<<<<< HEAD
-  name = "github.com/grpc-ecosystem/grpc-gateway"
-  version = "1.4./ve.1"
-=======
   branch = "master"
-  name = "github.com/tav/golly"
->>>>>>> b630951c
+  name = "github.com/tav/golly"