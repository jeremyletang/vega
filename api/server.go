--- conflicted
+++ resolved
@@ -94,11 +94,8 @@
 	eventService *subscribers.Service,
 	withdrawalService *plugins.Withdrawal,
 	depositService *plugins.Deposit,
-<<<<<<< HEAD
 	marketDepthService *subscribers.MarketDepthBuilder,
-=======
 	netParamsService *netparams.Service,
->>>>>>> 80557654
 	statusChecker *monitoring.Status,
 ) *GRPCServer {
 	// setup logger
@@ -251,11 +248,8 @@
 		statusChecker:           g.statusChecker,
 		WithdrawalService:       g.withdrawalService,
 		DepositService:          g.depositService,
-<<<<<<< HEAD
 		MarketDepthService:      g.marketDepthService,
-=======
 		NetParamsService:        g.netParamsService,
->>>>>>> 80557654
 		ctx:                     g.ctx,
 	}
 	g.tradingDataService = tradingDataSvc
