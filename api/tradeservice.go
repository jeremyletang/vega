--- conflicted
+++ resolved
@@ -8,7 +8,6 @@
 	"vega/msg"
 	"vega/log"
 	"vega/filters"
-	"fmt"
 )
 
 type TradeService interface {
@@ -78,68 +77,6 @@
 	return trade, err
 }
 
-<<<<<<< HEAD
-func (t *tradeService) GetCandles(ctx context.Context, market string, since time.Time, interval uint64) (*msg.Candles, error) {
-	// compare time and translate it into timestamps
-	sinceBlock := since.Unix()
-	currentTimestamp := t.app.GetCurrentTimestamp() / uint64(time.Second)
-	c, err := t.tradeStore.GetCandles(market, uint64(sinceBlock), uint64(currentTimestamp), interval)
-	if err != nil {
-		return &msg.Candles{}, err
-	}
-
-	fmt.Printf("candles: %+v\n\n", c)
-
-	candles := msg.Candles{}
-	for _, candle := range c {
-		timestampSeconds := candle.OpenBlockNumber
-		candle.Date = time.Unix(int64(timestampSeconds), int64(0)).Format(time.RFC3339)
-	    candles.Candles = append(candles.Candles, candle)
-	}
-	return &candles, nil
-}
-
-func (t *tradeService) GetLastCandles(ctx context.Context, market string, last uint64, interval uint64) (*msg.Candles, error) {
-	vtc := vegatime.NewVegaTimeConverter(t.app)
-	
-	// Convert last N candles to vega-time
-	latestBlock := uint64(t.GetLatestBlock())
-	offset := uint64(interval) * uint64(last)
-	sinceBlock := uint64(0)
-	if offset < latestBlock {
-		sinceBlock = latestBlock - offset
-	}
-	
-	c, err := t.tradeStore.GetCandles(market, sinceBlock, latestBlock, interval)
-	if err != nil {
-		return &msg.Candles{}, err
-	}
-
-	var candles *msg.Candles
-	for _, candle := range c {
-		candle.Date = vtc.BlockToTime(candle.OpenBlockNumber).Format(time.RFC3339)
-		candles.Candles = append(candles.Candles, candle)
-	}
-	return candles, nil
-}
-
-// GetCandleSinceBlock will return exactly one candle for the last interval (seconds) from the current VEGA time.
-// It can return an empty candle if there was no trading activity in the last interval (seconds)
-// This function is designed to be used in partnership with a streaming endpoint where the candle is filled up
-// with a fixed interval e.g. sixty seconds
-func (t *tradeService) GetCandleSinceBlock(ctx context.Context, market string, sinceBlock uint64) (*msg.Candle, time.Time, error) {
-	currentTimestamp := t.app.GetCurrentTimestamp()
-	c, err := t.tradeStore.GetCandle(market, sinceBlock, currentTimestamp)
-	if err != nil {
-		return nil, time.Time{}, err
-	}
-
-	c.Date = string(c.OpenBlockNumber)
-	return c, time.Time{}, nil
-}
-
-=======
->>>>>>> d536e503
 // GetLatestBlock is a helper function for now that will allow the caller to provide a sinceBlock to the GetCandleSinceBlock
 // function. TODO when we have the VEGA time package we can do all kinds of fantastic block->real time ops without this call
 func (t *tradeService) GetLatestBlock() uint64 {
