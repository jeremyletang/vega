--- conflicted
+++ resolved
@@ -536,11 +536,7 @@
 
 	vega.OrderStore.Commit()
 	vega.TradeStore.Commit()
-<<<<<<< HEAD
-
-=======
 	
->>>>>>> 9eaaf154
 	positions, err = tradeService.GetPositionsByParty(ctx, testPartyA)
 	assert.Nil(t, err)
 
