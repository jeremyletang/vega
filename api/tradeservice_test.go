--- conflicted
+++ resolved
@@ -204,13 +204,6 @@
 //	assert.Equal(t, "2018-07-09T13:05:00+01:00", candles.Candles[4].Date)
 //}
 
-<<<<<<< HEAD
-func TestTradeService_GetPositionsByParty(t *testing.T) {
-
-}
-
-=======
->>>>>>> 29f20712
 func FlushOrderStore() {
 	fmt.Printf("Flushing order store\n")
 	err := os.RemoveAll(orderStoreDir)
