package api

import (
	"context"
	"fmt"
	"sync"

	"code.vegaprotocol.io/vega/auth"
	"code.vegaprotocol.io/vega/blockchain"
	"code.vegaprotocol.io/vega/logging"
	"code.vegaprotocol.io/vega/metrics"
	"code.vegaprotocol.io/vega/monitoring"
	types "code.vegaprotocol.io/vega/proto"
	protoapi "code.vegaprotocol.io/vega/proto/api"

	"github.com/golang/protobuf/proto"
	uuid "github.com/satori/go.uuid"
	"golang.org/x/crypto/bcrypt"
	"google.golang.org/grpc/codes"
)

// TradeOrderService ...
//go:generate go run github.com/golang/mock/mockgen -destination mocks/trade_order_service_mock.go -package mocks code.vegaprotocol.io/vega/api TradeOrderService
type TradeOrderService interface {
	PrepareSubmitOrder(ctx context.Context, submission *types.OrderSubmission) (*types.PendingOrder, error)
	PrepareCancelOrder(ctx context.Context, cancellation *types.OrderCancellation) (*types.PendingOrder, error)
	PrepareAmendOrder(ctx context.Context, amendment *types.OrderAmendment) (*types.PendingOrder, error)
	SubmitTransaction(ctx context.Context, bundle *types.SignedBundle) (bool, error)
	CreateOrder(ctx context.Context, submission *types.OrderSubmission) (*types.PendingOrder, error)
	CancelOrder(ctx context.Context, cancellation *types.OrderCancellation) (*types.PendingOrder, error)
	AmendOrder(ctx context.Context, amendment *types.OrderAmendment) (*types.PendingOrder, error)
}

// AccountService ...
//go:generate go run github.com/golang/mock/mockgen -destination mocks/account_service_mock.go -package mocks code.vegaprotocol.io/vega/api  AccountService
type AccountService interface {
	NotifyTraderAccount(ctx context.Context, notify *types.NotifyTraderAccount) (bool, error)
	Withdraw(context.Context, *types.Withdraw) (bool, error)
}

// GovernanceService ...
//go:generate go run github.com/golang/mock/mockgen -destination mocks/governance_service_mock.go -package mocks code.vegaprotocol.io/vega/api  GovernanceService
type GovernanceService interface {
	PrepareProposal(ctx context.Context, author, reference string, terms *types.ProposalTerms) (*types.Proposal, error)
	PrepareVote(vote *types.Vote) (*types.Vote, error)
}

type tradingService struct {
	log               *logging.Logger
	tradeOrderService TradeOrderService
	accountService    AccountService
	marketService     MarketService
	governanceService GovernanceService
	statusChecker     *monitoring.Status

	authEnabled bool
	parties     []auth.PartyInfo
	mu          sync.Mutex
}

func (s *tradingService) UpdateParties(parties []auth.PartyInfo) {
	s.mu.Lock()
	s.parties = parties
	s.mu.Unlock()
}

func (s *tradingService) validateToken(partyID string, tkn string) error {
	s.mu.Lock()
	defer s.mu.Unlock()
	for _, v := range s.parties {
		if v.ID == partyID && v.Token == tkn {
			return nil
		}
	}
	return ErrInvalidCredentials
}

func (s *tradingService) CheckToken(
	ctx context.Context, req *protoapi.CheckTokenRequest,
) (*protoapi.CheckTokenResponse, error) {
	metrics.APIRequestAndTimeGRPC("CheckToken", 0)

	if req == nil {
		return nil, apiError(codes.Internal, ErrMalformedRequest)
	}
	if !s.authEnabled {
		return nil, apiError(codes.InvalidArgument, ErrAuthDisabled)
	}
	if len(req.PartyID) <= 0 {
		return nil, apiError(codes.InvalidArgument, ErrMissingPartyID)
	}
	if len(req.Token) <= 0 {
		return nil, apiError(codes.InvalidArgument, ErrMissingToken)
	}

	err := s.validateToken(req.PartyID, req.Token)
	if err != nil {
		if err == ErrInvalidCredentials {
			return &protoapi.CheckTokenResponse{Ok: false}, nil
		}
		return nil, apiError(codes.Internal, err)
	}

	return &protoapi.CheckTokenResponse{Ok: true}, nil
}

func (s *tradingService) SignIn(
	ctx context.Context, req *protoapi.SignInRequest,
) (*protoapi.SignInResponse, error) {
	metrics.APIRequestAndTimeGRPC("SignIn", 0)
	if req == nil {
		return nil, apiError(codes.Internal, ErrMalformedRequest)
	}
	if len(req.Id) <= 0 {
		return nil, apiError(codes.PermissionDenied, ErrInvalidCredentials)
	}
	if len(req.Password) <= 0 {
		return nil, apiError(codes.PermissionDenied, ErrInvalidCredentials)
	}

	var tkn string
	saltpass := fmt.Sprintf("vega%v", req.Password)

	s.mu.Lock()
	defer s.mu.Unlock()

	if !s.authEnabled {
		return nil, apiError(codes.PermissionDenied, ErrAuthDisabled)
	}
	for _, v := range s.parties {
		if v.ID == req.Id {
			if err := bcrypt.CompareHashAndPassword([]byte(v.Password), []byte(saltpass)); err != nil {
				s.log.Debug("invalid password",
					logging.String("user-id", v.ID),
					logging.Error(err),
				)
				return nil, apiError(codes.PermissionDenied, ErrInvalidCredentials)
			}
			tkn = v.Token
		}
	}

	if len(tkn) <= 0 {
		return nil, apiError(codes.PermissionDenied, ErrInvalidCredentials)
	}

	return &protoapi.SignInResponse{
		Token: tkn,
	}, nil
}

func (s *tradingService) PrepareSubmitOrder(ctx context.Context, req *protoapi.SubmitOrderRequest) (*protoapi.PrepareSubmitOrderResponse, error) {
	metrics.APIRequestAndTimeGRPC("PrepareSubmitOrder", 0)
	pending, err := s.tradeOrderService.PrepareSubmitOrder(ctx, req.Submission)
	if err != nil {
		return nil, apiError(codes.Internal, ErrMalformedRequest, err)
	}
	raw, err := proto.Marshal(req.Submission)
	if err != nil {
		return nil, apiError(codes.Internal, ErrSubmitOrder)
	}
	if raw, err = txEncode(raw, blockchain.SubmitOrderCommand); err != nil {
		return nil, apiError(codes.Internal, ErrSubmitOrder)
	}
	return &protoapi.PrepareSubmitOrderResponse{
		Blob:         raw,
		PendingOrder: pending,
	}, nil
}

func (s *tradingService) PrepareCancelOrder(ctx context.Context, req *protoapi.CancelOrderRequest) (*protoapi.PrepareCancelOrderResponse, error) {
	metrics.APIRequestAndTimeGRPC("PrepareCancelOrder", 0)
	pending, err := s.tradeOrderService.PrepareCancelOrder(ctx, req.Cancellation)
	if err != nil {
		return nil, apiError(codes.Internal, ErrCancelOrder)
	}
	raw, err := proto.Marshal(req.Cancellation)
	if err != nil {
		return nil, apiError(codes.Internal, ErrCancelOrder)
	}
	if raw, err = txEncode(raw, blockchain.CancelOrderCommand); err != nil {
		return nil, apiError(codes.Internal, ErrCancelOrder)
	}
	return &protoapi.PrepareCancelOrderResponse{
		Blob:         raw,
		PendingOrder: pending,
	}, nil
}

func (s *tradingService) PrepareAmendOrder(ctx context.Context, req *protoapi.AmendOrderRequest) (*protoapi.PrepareAmendOrderResponse, error) {
	metrics.APIRequestAndTimeGRPC("PrepareAmendOrder", 0)
	pending, err := s.tradeOrderService.PrepareAmendOrder(ctx, req.Amendment)
	if err != nil {
		return nil, apiError(codes.Internal, ErrAmendOrder)
	}
	raw, err := proto.Marshal(req.Amendment)
	if err != nil {
		return nil, apiError(codes.Internal, ErrAmendOrder)
	}
	if raw, err = txEncode(raw, blockchain.AmendOrderCommand); err != nil {
		return nil, apiError(codes.Internal, ErrAmendOrder)
	}
	return &protoapi.PrepareAmendOrderResponse{
		Blob:         raw,
		PendingOrder: pending,
	}, nil
}

func (s *tradingService) SubmitTransaction(ctx context.Context, req *protoapi.SubmitTransactionRequest) (*protoapi.SubmitTransactionResponse, error) {
<<<<<<< HEAD
	if req == nil || req.Tx == nil {
		return nil, apiError(codes.InvalidArgument, ErrMalformedRequest)
	}
=======
>>>>>>> f94cfb5c
	metrics.APIRequestAndTimeGRPC("SubmitTransaction", 0)
	if ok, err := s.tradeOrderService.SubmitTransaction(ctx, req.Tx); err != nil || !ok {
		s.log.Error("unable to submit transaction", logging.Error(err))
		return nil, apiError(codes.Internal, err)
	}
	return &protoapi.SubmitTransactionResponse{
		Success: true,
	}, nil
}

// CreateOrder is used to request sending an order into the VEGA platform, via consensus.
func (s *tradingService) SubmitOrder(
	ctx context.Context, req *protoapi.SubmitOrderRequest,
) (*types.PendingOrder, error) {
	metrics.APIRequestAndTimeGRPC("SubmitOrder", 0)

	if req == nil {
		return nil, apiError(codes.Internal, ErrMalformedRequest)
	}
	if s.statusChecker.ChainStatus() != types.ChainStatus_CONNECTED {
		return nil, apiError(codes.Internal, ErrChainNotConnected)
	}
	if req.Submission == nil {
		return nil, apiError(codes.InvalidArgument, ErrMissingOrder)
	}

	// check auth if required
	if s.authEnabled {
		if len(req.Token) <= 0 {
			return nil, apiError(codes.PermissionDenied, ErrMissingToken)
		}
		if err := s.validateToken(req.Submission.PartyID, req.Token); err != nil {
			return nil, apiError(codes.PermissionDenied, ErrInvalidToken, err)
		}
	}

	// Validate market early
	_, err := s.marketService.GetByID(ctx, req.Submission.MarketID)
	if err != nil {
		s.log.Error("Invalid Market ID during SubmitOrder",
			logging.String("marketID", req.Submission.MarketID),
		)
		return nil, apiError(codes.Internal, ErrInvalidMarketID)
	}

	po, err := s.tradeOrderService.CreateOrder(ctx, req.Submission)
	if err != nil {
		return nil, apiError(codes.Internal, ErrSubmitOrder, err)
	}
	return po, nil
}

// CancelOrder is used to request cancelling an order into the VEGA platform, via consensus.
func (s *tradingService) CancelOrder(
	ctx context.Context, req *protoapi.CancelOrderRequest,
) (*types.PendingOrder, error) {
	metrics.APIRequestAndTimeGRPC("CancelOrder", 0)
	if req == nil {
		return nil, apiError(codes.Internal, ErrMalformedRequest)
	}
	if s.statusChecker.ChainStatus() != types.ChainStatus_CONNECTED {
		return nil, apiError(codes.Internal, ErrChainNotConnected)
	}
	if req.Cancellation == nil {
		return nil, apiError(codes.InvalidArgument, ErrMissingOrder)
	}

	// check auth if required
	if s.authEnabled {
		if len(req.Token) <= 0 {
			return nil, apiError(codes.PermissionDenied, ErrMissingToken)
		}
		if err := s.validateToken(req.Cancellation.PartyID, req.Token); err != nil {
			return nil, apiError(codes.PermissionDenied, ErrInvalidToken, err)
		}
	}

	po, err := s.tradeOrderService.CancelOrder(ctx, req.Cancellation)
	if err != nil {
		return nil, apiError(codes.Internal, ErrCancelOrder, err)
	}
	return po, nil
}

// AmendOrder is used to request editing an order onto the VEGA platform, via consensus.
func (s *tradingService) AmendOrder(
	ctx context.Context, req *protoapi.AmendOrderRequest,
) (*types.PendingOrder, error) {
	metrics.APIRequestAndTimeGRPC("AmendOrder", 0)
	if req == nil {
		return nil, apiError(codes.Internal, ErrMalformedRequest)
	}
	if req.Amendment == nil {
		return nil, apiError(codes.InvalidArgument, ErrMissingOrder)
	}

	// check auth if required
	if s.authEnabled {
		if len(req.Token) <= 0 {
			return nil, apiError(codes.PermissionDenied, ErrMissingToken)
		}
		if err := s.validateToken(req.Amendment.PartyID, req.Token); err != nil {
			return nil, apiError(codes.PermissionDenied, ErrInvalidToken, err)
		}
	}

	po, err := s.tradeOrderService.AmendOrder(ctx, req.Amendment)
	if err != nil {
		return nil, apiError(codes.Internal, ErrAmendOrder, err)
	}
	return po, nil
}

func (s *tradingService) NotifyTraderAccount(
	ctx context.Context, req *protoapi.NotifyTraderAccountRequest,
) (*protoapi.NotifyTraderAccountResponse, error) {
	metrics.APIRequestAndTimeGRPC("NotifyTraderAccount", 0)
	if req == nil || req.Notif == nil {
		return nil, apiError(codes.InvalidArgument, ErrMalformedRequest)
	}
	if len(req.Notif.TraderID) <= 0 {
		return nil, apiError(codes.InvalidArgument, ErrMissingTraderID)
	}

	submitted, err := s.accountService.NotifyTraderAccount(ctx, req.Notif)
	if err != nil {
		return nil, apiError(codes.Internal, err)
	}

	return &protoapi.NotifyTraderAccountResponse{
		Submitted: submitted,
	}, nil
}

func (s *tradingService) Withdraw(
	ctx context.Context, req *protoapi.WithdrawRequest,
) (*protoapi.WithdrawResponse, error) {
	metrics.APIRequestAndTimeGRPC("Withdraw", 0)
	if len(req.Withdraw.PartyID) <= 0 {
		return nil, apiError(codes.InvalidArgument, ErrMissingTraderID)
	}
	if len(req.Withdraw.Asset) <= 0 {
		return nil, apiError(codes.InvalidArgument, ErrMissingAsset)
	}
	if req.Withdraw.Amount == 0 {
		return nil, apiError(codes.InvalidArgument, ErrInvalidWithdrawAmount)
	}

	ok, err := s.accountService.Withdraw(ctx, req.Withdraw)
	if err != nil {
		return nil, apiError(codes.Internal, err)
	}

	return &protoapi.WithdrawResponse{
		Success: ok,
	}, nil
}

func (s *tradingService) PrepareProposal(
	ctx context.Context, req *protoapi.PrepareProposalRequest,
) (*protoapi.PrepareProposalResponse, error) {
	metrics.APIRequestAndTimeGRPC("PrepareProposal", 0)
	proposal, err := s.governanceService.PrepareProposal(ctx,
		req.PartyID, req.Reference, req.Proposal)
	if err != nil {
		return nil, apiError(codes.Internal, ErrMalformedRequest)
	}
	raw, err := proto.Marshal(proposal) // marshal whole proposal
	if err != nil {
		return nil, apiError(codes.Internal, ErrPrepareProposal)
	}
	if raw, err = txEncode(raw, blockchain.ProposeCommand); err != nil {
		return nil, apiError(codes.Internal, ErrPrepareProposal)
	}
	return &protoapi.PrepareProposalResponse{
		Blob:            raw,
		PendingProposal: proposal,
	}, nil
}

func (s *tradingService) PrepareVote(ctx context.Context, req *protoapi.PrepareVoteRequest) (*protoapi.PrepareVoteResponse, error) {
	metrics.APIRequestAndTimeGRPC("PrepareVote", 0)
	if err := req.Validate(); err != nil {
		return nil, apiError(codes.Internal, ErrMalformedRequest)
	}
	vote, err := s.governanceService.PrepareVote(req.Vote)
	if err != nil {
		return nil, apiError(codes.Internal, ErrMalformedRequest)
	}
	raw, err := proto.Marshal(vote)
	if err != nil {
		return nil, apiError(codes.Internal, ErrPrepareVote)
	}
	if raw, err = txEncode(raw, blockchain.VoteCommand); err != nil {
		return nil, apiError(codes.Internal, ErrPrepareVote)
	}
	return &protoapi.PrepareVoteResponse{
		Blob: raw,
		Vote: vote,
	}, nil
}

func txEncode(input []byte, cmd blockchain.Command) (proto []byte, err error) {
	prefix := uuid.NewV4().String()
	prefixBytes := []byte(prefix)
	commandInput := append([]byte{byte(cmd)}, input...)
	return append(prefixBytes, commandInput...), nil
}<|MERGE_RESOLUTION|>--- conflicted
+++ resolved
@@ -207,13 +207,10 @@
 }
 
 func (s *tradingService) SubmitTransaction(ctx context.Context, req *protoapi.SubmitTransactionRequest) (*protoapi.SubmitTransactionResponse, error) {
-<<<<<<< HEAD
+	metrics.APIRequestAndTimeGRPC("SubmitTransaction", 0)
 	if req == nil || req.Tx == nil {
 		return nil, apiError(codes.InvalidArgument, ErrMalformedRequest)
 	}
-=======
->>>>>>> f94cfb5c
-	metrics.APIRequestAndTimeGRPC("SubmitTransaction", 0)
 	if ok, err := s.tradeOrderService.SubmitTransaction(ctx, req.Tx); err != nil || !ok {
 		s.log.Error("unable to submit transaction", logging.Error(err))
 		return nil, apiError(codes.Internal, err)
