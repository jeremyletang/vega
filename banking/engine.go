package banking

import (
	"context"
	"errors"
	"math/big"
	"sort"
	"strings"
	"sync"
	"sync/atomic"
	"time"

	proto "code.vegaprotocol.io/protos/vega"
	"code.vegaprotocol.io/vega/assets"
	"code.vegaprotocol.io/vega/broker"
	"code.vegaprotocol.io/vega/events"
	"code.vegaprotocol.io/vega/logging"
	"code.vegaprotocol.io/vega/types"
	"code.vegaprotocol.io/vega/types/num"
	"code.vegaprotocol.io/vega/validators"
)

const (
	// this is temporarily used until we remove expiry completely
	// make the expiry 2 years, which will outlive anyway any
	// vega network at first.
	// 24 hours * 365 * days * 2 years.
	withdrawalsDefaultExpiry = 24 * 365 * 2 * time.Hour
)

var (
	ErrWrongAssetTypeUsedInBuiltinAssetChainEvent = errors.New("non builtin asset used for builtin asset chain event")
	ErrWrongAssetTypeUsedInERC20ChainEvent        = errors.New("non ERC20 for ERC20 chain event")
	ErrWrongAssetUsedForERC20Withdraw             = errors.New("non erc20 asset used for lock withdraw")
	ErrInvalidWithdrawalState                     = errors.New("invalid withdrawal state")
	ErrNotMatchingWithdrawalForReference          = errors.New("invalid reference for withdrawal chain event")
	ErrWithdrawalNotReady                         = errors.New("withdrawal not ready")
	ErrNoGeneralAccountForAsset                   = errors.New("no general account for asset")
	ErrNotEnoughFundsToTransfer                   = errors.New("not enough funds to transfer")
)

//go:generate go run github.com/golang/mock/mockgen -destination mocks/assets_mock.go -package mocks code.vegaprotocol.io/vega/banking Assets
type Assets interface {
	Get(assetID string) (*assets.Asset, error)
	Enable(assetID string) error
}

// Notary ...
//go:generate go run github.com/golang/mock/mockgen -destination mocks/notary_mock.go -package mocks code.vegaprotocol.io/vega/banking Notary
type Notary interface {
	StartAggregate(resID string, kind types.NodeSignatureKind, signature []byte)
	IsSigned(ctx context.Context, id string, kind types.NodeSignatureKind) ([]types.NodeSignature, bool)
	OfferSignatures(kind types.NodeSignatureKind, f func(resources string) []byte)
}

// Collateral engine
//go:generate go run github.com/golang/mock/mockgen -destination mocks/collateral_mock.go -package mocks code.vegaprotocol.io/vega/banking Collateral
type Collateral interface {
	Deposit(ctx context.Context, party, asset string, amount *num.Uint) (*types.TransferResponse, error)
	Withdraw(ctx context.Context, party, asset string, amount *num.Uint) (*types.TransferResponse, error)
	EnableAsset(ctx context.Context, asset types.Asset) error
	GetPartyGeneralAccount(party, asset string) (*types.Account, error)
	TransferFunds(ctx context.Context,
		transfers []*types.Transfer,
		accountTypes []types.AccountType,
		references []string,
		feeTransfers []*types.Transfer,
		feeTransfersAccountTypes []types.AccountType,
	) ([]*types.TransferResponse, error)
}

// Witness provide foreign chain resources validations
//go:generate go run github.com/golang/mock/mockgen -destination mocks/witness_mock.go -package mocks code.vegaprotocol.io/vega/banking Witness
type Witness interface {
	StartCheck(validators.Resource, func(interface{}, bool), time.Time) error
	RestoreResource(validators.Resource, func(interface{}, bool)) error
}

// TimeService provide the time of the vega node using the tm time
//go:generate go run github.com/golang/mock/mockgen -destination mocks/time_service_mock.go -package mocks code.vegaprotocol.io/vega/banking TimeService
type TimeService interface {
	NotifyOnTick(func(context.Context, time.Time))
}

// Epochervice ...
//go:generate go run github.com/golang/mock/mockgen -destination mocks/epoch_service_mock.go -package mocks code.vegaprotocol.io/vega/banking EpochService
type EpochService interface {
	NotifyOnEpoch(f func(context.Context, types.Epoch))
}

// Topology ...
//go:generate go run github.com/golang/mock/mockgen -destination mocks/topology_mock.go -package mocks code.vegaprotocol.io/vega/banking Topology
type Topology interface {
	IsValidator() bool
}

const (
	pendingState uint32 = iota
	okState
	rejectedState
)

var defaultValidationDuration = 2 * time.Hour

type Engine struct {
	cfg     Config
	log     *logging.Logger
	broker  broker.BrokerI
	col     Collateral
	witness Witness
	notary  Notary
	assets  Assets
	top     Topology

	assetActs     map[string]*assetAction
	seen          map[txRef]struct{}
	withdrawals   map[string]withdrawalRef
	withdrawalCnt *big.Int
	deposits      map[string]*types.Deposit

	currentEpoch    uint64
	currentTime     time.Time
	mu              sync.RWMutex
	bss             *bankingSnapshotState
	keyToSerialiser map[string]func() ([]byte, error)

	// transfer fee related stuff
	scheduledTransfers map[time.Time][]scheduledTransfer
	transferFeeFactor  num.Decimal

	// recurring transfers
	// transfer id to recurringTransfers
	recurringTransfers map[string]*types.RecurringTransfer
}

type withdrawalRef struct {
	w   *types.Withdrawal
	ref *big.Int
}

func New(
	log *logging.Logger,
	cfg Config,
	col Collateral,
	witness Witness,
	tsvc TimeService,
	assets Assets,
	notary Notary,
	broker broker.BrokerI,
	top Topology,
	epoch EpochService,
) (e *Engine) {
	defer func() {
		tsvc.NotifyOnTick(e.OnTick)
		epoch.NotifyOnEpoch(e.OnEpoch)
	}()
	log = log.Named(namedLogger)
	log.SetLevel(cfg.Level.Get())

	e = &Engine{
		cfg:           cfg,
		log:           log,
		broker:        broker,
		col:           col,
		witness:       witness,
		assets:        assets,
		notary:        notary,
		top:           top,
		assetActs:     map[string]*assetAction{},
		seen:          map[txRef]struct{}{},
		withdrawals:   map[string]withdrawalRef{},
		deposits:      map[string]*types.Deposit{},
		withdrawalCnt: big.NewInt(0),
		bss: &bankingSnapshotState{
			changed:    map[string]bool{withdrawalsKey: true, depositsKey: true, seenKey: true, assetActionsKey: true},
			hash:       map[string][]byte{},
			serialised: map[string][]byte{},
		},
		keyToSerialiser:    map[string]func() ([]byte, error){},
		scheduledTransfers: map[time.Time][]scheduledTransfer{},
		recurringTransfers: map[string]*types.RecurringTransfer{},
		transferFeeFactor:  num.DecimalZero(),
	}

	e.keyToSerialiser[withdrawalsKey] = e.serialiseWithdrawals
	e.keyToSerialiser[depositsKey] = e.serialiseDeposits
	e.keyToSerialiser[seenKey] = e.serialiseSeen
	e.keyToSerialiser[assetActionsKey] = e.serialiseAssetActions
	return e
}

// ReloadConf updates the internal configuration.
func (e *Engine) ReloadConf(cfg Config) {
	e.log.Info("reloading configuration")
	if e.log.GetLevel() != cfg.Level.Get() {
		e.log.Info("updating log level",
			logging.String("old", e.log.GetLevel().String()),
			logging.String("new", cfg.Level.String()),
		)
		e.log.SetLevel(cfg.Level.Get())
	}

	e.cfg = cfg
}

func (e *Engine) OnEpoch(ctx context.Context, ep types.Epoch) {
<<<<<<< HEAD
	e.currentEpoch = ep.Seq
	if err := e.distributeRecurringTransfers(ctx, e.currentEpoch); err != nil {
		e.log.Error("could not distribute recurring transfers", logging.Error(err))
=======
	switch ep.Action {
	case proto.EpochAction_EPOCH_ACTION_START:
		e.currentEpoch = ep.Seq
	case proto.EpochAction_EPOCH_ACTION_END:
		if err := e.distributeRecurringTransfers(ctx, e.currentEpoch); err != nil {
			e.log.Error("could not distribute recurring transfers", logging.Error(err))
		}
	default:
		e.log.Panic("epoch action should never be UNSPECIFIED", logging.String("epoch", ep.String()))
>>>>>>> 5faa8ec5
	}
}

func (e *Engine) OnTick(ctx context.Context, t time.Time) {
	e.mu.Lock()
	e.currentTime = t
	e.mu.Unlock()

	assetActionKeys := make([]string, 0, len(e.assetActs))
	for k := range e.assetActs {
		assetActionKeys = append(assetActionKeys, k)
	}
	sort.Strings(assetActionKeys)

	// iterate over asset actions deterministically
	for _, k := range assetActionKeys {
		v := e.assetActs[k]
		state := atomic.LoadUint32(&v.state)
		if state == pendingState {
			continue
		}

		// get the action reference to ensure it's not
		// a duplicate
		ref := v.getRef()

		switch state {
		case okState:
			// check if this transaction have been seen before then
			if _, ok := e.seen[ref]; ok {
				// do nothing of this transaction, just display an error
				e.log.Error("chain event reference a transaction already processed",
					logging.String("asset-class", string(ref.asset)),
					logging.String("tx-hash", ref.hash),
					logging.String("action", v.String()))
			} else {
				// first time we seen this transaction, let's add iter
				e.seen[ref] = struct{}{}
				if err := e.finalizeAction(ctx, v); err != nil {
					e.log.Error("unable to finalize action",
						logging.String("action", v.String()),
						logging.Error(err))
				}
			}

		case rejectedState:
			e.log.Error("network rejected banking action",
				logging.String("action", v.String()))
		}
		// delete anyway the action
		// at this point the action was either rejected, so we do no need
		// need to keep waiting for its validation, or accepted. in the case
		// it's accepted it's then sent to the given collateral function
		// (deposit, withdraw, allowlist), then an error can occur down the
		// line in the collateral but if that happened there's no way for
		// us to recover for this event, so we have no real reason to keep
		// it in memory
		delete(e.assetActs, k)
		e.bss.changed[assetActionsKey] = true
	}

	// we may want a dedicated method on the snapshot engine at some
	// point but this will do for now
	// this will be restarting the signatures aggregates
	e.notary.OfferSignatures(
		types.NodeSignatureKindAssetWithdrawal, e.offerERC20NotarySignatures)

	// then process all scheduledTransfers
	if err := e.distributeScheduledTransfers(ctx); err != nil {
		e.log.Error("could not process scheduled transfers",
			logging.Error(err),
		)
	}
}

func (e *Engine) onCheckDone(i interface{}, valid bool) {
	aa, ok := i.(*assetAction)
	if !ok {
		return
	}

	newState := rejectedState
	if valid {
		newState = okState
	}
	atomic.StoreUint32(&aa.state, newState)
}

func (e *Engine) getWithdrawalFromRef(ref *big.Int) (*types.Withdrawal, error) {
	// sort withdraws to check deterministically
	withdrawalsK := make([]string, 0, len(e.withdrawals))
	for k := range e.withdrawals {
		withdrawalsK = append(withdrawalsK, k)
	}
	sort.Strings(withdrawalsK)

	for _, k := range withdrawalsK {
		v := e.withdrawals[k]
		if v.ref.Cmp(ref) == 0 {
			return v.w, nil
		}
	}

	return nil, ErrNotMatchingWithdrawalForReference
}

func (e *Engine) finalizeAction(ctx context.Context, aa *assetAction) error {
	switch {
	case aa.IsBuiltinAssetDeposit():
		dep := e.deposits[aa.id]
		return e.finalizeDeposit(ctx, dep)
	case aa.IsERC20Deposit():
		dep := e.deposits[aa.id]
		return e.finalizeDeposit(ctx, dep)
	case aa.IsERC20AssetList():
		return e.finalizeAssetList(ctx, aa.erc20AL.VegaAssetID)
	default:
		return ErrUnknownAssetAction
	}
}

func (e *Engine) finalizeAssetList(ctx context.Context, assetID string) error {
	asset, err := e.assets.Get(assetID)
	if err != nil {
		e.log.Error("invalid asset id used to finalise asset list",
			logging.Error(err),
			logging.AssetID(assetID))
		return nil
	}
	if err := e.assets.Enable(assetID); err != nil {
		e.log.Error("unable to enable asset",
			logging.Error(err),
			logging.AssetID(assetID))
		return err
	}
	return e.col.EnableAsset(ctx, *asset.ToAssetType())
}

func (e *Engine) finalizeDeposit(ctx context.Context, d *types.Deposit) error {
	defer func() {
		e.broker.Send(events.NewDepositEvent(ctx, *d))
		// whatever happens, the deposit is in its final state (cancelled or finalized)
		delete(e.deposits, d.ID)
	}()
	res, err := e.col.Deposit(ctx, d.PartyID, d.Asset, d.Amount)
	if err != nil {
		d.Status = types.DepositStatusCancelled
		return err
	}

	d.Status = types.DepositStatusFinalized
	d.CreditDate = e.currentTime.UnixNano()
	e.broker.Send(events.NewTransferResponse(ctx, []*types.TransferResponse{res}))
	e.bss.changed[depositsKey] = true
	return nil
}

func (e *Engine) finalizeWithdraw(
	ctx context.Context, w *types.Withdrawal) error {
	// always send the withdrawal event, don't delete it from the map because we
	// may still receive events
	defer func() {
		e.broker.Send(events.NewWithdrawalEvent(ctx, *w))
	}()

	res, err := e.col.Withdraw(ctx, w.PartyID, w.Asset, w.Amount.Clone())
	if err != nil {
		w.Status = types.WithdrawalStatusRejected
		return err
	}

	w.Status = types.WithdrawalStatusFinalized
	e.bss.changed[withdrawalsKey] = true
	e.broker.Send(events.NewTransferResponse(ctx, []*types.TransferResponse{res}))
	return nil
}

func (e *Engine) newWithdrawal(
	id, partyID, asset string,
	amount *num.Uint,
	expirationDate time.Time,
	wext *types.WithdrawExt,
) (w *types.Withdrawal, ref *big.Int) {
	partyID = strings.TrimPrefix(partyID, "0x")
	asset = strings.TrimPrefix(asset, "0x")
	// reference needs to be an int, deterministic for the contracts
	ref = big.NewInt(0).Add(e.withdrawalCnt, big.NewInt(e.currentTime.Unix()))
	e.withdrawalCnt.Add(e.withdrawalCnt, big.NewInt(1))
	w = &types.Withdrawal{
		ID:             id,
		Status:         types.WithdrawalStatusOpen,
		PartyID:        partyID,
		Asset:          asset,
		Amount:         amount,
		ExpirationDate: expirationDate.Unix(),
		Ext:            wext,
		CreationDate:   e.currentTime.UnixNano(),
		Ref:            ref.String(),
	}
	e.bss.changed[withdrawalsKey] = true
	return
}

func (e *Engine) newDeposit(
	id, partyID, asset string,
	amount *num.Uint,
	txHash string,
) *types.Deposit {
	partyID = strings.TrimPrefix(partyID, "0x")
	asset = strings.TrimPrefix(asset, "0x")
	e.bss.changed[depositsKey] = true
	e.bss.changed[assetActionsKey] = true
	return &types.Deposit{
		ID:           id,
		Status:       types.DepositStatusOpen,
		PartyID:      partyID,
		Asset:        asset,
		Amount:       amount,
		CreationDate: e.currentTime.UnixNano(),
		TxHash:       txHash,
	}
}<|MERGE_RESOLUTION|>--- conflicted
+++ resolved
@@ -204,11 +204,6 @@
 }
 
 func (e *Engine) OnEpoch(ctx context.Context, ep types.Epoch) {
-<<<<<<< HEAD
-	e.currentEpoch = ep.Seq
-	if err := e.distributeRecurringTransfers(ctx, e.currentEpoch); err != nil {
-		e.log.Error("could not distribute recurring transfers", logging.Error(err))
-=======
 	switch ep.Action {
 	case proto.EpochAction_EPOCH_ACTION_START:
 		e.currentEpoch = ep.Seq
@@ -218,7 +213,6 @@
 		}
 	default:
 		e.log.Panic("epoch action should never be UNSPECIFIED", logging.String("epoch", ep.String()))
->>>>>>> 5faa8ec5
 	}
 }
 
