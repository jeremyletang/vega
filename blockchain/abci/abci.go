package abci

import (
	"errors"

	"github.com/tendermint/tendermint/abci/types"
)

const (
	// AbciTxnValidationFailure ...
	AbciTxnValidationFailure uint32 = 51

	// AbciTxnDecodingFailure code is returned when CheckTx or DeliverTx fail to decode the Txn.
	AbciTxnDecodingFailure uint32 = 60

	// AbciTxnInternalError code is returned when CheckTx or DeliverTx fail to process the Txn.
	AbciTxnInternalError uint32 = 70

	// AbciUnknownCommandError code is returned when the app doesn't know how to handle a given command.
	AbciUnknownCommandError uint32 = 80

	// AbciSpamError code is returned when CheckTx or DeliverTx fail spam protection tests
	AbciSpamError uint32 = 89
)

func (app *App) InitChain(req types.RequestInitChain) (resp types.ResponseInitChain) {
	state, err := LoadGenesisState(req.AppStateBytes)
	if err != nil {
		panic(err)
	}

	if t := state.ReplayAttackThreshold; t != 0 {
		app.replayProtector = NewReplayProtector(t)
	}

	if fn := app.OnInitChain; fn != nil {
		return fn(req)
	}
	return
}

func (app *App) BeginBlock(req types.RequestBeginBlock) (resp types.ResponseBeginBlock) {
	height := uint64(req.Header.Height)
	if app.replayProtector != nil {
		app.replayProtector.SetHeight(height)
	}

	if fn := app.OnBeginBlock; fn != nil {
		app.ctx, resp = fn(req)
	}
	return
}

func (app *App) EndBlock(req types.RequestEndBlock) (resp types.ResponseEndBlock) {
<<<<<<< HEAD
	height := uint64(req.Height)
	app.spamProtector.EndOfBlock(height)

=======
>>>>>>> 4d80afe6
	if fn := app.OnEndBlock; fn != nil {
		app.ctx, resp = fn(req)
	}
	return
}

func (app *App) Commit() (resp types.ResponseCommit) {
	if fn := app.OnCommit; fn != nil {
		return fn()
	}
	return
}

func (app *App) CheckTx(req types.RequestCheckTx) (resp types.ResponseCheckTx) {
	tx, code, err := app.getTx(req.GetTx())
	if err != nil {
		return NewResponseCheckTxError(code, err)
	}

	if err := app.replayProtector.CheckTx(tx); err != nil {
		return NewResponseCheckTxError(AbciTxnValidationFailure, err)
	}

	if _, err := app.spamProtector.PreBlockAccept(tx); err != nil {
		return NewResponseCheckTxError(AbciSpamError, err)
	}

	ctx := app.ctx
	if fn := app.OnCheckTx; fn != nil {
		ctx, resp = fn(ctx, req, tx)
		if resp.IsErr() {
			return resp
		}
	}

	// Lookup for check tx, skip if not found
	if fn, ok := app.checkTxs[tx.Command()]; ok {
		if err := fn(ctx, tx); err != nil {
			resp.Code = AbciTxnInternalError
		}
	}

	// at this point we consider the Tx as valid, so we add it to
	// the cache to be consumed by DeliveryTx
	if resp.IsOK() {
		app.cacheTx(req.Tx, tx)
	}
	return resp
}

func (app *App) DeliverTx(req types.RequestDeliverTx) (resp types.ResponseDeliverTx) {
	tx, code, err := app.getTx(req.GetTx())
	if err != nil {
		return NewResponseDeliverTxError(code, err)
	}
	app.removeTxFromCache(req.GetTx())

	if err := app.replayProtector.DeliverTx(tx); err != nil {
		return NewResponseDeliverTxError(AbciTxnValidationFailure, err)
	}

	if _, err := app.spamProtector.PostBlockAccept(tx); err != nil {
		return NewResponseDeliverTxError(AbciSpamError, err)
	}

	// It's been validated by CheckTx so we can skip the validation here
	ctx := app.ctx
	if fn := app.OnDeliverTx; fn != nil {
		ctx, resp = fn(ctx, req, tx)
		if resp.IsErr() {
			return resp
		}
	}

	// Lookup for deliver tx, fail if not found
	fn := app.deliverTxs[tx.Command()]
	if fn == nil {
		return NewResponseDeliverTxError(AbciUnknownCommandError, errors.New("invalid vega command"))
	}

	if err := fn(ctx, tx); err != nil {
		return NewResponseDeliverTxError(AbciTxnInternalError, err)
	}

	return NewResponseDeliverTx(types.CodeTypeOK, "")
}<|MERGE_RESOLUTION|>--- conflicted
+++ resolved
@@ -52,12 +52,6 @@
 }
 
 func (app *App) EndBlock(req types.RequestEndBlock) (resp types.ResponseEndBlock) {
-<<<<<<< HEAD
-	height := uint64(req.Height)
-	app.spamProtector.EndOfBlock(height)
-
-=======
->>>>>>> 4d80afe6
 	if fn := app.OnEndBlock; fn != nil {
 		app.ctx, resp = fn(req)
 	}
@@ -79,10 +73,6 @@
 
 	if err := app.replayProtector.CheckTx(tx); err != nil {
 		return NewResponseCheckTxError(AbciTxnValidationFailure, err)
-	}
-
-	if _, err := app.spamProtector.PreBlockAccept(tx); err != nil {
-		return NewResponseCheckTxError(AbciSpamError, err)
 	}
 
 	ctx := app.ctx
@@ -119,10 +109,6 @@
 		return NewResponseDeliverTxError(AbciTxnValidationFailure, err)
 	}
 
-	if _, err := app.spamProtector.PostBlockAccept(tx); err != nil {
-		return NewResponseDeliverTxError(AbciSpamError, err)
-	}
-
 	// It's been validated by CheckTx so we can skip the validation here
 	ctx := app.ctx
 	if fn := app.OnDeliverTx; fn != nil {
