--- conflicted
+++ resolved
@@ -95,12 +95,8 @@
 	}
 
 	if l.conf.SQLStore.WipeOnStartup {
-<<<<<<< HEAD
-		if err = sqlstore.WipeDatabaseAndMigrateSchemaToLatestVersion(preLog, l.conf.SQLStore.ConnectionConfig, sqlstore.EmbedMigrations); err != nil {
-=======
-		if err = sqlstore.WipeDatabaseAndMigrateSchemaToLatestVersion(l.Log, l.conf.SQLStore.ConnectionConfig, sqlstore.EmbedMigrations,
+		if err = sqlstore.WipeDatabaseAndMigrateSchemaToLatestVersion(preLog, l.conf.SQLStore.ConnectionConfig, sqlstore.EmbedMigrations,
 			bool(l.conf.SQLStore.VerboseMigration)); err != nil {
->>>>>>> 13b43b67
 			return fmt.Errorf("failed to wiped database:%w", err)
 		}
 		preLog.Info("Wiped all existing data from the datanode")
@@ -127,12 +123,8 @@
 			apiPorts = append(apiPorts, l.conf.NetworkHistory.Initialise.GrpcAPIPorts...)
 
 			if err = networkhistory.InitialiseDatanodeFromNetworkHistory(l.ctx, l.conf.NetworkHistory.Initialise,
-<<<<<<< HEAD
-				preLog, l.conf.SQLStore.ConnectionConfig, l.networkHistoryService, apiPorts); err != nil {
-=======
-				l.Log, l.conf.SQLStore.ConnectionConfig, l.networkHistoryService, apiPorts,
+				preLog, l.conf.SQLStore.ConnectionConfig, l.networkHistoryService, apiPorts,
 				bool(l.conf.SQLStore.VerboseMigration)); err != nil {
->>>>>>> 13b43b67
 				return fmt.Errorf("failed to initialize datanode from network history: %w", err)
 			}
 
