--- conflicted
+++ resolved
@@ -80,33 +80,6 @@
     AMEND_ORDER = 102;
     NOTIFY_TRADER_ACCOUNT = 103;
     WITHDRAW  = 104;
-<<<<<<< HEAD
-    // orders
-    ORDERS_BY_MARKET = 200;
-    ORDERS_BY_PARTY = 201;
-    ORDER_BY_MARKET_AND_ID = 202;
-    ORDER_BY_REFERENCE = 203;
-    // markets
-    MARKET_BY_ID = 210;
-    MARKETS = 211;
-    MARKET_DEPTH = 212;
-    LAST_TRADE = 213;
-    // parties
-    PARTY_BY_ID = 220;
-    PARTIES = 221;
-    // trades
-    TRADES_BY_MARKET = 230;
-    TRADES_BY_PARTY = 231;
-    TRADES_BY_ORDER = 232;
-    // positions
-    POSITIONS_BY_PARTY = 240;
-    // candles
-    CANDLES = 250;
-      // accounts
-    ACCOUNTS_BY_PARTY = 260;
-    ACCOUNTS_BY_PARTY_AND_MARKET = 261;
-    ACCOUNTS_BY_PARTY_AND_TYPE = 262;
-    ACCOUNTS_BY_PARTY_AND_ASSET = 263;
 }
 
 message SummaryRequest {
@@ -132,6 +105,4 @@
 
 message AdvanceTimeRequest {
     google.protobuf.Duration timeDelta = 1;
-=======
->>>>>>> a4cef9a5
 }