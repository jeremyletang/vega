package main

import (
	"context"

	"code.vegaprotocol.io/vega/buffer"
	"code.vegaprotocol.io/vega/execution"
	"code.vegaprotocol.io/vega/logging"
	types "code.vegaprotocol.io/vega/proto"
	"code.vegaprotocol.io/vega/storage"
	"code.vegaprotocol.io/vega/trades"
	"code.vegaprotocol.io/vega/vegatime"

	"github.com/hashicorp/go-multierror"
)

//TODO (WG 05/11/2019): instantiating dependencies internally while WIP, the final dependencies will get incjeted from outside the package.
func getDependencies(log *logging.Logger, config storage.Config) (*dependencies, error) {

	ctx, cancel := context.WithCancel(context.Background())
	var errs *multierror.Error

	orderStore, err := storage.NewOrders(log, config, cancel)
	if err != nil {
		errs = multierror.Append(errs, err)
	}
	tradeStore, err := storage.NewTrades(log, config, cancel)
	if err != nil {
		errs = multierror.Append(errs, err)
	}
	candleStore, err := storage.NewCandles(log, config)
	if err != nil {
		errs = multierror.Append(errs, err)
	}

	marketStore, err := storage.NewMarkets(log, config)
	if err != nil {
		errs = multierror.Append(errs, err)
	}

	partyStore, err := storage.NewParties(config)
	if err != nil {
		errs = multierror.Append(errs, err)
	}

	accountStore, err := storage.NewAccounts(log, config)
	if err != nil {
		errs = multierror.Append(errs, err)
	}

	transferResponseStore, err := storage.NewTransferResponses(log, config)
	if err != nil {
		errs = multierror.Append(errs, err)
	}

	riskStore := storage.NewRisks(log, config)

	tradeService, err := trades.NewService(log, trades.NewDefaultConfig(), tradeStore, riskStore)
	if err != nil {
		errs = multierror.Append(errs, err)
	}

	err = errs.ErrorOrNil()
	if err != nil {
		return nil, err
	}

	orderBuffer := buffer.NewOrder(orderStore)
	tradeBuffer := buffer.NewTrade(tradeStore)
	candleBuffer := buffer.NewCandle(candleStore)
	marketBuffer := buffer.NewMarket(marketStore)
	partyBuffer := buffer.NewParty(partyStore)
	accountBuffer := buffer.NewAccount(accountStore)
	transferResponseBuffer := buffer.NewTransferResponse(transferResponseStore)
<<<<<<< HEAD
	settleBuf := buffer.NewSettlement()
=======
	marketDataBuffer := buffer.NewMarketData()
	marginLevelsBuffer := buffer.NewMarginLevels()
>>>>>>> d6c1812f

	executionConfig := execution.NewDefaultConfig("")
	timeService := vegatime.New(vegatime.NewDefaultConfig())
	engine := execution.NewEngine(
		log,
		executionConfig,
		timeService,
		orderBuffer,
		tradeBuffer,
		candleBuffer,
		marketBuffer,
		partyBuffer,
		accountBuffer,
		transferResponseBuffer,
<<<<<<< HEAD
		settleBuf,
=======
		marketDataBuffer,
		marginLevelsBuffer,
>>>>>>> d6c1812f
		[]types.Market{}, // WG (21/11/2019): Please note these get added from config in scenariorunner/engine.go/NewEngine just now, but can definitely be moved here.
	)

	return &dependencies{
		ctx:          ctx,
		vegaTime:     timeService,
		execution:    engine,
		partyStore:   partyStore,
		orderStore:   orderStore,
		tradeStore:   tradeStore,
		marketStore:  marketStore,
		accountStore: accountStore,
		tradeService: tradeService,
	}, nil
}

type dependencies struct {
	ctx       context.Context
	vegaTime  *vegatime.Svc
	execution *execution.Engine

	partyStore   *storage.Party
	orderStore   *storage.Order
	tradeStore   *storage.Trade
	marketStore  *storage.Market
	accountStore *storage.Account
	candleStore  *storage.Candle
	tradeService *trades.Svc
}<|MERGE_RESOLUTION|>--- conflicted
+++ resolved
@@ -72,12 +72,9 @@
 	partyBuffer := buffer.NewParty(partyStore)
 	accountBuffer := buffer.NewAccount(accountStore)
 	transferResponseBuffer := buffer.NewTransferResponse(transferResponseStore)
-<<<<<<< HEAD
 	settleBuf := buffer.NewSettlement()
-=======
 	marketDataBuffer := buffer.NewMarketData()
 	marginLevelsBuffer := buffer.NewMarginLevels()
->>>>>>> d6c1812f
 
 	executionConfig := execution.NewDefaultConfig("")
 	timeService := vegatime.New(vegatime.NewDefaultConfig())
@@ -92,12 +89,9 @@
 		partyBuffer,
 		accountBuffer,
 		transferResponseBuffer,
-<<<<<<< HEAD
-		settleBuf,
-=======
 		marketDataBuffer,
 		marginLevelsBuffer,
->>>>>>> d6c1812f
+		settleBuf,
 		[]types.Market{}, // WG (21/11/2019): Please note these get added from config in scenariorunner/engine.go/NewEngine just now, but can definitely be moved here.
 	)
 
