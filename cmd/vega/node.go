package main

import (
	"context"
	"fmt"
	"os"
	"os/signal"
	"syscall"

	"code.vegaprotocol.io/vega/accounts"
	"code.vegaprotocol.io/vega/api"
	"code.vegaprotocol.io/vega/assets"
	"code.vegaprotocol.io/vega/banking"
	"code.vegaprotocol.io/vega/blockchain"
	"code.vegaprotocol.io/vega/blockchain/abci"
	"code.vegaprotocol.io/vega/broker"
	"code.vegaprotocol.io/vega/candles"
	"code.vegaprotocol.io/vega/collateral"
	"code.vegaprotocol.io/vega/config"
	"code.vegaprotocol.io/vega/evtforward"
	"code.vegaprotocol.io/vega/execution"
	"code.vegaprotocol.io/vega/fee"
	"code.vegaprotocol.io/vega/genesis"
	"code.vegaprotocol.io/vega/governance"
	"code.vegaprotocol.io/vega/logging"
	"code.vegaprotocol.io/vega/markets"
	"code.vegaprotocol.io/vega/metrics"
	"code.vegaprotocol.io/vega/monitoring"
	"code.vegaprotocol.io/vega/netparams"
	"code.vegaprotocol.io/vega/nodewallet"
	"code.vegaprotocol.io/vega/notary"
	"code.vegaprotocol.io/vega/orders"
	"code.vegaprotocol.io/vega/parties"
	"code.vegaprotocol.io/vega/plugins"
	"code.vegaprotocol.io/vega/pprof"
	"code.vegaprotocol.io/vega/proto"
	types "code.vegaprotocol.io/vega/proto"
	"code.vegaprotocol.io/vega/risk"
	"code.vegaprotocol.io/vega/stats"
	"code.vegaprotocol.io/vega/storage"
	"code.vegaprotocol.io/vega/subscribers"
	"code.vegaprotocol.io/vega/trades"
	"code.vegaprotocol.io/vega/transfers"
	"code.vegaprotocol.io/vega/validators"
	"code.vegaprotocol.io/vega/vegatime"

	"github.com/spf13/cobra"
)

type AccountStore interface {
	accounts.AccountStore
	SaveBatch([]*types.Account) error
	Close() error
	ReloadConf(storage.Config)
}

type CandleStore interface {
	FetchLastCandle(marketID string, interval types.Interval) (*types.Candle, error)
	GenerateCandlesFromBuffer(marketID string, previousCandlesBuf map[string]types.Candle) error
	candles.CandleStore
	Close() error
	ReloadConf(storage.Config)
}

type OrderStore interface {
	orders.OrderStore
	SaveBatch([]types.Order) error
	Close() error
	ReloadConf(storage.Config)
}

type TradeStore interface {
	trades.TradeStore
	SaveBatch([]types.Trade) error
	Close() error
	ReloadConf(storage.Config)
}

// NodeCommand use to implement 'node' command.
type NodeCommand struct {
	command

	ctx    context.Context
	cancel context.CancelFunc

	accounts              AccountStore
	candleStore           CandleStore
	orderStore            OrderStore
	marketStore           *storage.Market
	marketDataStore       *storage.MarketData
	tradeStore            TradeStore
	partyStore            *storage.Party
	riskStore             *storage.Risk
	transferResponseStore *storage.TransferResponse

	broker *broker.Broker

	transferSub    *subscribers.TransferResponse
	marketEventSub *subscribers.MarketEvent
	orderSub       *subscribers.OrderEvent
	accountSub     *subscribers.AccountSub
	partySub       *subscribers.PartySub
	tradeSub       *subscribers.TradeSub
	marginLevelSub *subscribers.MarginLevelSub
	governanceSub  *subscribers.GovernanceDataSub
	voteSub        *subscribers.VoteSub
	marketDataSub  *subscribers.MarketDataSub
	newMarketSub   *subscribers.Market
	candleSub      *subscribers.CandleSub
	riskFactorSub  *subscribers.RiskFactorSub
	marketDepthSub *subscribers.MarketDepthBuilder

	candleService     *candles.Svc
	tradeService      *trades.Svc
	marketService     *markets.Svc
	orderService      *orders.Svc
	partyService      *parties.Svc
	timeService       *vegatime.Svc
	accountsService   *accounts.Svc
	transfersService  *transfers.Svc
	riskService       *risk.Svc
	governanceService *governance.Svc
	notaryService     *notary.Svc
	assetService      *assets.Svc
	feeService        *fee.Svc
	eventService      *subscribers.Service
	netParamsService  *netparams.Service

	abciServer       *abci.Server
	blockchainClient *blockchain.Client

	pproffhandlr *pprof.Pprofhandler
	configPath   string
	conf         config.Config
	stats        *stats.Stats
	withPPROF    bool
	noChain      bool
	noStores     bool
	record       string
	replay       string
	Log          *logging.Logger
	cfgwatchr    *config.Watcher

	executionEngine *execution.Engine
	governance      *governance.Engine
	collateral      *collateral.Engine
	netParams       *netparams.Store

	mktscfg []proto.Market

	nodeWallet           *nodewallet.Service
	nodeWalletPassphrase string

	assets         *assets.Service
	topology       *validators.Topology
	notary         *notary.Notary
	evtfwd         *evtforward.EvtForwarder
	erc            *validators.ExtResChecker
	banking        *banking.Engine
	genesisHandler *genesis.Handler

	// plugins
	settlePlugin     *plugins.Positions
	notaryPlugin     *plugins.Notary
	assetPlugin      *plugins.Asset
	withdrawalPlugin *plugins.Withdrawal
	depositPlugin    *plugins.Deposit
}

// Init initialises the node command.
func (l *NodeCommand) Init(c *Cli) {
	l.cli = c
	l.cmd = &cobra.Command{
		Use:               "node",
		Short:             "Run a new Vega node",
		Long:              "Run a new Vega node as defined by config files",
		Args:              cobra.MaximumNArgs(1),
		PersistentPreRunE: l.persistentPre,
		PreRunE:           l.preRun,
		RunE: func(cmd *cobra.Command, args []string) error {
			return l.runNode(args)
		},
		PostRunE:          l.postRun,
		PersistentPostRun: l.persistentPost,
		Example:           nodeExample(),
	}
	l.addFlags()
}

// addFlags adds flags for specific command.
func (l *NodeCommand) addFlags() {
	flagSet := l.cmd.Flags()
	flagSet.StringVarP(&l.configPath, "config", "C", "", "file path to search for vega config file(s)")
	flagSet.StringVarP(&l.nodeWalletPassphrase, "nodewallet-passphrase", "p", "", "The path to a file containg the passphrase used to unlock the vega nodewallet, if not provided, prompt a password input")
	flagSet.BoolVarP(&l.withPPROF, "with-pprof", "", false, "start the node with pprof support")
	flagSet.BoolVarP(&l.noChain, "no-chain", "", false, "start the node using the noop chain")
	flagSet.BoolVarP(&l.noStores, "no-stores", "", false, "start the node without stores support")
	flagSet.StringVarP(&l.record, "abci-record", "", "", "ABCI recording dir path. If set, it will record ABCI operations into <path>/abci-record-<now()>")
	flagSet.StringVarP(&l.replay, "abci-replay", "", "", "ABCI replaying file path. If set, it will replay ABCI operations from this file path")
}

// runNode is the entry of node command.
func (l *NodeCommand) runNode(args []string) error {
	defer l.cancel()

	statusChecker := monitoring.New(l.Log, l.conf.Monitoring, l.blockchainClient)
	statusChecker.OnChainDisconnect(l.cancel)
	statusChecker.OnChainVersionObtained(
		func(v string) { l.stats.SetChainVersion(v) },
	)

	// gRPC server
	grpcServer := api.NewGRPCServer(
		l.Log,
		l.conf.API,
		l.stats,
		l.blockchainClient,
		l.timeService,
		l.marketService,
		l.partyService,
		l.orderService,
		l.tradeService,
		l.candleService,
		l.accountsService,
		l.transfersService,
		l.riskService,
		l.governanceService,
		l.notaryService,
		l.evtfwd,
		l.assetService,
		l.feeService,
		l.eventService,
		l.withdrawalPlugin,
		l.depositPlugin,
<<<<<<< HEAD
		l.marketDepthSub,
=======
		l.netParamsService,
>>>>>>> 80557654
		statusChecker,
	)

	// watch configs
	l.cfgwatchr.OnConfigUpdate(
		func(cfg config.Config) { grpcServer.ReloadConf(cfg.API) },
		func(cfg config.Config) { statusChecker.ReloadConf(cfg.Monitoring) },
	)

	// start the grpc server
	go grpcServer.Start()
	metrics.Start(l.conf.Metrics)

	// start gateway
	var (
		gty *Gateway
		err error
	)
	if l.conf.GatewayEnabled {
		gty, err = startGateway(l.Log, l.conf.Gateway)
		if err != nil {
			return err
		}
	}

	l.Log.Info("Vega startup complete")
	waitSig(l.ctx, l.Log)

	// Clean up and close resources
	grpcServer.Stop()
	l.abciServer.Stop()
	statusChecker.Stop()

	// cleanup gateway
	if l.conf.GatewayEnabled {
		if gty != nil {
			gty.stop()
		}
	}

	return nil
}

// nodeExample shows examples for node command, and is used in auto-generated cli docs.
func nodeExample() string {
	return `$ vega node
VEGA started successfully`
}

// waitSig will wait for a sigterm or sigint interrupt.
func waitSig(ctx context.Context, log *logging.Logger) {
	var gracefulStop = make(chan os.Signal, 1)
	signal.Notify(gracefulStop, syscall.SIGTERM)
	signal.Notify(gracefulStop, syscall.SIGINT)

	select {
	case sig := <-gracefulStop:
		log.Info("Caught signal", logging.String("name", fmt.Sprintf("%+v", sig)))
	case <-ctx.Done():
		// nothing to do
	}
}

func flagProvided(flag string) bool {
	for _, v := range os.Args[1:] {
		if v == flag {
			return true
		}
	}

	return false
}<|MERGE_RESOLUTION|>--- conflicted
+++ resolved
@@ -232,11 +232,8 @@
 		l.eventService,
 		l.withdrawalPlugin,
 		l.depositPlugin,
-<<<<<<< HEAD
 		l.marketDepthSub,
-=======
 		l.netParamsService,
->>>>>>> 80557654
 		statusChecker,
 	)
 
