--- conflicted
+++ resolved
@@ -14,19 +14,14 @@
 	"code.vegaprotocol.io/vega/internal/blockchain"
 	"code.vegaprotocol.io/vega/internal/candles"
 	"code.vegaprotocol.io/vega/internal/execution"
-	"code.vegaprotocol.io/vega/internal/fsutil"
 	"code.vegaprotocol.io/vega/internal/logging"
 	"code.vegaprotocol.io/vega/internal/markets"
 	"code.vegaprotocol.io/vega/internal/monitoring"
-<<<<<<< HEAD
 	"code.vegaprotocol.io/vega/internal/orders"
 	"code.vegaprotocol.io/vega/internal/parties"
 	"code.vegaprotocol.io/vega/internal/storage"
 	"code.vegaprotocol.io/vega/internal/trades"
 	"code.vegaprotocol.io/vega/internal/vegatime"
-=======
-	"code.vegaprotocol.io/vega/internal/pprof"
->>>>>>> b0c02e1d
 
 	"github.com/pkg/errors"
 	"github.com/spf13/cobra"
@@ -57,12 +52,9 @@
 	blockchainClient *blockchain.Client
 
 	configPath string
-<<<<<<< HEAD
 	conf       *internal.Config
 	stats      *internal.Stats
-=======
 	withPPROF  bool
->>>>>>> b0c02e1d
 	Log        *logging.Logger
 }
 
@@ -95,111 +87,8 @@
 
 // runNode is the entry of node command.
 func (l *NodeCommand) runNode(args []string) error {
-<<<<<<< HEAD
 	defer l.cfunc()
 	// check node_pre.go, that's where everything gets bootstrapped
-=======
-
-	// context used in waitSig to exit from the application
-	// not from the user inputs
-	ctx, cancel := context.WithCancel(context.Background())
-	defer cancel()
-
-	// Use configPath from args
-	configPath := l.configPath
-	if configPath == "" {
-		// Use configPath from ENV
-		configPath = envConfigPath()
-		if configPath == "" {
-			// Default directory ($HOME/.vega)
-			configPath = fsutil.DefaultVegaDir()
-		}
-	}
-
-	l.Log.Info("Config path", logging.String("config-path", configPath))
-
-	// VEGA config (holds all package level configs)
-	conf, err := internal.NewConfigFromFile(l.Log, configPath)
-	if err != nil {
-		// We revert to default configs if there are any errors in read/parse process
-		l.Log.Error("Error reading config from file, using defaults", logging.Error(err))
-		defaultConf, err := internal.NewDefaultConfig(l.Log, fsutil.DefaultVegaDir())
-		if err != nil {
-			return err
-		}
-		conf = defaultConf
-	} else {
-		conf.ListenForChanges()
-	}
-
-	var pproffhandlr *pprof.Pprofhandler
-	if flagProvided("--with-pprof") || conf.Pprof.Enabled {
-		l.Log.Info("vega is starting with pprof profile, this is not a recommended setting for production")
-		var err error
-		pproffhandlr, err = pprof.New(conf.Pprof)
-		if err != nil {
-			return err
-		}
-		defer pproffhandlr.Stop()
-	}
-
-	resolver, err := internal.NewResolver(conf, cancel)
-
-	// Statistics provider
-	stats := internal.NewStats(l.Log, l.cli.version, l.cli.versionHash)
-
-	// Resolve services for injection to servers/execution engine
-	orderService, err := resolver.ResolveOrderService()
-	if err != nil {
-		return err
-	}
-	tradeService, err := resolver.ResolveTradeService()
-	if err != nil {
-		return err
-	}
-	candleService, err := resolver.ResolveCandleService()
-	if err != nil {
-		return err
-	}
-	marketService, err := resolver.ResolveMarketService()
-	if err != nil {
-		return err
-	}
-	partyService, err := resolver.ResolvePartyService()
-	if err != nil {
-		return err
-	}
-	timeService, err := resolver.ResolveTimeService()
-	if err != nil {
-		return err
-	}
-	orderStore, err := resolver.ResolveOrderStore()
-	if err != nil {
-		return err
-	}
-	tradeStore, err := resolver.ResolveTradeStore()
-	if err != nil {
-		return err
-	}
-	candleStore, err := resolver.ResolveCandleStore()
-	if err != nil {
-		return err
-	}
-	marketStore, err := resolver.ResolveMarketStore()
-	if err != nil {
-		return err
-	}
-	partyStore, err := resolver.ResolvePartyStore()
-	if err != nil {
-		return err
-	}
-
-	client, err := resolver.ResolveBlockchainClient()
-	if err != nil {
-		return err
-	}
-
->>>>>>> b0c02e1d
 	// Execution engine (broker operation at runtime etc)
 	executionEngine := execution.NewEngine(
 		l.conf.Execution,
@@ -227,13 +116,8 @@
 		return errors.Wrap(err, "ABCI socket server error")
 	}
 
-<<<<<<< HEAD
-	statusChecker := monitoring.NewStatusChecker(l.Log, l.blockchainClient, 500*time.Millisecond)
+	statusChecker := monitoring.New(l.conf.Monitoring, l.blockchainClient)
 	statusChecker.OnChainDisconnect(l.cfunc)
-=======
-	statusChecker := monitoring.New(conf.Monitoring, client)
-	statusChecker.OnChainDisconnect(cancel)
->>>>>>> b0c02e1d
 
 	// gRPC server
 	grpcServer := grpc.NewGRPCServer(
@@ -267,11 +151,7 @@
 	)
 	go graphServer.Start()
 
-<<<<<<< HEAD
-	waitSig(l.ctx)
-=======
-	waitSig(ctx, l.Log)
->>>>>>> b0c02e1d
+	waitSig(l.ctx, l.Log)
 
 	// Clean up and close resources
 	l.Log.Info("Closing REST proxy server", logging.Error(restServer.Stop()))
