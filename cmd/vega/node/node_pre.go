--- conflicted
+++ resolved
@@ -613,17 +613,16 @@
 			Watcher: l.rewards.UpdateDelegatorShareForStakingRewardScheme,
 		},
 		netparams.WatchParam{
-<<<<<<< HEAD
 			Param:   netparams.StakingAndDelegationRewardMinimumValidatorStake,
 			Watcher: l.rewards.UpdateMinimumValidatorStakeForStakingRewardScheme,
-=======
+    },
+    netparams.WatchParam{
 			Param:   netparams.ValidatorsVoteRequired,
 			Watcher: l.witness.OnDefaultValidatorsVoteRequiredUpdate,
 		},
 		netparams.WatchParam{
 			Param:   netparams.ValidatorsVoteRequired,
 			Watcher: l.notary.OnDefaultValidatorsVoteRequiredUpdate,
->>>>>>> 42573044
 		},
 	)
 }
