--- conflicted
+++ resolved
@@ -213,10 +213,7 @@
 		l.stakeVerifier,
 		l.checkpoint,
 		l.spam,
-<<<<<<< HEAD
-=======
 		l.stakingAccounts,
->>>>>>> 4a0c33a6
 	)
 
 	var abciApp tmtypes.Application
@@ -378,8 +375,6 @@
 	l.setupConfigWatchers()
 	l.timeService.NotifyOnTick(l.confWatcher.OnTimeUpdate)
 
-	l.spam = spam.New(l.Log, l.conf.Spam, l.epochService, l.stakingAccounts)
-
 	// setup some network parameters runtime validations
 	// and network parameters updates dispatches
 	return l.setupNetParameters()
