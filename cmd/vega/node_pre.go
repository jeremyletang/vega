--- conflicted
+++ resolved
@@ -354,11 +354,8 @@
 		l.settleBuf,
 		l.lossSocBuf,
 		l.mktscfg,
-<<<<<<< HEAD
 		l.collateral,
-=======
 		broker,
->>>>>>> cd2761a4
 	)
 	// we cannot pass the Chain dependency here (that's set by the blockchain)
 	commander := nodewallet.NewCommander(l.ctx, nil)
@@ -367,13 +364,13 @@
 	now, _ := l.timeService.GetTimeNow()
 
 	//  create collateral
-	l.collateral, err = collateral.New(l.Log, l.conf.Collateral, l.accountBuf, l.lossSocBuf, now)
+	l.collateral, err = collateral.New(l.Log, l.conf.Collateral, l.broker, l.lossSocBuf, now)
 	if err != nil {
 		log.Error("unable to initialise collateral", logging.Error(err))
 		return err
 	}
-
-	l.governance, err = governance.NewEngine(l.Log, l.conf.Governance, l.collateral, l.proposalBuf, l.voteBuf, l.topology, l.nodeWallet, commander, l.assets, now, !l.noStores)
+	netParams := governance.DefaultNetworkParameters(l.Log)
+	l.governance, err = governance.NewEngine(l.Log, l.conf.Governance, netParams, l.collateral, l.proposalBuf, l.voteBuf, l.topology, l.nodeWallet, commander, l.assets, now, !l.noStores)
 	if err != nil {
 		log.Error("unable to initialise governance", logging.Error(err))
 		return err
@@ -381,11 +378,7 @@
 
 	// TODO(jeremy): for now we assume a node started without the stores support
 	// is a validator, this will need to be changed later on.
-<<<<<<< HEAD
 	l.processor, err = processor.New(l.Log, l.conf.Processor, l.executionEngine, l.timeService, l.stats.Blockchain, commander, l.nodeWallet, l.assets, l.topology, l.governance, l.proposalBuf, !l.noStores)
-=======
-	l.processor, err = processor.New(l.Log, l.conf.Processor, l.executionEngine, l.timeService, l.stats.Blockchain, commander, l.nodeWallet, l.assets, l.topology, !l.noStores)
->>>>>>> cd2761a4
 	if err != nil {
 		return err
 	}
