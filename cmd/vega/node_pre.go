package main

import (
	"context"
	"fmt"
	"io/ioutil"
	"os"
	"path/filepath"
	"strings"
	"syscall"

	"code.vegaprotocol.io/vega/accounts"
	"code.vegaprotocol.io/vega/blockchain"
	"code.vegaprotocol.io/vega/buffer"
	"code.vegaprotocol.io/vega/candles"
	"code.vegaprotocol.io/vega/config"
	"code.vegaprotocol.io/vega/execution"
	"code.vegaprotocol.io/vega/fsutil"
	"code.vegaprotocol.io/vega/logging"
	"code.vegaprotocol.io/vega/markets"
	"code.vegaprotocol.io/vega/orders"
	"code.vegaprotocol.io/vega/parties"
	"code.vegaprotocol.io/vega/pprof"
	"code.vegaprotocol.io/vega/proto"
	"code.vegaprotocol.io/vega/risk"
	"code.vegaprotocol.io/vega/stats"
	"code.vegaprotocol.io/vega/storage"
	"code.vegaprotocol.io/vega/trades"
	"code.vegaprotocol.io/vega/transfers"
	"code.vegaprotocol.io/vega/vegatime"

	"github.com/golang/protobuf/jsonpb"
	"github.com/pkg/errors"
	"github.com/spf13/cobra"
)

func envConfigPath() string {
	return os.Getenv("VEGA_CONFIG")
}

func (l *NodeCommand) persistentPre(_ *cobra.Command, args []string) (err error) {
	// this shouldn't happen...
	if l.cancel != nil {
		l.cancel()
	}
	// ensure we cancel the context on error
	defer func() {
		if err != nil {
			l.cancel()
		}
	}()
	l.ctx, l.cancel = context.WithCancel(context.Background())
	// Use configPath from args
	configPath := l.configPath
	if configPath == "" {
		// Use configPath from ENV
		configPath = envConfigPath()
		if configPath == "" {
			// Default directory ($HOME/.vega)
			configPath = fsutil.DefaultVegaDir()
		}
	}
	l.configPath = configPath

	// VEGA config (holds all package level configs)
	cfgwatchr, err := config.NewFromFile(l.ctx, l.Log, configPath, configPath)
	if err != nil {
		l.Log.Error("unable to start config watcher", logging.Error(err))
		return
	}
	conf := cfgwatchr.Get()
	l.cfgwatchr = cfgwatchr

	if flagProvided("--no-chain") {
		conf.Blockchain.ChainProvider = "noop"
	}

	if flagProvided("--no-stores") {
		conf.StoresEnabled = false
	}

	// reload logger with the setup from configuration
	l.Log = logging.NewLoggerFromConfig(conf.Logging)

	if flagProvided("--with-pprof") || conf.Pprof.Enabled {
		l.Log.Info("vega is starting with pprof profile, this is not a recommended setting for production")
		l.pproffhandlr, err = pprof.New(l.Log, conf.Pprof)
		if err != nil {
			return
		}
	}

	l.Log.Info("Starting Vega",
		logging.String("config-path", configPath),
		logging.String("version", Version),
		logging.String("version-hash", VersionHash))

	// assign config vars
	l.configPath, l.conf = configPath, conf

	if err = l.loadMarketsConfig(); err != nil {
		return err
	}

	// Set ulimits
	if err = l.SetUlimits(); err != nil {
		l.Log.Warn("Unable to set ulimits",
			logging.Error(err))
	} else {
		l.Log.Debug("Set ulimits",
			logging.Uint64("nofile", l.conf.UlimitNOFile))
	}

	l.stats = stats.New(l.Log, l.cli.version, l.cli.versionHash)

	// set up storage, this should be persistent
	if err := l.setupStorages(); err != nil {
		return err
	}
	l.setupBuffers()

	if !l.conf.StoresEnabled {
		l.Log.Info("node setted up without badger store support")
	} else {
		l.Log.Info("node setted up with badger store support")
	}

	return nil
}

func (l *NodeCommand) loadMarketsConfig() error {
	pmkts := []proto.Market{}
	mktsCfg := l.conf.Execution.Markets
	// loads markets from configuration
	for _, v := range mktsCfg.Configs {
		path := filepath.Join(mktsCfg.Path, v)
		buf, err := ioutil.ReadFile(path)
		if err != nil {
			return errors.Wrap(err, fmt.Sprintf("unable to read market configuration at %s", path))
		}

		mkt := proto.Market{}
		err = jsonpb.Unmarshal(strings.NewReader(string(buf)), &mkt)
		if err != nil {
			return errors.Wrap(err, fmt.Sprintf("unable to unmarshal market configuration at %s", path))
		}

		l.Log.Info("New market loaded from configuation",
			logging.String("market-config", path),
			logging.String("market-id", mkt.Id))
		pmkts = append(pmkts, mkt)
	}
	l.mktscfg = pmkts

	return nil
}

func (l *NodeCommand) setupBuffers() {
	l.orderBuf = buffer.NewOrder(l.orderStore)
	l.tradeBuf = buffer.NewTrade(l.tradeStore)
	l.partyBuf = buffer.NewParty(l.partyStore)
	l.transferBuf = buffer.NewTransferResponse(l.transferResponseStore)
	l.accountBuf = buffer.NewAccount(l.accounts)
	l.candleBuf = buffer.NewCandle(l.candleStore)
	l.marketBuf = buffer.NewMarket(l.marketStore)
<<<<<<< HEAD
	l.settleBuf = buffer.NewSettlement()
=======

	l.marketDataBuf = buffer.NewMarketData()
	l.marketDataBuf.Register(l.marketDataStore)

	l.marginLevelsBuf = buffer.NewMarginLevels()
	l.marginLevelsBuf.Register(l.riskStore)
>>>>>>> d6c1812f
}

func (l *NodeCommand) setupStorages() (err error) {
	// always enbled market,parties etc stores as they are in memory or boths use them
	if l.marketStore, err = storage.NewMarkets(l.Log, l.conf.Storage); err != nil {
		return
	}
	l.cfgwatchr.OnConfigUpdate(func(cfg config.Config) { l.marketStore.ReloadConf(cfg.Storage) })

	l.marketDataStore = storage.NewMarketData(l.Log, l.conf.Storage)
	l.cfgwatchr.OnConfigUpdate(func(cfg config.Config) { l.marketDataStore.ReloadConf(cfg.Storage) })

	l.riskStore = storage.NewRisks(l.Log, l.conf.Storage)
	l.cfgwatchr.OnConfigUpdate(func(cfg config.Config) { l.riskStore.ReloadConf(cfg.Storage) })

	if l.partyStore, err = storage.NewParties(l.conf.Storage); err != nil {
		return
	}
	l.cfgwatchr.OnConfigUpdate(func(cfg config.Config) { l.partyStore.ReloadConf(cfg.Storage) })
	if l.transferResponseStore, err = storage.NewTransferResponses(l.Log, l.conf.Storage); err != nil {
		return
	}
	l.cfgwatchr.OnConfigUpdate(func(cfg config.Config) { l.transferResponseStore.ReloadConf(cfg.Storage) })

	// if stores are not enbled, initialize the noop stores and do nothing else
	if !l.conf.StoresEnabled {
		l.orderStore = storage.NewNoopOrders(l.Log, l.conf.Storage)
		l.tradeStore = storage.NewNoopTrades(l.Log, l.conf.Storage)
		l.accounts = storage.NewNoopAccounts(l.Log, l.conf.Storage)
		l.candleStore = storage.NewNoopCandles(l.Log, l.conf.Storage)
		return
	}

	if l.candleStore, err = storage.NewCandles(l.Log, l.conf.Storage); err != nil {
		return
	}
	l.cfgwatchr.OnConfigUpdate(func(cfg config.Config) { l.candleStore.ReloadConf(cfg.Storage) })

	if l.orderStore, err = storage.NewOrders(l.Log, l.conf.Storage, l.cancel); err != nil {
		return
	}
	l.cfgwatchr.OnConfigUpdate(func(cfg config.Config) { l.orderStore.ReloadConf(cfg.Storage) })

	if l.tradeStore, err = storage.NewTrades(l.Log, l.conf.Storage, l.cancel); err != nil {
		return
	}
	l.cfgwatchr.OnConfigUpdate(func(cfg config.Config) { l.tradeStore.ReloadConf(cfg.Storage) })

	if l.accounts, err = storage.NewAccounts(l.Log, l.conf.Storage); err != nil {
		return
	}
	l.cfgwatchr.OnConfigUpdate(func(cfg config.Config) { l.accounts.ReloadConf(cfg.Storage) })

	return
}

// we've already set everything up WRT arguments etc... just bootstrap the node
func (l *NodeCommand) preRun(_ *cobra.Command, _ []string) (err error) {
	// ensure that context is cancelled if we return an error here
	defer func() {
		if err != nil {
			l.cancel()
		}
	}()
	// this doesn't fail
	l.timeService = vegatime.New(l.conf.Time)

	// instanciate the execution engine
	l.executionEngine = execution.NewEngine(
		l.Log,
		l.conf.Execution,
		l.timeService,
		l.orderBuf,
		l.tradeBuf,
		l.candleBuf,
		l.marketBuf,
		l.partyBuf,
		l.accountBuf,
		l.transferBuf,
<<<<<<< HEAD
		l.settleBuf,
=======
		l.marketDataBuf,
		l.marginLevelsBuf,
>>>>>>> d6c1812f
		l.mktscfg,
	)
	l.cfgwatchr.OnConfigUpdate(func(cfg config.Config) { l.executionEngine.ReloadConf(cfg.Execution) })

	// now instanciate the blockchain layer
	l.blockchain, err = blockchain.New(l.Log, l.conf.Blockchain, l.executionEngine, l.timeService, l.stats.Blockchain, l.cancel)
	if err != nil {
		return errors.Wrap(err, "unable to start the blockchain")
	}

	l.cfgwatchr.OnConfigUpdate(func(cfg config.Config) { l.blockchain.ReloadConf(cfg.Blockchain) })

	// get the chain client as well.
	l.blockchainClient = l.blockchain.Client()

	// start services
	if l.candleService, err = candles.NewService(l.Log, l.conf.Candles, l.candleStore); err != nil {
		return
	}
	l.cfgwatchr.OnConfigUpdate(func(cfg config.Config) { l.candleService.ReloadConf(cfg.Candles) })
	if l.orderService, err = orders.NewService(l.Log, l.conf.Orders, l.orderStore, l.timeService, l.blockchainClient); err != nil {
		return
	}
	l.cfgwatchr.OnConfigUpdate(func(cfg config.Config) { l.orderService.ReloadConf(cfg.Orders) })

	if l.tradeService, err = trades.NewService(l.Log, l.conf.Trades, l.tradeStore, l.riskStore); err != nil {
		return
	}
	l.cfgwatchr.OnConfigUpdate(func(cfg config.Config) { l.tradeService.ReloadConf(cfg.Trades) })

	if l.marketService, err = markets.NewService(l.Log, l.conf.Markets, l.marketStore, l.orderStore, l.marketDataStore); err != nil {
		return
	}

	l.cfgwatchr.OnConfigUpdate(func(cfg config.Config) { l.marketService.ReloadConf(cfg.Markets) })

	l.riskService = risk.NewService(l.Log, l.conf.Risk, l.riskStore)
	l.cfgwatchr.OnConfigUpdate(func(cfg config.Config) { l.riskService.ReloadConf(cfg.Risk) })

	// last assignment to err, no need to check here, if something went wrong, we'll know about it
	l.partyService, err = parties.NewService(l.Log, l.conf.Parties, l.partyStore)
	l.cfgwatchr.OnConfigUpdate(func(cfg config.Config) { l.partyService.ReloadConf(cfg.Parties) })
	l.accountsService = accounts.NewService(l.Log, l.conf.Accounts, l.accounts, l.blockchainClient)
	l.cfgwatchr.OnConfigUpdate(func(cfg config.Config) { l.accountsService.ReloadConf(cfg.Accounts) })
	l.transfersService = transfers.NewService(l.Log, l.conf.Transfers, l.transferResponseStore)
	l.cfgwatchr.OnConfigUpdate(func(cfg config.Config) { l.transfersService.ReloadConf(cfg.Transfers) })
	return
}

// SetUlimits sets limits (within OS-specified limits):
// * nofile - max number of open files - for badger LSM tree
func (l *NodeCommand) SetUlimits() error {
	return syscall.Setrlimit(syscall.RLIMIT_NOFILE, &syscall.Rlimit{
		Max: l.conf.UlimitNOFile,
		Cur: l.conf.UlimitNOFile,
	})
}<|MERGE_RESOLUTION|>--- conflicted
+++ resolved
@@ -163,16 +163,13 @@
 	l.accountBuf = buffer.NewAccount(l.accounts)
 	l.candleBuf = buffer.NewCandle(l.candleStore)
 	l.marketBuf = buffer.NewMarket(l.marketStore)
-<<<<<<< HEAD
-	l.settleBuf = buffer.NewSettlement()
-=======
 
 	l.marketDataBuf = buffer.NewMarketData()
 	l.marketDataBuf.Register(l.marketDataStore)
 
 	l.marginLevelsBuf = buffer.NewMarginLevels()
 	l.marginLevelsBuf.Register(l.riskStore)
->>>>>>> d6c1812f
+	l.settleBuf = buffer.NewSettlement()
 }
 
 func (l *NodeCommand) setupStorages() (err error) {
@@ -252,12 +249,9 @@
 		l.partyBuf,
 		l.accountBuf,
 		l.transferBuf,
-<<<<<<< HEAD
-		l.settleBuf,
-=======
 		l.marketDataBuf,
 		l.marginLevelsBuf,
->>>>>>> d6c1812f
+		l.settleBuf,
 		l.mktscfg,
 	)
 	l.cfgwatchr.OnConfigUpdate(func(cfg config.Config) { l.executionEngine.ReloadConf(cfg.Execution) })
