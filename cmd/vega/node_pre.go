package main

import (
	"context"
	"fmt"
	"io/ioutil"
	"os"
	"path/filepath"
	"strings"
	"syscall"

	"code.vegaprotocol.io/vega/accounts"
	"code.vegaprotocol.io/vega/blockchain"
	"code.vegaprotocol.io/vega/buffer"
	"code.vegaprotocol.io/vega/candles"
	"code.vegaprotocol.io/vega/config"
	"code.vegaprotocol.io/vega/execution"
	"code.vegaprotocol.io/vega/fsutil"
	"code.vegaprotocol.io/vega/logging"
	"code.vegaprotocol.io/vega/markets"
	"code.vegaprotocol.io/vega/orders"
	"code.vegaprotocol.io/vega/parties"
	"code.vegaprotocol.io/vega/plugins"
	"code.vegaprotocol.io/vega/pprof"
	"code.vegaprotocol.io/vega/proto"
	"code.vegaprotocol.io/vega/risk"
	"code.vegaprotocol.io/vega/stats"
	"code.vegaprotocol.io/vega/storage"
	"code.vegaprotocol.io/vega/trades"
	"code.vegaprotocol.io/vega/transfers"
	"code.vegaprotocol.io/vega/vegatime"

	"github.com/golang/protobuf/jsonpb"
	"github.com/pkg/errors"
	"github.com/spf13/cobra"
)

func envConfigPath() string {
	return os.Getenv("VEGA_CONFIG")
}

func (l *NodeCommand) persistentPre(_ *cobra.Command, args []string) (err error) {
	// this shouldn't happen...
	if l.cancel != nil {
		l.cancel()
	}
	// ensure we cancel the context on error
	defer func() {
		if err != nil {
			l.cancel()
		}
	}()
	l.ctx, l.cancel = context.WithCancel(context.Background())
	// Use configPath from args
	configPath := l.configPath
	if configPath == "" {
		// Use configPath from ENV
		configPath = envConfigPath()
		if configPath == "" {
			// Default directory ($HOME/.vega)
			configPath = fsutil.DefaultVegaDir()
		}
	}
	l.configPath = configPath

	// VEGA config (holds all package level configs)
	cfgwatchr, err := config.NewFromFile(l.ctx, l.Log, configPath, configPath)
	if err != nil {
		l.Log.Error("unable to start config watcher", logging.Error(err))
		return
	}
	conf := cfgwatchr.Get()
	l.cfgwatchr = cfgwatchr

	if flagProvided("--no-chain") {
		conf.Blockchain.ChainProvider = "noop"
	}

	if flagProvided("--no-stores") {
		conf.StoresEnabled = false
	}

	// reload logger with the setup from configuration
	l.Log = logging.NewLoggerFromConfig(conf.Logging)

	if flagProvided("--with-pprof") || conf.Pprof.Enabled {
		l.Log.Info("vega is starting with pprof profile, this is not a recommended setting for production")
		l.pproffhandlr, err = pprof.New(l.Log, conf.Pprof)
		if err != nil {
			return
		}
	}

	l.Log.Info("Starting Vega",
		logging.String("config-path", configPath),
		logging.String("version", Version),
		logging.String("version-hash", VersionHash))

	// assign config vars
	l.configPath, l.conf = configPath, conf

	if err = l.loadMarketsConfig(); err != nil {
		return err
	}

	// Set ulimits
	if err = l.SetUlimits(); err != nil {
		l.Log.Warn("Unable to set ulimits",
			logging.Error(err))
	} else {
		l.Log.Debug("Set ulimits",
			logging.Uint64("nofile", l.conf.UlimitNOFile))
	}

	l.stats = stats.New(l.Log, l.cli.version, l.cli.versionHash)

	// set up storage, this should be persistent
	if err := l.setupStorages(); err != nil {
		return err
	}
	l.setupBuffers()

	if !l.conf.StoresEnabled {
		l.Log.Info("node setted up without badger store support")
	} else {
		l.Log.Info("node setted up with badger store support")
	}

	return nil
}

func (l *NodeCommand) loadMarketsConfig() error {
	pmkts := []proto.Market{}
	mktsCfg := l.conf.Execution.Markets
	// loads markets from configuration
	for _, v := range mktsCfg.Configs {
		path := filepath.Join(mktsCfg.Path, v)
		buf, err := ioutil.ReadFile(path)
		if err != nil {
			return errors.Wrap(err, fmt.Sprintf("unable to read market configuration at %s", path))
		}

		mkt := proto.Market{}
		err = jsonpb.Unmarshal(strings.NewReader(string(buf)), &mkt)
		if err != nil {
			return errors.Wrap(err, fmt.Sprintf("unable to unmarshal market configuration at %s", path))
		}

		l.Log.Info("New market loaded from configuation",
			logging.String("market-config", path),
			logging.String("market-id", mkt.Id))
		pmkts = append(pmkts, mkt)
	}
	l.mktscfg = pmkts

	return nil
}

func (l *NodeCommand) setupBuffers() {
	l.orderBuf = buffer.NewOrder(l.orderStore)
	l.tradeBuf = buffer.NewTrade(l.tradeStore)
	l.partyBuf = buffer.NewParty(l.partyStore)
	l.transferBuf = buffer.NewTransferResponse(l.transferResponseStore)
	l.accountBuf = buffer.NewAccount(l.accounts)
	l.candleBuf = buffer.NewCandle(l.candleStore)
	l.marketBuf = buffer.NewMarket(l.marketStore)

	l.marketDataBuf = buffer.NewMarketData()
	l.marketDataBuf.Register(l.marketDataStore)

	l.marginLevelsBuf = buffer.NewMarginLevels()
	l.marginLevelsBuf.Register(l.riskStore)
	l.settleBuf = buffer.NewSettlement()
}

func (l *NodeCommand) setupStorages() (err error) {
	// always enabled market,parties etc stores as they are in memory or boths use them
	if l.marketStore, err = storage.NewMarkets(l.Log, l.conf.Storage); err != nil {
		return
	}
	l.cfgwatchr.OnConfigUpdate(func(cfg config.Config) { l.marketStore.ReloadConf(cfg.Storage) })

	l.marketDataStore = storage.NewMarketData(l.Log, l.conf.Storage)
	l.cfgwatchr.OnConfigUpdate(func(cfg config.Config) { l.marketDataStore.ReloadConf(cfg.Storage) })

	l.riskStore = storage.NewRisks(l.Log, l.conf.Storage)
	l.cfgwatchr.OnConfigUpdate(func(cfg config.Config) { l.riskStore.ReloadConf(cfg.Storage) })

	if l.partyStore, err = storage.NewParties(l.conf.Storage); err != nil {
		return
	}
	l.cfgwatchr.OnConfigUpdate(func(cfg config.Config) { l.partyStore.ReloadConf(cfg.Storage) })
	if l.transferResponseStore, err = storage.NewTransferResponses(l.Log, l.conf.Storage); err != nil {
		return
	}
	l.cfgwatchr.OnConfigUpdate(func(cfg config.Config) { l.transferResponseStore.ReloadConf(cfg.Storage) })

	// if stores are not enabled, initialise the noop stores and do nothing else
	if !l.conf.StoresEnabled {
		l.orderStore = storage.NewNoopOrders(l.Log, l.conf.Storage)
		l.tradeStore = storage.NewNoopTrades(l.Log, l.conf.Storage)
		l.accounts = storage.NewNoopAccounts(l.Log, l.conf.Storage)
		l.candleStore = storage.NewNoopCandles(l.Log, l.conf.Storage)
		return
	}

	if l.candleStore, err = storage.NewCandles(l.Log, l.conf.Storage); err != nil {
		return
	}
	l.cfgwatchr.OnConfigUpdate(func(cfg config.Config) { l.candleStore.ReloadConf(cfg.Storage) })

	if l.orderStore, err = storage.NewOrders(l.Log, l.conf.Storage, l.cancel); err != nil {
		return
	}
	l.cfgwatchr.OnConfigUpdate(func(cfg config.Config) { l.orderStore.ReloadConf(cfg.Storage) })

	if l.tradeStore, err = storage.NewTrades(l.Log, l.conf.Storage, l.cancel); err != nil {
		return
	}
	l.cfgwatchr.OnConfigUpdate(func(cfg config.Config) { l.tradeStore.ReloadConf(cfg.Storage) })

	if l.accounts, err = storage.NewAccounts(l.Log, l.conf.Storage); err != nil {
		return
	}
	l.cfgwatchr.OnConfigUpdate(func(cfg config.Config) { l.accounts.ReloadConf(cfg.Storage) })

	return
}

// we've already set everything up WRT arguments etc... just bootstrap the node
func (l *NodeCommand) preRun(_ *cobra.Command, _ []string) (err error) {
	// ensure that context is cancelled if we return an error here
	defer func() {
		if err != nil {
			l.cancel()
		}
	}()
	// this doesn't fail
	l.timeService = vegatime.New(l.conf.Time)

	// instantiate the execution engine
	l.executionEngine = execution.NewEngine(
		l.Log,
		l.conf.Execution,
		l.timeService,
		l.orderBuf,
		l.tradeBuf,
		l.candleBuf,
		l.marketBuf,
		l.partyBuf,
		l.accountBuf,
		l.transferBuf,
		l.marketDataBuf,
		l.marginLevelsBuf,
		l.settleBuf,
		l.mktscfg,
	)
	l.cfgwatchr.OnConfigUpdate(func(cfg config.Config) { l.executionEngine.ReloadConf(cfg.Execution) })

<<<<<<< HEAD
	// plugins
	l.settlePlugin = plugins.NewPositions(l.settleBuf)
	l.settlePlugin.Start(l.ctx) // open channel from the start
	// now instanciate the blockchain layer
=======
	// now instantiate the blockchain layer
>>>>>>> 7472524b
	l.blockchain, err = blockchain.New(l.Log, l.conf.Blockchain, l.executionEngine, l.timeService, l.stats.Blockchain, l.cancel)
	if err != nil {
		return errors.Wrap(err, "unable to start the blockchain")
	}

	l.cfgwatchr.OnConfigUpdate(func(cfg config.Config) { l.blockchain.ReloadConf(cfg.Blockchain) })

	// get the chain client as well.
	l.blockchainClient = l.blockchain.Client()

	// start services
	if l.candleService, err = candles.NewService(l.Log, l.conf.Candles, l.candleStore); err != nil {
		return
	}
	l.cfgwatchr.OnConfigUpdate(func(cfg config.Config) { l.candleService.ReloadConf(cfg.Candles) })
	if l.orderService, err = orders.NewService(l.Log, l.conf.Orders, l.orderStore, l.timeService, l.blockchainClient); err != nil {
		return
	}
	l.cfgwatchr.OnConfigUpdate(func(cfg config.Config) { l.orderService.ReloadConf(cfg.Orders) })

	if l.tradeService, err = trades.NewService(l.Log, l.conf.Trades, l.tradeStore, l.riskStore, l.settlePlugin); err != nil {
		return
	}
	l.cfgwatchr.OnConfigUpdate(func(cfg config.Config) { l.tradeService.ReloadConf(cfg.Trades) })

	if l.marketService, err = markets.NewService(l.Log, l.conf.Markets, l.marketStore, l.orderStore, l.marketDataStore); err != nil {
		return
	}

	l.cfgwatchr.OnConfigUpdate(func(cfg config.Config) { l.marketService.ReloadConf(cfg.Markets) })

	l.riskService = risk.NewService(l.Log, l.conf.Risk, l.riskStore)
	l.cfgwatchr.OnConfigUpdate(func(cfg config.Config) { l.riskService.ReloadConf(cfg.Risk) })

	// last assignment to err, no need to check here, if something went wrong, we'll know about it
	l.partyService, err = parties.NewService(l.Log, l.conf.Parties, l.partyStore)
	l.cfgwatchr.OnConfigUpdate(func(cfg config.Config) { l.partyService.ReloadConf(cfg.Parties) })
	l.accountsService = accounts.NewService(l.Log, l.conf.Accounts, l.accounts, l.blockchainClient)
	l.cfgwatchr.OnConfigUpdate(func(cfg config.Config) { l.accountsService.ReloadConf(cfg.Accounts) })
	l.transfersService = transfers.NewService(l.Log, l.conf.Transfers, l.transferResponseStore)
	l.cfgwatchr.OnConfigUpdate(func(cfg config.Config) { l.transfersService.ReloadConf(cfg.Transfers) })
	return
}

// SetUlimits sets limits (within OS-specified limits):
// * nofile - max number of open files - for badger LSM tree
func (l *NodeCommand) SetUlimits() error {
	return syscall.Setrlimit(syscall.RLIMIT_NOFILE, &syscall.Rlimit{
		Max: l.conf.UlimitNOFile,
		Cur: l.conf.UlimitNOFile,
	})
}<|MERGE_RESOLUTION|>--- conflicted
+++ resolved
@@ -257,14 +257,10 @@
 	)
 	l.cfgwatchr.OnConfigUpdate(func(cfg config.Config) { l.executionEngine.ReloadConf(cfg.Execution) })
 
-<<<<<<< HEAD
 	// plugins
 	l.settlePlugin = plugins.NewPositions(l.settleBuf)
 	l.settlePlugin.Start(l.ctx) // open channel from the start
 	// now instanciate the blockchain layer
-=======
-	// now instantiate the blockchain layer
->>>>>>> 7472524b
 	l.blockchain, err = blockchain.New(l.Log, l.conf.Blockchain, l.executionEngine, l.timeService, l.stats.Blockchain, l.cancel)
 	if err != nil {
 		return errors.Wrap(err, "unable to start the blockchain")
