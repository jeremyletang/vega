package main

import (
	"context"
	"encoding/hex"
	"fmt"
	"io/ioutil"
	"os"
	"path/filepath"
	"strings"
	"time"

	"code.vegaprotocol.io/vega/accounts"
	"code.vegaprotocol.io/vega/assets"
	"code.vegaprotocol.io/vega/banking"
	"code.vegaprotocol.io/vega/blockchain"
	"code.vegaprotocol.io/vega/blockchain/abci"
	"code.vegaprotocol.io/vega/broker"
	"code.vegaprotocol.io/vega/candles"
	"code.vegaprotocol.io/vega/collateral"
	"code.vegaprotocol.io/vega/config"
	"code.vegaprotocol.io/vega/evtforward"
	"code.vegaprotocol.io/vega/execution"
	"code.vegaprotocol.io/vega/fee"
	"code.vegaprotocol.io/vega/fsutil"
	"code.vegaprotocol.io/vega/genesis"
	"code.vegaprotocol.io/vega/governance"
	"code.vegaprotocol.io/vega/logging"
	"code.vegaprotocol.io/vega/markets"
	"code.vegaprotocol.io/vega/nodewallet"
	"code.vegaprotocol.io/vega/notary"
	"code.vegaprotocol.io/vega/orders"
	"code.vegaprotocol.io/vega/parties"
	"code.vegaprotocol.io/vega/plugins"
	"code.vegaprotocol.io/vega/pprof"
	"code.vegaprotocol.io/vega/processor"
	"code.vegaprotocol.io/vega/proto"
	"code.vegaprotocol.io/vega/risk"
	"code.vegaprotocol.io/vega/stats"
	"code.vegaprotocol.io/vega/storage"
	"code.vegaprotocol.io/vega/subscribers"
	"code.vegaprotocol.io/vega/trades"
	"code.vegaprotocol.io/vega/transfers"
	"code.vegaprotocol.io/vega/validators"
	"code.vegaprotocol.io/vega/vegatime"

	"github.com/cenkalti/backoff"
	"github.com/ethereum/go-ethereum/ethclient"
	"github.com/golang/protobuf/jsonpb"
	"github.com/pkg/errors"
	"github.com/prometheus/common/log"
	"github.com/spf13/cobra"
	"golang.org/x/crypto/sha3"
	"golang.org/x/crypto/ssh/terminal"
)

func envConfigPath() string {
	return os.Getenv("VEGA_CONFIG")
}

func (l *NodeCommand) persistentPre(_ *cobra.Command, args []string) (err error) {
	// this shouldn't happen...
	if l.cancel != nil {
		l.cancel()
	}
	// ensure we cancel the context on error
	defer func() {
		if err != nil {
			l.cancel()
		}
	}()
	l.ctx, l.cancel = context.WithCancel(context.Background())
	// Use configPath from args
	configPath := l.configPath
	if configPath == "" {
		// Use configPath from ENV
		configPath = envConfigPath()
		if configPath == "" {
			// Default directory ($HOME/.vega)
			configPath = fsutil.DefaultVegaDir()
		}
	}
	l.configPath = configPath

	// VEGA config (holds all package level configs)
	cfgwatchr, err := config.NewFromFile(l.ctx, l.Log, configPath, configPath)
	if err != nil {
		l.Log.Error("unable to start config watcher", logging.Error(err))
		return
	}
	conf := cfgwatchr.Get()
	l.cfgwatchr = cfgwatchr

	if flagProvided("--no-chain") {
		conf.Blockchain.ChainProvider = "noop"
	}

	if flagProvided("--no-stores") {
		conf.StoresEnabled = false
	}

	// if theses is not specified, we then trigger a prompt
	// for the user to type his password
	var nodeWalletPassphrase string
	if len(l.nodeWalletPassphrase) <= 0 {
		nodeWalletPassphrase, err = getTerminalPassphrase("nodewallet")
	} else {
		nodeWalletPassphrase, err = getFilePassphrase(l.nodeWalletPassphrase)
	}
	if err != nil {
		return fmt.Errorf("cannot start the node, passphrase error: %v", err)
	}

	// reload logger with the setup from configuration
	l.Log = logging.NewLoggerFromConfig(conf.Logging)

	if flagProvided("--with-pprof") || conf.Pprof.Enabled {
		l.Log.Info("vega is starting with pprof profile, this is not a recommended setting for production")
		l.pproffhandlr, err = pprof.New(l.Log, conf.Pprof)
		if err != nil {
			return
		}
	}

	l.Log.Info("Starting Vega",
		logging.String("config-path", configPath),
		logging.String("version", Version),
		logging.String("version-hash", VersionHash))

	// assign config vars
	l.configPath, l.conf = configPath, conf

	// this doesn't fail
	l.timeService = vegatime.New(l.conf.Time)

	if err = l.loadMarketsConfig(); err != nil {
		return err
	}

	// Set ulimits
	if err = l.SetUlimits(); err != nil {
		l.Log.Warn("Unable to set ulimits",
			logging.Error(err))
	} else {
		l.Log.Debug("Set ulimits",
			logging.Uint64("nofile", l.conf.UlimitNOFile))
	}

	l.stats = stats.New(l.Log, l.cli.version, l.cli.versionHash)

	// set up storage, this should be persistent
	if err := l.setupStorages(); err != nil {
		return err
	}
	l.setupSubscibers()

	if !l.conf.StoresEnabled {
		l.Log.Info("node setted up without badger store support")
	} else {
		l.Log.Info("node setted up with badger store support")
	}

	// instanciate the ETHClient
	ethclt, err := ethclient.Dial(l.conf.NodeWallet.ETH.Address)
	if err != nil {
		return err
	}

	// nodewallet
	l.nodeWallet, err = nodewallet.New(l.Log, l.conf.NodeWallet, nodeWalletPassphrase, ethclt)
	if err != nil {
		return err
	}

	// ensure all require wallet are available
	err = l.nodeWallet.EnsureRequireWallets()
	if err != nil {
		return err
	}

	return nil
}

func (l *NodeCommand) loadMarketsConfig() error {
	pmkts := []proto.Market{}
	mktsCfg := l.conf.Execution.Markets
	// loads markets from configuration
	for _, v := range mktsCfg.Configs {
		path := filepath.Join(mktsCfg.Path, v)
		buf, err := ioutil.ReadFile(path)
		if err != nil {
			return errors.Wrap(err, fmt.Sprintf("unable to read market configuration at %s", path))
		}

		mkt := proto.Market{}
		err = jsonpb.Unmarshal(strings.NewReader(string(buf)), &mkt)
		if err != nil {
			return errors.Wrap(err, fmt.Sprintf("unable to unmarshal market configuration at %s", path))
		}

		l.Log.Info("New market loaded from configuation",
			logging.String("market-config", path),
			logging.String("market-id", mkt.Id))
		pmkts = append(pmkts, mkt)
	}
	l.mktscfg = pmkts

	return nil
}

func (l *NodeCommand) setupSubscibers() {
	l.transferSub = subscribers.NewTransferResponse(l.ctx, l.transferResponseStore, true)
	l.marketEventSub = subscribers.NewMarketEvent(l.ctx, l.conf.Subscribers, l.Log, false)
	l.orderSub = subscribers.NewOrderEvent(l.ctx, l.conf.Subscribers, l.Log, l.orderStore, true)
	l.accountSub = subscribers.NewAccountSub(l.ctx, l.accounts, true)
	l.partySub = subscribers.NewPartySub(l.ctx, l.partyStore, true)
	l.tradeSub = subscribers.NewTradeSub(l.ctx, l.tradeStore, true)
	l.marginLevelSub = subscribers.NewMarginLevelSub(l.ctx, l.riskStore, true)
	l.governanceSub = subscribers.NewGovernanceDataSub(l.ctx, true)
	l.voteSub = subscribers.NewVoteSub(l.ctx, false, true)
	l.marketDataSub = subscribers.NewMarketDataSub(l.ctx, l.marketDataStore, true)
	l.newMarketSub = subscribers.NewMarketSub(l.ctx, l.marketStore, true)
	l.candleSub = subscribers.NewCandleSub(l.ctx, l.candleStore, true)
	l.marketDepthSub = subscribers.NewMarketDepthBuilder(l.ctx, true)
}

func (l *NodeCommand) setupStorages() (err error) {
	l.marketDataStore = storage.NewMarketData(l.Log, l.conf.Storage)
	l.riskStore = storage.NewRisks(l.Log, l.conf.Storage)

	// always enabled market,parties etc stores as they are in memory or boths use them
	if l.marketStore, err = storage.NewMarkets(l.Log, l.conf.Storage, l.cancel); err != nil {
		return
	}

	if l.partyStore, err = storage.NewParties(l.conf.Storage); err != nil {
		return
	}
	if l.transferResponseStore, err = storage.NewTransferResponses(l.Log, l.conf.Storage); err != nil {
		return
	}

	// if stores are not enabled, initialise the noop stores and do nothing else
	if !l.conf.StoresEnabled {
		l.orderStore = storage.NewNoopOrders(l.Log, l.conf.Storage)
		l.tradeStore = storage.NewNoopTrades(l.Log, l.conf.Storage)
		l.accounts = storage.NewNoopAccounts(l.Log, l.conf.Storage)
		l.candleStore = storage.NewNoopCandles(l.Log, l.conf.Storage)
		return
	}

	if l.candleStore, err = storage.NewCandles(l.Log, l.conf.Storage, l.cancel); err != nil {
		return
	}

	if l.orderStore, err = storage.NewOrders(l.Log, l.conf.Storage, l.cancel); err != nil {
		return
	}
	if l.tradeStore, err = storage.NewTrades(l.Log, l.conf.Storage, l.cancel); err != nil {
		return
	}
	if l.accounts, err = storage.NewAccounts(l.Log, l.conf.Storage, l.cancel); err != nil {
		return
	}

	l.cfgwatchr.OnConfigUpdate(
		func(cfg config.Config) { l.accounts.ReloadConf(cfg.Storage) },
		func(cfg config.Config) { l.tradeStore.ReloadConf(cfg.Storage) },
		func(cfg config.Config) { l.orderStore.ReloadConf(cfg.Storage) },
		func(cfg config.Config) { l.candleStore.ReloadConf(cfg.Storage) },
		func(cfg config.Config) { l.transferResponseStore.ReloadConf(cfg.Storage) },
		func(cfg config.Config) { l.partyStore.ReloadConf(cfg.Storage) },
		func(cfg config.Config) { l.riskStore.ReloadConf(cfg.Storage) },
		func(cfg config.Config) { l.marketDataStore.ReloadConf(cfg.Storage) },
		func(cfg config.Config) { l.marketStore.ReloadConf(cfg.Storage) },
	)

	return
}

func (l *NodeCommand) loadAssets(col *collateral.Engine) error {
	var err error
	// initialize the assets service now
	l.assets, err = assets.New(l.Log, l.conf.Assets, l.nodeWallet, l.timeService)
	if err != nil {
		return err
	}

	err = l.loadAsset(collateral.TokenAsset, collateral.TokenAssetSource)
	if err != nil {
		return err
	}

	return nil
}

// load all asset from genesis state
func (l *NodeCommand) UponGenesis(rawstate []byte) error {
	state, err := assets.LoadGenesisState(rawstate)
	if err != nil {
		return err
	}
	if state == nil {
		return nil
	}

	h := func(key []byte) []byte {
		hasher := sha3.New256()
		hasher.Write([]byte(key))
		return hasher.Sum(nil)
	}

	assetSrcs := []proto.AssetSource{}
	for _, v := range state.Builtins {
		v := v
		assetSrc := proto.AssetSource{
			Source: &proto.AssetSource_BuiltinAsset{
				BuiltinAsset: &v,
			},
		}
		assetSrcs = append(assetSrcs, assetSrc)
	}
	for _, v := range state.ERC20 {
		v := v
		assetSrc := proto.AssetSource{
			Source: &proto.AssetSource_Erc20{
				Erc20: &v,
			},
		}
		assetSrcs = append(assetSrcs, assetSrc)
	}

	for _, v := range assetSrcs {
		v := v
		id := hex.EncodeToString(h([]byte(v.String())))
		err := l.loadAsset(id, &v)
		if err != nil {
			return err
		}
	}

	// then we load the markets
	if len(l.mktscfg) > 0 {
		for _, mkt := range l.mktscfg {
			mkt := mkt
			err = l.executionEngine.SubmitMarket(l.ctx, &mkt)
			if err != nil {
				l.Log.Panic("Unable to submit market",
					logging.Error(err))
			}
		}
	}

	return nil
}

func (l *NodeCommand) loadAsset(id string, v *proto.AssetSource) error {
	aid, err := l.assets.NewAsset(id, v)
	if err != nil {
		return fmt.Errorf("error instanciating asset %v\n", err)
	}

	asset, err := l.assets.Get(aid)
	if err != nil {
		return fmt.Errorf("unable to get asset %v\n", err)
	}

	// just a simple backoff here
	err = backoff.Retry(
		func() error {
			err := asset.Validate()
			if !asset.IsValid() {
				return err
			}
			return nil
		},
		backoff.WithMaxRetries(backoff.NewExponentialBackOff(), 5),
	)
	if err != nil {
		return fmt.Errorf("unable to instanciate new asset %v", err)
	}
	if err := l.assets.Enable(aid); err != nil {
		return fmt.Errorf("unable to enable asset: %v", err)
	}

	assetD := asset.ProtoAsset()
	if err := l.collateral.EnableAsset(context.Background(), *assetD); err != nil {
		return fmt.Errorf("unable to enable asset in colateral: %v", err)
	}

	l.Log.Info("new asset added successfully",
		logging.String("asset", asset.String()))

	// FIXME: this will be remove once we stop loading market from config
	// here we replace the mkts assets symbols with ids
	for _, v := range l.mktscfg {
		sym := v.TradableInstrument.Instrument.GetFuture().Asset
		if sym == assetD.Symbol {
			v.TradableInstrument.Instrument.GetFuture().Asset = assetD.ID
		}
	}

	return nil
}

// we've already set everything up WRT arguments etc... just bootstrap the node
func (l *NodeCommand) preRun(_ *cobra.Command, _ []string) (err error) {
	// ensure that context is cancelled if we return an error here
	defer func() {
		if err != nil {
			l.cancel()
		}
	}()

	// plugins
	l.settlePlugin = plugins.NewPositions(l.ctx)
	l.notaryPlugin = plugins.NewNotary(l.ctx)
	l.assetPlugin = plugins.NewAsset(l.ctx)
	l.withdrawalPlugin = plugins.NewWithdrawal(l.ctx)

	l.genesisHandler = genesis.New(l.Log, l.conf.Genesis)
	l.genesisHandler.OnGenesisTimeLoaded(func(t time.Time) {
		l.timeService.SetTimeNow(context.Background(), t)
	})

	l.broker = broker.New(l.ctx)
<<<<<<< HEAD
	l.broker.SubscribeBatch(l.marketEventSub, l.transferSub, l.orderSub, l.accountSub, l.partySub,
		l.tradeSub, l.marginLevelSub, l.governanceSub, l.voteSub, l.marketDataSub, l.notaryPlugin,
		l.settlePlugin, l.newMarketSub, l.assetPlugin, l.candleSub, l.marketDepthSub)
=======
	l.broker.SubscribeBatch(l.marketEventSub, l.transferSub, l.orderSub, l.accountSub, l.partySub, l.tradeSub, l.marginLevelSub, l.governanceSub, l.voteSub, l.marketDataSub, l.notaryPlugin, l.settlePlugin, l.newMarketSub, l.assetPlugin, l.candleSub, l.withdrawalPlugin)
>>>>>>> 3563024e

	now, _ := l.timeService.GetTimeNow()

	//  create collateral
	l.collateral, err = collateral.New(l.Log, l.conf.Collateral, l.broker, now)
	if err != nil {
		log.Error("unable to initialise collateral", logging.Error(err))
		return err
	}

	// TODO(): remove wheen asset are fully loaded through governance
	// after the collateral is loaded, we want to load all the assets
	l.loadAssets(l.collateral)

	// instantiate the execution engine
	l.executionEngine = execution.NewEngine(
		l.Log,
		l.conf.Execution,
		l.timeService,
		l.mktscfg,
		l.collateral,
		l.broker,
	)
	// we cannot pass the Chain dependency here (that's set by the blockchain)
	wal, _ := l.nodeWallet.Get(nodewallet.Vega)
	commander, err := nodewallet.NewCommander(l.ctx, nil, wal)
	if err != nil {
		return err
	}
	l.topology = validators.NewTopology(l.Log, l.conf.Validators, nil, !l.noStores)

	l.erc = validators.NewExtResChecker(l.Log, l.conf.Validators, l.topology, commander, l.timeService)

	netParams := governance.DefaultNetworkParameters(l.Log)
	l.governance, err = governance.NewEngine(l.Log, l.conf.Governance, netParams, l.collateral, l.broker, l.assets, l.erc, now)
	if err != nil {
		log.Error("unable to initialise governance", logging.Error(err))
		return err
	}
	l.genesisHandler.OnGenesisAppStateLoaded(l.governance.InitState)

	l.notary = notary.New(l.Log, l.conf.Notary, l.topology, l.broker, commander)

	l.evtfwd, err = evtforward.New(l.Log, l.conf.EvtForward, commander, l.timeService, l.topology)
	if err != nil {
		return err
	}

	l.banking = banking.New(l.Log, l.conf.Banking, l.collateral, l.erc, l.timeService, l.assets, l.notary, l.broker)

	// now instanciate the blockchain layer
	app, err := processor.NewApp(
		l.Log,
		l.conf.Processor,
		l.cancel,
		l.assets,
		l.banking,
		l.broker,
		l.erc,
		l.evtfwd,
		l.executionEngine,
		commander,
		l.collateral,
		l.genesisHandler,
		l.governance,
		l.notary,
		l.stats.Blockchain,
		l.timeService,
		l.topology,
		l.nodeWallet,
	)
	if err != nil {
		return err
	}

	srv := app.Abci().NewServer(l.Log, l.conf.Blockchain)
	if err := srv.Start(); err != nil {
		return err
	}
	l.abciServer = srv

	abciClt, err := abci.NewClient(l.conf.Blockchain.Tendermint.ClientAddr)
	if err != nil {
		return err
	}
	l.blockchainClient = blockchain.NewClient(abciClt)
	commander.SetChain(l.blockchainClient)

	// get the chain client as well.
	l.topology.SetChain(l.blockchainClient)

	// start services
	if l.candleService, err = candles.NewService(l.Log, l.conf.Candles, l.candleStore); err != nil {
		return
	}

	if l.orderService, err = orders.NewService(l.Log, l.conf.Orders, l.orderStore, l.timeService); err != nil {
		return
	}
	if l.tradeService, err = trades.NewService(l.Log, l.conf.Trades, l.tradeStore, l.riskStore, l.settlePlugin); err != nil {
		return
	}
<<<<<<< HEAD
	l.cfgwatchr.OnConfigUpdate(func(cfg config.Config) { l.tradeService.ReloadConf(cfg.Trades) })

	if l.marketService, err = markets.NewService(l.Log,
		l.conf.Markets,
		l.marketStore,
		l.orderStore,
		l.marketDataStore,
		l.marketDepthSub); err != nil {
=======
	if l.marketService, err = markets.NewService(l.Log, l.conf.Markets, l.marketStore, l.orderStore, l.marketDataStore); err != nil {
>>>>>>> 3563024e
		return
	}
	l.riskService = risk.NewService(l.Log, l.conf.Risk, l.riskStore)
	l.governanceService = governance.NewService(l.Log, l.conf.Governance, l.broker, l.governanceSub, l.voteSub)

	// last assignment to err, no need to check here, if something went wrong, we'll know about it
	l.feeService = fee.NewService(l.Log, l.conf.Execution.Fee, l.marketStore)
	l.partyService, err = parties.NewService(l.Log, l.conf.Parties, l.partyStore)
	l.accountsService = accounts.NewService(l.Log, l.conf.Accounts, l.accounts)
	l.transfersService = transfers.NewService(l.Log, l.conf.Transfers, l.transferResponseStore)
	l.notaryService = notary.NewService(l.Log, l.conf.Notary, l.notaryPlugin)
	l.assetService = assets.NewService(l.Log, l.conf.Assets, l.assetPlugin)
	l.eventService = subscribers.NewService(l.broker)

	l.cfgwatchr.OnConfigUpdate(
		func(cfg config.Config) { l.executionEngine.ReloadConf(cfg.Execution) },
		func(cfg config.Config) { l.notary.ReloadConf(cfg.Notary) },
		func(cfg config.Config) { l.evtfwd.ReloadConf(cfg.EvtForward) },
		func(cfg config.Config) { l.abciServer.ReloadConf(cfg.Blockchain) },
		func(cfg config.Config) { l.topology.ReloadConf(cfg.Validators) },
		func(cfg config.Config) { l.erc.ReloadConf(cfg.Validators) },
		func(cfg config.Config) { l.assets.ReloadConf(cfg.Assets) },
		func(cfg config.Config) { l.banking.ReloadConf(cfg.Banking) },
		func(cfg config.Config) { l.governance.ReloadConf(cfg.Governance) },
		func(cfg config.Config) { l.nodeWallet.ReloadConf(cfg.NodeWallet) },

		// services
		func(cfg config.Config) { l.candleService.ReloadConf(cfg.Candles) },
		func(cfg config.Config) { l.orderService.ReloadConf(cfg.Orders) },
		func(cfg config.Config) { l.tradeService.ReloadConf(cfg.Trades) },
		func(cfg config.Config) { l.marketService.ReloadConf(cfg.Markets) },
		func(cfg config.Config) { l.riskService.ReloadConf(cfg.Risk) },
		func(cfg config.Config) { l.governanceService.ReloadConf(cfg.Governance) },
		func(cfg config.Config) { l.assetService.ReloadConf(cfg.Assets) },
		func(cfg config.Config) { l.notaryService.ReloadConf(cfg.Notary) },
		func(cfg config.Config) { l.transfersService.ReloadConf(cfg.Transfers) },
		func(cfg config.Config) { l.accountsService.ReloadConf(cfg.Accounts) },
		func(cfg config.Config) { l.partyService.ReloadConf(cfg.Parties) },
		func(cfg config.Config) { l.feeService.ReloadConf(cfg.Execution.Fee) },
	)

	l.genesisHandler.OnGenesisAppStateLoaded(
		l.UponGenesis,
	)

	l.timeService.NotifyOnTick(l.cfgwatchr.OnTimeUpdate)
	return
}

func getTerminalPassphrase(what string) (string, error) {
	fmt.Printf("please enter %v passphrase:", what)
	password, err := terminal.ReadPassword(0)
	if err != nil {
		return "", err
	}

	fmt.Println("")
	return string(password), nil
}

func getFilePassphrase(path string) (string, error) {
	buf, err := ioutil.ReadFile(path)
	if err != nil {
		return "", err
	}
	return string(buf), nil
}<|MERGE_RESOLUTION|>--- conflicted
+++ resolved
@@ -424,13 +424,10 @@
 	})
 
 	l.broker = broker.New(l.ctx)
-<<<<<<< HEAD
-	l.broker.SubscribeBatch(l.marketEventSub, l.transferSub, l.orderSub, l.accountSub, l.partySub,
-		l.tradeSub, l.marginLevelSub, l.governanceSub, l.voteSub, l.marketDataSub, l.notaryPlugin,
-		l.settlePlugin, l.newMarketSub, l.assetPlugin, l.candleSub, l.marketDepthSub)
-=======
-	l.broker.SubscribeBatch(l.marketEventSub, l.transferSub, l.orderSub, l.accountSub, l.partySub, l.tradeSub, l.marginLevelSub, l.governanceSub, l.voteSub, l.marketDataSub, l.notaryPlugin, l.settlePlugin, l.newMarketSub, l.assetPlugin, l.candleSub, l.withdrawalPlugin)
->>>>>>> 3563024e
+	l.broker.SubscribeBatch(l.marketEventSub, l.transferSub, l.orderSub, l.accountSub,
+		l.partySub, l.tradeSub, l.marginLevelSub, l.governanceSub, l.voteSub,
+		l.marketDataSub, l.notaryPlugin, l.settlePlugin, l.newMarketSub, l.assetPlugin,
+		l.candleSub, l.withdrawalPlugin, l.marketDepthSub)
 
 	now, _ := l.timeService.GetTimeNow()
 
@@ -533,18 +530,7 @@
 	if l.tradeService, err = trades.NewService(l.Log, l.conf.Trades, l.tradeStore, l.riskStore, l.settlePlugin); err != nil {
 		return
 	}
-<<<<<<< HEAD
-	l.cfgwatchr.OnConfigUpdate(func(cfg config.Config) { l.tradeService.ReloadConf(cfg.Trades) })
-
-	if l.marketService, err = markets.NewService(l.Log,
-		l.conf.Markets,
-		l.marketStore,
-		l.orderStore,
-		l.marketDataStore,
-		l.marketDepthSub); err != nil {
-=======
-	if l.marketService, err = markets.NewService(l.Log, l.conf.Markets, l.marketStore, l.orderStore, l.marketDataStore); err != nil {
->>>>>>> 3563024e
+	if l.marketService, err = markets.NewService(l.Log, l.conf.Markets, l.marketStore, l.orderStore, l.marketDataStore, l.marketDepthSub); err != nil {
 		return
 	}
 	l.riskService = risk.NewService(l.Log, l.conf.Risk, l.riskStore)
