--- conflicted
+++ resolved
@@ -426,20 +426,12 @@
 	})
 
 	l.broker = broker.New(l.ctx)
-<<<<<<< HEAD
-	l.broker.SubscribeBatch(l.marketEventSub, l.transferSub, l.orderSub, l.accountSub,
-		l.partySub, l.tradeSub, l.marginLevelSub, l.governanceSub, l.voteSub,
-		l.marketDataSub, l.notaryPlugin, l.settlePlugin, l.newMarketSub, l.assetPlugin,
-		l.candleSub, l.withdrawalPlugin, l.marketDepthSub)
-=======
 	l.broker.SubscribeBatch(
 		l.marketEventSub, l.transferSub, l.orderSub, l.accountSub,
 		l.partySub, l.tradeSub, l.marginLevelSub, l.governanceSub,
 		l.voteSub, l.marketDataSub, l.notaryPlugin, l.settlePlugin,
 		l.newMarketSub, l.assetPlugin, l.candleSub, l.withdrawalPlugin,
-		l.depositPlugin,
-	)
->>>>>>> 4d12ae51
+		l.depositPlugin, l.marketDepthSub)
 
 	now, _ := l.timeService.GetTimeNow()
 
