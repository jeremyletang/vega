//lint:file-ignore SA5008 duplicated struct tags are ok for config

package config

import (
	"io/ioutil"
	"path/filepath"

	"code.vegaprotocol.io/vega/accounts"
	"code.vegaprotocol.io/vega/api"
	"code.vegaprotocol.io/vega/assets"
	"code.vegaprotocol.io/vega/banking"
	"code.vegaprotocol.io/vega/blockchain"
	"code.vegaprotocol.io/vega/broker"
	"code.vegaprotocol.io/vega/candles"
	"code.vegaprotocol.io/vega/collateral"
	"code.vegaprotocol.io/vega/config/encoding"
	"code.vegaprotocol.io/vega/delegation"
	"code.vegaprotocol.io/vega/epochtime"
	"code.vegaprotocol.io/vega/evtforward"
	"code.vegaprotocol.io/vega/execution"
	"code.vegaprotocol.io/vega/gateway"
	"code.vegaprotocol.io/vega/genesis"
	"code.vegaprotocol.io/vega/governance"
	"code.vegaprotocol.io/vega/limits"
	"code.vegaprotocol.io/vega/liquidity"
	"code.vegaprotocol.io/vega/logging"
	"code.vegaprotocol.io/vega/markets"
	"code.vegaprotocol.io/vega/matching"
	"code.vegaprotocol.io/vega/metrics"
	"code.vegaprotocol.io/vega/monitoring"
	"code.vegaprotocol.io/vega/netparams"
	"code.vegaprotocol.io/vega/nodewallet"
	"code.vegaprotocol.io/vega/notary"
	"code.vegaprotocol.io/vega/oracles"
	"code.vegaprotocol.io/vega/orders"
	"code.vegaprotocol.io/vega/parties"
	"code.vegaprotocol.io/vega/positions"
	"code.vegaprotocol.io/vega/pprof"
	"code.vegaprotocol.io/vega/processor"
	"code.vegaprotocol.io/vega/rewards"
	"code.vegaprotocol.io/vega/risk"
	"code.vegaprotocol.io/vega/settlement"
	"code.vegaprotocol.io/vega/stats"
	"code.vegaprotocol.io/vega/storage"
	"code.vegaprotocol.io/vega/subscribers"
	"code.vegaprotocol.io/vega/trades"
	"code.vegaprotocol.io/vega/transfers"
	"code.vegaprotocol.io/vega/validators"
	"code.vegaprotocol.io/vega/vegatime"

	"github.com/zannen/toml"
)

// Config ties together all other application configuration types.
type Config struct {
	API               api.Config         `group:"API" namespace:"api"`
	Accounts          accounts.Config    `group:"Accounts" namespace:"accounts"`
	Blockchain        blockchain.Config  `group:"Blockchain" namespace:"blockchain"`
	Candles           candles.Config     `group:"Candles" namespace:"candles"`
	Collateral        collateral.Config  `group:"Collateral" namespace:"collateral"`
	Execution         execution.Config   `group:"Execution" namespace:"execution"`
	Processor         processor.Config   `group:"Processor" namespace:"processor"`
	Logging           logging.Config     `group:"Logging" namespace:"logging"`
	Matching          matching.Config    `group:"Matching" namespace:"matching"`
	Markets           markets.Config     `group:"Markets" namespace:"markets"`
	Oracles           oracles.Config     `group:"Oracles" namespace:"oracles"`
	Orders            orders.Config      `group:"Orders" namespace:"orders"`
	Liquidity         liquidity.Config   `group:"Liquidity" namespace:"liquidity"`
	Parties           parties.Config     `group:"Parties" namespace:"parties"`
	Position          positions.Config   `group:"Position" namespace:"position"`
	Risk              risk.Config        `group:"Risk" namespace:"risk"`
	Settlement        settlement.Config  `group:"Settlement" namespace:"settlement"`
	Storage           storage.Config     `group:"Storage" namespace:"storage"`
	Trades            trades.Config      `group:"Trades" namespace:"trades"`
	Time              vegatime.Config    `group:"Time" namespace:"time"`
	Epoch             epochtime.Config   `group:"Epoch" namespace:"epochtime"`
	Monitoring        monitoring.Config  `group:"Monitoring" namespace:"monitoring"`
	Gateway           gateway.Config     `group:"Gateway" namespace:"gateway"`
	Metrics           metrics.Config     `group:"Metrics" namespace:"metrics"`
	Transfers         transfers.Config   `group:"Transfers" namespace:"transfers"`
	Governance        governance.Config  `group:"Governance" namespace:"governance"`
	NodeWallet        nodewallet.Config  `group:"NodeWallet" namespace:"nodewallet"`
	Assets            assets.Config      `group:"Assets" namespace:"assets"`
	Notary            notary.Config      `group:"Notary" namespace:"notary"`
	EvtForward        evtforward.Config  `group:"EvtForward" namespace:"evtForward"`
	Subscribers       subscribers.Config `group:"Subscribers" namespace:"subscribers"`
	Genesis           genesis.Config     `group:"Genesis" namespace:"genesis"`
	Validators        validators.Config  `group:"Validators" namespace:"validators"`
	Banking           banking.Config     `group:"Banking" namespace:"banking"`
	Stats             stats.Config       `group:"Stats" namespace:"stats"`
	NetworkParameters netparams.Config   `group:"NetworkParameters" namespace:"netparams"`
	Limits            limits.Config      `group:"Limits" namespace:"limits"`
<<<<<<< HEAD
	Rewards           rewards.Config     `group:"Rewards" namespace:"rewards"`
	Delegation        delegation.Config  `group:"Delegation" namespace:"delegation"`
=======
	Broker            broker.Config      `group:"Broker" namespace:"broker"`
>>>>>>> 6ea5a125

	Pprof          pprof.Config  `group:"Pprof" namespace:"pprof"`
	GatewayEnabled encoding.Bool `long:"gateway-enabled" choice:"true" choice:"false" description:" "`
	StoresEnabled  encoding.Bool `long:"stores-enabled" choice:"true" choice:"false" description:" "`
	UlimitNOFile   uint64        `long:"ulimit-no-files" description:"Set the max number of open files (see: ulimit -n)" tomlcp:"Set the max number of open files (see: ulimit -n)"`
}

// NewDefaultConfig returns a set of default configs for all vega packages, as specified at the per package
// config level, if there is an error initialising any of the configs then this is returned.
func NewDefaultConfig(defaultStoreDirPath string) Config {
	return Config{
		Trades:            trades.NewDefaultConfig(),
		Blockchain:        blockchain.NewDefaultConfig(),
		Execution:         execution.NewDefaultConfig(defaultStoreDirPath),
		Processor:         processor.NewDefaultConfig(),
		API:               api.NewDefaultConfig(),
		Accounts:          accounts.NewDefaultConfig(),
		Oracles:           oracles.NewDefaultConfig(),
		Orders:            orders.NewDefaultConfig(),
		Liquidity:         liquidity.NewDefaultConfig(),
		Time:              vegatime.NewDefaultConfig(),
		Epoch:             epochtime.NewDefaultConfig(),
		Markets:           markets.NewDefaultConfig(),
		Matching:          matching.NewDefaultConfig(),
		Parties:           parties.NewDefaultConfig(),
		Candles:           candles.NewDefaultConfig(),
		Risk:              risk.NewDefaultConfig(),
		Storage:           storage.NewDefaultConfig(defaultStoreDirPath),
		Pprof:             pprof.NewDefaultConfig(),
		Monitoring:        monitoring.NewDefaultConfig(),
		Logging:           logging.NewDefaultConfig(),
		Gateway:           gateway.NewDefaultConfig(),
		Position:          positions.NewDefaultConfig(),
		Settlement:        settlement.NewDefaultConfig(),
		Collateral:        collateral.NewDefaultConfig(),
		Metrics:           metrics.NewDefaultConfig(),
		Transfers:         transfers.NewDefaultConfig(),
		Governance:        governance.NewDefaultConfig(),
		NodeWallet:        nodewallet.NewDefaultConfig(),
		Assets:            assets.NewDefaultConfig(),
		Notary:            notary.NewDefaultConfig(),
		EvtForward:        evtforward.NewDefaultConfig(),
		Genesis:           genesis.NewDefaultConfig(),
		Validators:        validators.NewDefaultConfig(),
		Banking:           banking.NewDefaultConfig(),
		Stats:             stats.NewDefaultConfig(),
		Subscribers:       subscribers.NewDefaultConfig(),
		NetworkParameters: netparams.NewDefaultConfig(),
		Limits:            limits.NewDefaultConfig(),
		Broker:            broker.NewDefaultConfig(),
		GatewayEnabled:    true,
		StoresEnabled:     true,
		UlimitNOFile:      8192,
	}
}

func Read(rootPath string) (*Config, error) {
	path := filepath.Join(rootPath, configFileName)
	buf, err := ioutil.ReadFile(path)
	if err != nil {
		return nil, err
	}
	cfg := NewDefaultConfig(rootPath)
	if _, err := toml.Decode(string(buf), &cfg); err != nil {
		return nil, err
	}
	return &cfg, nil

}<|MERGE_RESOLUTION|>--- conflicted
+++ resolved
@@ -91,12 +91,9 @@
 	Stats             stats.Config       `group:"Stats" namespace:"stats"`
 	NetworkParameters netparams.Config   `group:"NetworkParameters" namespace:"netparams"`
 	Limits            limits.Config      `group:"Limits" namespace:"limits"`
-<<<<<<< HEAD
+	Broker            broker.Config      `group:"Broker" namespace:"broker"`
 	Rewards           rewards.Config     `group:"Rewards" namespace:"rewards"`
 	Delegation        delegation.Config  `group:"Delegation" namespace:"delegation"`
-=======
-	Broker            broker.Config      `group:"Broker" namespace:"broker"`
->>>>>>> 6ea5a125
 
 	Pprof          pprof.Config  `group:"Pprof" namespace:"pprof"`
 	GatewayEnabled encoding.Bool `long:"gateway-enabled" choice:"true" choice:"false" description:" "`
