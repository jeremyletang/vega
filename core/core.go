--- conflicted
+++ resolved
@@ -7,6 +7,7 @@
 	"vega/datastore"
 	"vega/matching"
 	"vega/msg"
+	"vega/risk"
 )
 
 const marketName = "BTC/DEC18"
@@ -18,11 +19,11 @@
 type Vega struct {
 	config         *Config
 	markets        map[string]*matching.OrderBook
-	OrderStore    datastore.OrderStore
-	TradeStore    datastore.TradeStore
+	OrderStore     datastore.OrderStore
+	TradeStore     datastore.TradeStore
 	matchingEngine matching.MatchingEngine
 	State          *State
-	RiskEngine     RiskEngine
+	riskEngine     risk.RiskEngine
 }
 
 func New(config *Config, store *datastore.MemoryStoreProvider) *Vega {
@@ -31,16 +32,16 @@
 	matchingEngine := matching.NewMatchingEngine()
 
 	// Initialise risk engine
-	riskEngine := newRiskEngine()
+	riskEngine := risk.New()
 
 	return &Vega{
 		config:         config,
 		markets:        make(map[string]*matching.OrderBook),
-		OrderStore:    store.OrderStore(),
-		TradeStore:    store.TradeStore(),
+		OrderStore:     store.OrderStore(),
+		TradeStore:     store.TradeStore(),
 		matchingEngine: matchingEngine,
+		riskEngine:     riskEngine,
 		State:          newState(),
-		RiskEngine:     *riskEngine,
 	}
 }
 
@@ -73,13 +74,6 @@
 	if confirmation == nil || errorMsg != msg.OrderError_NONE {
 		return nil, errorMsg
 	}
-
-	// ------------------------------------------------//
-	//------------------- RISK ENGINE -----------------//
-
-	v.RiskEngine.Assess(order)
-
-	// ------------------------------------------------//
 
 	// -----------------------------------------------//
 	//-------------------- STORES --------------------//
@@ -114,17 +108,19 @@
 			}
 		}
 	}
-<<<<<<< HEAD
-	
+
 	// ------------------------------------------------//
 	//------------------- RISK ENGINE -----------------//
 
-	v.RiskEngine.Assess(order)
+	fmt.Println("Risk BEFORE calling model calculation = ", order.RiskFactor)
+
+	v.riskEngine.Assess(order)
 	confirmation.Order = order
 
+	fmt.Println("Risk AFTER calling model calculation = ", order.RiskFactor)
+
+
 	// ------------------------------------------------//
-=======
->>>>>>> 4d066d4b
 
 	return confirmation, msg.OrderError_NONE
 }
@@ -149,6 +145,6 @@
 		// Note: writing to store should not prevent flow to other
 		fmt.Printf("OrderStore.Put error: %+v\n", err)
 	}
-	
+
 	return cancellation, msg.OrderError_NONE
 }