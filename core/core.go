package core

import (
<<<<<<< HEAD
	"fmt"
=======
>>>>>>> 9f7cdf16
	"time"

	"vega/datastore"
	"vega/matching"
	"vega/proto"
)

const marketName = "BTC/DEC18"

const genesisTimeStr = "2018-07-09T12:00:00Z"

type Config struct{}

type Vega struct {
	config         *Config
	markets        map[string]*matching.OrderBook
	OrdersStore    datastore.OrderStore
	TradesStore    datastore.TradeStore
	matchingEngine matching.MatchingEngine
<<<<<<< HEAD
	State          *State
}

func New(config *Config, store *datastore.MemoryStoreProvider) *Vega {

	// Initialise matching engine
	matchingEngine := matching.NewMatchingEngine()

=======

	abciHeight int64
}

const marketName = "BTC/DEC18"

const genesisTimeStr = "2018-07-09T12:00:00Z"

type Config struct{}

func New(config *Config, store *datastore.MemoryStoreProvider) *Vega {

	// Initialise matching engine
	matchingEngine := matching.NewMatchingEngine()

>>>>>>> 9f7cdf16
	return &Vega{
		config:         config,
		markets:        make(map[string]*matching.OrderBook),
		OrdersStore:    store.OrderStore(),
		TradesStore:    store.TradeStore(),
		matchingEngine: matchingEngine,
<<<<<<< HEAD
		State:          newState(),
=======
		abciHeight:     0,
>>>>>>> 9f7cdf16
	}
}

func GetConfig() *Config {
	return &Config{}
}

<<<<<<< HEAD
func (v *Vega) GetAbciHeight() int64 {
	return v.State.Height
=======
func (v *Vega) SetAbciHeight(n int64) {
	v.abciHeight = n
}

func (v *Vega) GetAbciHeight() int64 {
	return v.abciHeight
>>>>>>> 9f7cdf16
}

func (v *Vega) GetTime() time.Time {
	genesisTime, _ := time.Parse(time.RFC3339, genesisTimeStr)
<<<<<<< HEAD
	return genesisTime.Add(time.Duration(v.State.Height) * time.Second)
=======
	return genesisTime.Add(time.Duration(v.abciHeight) * time.Second)
>>>>>>> 9f7cdf16
}

func (v *Vega) InitialiseMarkets() {
	v.matchingEngine.CreateMarket(marketName)
}

func (v *Vega) SubmitOrder(order *msg.Order) (*msg.OrderConfirmation, msg.OrderError) {

<<<<<<< HEAD
	order.Id = fmt.Sprintf("V%d-%d", v.State.Height, v.State.Size)
	order.Timestamp = uint64(v.State.Height)

	//----------------- MATCHING ENGINE --------------//
	// send order to matching engine
	confirmation, err := v.matchingEngine.SubmitOrder(order)
	if confirmation == nil || err != msg.OrderError_NONE {
=======
	//----------------- MATCHING ENGINE --------------//
	// send order to matching engine
	confirmation, err := v.matchingEngine.SubmitOrder(order)
	if err == msg.OrderError_NONE {
>>>>>>> 9f7cdf16
		// some error handling
		return nil, err
	}

	// -----------------------------------------------//
	//-------------------- STORES --------------------//
	// if OK send to stores

<<<<<<< HEAD
	// insert aggressive remaining order
	v.OrdersStore.Post(*datastore.NewOrderFromProtoMessage(order))

	if confirmation.PassiveOrdersAffected != nil {
		// insert all passive orders siting on the book
		for _, order := range confirmation.PassiveOrdersAffected {
			v.OrdersStore.Put(*datastore.NewOrderFromProtoMessage(order))
		}
	}

	if confirmation.Trades != nil {
		// insert all trades resulted from the executed order
		for idx, trade := range confirmation.Trades {
			trade.Id = fmt.Sprintf("%s-%d", order.Id, idx)
			if err := v.TradesStore.Post(*datastore.NewTradeFromProtoMessage(trade, order.Id)); err != nil {
				fmt.Printf("TradesStore.Post error: %+v\n", err)
			}
		}
	}

=======
	// insert aggressive remaing order
	v.OrdersStore.Post(*datastore.NewOrderFromProtoMessage(order))

	// insert all passive orders siting on the book
	for _, order := range confirmation.PassiveOrdersAffected {
		//UpdateOrders TBD
		v.OrdersStore.Put(*datastore.NewOrderFromProtoMessage(order))
	}

	// insert all trades resulted from the executed order
	for _, trade := range confirmation.Trades {
		//CreateTrade TBD
		v.TradesStore.Post(*datastore.NewTradeFromProtoMessage(trade, order.Id))
	}

>>>>>>> 9f7cdf16
	// ------------------------------------------------//
	//------------------- RISK ENGINE -----------------//

	// SOME STUFF

	// ------------------------------------------------//

	return confirmation, msg.OrderError_NONE
}<|MERGE_RESOLUTION|>--- conflicted
+++ resolved
@@ -1,10 +1,7 @@
 package core
 
 import (
-<<<<<<< HEAD
 	"fmt"
-=======
->>>>>>> 9f7cdf16
 	"time"
 
 	"vega/datastore"
@@ -24,7 +21,6 @@
 	OrdersStore    datastore.OrderStore
 	TradesStore    datastore.TradeStore
 	matchingEngine matching.MatchingEngine
-<<<<<<< HEAD
 	State          *State
 }
 
@@ -33,34 +29,13 @@
 	// Initialise matching engine
 	matchingEngine := matching.NewMatchingEngine()
 
-=======
-
-	abciHeight int64
-}
-
-const marketName = "BTC/DEC18"
-
-const genesisTimeStr = "2018-07-09T12:00:00Z"
-
-type Config struct{}
-
-func New(config *Config, store *datastore.MemoryStoreProvider) *Vega {
-
-	// Initialise matching engine
-	matchingEngine := matching.NewMatchingEngine()
-
->>>>>>> 9f7cdf16
 	return &Vega{
 		config:         config,
 		markets:        make(map[string]*matching.OrderBook),
 		OrdersStore:    store.OrderStore(),
 		TradesStore:    store.TradeStore(),
 		matchingEngine: matchingEngine,
-<<<<<<< HEAD
 		State:          newState(),
-=======
-		abciHeight:     0,
->>>>>>> 9f7cdf16
 	}
 }
 
@@ -68,26 +43,13 @@
 	return &Config{}
 }
 
-<<<<<<< HEAD
 func (v *Vega) GetAbciHeight() int64 {
 	return v.State.Height
-=======
-func (v *Vega) SetAbciHeight(n int64) {
-	v.abciHeight = n
-}
-
-func (v *Vega) GetAbciHeight() int64 {
-	return v.abciHeight
->>>>>>> 9f7cdf16
 }
 
 func (v *Vega) GetTime() time.Time {
 	genesisTime, _ := time.Parse(time.RFC3339, genesisTimeStr)
-<<<<<<< HEAD
 	return genesisTime.Add(time.Duration(v.State.Height) * time.Second)
-=======
-	return genesisTime.Add(time.Duration(v.abciHeight) * time.Second)
->>>>>>> 9f7cdf16
 }
 
 func (v *Vega) InitialiseMarkets() {
@@ -96,7 +58,6 @@
 
 func (v *Vega) SubmitOrder(order *msg.Order) (*msg.OrderConfirmation, msg.OrderError) {
 
-<<<<<<< HEAD
 	order.Id = fmt.Sprintf("V%d-%d", v.State.Height, v.State.Size)
 	order.Timestamp = uint64(v.State.Height)
 
@@ -104,12 +65,6 @@
 	// send order to matching engine
 	confirmation, err := v.matchingEngine.SubmitOrder(order)
 	if confirmation == nil || err != msg.OrderError_NONE {
-=======
-	//----------------- MATCHING ENGINE --------------//
-	// send order to matching engine
-	confirmation, err := v.matchingEngine.SubmitOrder(order)
-	if err == msg.OrderError_NONE {
->>>>>>> 9f7cdf16
 		// some error handling
 		return nil, err
 	}
@@ -118,7 +73,6 @@
 	//-------------------- STORES --------------------//
 	// if OK send to stores
 
-<<<<<<< HEAD
 	// insert aggressive remaining order
 	v.OrdersStore.Post(*datastore.NewOrderFromProtoMessage(order))
 
@@ -138,24 +92,6 @@
 			}
 		}
 	}
-
-=======
-	// insert aggressive remaing order
-	v.OrdersStore.Post(*datastore.NewOrderFromProtoMessage(order))
-
-	// insert all passive orders siting on the book
-	for _, order := range confirmation.PassiveOrdersAffected {
-		//UpdateOrders TBD
-		v.OrdersStore.Put(*datastore.NewOrderFromProtoMessage(order))
-	}
-
-	// insert all trades resulted from the executed order
-	for _, trade := range confirmation.Trades {
-		//CreateTrade TBD
-		v.TradesStore.Post(*datastore.NewTradeFromProtoMessage(trade, order.Id))
-	}
-
->>>>>>> 9f7cdf16
 	// ------------------------------------------------//
 	//------------------- RISK ENGINE -----------------//
 
