--- conflicted
+++ resolved
@@ -6108,26 +6108,6 @@
 			}
 		}
 
-<<<<<<< HEAD
-		// one event is sent, this is a rejected event from
-		// the first order we try to place, the party does
-		// not have enough funds
-		expectedStatus := []types.OrderStatus{
-			// seeded orders
-			types.OrderStatusStopped,
-			types.OrderStatusStopped,
-			types.OrderStatusStopped,
-			types.OrderStatusStopped,
-			// first order is active
-			types.OrderStatusActive,
-			// second one fails margin check
-			types.OrderStatusRejected,
-			// first one gets cancelled
-			types.OrderStatusCancelled,
-			// order 3 and 4 which were never placed are sent as rejected as well
-			types.OrderStatusRejected,
-			types.OrderStatusRejected,
-=======
 		b1Price := uint64(3450)
 		b1Size := uint64(74)
 		b2Price := uint64(3350)
@@ -6196,7 +6176,6 @@
 				price:  s1Price,
 				size:   s1Size,
 			},
->>>>>>> 221f0606
 		}
 
 		require.Len(t, found, len(expected))
