--- conflicted
+++ resolved
@@ -467,27 +467,6 @@
 	return strconv.FormatUint(resp.Height, 10), nil
 }
 
-<<<<<<< HEAD
-=======
-// Deprecated: Use OracleSpecsConnection.
-func (r *myQueryResolver) OracleSpecs(ctx context.Context, pagination *OffsetPagination) ([]*types.OracleSpec, error) {
-	paginationProto, err := pagination.ToProto()
-	if err != nil {
-		return nil, fmt.Errorf("invalid pagination object: %w", err)
-	}
-	res, err := r.tradingDataClient.OracleSpecs(
-		ctx, &protoapi.OracleSpecsRequest{
-			Pagination: &paginationProto,
-		},
-	)
-	if err != nil {
-		return nil, err
-	}
-
-	return res.OracleSpecs, nil
-}
-
->>>>>>> 1410cc69
 func (r *myQueryResolver) OracleSpecsConnection(ctx context.Context, pagination *v2.Pagination) (*v2.OracleSpecsConnection, error) {
 	req := v2.ListOracleSpecsRequest{
 		Pagination: pagination,
@@ -511,31 +490,6 @@
 	return res.OracleSpec, nil
 }
 
-<<<<<<< HEAD
-=======
-// Deprecated: Use OracleDataBySpecConnection instead.
-func (r *myQueryResolver) OracleDataBySpec(ctx context.Context, id string,
-	pagination *OffsetPagination,
-) ([]*types.OracleData, error) {
-	paginationProto, err := pagination.ToProto()
-	if err != nil {
-		return nil, fmt.Errorf("invalid pagination object: %w", err)
-	}
-
-	res, err := r.tradingDataClient.OracleDataBySpec(
-		ctx, &protoapi.OracleDataBySpecRequest{
-			Id:         id,
-			Pagination: &paginationProto,
-		},
-	)
-	if err != nil {
-		return nil, err
-	}
-
-	return res.OracleData, nil
-}
-
->>>>>>> 1410cc69
 func (r *myQueryResolver) OracleDataBySpecConnection(ctx context.Context, oracleSpecID string,
 	pagination *v2.Pagination,
 ) (*v2.OracleDataConnection, error) {
@@ -556,28 +510,6 @@
 	return resp.OracleData, nil
 }
 
-<<<<<<< HEAD
-=======
-// Deprecated: Use OracleDataConnection instead.
-func (r *myQueryResolver) OracleData(ctx context.Context, pagination *OffsetPagination) ([]*types.OracleData, error) {
-	paginationProto, err := pagination.ToProto()
-	if err != nil {
-		return nil, fmt.Errorf("invalid pagination object: %w", err)
-	}
-
-	res, err := r.tradingDataClient.ListOracleData(
-		ctx, &protoapi.ListOracleDataRequest{
-			Pagination: &paginationProto,
-		},
-	)
-	if err != nil {
-		return nil, err
-	}
-
-	return res.OracleData, nil
-}
-
->>>>>>> 1410cc69
 func (r *myQueryResolver) OracleDataConnection(ctx context.Context, pagination *v2.Pagination) (*v2.OracleDataConnection, error) {
 	req := v2.ListOracleDataRequest{
 		Pagination: pagination,
