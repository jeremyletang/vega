// Copyright (c) 2022 Gobalsky Labs Limited
//
// Use of this software is governed by the Business Source License included
// in the LICENSE.DATANODE file and at https://www.mariadb.com/bsl11.
//
// Change Date: 18 months from the later of the date of the first publicly
// available Distribution of this version of the repository, and 25 June 2022.
//
// On the date above, in accordance with the Business Source License, use
// of this software will be governed by version 3 or later of the GNU General
// Public License.

//go:build tools
// +build tools

package tools

import (
<<<<<<< HEAD
	_ "github.com/99designs/gqlgen"
	_ "github.com/99designs/gqlgen/graphql/introspection"
=======
	_ "github.com/99designs/gqlgen/graphql" // this presumably does something useful
	_ "github.com/urfave/cli/v2"
>>>>>>> bb5f2199
)<|MERGE_RESOLUTION|>--- conflicted
+++ resolved
@@ -10,17 +10,9 @@
 // of this software will be governed by version 3 or later of the GNU General
 // Public License.
 
-//go:build tools
-// +build tools
-
 package tools
 
 import (
-<<<<<<< HEAD
-	_ "github.com/99designs/gqlgen"
-	_ "github.com/99designs/gqlgen/graphql/introspection"
-=======
 	_ "github.com/99designs/gqlgen/graphql" // this presumably does something useful
 	_ "github.com/urfave/cli/v2"
->>>>>>> bb5f2199
 )