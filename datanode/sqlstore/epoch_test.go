// Copyright (c) 2022 Gobalsky Labs Limited
//
// Use of this software is governed by the Business Source License included
// in the LICENSE.DATANODE file and at https://www.mariadb.com/bsl11.
//
// Change Date: 18 months from the later of the date of the first publicly
// available Distribution of this version of the repository, and 25 June 2022.
//
// On the date above, in accordance with the Business Source License, use
// of this software will be governed by version 3 or later of the GNU General
// Public License.

package sqlstore_test

import (
	"context"
	"testing"
	"time"

	"github.com/stretchr/testify/assert"
	"github.com/stretchr/testify/require"

	"code.vegaprotocol.io/vega/datanode/entities"
	"code.vegaprotocol.io/vega/datanode/sqlstore"
)

func addTestEpoch(t *testing.T, ctx context.Context, es *sqlstore.Epochs,
	epochID int64,
	startTime time.Time,
	expireTime time.Time,
	endTime *time.Time,
	block entities.Block,
) entities.Epoch {
	t.Helper()
	r := entities.Epoch{
		ID:         epochID,
		StartTime:  startTime,
		ExpireTime: expireTime,
		EndTime:    endTime,
		VegaTime:   block.VegaTime,
	}
<<<<<<< HEAD
	if endTime == nil {
		r.FirstBlock = &block.Height
	} else {
		r.LastBlock = &block.Height
	}
	err := es.Add(context.Background(), r)
=======
	err := es.Add(ctx, r)
>>>>>>> b1c6bb3e
	require.NoError(t, err)
	return r
}

func TestEpochs(t *testing.T) {
	ctx, rollback := tempTransaction(t)
	defer rollback()

	es := sqlstore.NewEpochs(connectionSource)
	bs := sqlstore.NewBlocks(connectionSource)
<<<<<<< HEAD
=======
	block1 := addTestBlock(t, ctx, bs)
	block2 := addTestBlock(t, ctx, bs)
	block3 := addTestBlock(t, ctx, bs)
>>>>>>> b1c6bb3e

	epoch1Start := time.Date(2022, 1, 1, 0, 0, 0, 0, time.Local)
	epoch1Expire := epoch1Start.Add(time.Minute)
	epoch1End := epoch1Start
	epoch2Start := epoch1End.Add(time.Second)
	epoch2Expire := epoch2Start.Add(time.Minute)
	epoch2End := epoch2Start.Add(time.Second)
	epoch3Start := epoch2End
	epoch3Expire := epoch3Start.Add(time.Minute)

	block1 := addTestBlockForHeightAndTime(t, bs, 1, epoch1Start)
	block2 := addTestBlockForHeightAndTime(t, bs, 2, epoch2Start)
	block3 := addTestBlockForHeightAndTime(t, bs, 3, epoch3Start)

	// Insert one epoch that gets updated in the same block
<<<<<<< HEAD
	epoch1 := addTestEpoch(t, es, 1, epoch1Start, epoch1Expire, nil, block1)
	epoch1b := addTestEpoch(t, es, 1, epoch1Start, epoch1Expire, &epoch1End, block1)
	epoch1b.FirstBlock = epoch1.FirstBlock

	// And another which is updated in a subsequent block
	epoch2 := addTestEpoch(t, es, 2, epoch2Start, epoch2Expire, nil, block2)
	epoch2b := addTestEpoch(t, es, 2, epoch2Start, epoch2Expire, &epoch2End, block3)
	epoch2b.FirstBlock = epoch2.FirstBlock
=======
	epoch1 := addTestEpoch(t, ctx, es, 1, epoch1Start, epoch1Expire, nil, block1)
	epoch1b := addTestEpoch(t, ctx, es, 1, epoch1Start, epoch1Expire, &epoch1End, block1)

	// And another which is updated in a subsequent block
	epoch2 := addTestEpoch(t, ctx, es, 2, epoch2Start, epoch2Expire, nil, block1)
	epoch2b := addTestEpoch(t, ctx, es, 2, epoch2Start, epoch2Expire, &epoch2End, block2)
>>>>>>> b1c6bb3e

	// And finally one which isn't updated (e.g. hasn't ended yet)
	epoch3 := addTestEpoch(t, ctx, es, 3, epoch3Start, epoch3Expire, nil, block3)

	_ = epoch1
	_ = epoch2

	t.Run("GetAll", func(t *testing.T) {
		expected := []entities.Epoch{epoch1b, epoch2b, epoch3}
		actual, err := es.GetAll(ctx)
		require.NoError(t, err)
		assert.Equal(t, expected, actual)
	})

	t.Run("GetCurrent", func(t *testing.T) {
		actual, err := es.GetCurrent(ctx)
		require.NoError(t, err)
		assert.Equal(t, epoch3, actual)
	})

	t.Run("Get", func(t *testing.T) {
		actual, err := es.Get(ctx, 2)
		require.NoError(t, err)
		assert.Equal(t, epoch2b, actual)
	})
}<|MERGE_RESOLUTION|>--- conflicted
+++ resolved
@@ -39,16 +39,12 @@
 		EndTime:    endTime,
 		VegaTime:   block.VegaTime,
 	}
-<<<<<<< HEAD
 	if endTime == nil {
 		r.FirstBlock = &block.Height
 	} else {
 		r.LastBlock = &block.Height
 	}
-	err := es.Add(context.Background(), r)
-=======
 	err := es.Add(ctx, r)
->>>>>>> b1c6bb3e
 	require.NoError(t, err)
 	return r
 }
@@ -59,12 +55,6 @@
 
 	es := sqlstore.NewEpochs(connectionSource)
 	bs := sqlstore.NewBlocks(connectionSource)
-<<<<<<< HEAD
-=======
-	block1 := addTestBlock(t, ctx, bs)
-	block2 := addTestBlock(t, ctx, bs)
-	block3 := addTestBlock(t, ctx, bs)
->>>>>>> b1c6bb3e
 
 	epoch1Start := time.Date(2022, 1, 1, 0, 0, 0, 0, time.Local)
 	epoch1Expire := epoch1Start.Add(time.Minute)
@@ -80,23 +70,14 @@
 	block3 := addTestBlockForHeightAndTime(t, bs, 3, epoch3Start)
 
 	// Insert one epoch that gets updated in the same block
-<<<<<<< HEAD
-	epoch1 := addTestEpoch(t, es, 1, epoch1Start, epoch1Expire, nil, block1)
-	epoch1b := addTestEpoch(t, es, 1, epoch1Start, epoch1Expire, &epoch1End, block1)
+	epoch1 := addTestEpoch(t, ctx, es, 1, epoch1Start, epoch1Expire, nil, block1)
+	epoch1b := addTestEpoch(t, ctx, es, 1, epoch1Start, epoch1Expire, &epoch1End, block1)
 	epoch1b.FirstBlock = epoch1.FirstBlock
 
 	// And another which is updated in a subsequent block
-	epoch2 := addTestEpoch(t, es, 2, epoch2Start, epoch2Expire, nil, block2)
-	epoch2b := addTestEpoch(t, es, 2, epoch2Start, epoch2Expire, &epoch2End, block3)
+	epoch2 := addTestEpoch(t, ctx, es, 2, epoch2Start, epoch2Expire, nil, block2)
+	epoch2b := addTestEpoch(t, ctx, es, 2, epoch2Start, epoch2Expire, &epoch2End, block3)
 	epoch2b.FirstBlock = epoch2.FirstBlock
-=======
-	epoch1 := addTestEpoch(t, ctx, es, 1, epoch1Start, epoch1Expire, nil, block1)
-	epoch1b := addTestEpoch(t, ctx, es, 1, epoch1Start, epoch1Expire, &epoch1End, block1)
-
-	// And another which is updated in a subsequent block
-	epoch2 := addTestEpoch(t, ctx, es, 2, epoch2Start, epoch2Expire, nil, block1)
-	epoch2b := addTestEpoch(t, ctx, es, 2, epoch2Start, epoch2Expire, &epoch2End, block2)
->>>>>>> b1c6bb3e
 
 	// And finally one which isn't updated (e.g. hasn't ended yet)
 	epoch3 := addTestEpoch(t, ctx, es, 3, epoch3Start, epoch3Expire, nil, block3)
