// Copyright (c) 2022 Gobalsky Labs Limited
//
// Use of this software is governed by the Business Source License included
// in the LICENSE.DATANODE file and at https://www.mariadb.com/bsl11.
//
// Change Date: 18 months from the later of the date of the first publicly
// available Distribution of this version of the repository, and 25 June 2022.
//
// On the date above, in accordance with the Business Source License, use
// of this software will be governed by version 3 or later of the GNU General
// Public License.

package sqlstore

import (
	"context"
	"fmt"
	"strings"

	"code.vegaprotocol.io/vega/datanode/entities"
	"code.vegaprotocol.io/vega/datanode/metrics"
	v2 "code.vegaprotocol.io/vega/protos/data-node/api/v2"
	"github.com/georgysavva/scany/pgxscan"
)

var erc20MultSigSignerOrdering = TableOrdering{
	ColumnOrdering{Name: "vega_time", Sorting: ASC, CursorColumn: true},
	ColumnOrdering{Name: "id", Sorting: ASC, CursorColumn: true},
}

type ERC20MultiSigSignerEvent struct {
	*ConnectionSource
}

func NewERC20MultiSigSignerEvent(connectionSource *ConnectionSource) *ERC20MultiSigSignerEvent {
	return &ERC20MultiSigSignerEvent{
		ConnectionSource: connectionSource,
	}
}

func (m *ERC20MultiSigSignerEvent) Add(ctx context.Context, e *entities.ERC20MultiSigSignerEvent) error {
	defer metrics.StartSQLQuery("ERC20MultiSigSignerEvent", "Add")()
	query := `INSERT INTO erc20_multisig_signer_events (id, validator_id, signer_change, submitter, nonce, event, tx_hash, vega_time, epoch_id)
		VALUES ($1, $2, $3, $4, $5, $6, $7, $8, $9)
		ON CONFLICT (id) DO NOTHING`

	if _, err := m.Connection.Exec(ctx, query,
		e.ID,
		e.ValidatorID,
		e.SignerChange,
		e.Submitter,
		e.Nonce,
		e.Event,
		e.TxHash,
		e.VegaTime,
		e.EpochID,
	); err != nil {
		err = fmt.Errorf("could not insert multisig-signer-events into database: %w", err)
		return err
	}

	return nil
}

func (m *ERC20MultiSigSignerEvent) GetAddedEvents(ctx context.Context, validatorID string, submitter string, epochID *int64, pagination entities.CursorPagination) (
	[]entities.ERC20MultiSigSignerEvent, entities.PageInfo, error,
) {
	var pageInfo entities.PageInfo
	out := []entities.ERC20MultiSigSignerAddedEvent{}

	var args []interface{}

	conditions := []string{}
	if validatorID != "" {
		conditions = append(conditions, fmt.Sprintf("validator_id=%s", nextBindVar(&args, entities.NodeID(validatorID))))
	}

	if submitter != "" {
		conditions = append(conditions, fmt.Sprintf("submitter=%s", nextBindVar(&args, entities.EthereumAddress(submitter))))
	}

	if epochID != nil {
		conditions = append(conditions, fmt.Sprintf("epoch_id=%s", nextBindVar(&args, *epochID)))
	}

<<<<<<< HEAD
	query, args, err = PaginateQuery[entities.ERC20MultiSigSignerEventCursor](query, args, erc20MultSigSignerOrdering, pagination, nil)
=======
	conditions = append(conditions, fmt.Sprintf("event=%s", nextBindVar(&args, entities.ERC20MultiSigSignerEventTypeAdded)))

	query := `SELECT * FROM erc20_multisig_signer_events`
	if len(conditions) > 0 {
		query = fmt.Sprintf("%s WHERE %s", query, strings.Join(conditions, " AND "))
	}

	query, args, err := PaginateQuery[entities.ERC20MultiSigSignerEventCursor](query, args, erc20MultSigSignerOrdering, pagination)
>>>>>>> aff6c174
	if err != nil {
		return nil, pageInfo, err
	}

	defer metrics.StartSQLQuery("ERC20MultiSigSignerEvent", "GetAddedEvents")()
	if err = pgxscan.Select(ctx, m.pool, &out, query, args...); err != nil {
		return nil, pageInfo, fmt.Errorf("failed to retrieve multisig signer events: %w", err)
	}

	out, pageInfo = entities.PageEntities[*v2.ERC20MultiSigSignerAddedEdge](out, pagination)

	events := make([]entities.ERC20MultiSigSignerEvent, len(out))
	for i, e := range out {
		events[i] = entities.ERC20MultiSigSignerEvent{
			ID:           e.ID,
			ValidatorID:  e.ValidatorID,
			SignerChange: e.SignerChange,
			Submitter:    e.Submitter,
			Nonce:        e.Nonce,
			VegaTime:     e.VegaTime,
			TxHash:       e.TxHash,
			EpochID:      e.EpochID,
			Event:        e.Event,
		}
	}
	return events, pageInfo, nil
}

func (m *ERC20MultiSigSignerEvent) GetRemovedEvents(ctx context.Context, validatorID string, submitter string, epochID *int64, pagination entities.CursorPagination) ([]entities.ERC20MultiSigSignerEvent, entities.PageInfo, error) {
	var pageInfo entities.PageInfo
	var err error
	out := []entities.ERC20MultiSigSignerRemovedEvent{}
	var args []interface{}

	conditions := []string{}
	if validatorID != "" {
		conditions = append(conditions, fmt.Sprintf("validator_id=%s", nextBindVar(&args, entities.NodeID(validatorID))))
	}

	if submitter != "" {
		conditions = append(conditions, fmt.Sprintf("submitter=%s", nextBindVar(&args, entities.EthereumAddress(submitter))))
	}

	if epochID != nil {
		conditions = append(conditions, fmt.Sprintf("epoch_id=%s", nextBindVar(&args, *epochID)))
	}

	conditions = append(conditions, fmt.Sprintf("event=%s", nextBindVar(&args, entities.ERC20MultiSigSignerEventTypeRemoved)))

	query := `SELECT * FROM erc20_multisig_signer_events`
	if len(conditions) > 0 {
		query = fmt.Sprintf("%s WHERE %s", query, strings.Join(conditions, " AND "))
	}

	query, args, err = PaginateQuery[entities.ERC20MultiSigSignerEventCursor](query, args, erc20MultSigSignerOrdering, pagination, nil)
	if err != nil {
		return nil, pageInfo, err
	}

	defer metrics.StartSQLQuery("ERC20MultiSigSignerEvent", "GetRemovedEvents")()
	if err = pgxscan.Select(ctx, m.pool, &out, query, args...); err != nil {
		return nil, pageInfo, fmt.Errorf("failed to retrieve multisig signer events: %w", err)
	}

	out, pageInfo = entities.PageEntities[*v2.ERC20MultiSigSignerRemovedEdge](out, pagination)

	events := make([]entities.ERC20MultiSigSignerEvent, len(out))
	for i, e := range out {
		events[i] = entities.ERC20MultiSigSignerEvent{
			ID:           e.ID,
			ValidatorID:  e.ValidatorID,
			SignerChange: e.SignerChange,
			Submitter:    e.Submitter,
			Nonce:        e.Nonce,
			TxHash:       e.TxHash,
			VegaTime:     e.VegaTime,
			EpochID:      e.EpochID,
			Event:        e.Event,
		}
	}
	return events, pageInfo, nil
}<|MERGE_RESOLUTION|>--- conflicted
+++ resolved
@@ -83,9 +83,6 @@
 		conditions = append(conditions, fmt.Sprintf("epoch_id=%s", nextBindVar(&args, *epochID)))
 	}
 
-<<<<<<< HEAD
-	query, args, err = PaginateQuery[entities.ERC20MultiSigSignerEventCursor](query, args, erc20MultSigSignerOrdering, pagination, nil)
-=======
 	conditions = append(conditions, fmt.Sprintf("event=%s", nextBindVar(&args, entities.ERC20MultiSigSignerEventTypeAdded)))
 
 	query := `SELECT * FROM erc20_multisig_signer_events`
@@ -93,8 +90,7 @@
 		query = fmt.Sprintf("%s WHERE %s", query, strings.Join(conditions, " AND "))
 	}
 
-	query, args, err := PaginateQuery[entities.ERC20MultiSigSignerEventCursor](query, args, erc20MultSigSignerOrdering, pagination)
->>>>>>> aff6c174
+	query, args, err := PaginateQuery[entities.ERC20MultiSigSignerEventCursor](query, args, erc20MultSigSignerOrdering, pagination, nil)
 	if err != nil {
 		return nil, pageInfo, err
 	}
