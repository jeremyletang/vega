package datastore

<<<<<<< HEAD
import (
	"fmt"
	"vega/msg"
)

// memMarket should keep track of the trades/orders operating on a Market.
type memMarket struct {
	name                    string
	ordersIndex             []string
	orders                  map[string]*memOrder
	trades                  map[string]*memTrade
	priceHistory            PriceHistory
	buySideRemainingOrders  BuySideRemainingOrders
	sellSideRemainingOrders SellSideRemainingOrders
}

// In memory order struct keeps an internal map of pointers to trades for an order.
type memOrder struct {
	order  Order
	trades []*memTrade
}

func (mo *memOrder) String() string {
	return "memOrder::order-id=" + mo.order.Id
}

// memOrderStore should implement OrderStore interface.
type memOrderStore struct {
	store *MemStore
}

// In memory trade struct keeps a pointer to the related order.
type memTrade struct {
	trade Trade
	order *memOrder
}

func (mt *memTrade) String() string {
	return "memTrade::trade-id=" + mt.trade.Id
}

// memTradeStore should implement TradeStore interface.
type memTradeStore struct {
	store *MemStore
}

=======
>>>>>>> b630951c
// MemStore is a RAM based top level structure to hold information about all markets.
// It is initialised by calling NewMemStore with a list of markets.
type MemStore struct {
	markets map[string]*memMarket
	parties map[string]*memParty
}

// NewMemStore creates an instance of the ram based data store.
// This store is simply backed by maps/slices for trades and orders.
func NewMemStore(markets, parties []string) MemStore {
	memMarkets := make(map[string]*memMarket, len(markets))
	for _, name := range markets {
		memMarket := memMarket{
			name:   name,
			orders: map[string]*memOrder{},
			trades: map[string]*memTrade{},
		}
		memMarkets[name] = &memMarket
	}

	memParties :=  make(map[string]*memParty, len(parties))
	for _, name := range parties {
		memParty := memParty{
			party:   name,
			ordersByTimestamp: []*memOrder{},
			tradesByTimestamp: []*memTrade{},
		}
		memParties[name] = &memParty
	}

	return MemStore{
		markets: memMarkets,
		parties: memParties,
	}
}

// memMarket should keep track of the trades/orders operating on a Market.
type memMarket struct {
	name              string
	ordersByTimestamp []*memOrder
	tradesByTimestamp []*memTrade
	orders            map[string]*memOrder
	trades            map[string]*memTrade
	buySideRemainingOrders  BuySideRemainingOrders
	sellSideRemainingOrders SellSideRemainingOrders
}

// memParty should keep track of the trades/orders per Party.
type memParty struct {
	party              string
	ordersByTimestamp []*memOrder
	tradesByTimestamp []*memTrade
}

// In memory order struct keeps an internal map of pointers to trades for an order.
type memOrder struct {
	order  Order
	trades []*memTrade
}

func (mo *memOrder) String() string {
	return "memOrder::order-id=" + mo.order.Id
}

// In memory trade struct keeps a pointer to the related order.
type memTrade struct {
	trade      Trade
	aggressive *memOrder
	passive    *memOrder
}

func (mt *memTrade) String() string {
	return "memTrade::trade-id=" + mt.trade.Id
}

// Helper function to check if a market exists within the memory store.
func (ms *MemStore) marketExists(market string) bool {
	if _, exists := ms.markets[market]; exists {
		return true
	}
	return false
}

// Helper function to check if a party exists within the memory store.
func (ms *MemStore) partyExists(party string) bool {
	if _, exists := ms.parties[party]; exists {
		return true
	}
	return false
}<|MERGE_RESOLUTION|>--- conflicted
+++ resolved
@@ -1,54 +1,5 @@
 package datastore
 
-<<<<<<< HEAD
-import (
-	"fmt"
-	"vega/msg"
-)
-
-// memMarket should keep track of the trades/orders operating on a Market.
-type memMarket struct {
-	name                    string
-	ordersIndex             []string
-	orders                  map[string]*memOrder
-	trades                  map[string]*memTrade
-	priceHistory            PriceHistory
-	buySideRemainingOrders  BuySideRemainingOrders
-	sellSideRemainingOrders SellSideRemainingOrders
-}
-
-// In memory order struct keeps an internal map of pointers to trades for an order.
-type memOrder struct {
-	order  Order
-	trades []*memTrade
-}
-
-func (mo *memOrder) String() string {
-	return "memOrder::order-id=" + mo.order.Id
-}
-
-// memOrderStore should implement OrderStore interface.
-type memOrderStore struct {
-	store *MemStore
-}
-
-// In memory trade struct keeps a pointer to the related order.
-type memTrade struct {
-	trade Trade
-	order *memOrder
-}
-
-func (mt *memTrade) String() string {
-	return "memTrade::trade-id=" + mt.trade.Id
-}
-
-// memTradeStore should implement TradeStore interface.
-type memTradeStore struct {
-	store *MemStore
-}
-
-=======
->>>>>>> b630951c
 // MemStore is a RAM based top level structure to hold information about all markets.
 // It is initialised by calling NewMemStore with a list of markets.
 type MemStore struct {
