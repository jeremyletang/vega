package datastore

import (
	"fmt"
)

// memMarket should keep track of the trades/orders operating on a Market.
type memMarket struct {
	name         string
	ordersIndex  []string
	orders       map[string]*memOrder
	trades       map[string]*memTrade
	priceHistory PriceHistory
}

// In memory order struct keeps an internal map of pointers to trades for an order.
type memOrder struct {
	order  Order
	trades []*memTrade
}


func (mo *memOrder) String() string {
	return "order-id=" + mo.order.Id
}

// memOrderStore should implement OrderStore interface.
type memOrderStore struct {
	store *MemStore
}

// In memory trade struct keeps a pointer to the related order.
type memTrade struct {
	trade Trade
	order *memOrder
}

func (mt *memTrade) String() string {
	return "trade-id=" + mt.trade.Id
}

// memTradeStore should implement TradeStore interface.
type memTradeStore struct {
	store *MemStore
}

// MemStore is a RAM based top level structure to hold information about all markets.
// It is initialised by calling NewMemStore with a list of markets.
type MemStore struct {
	markets map[string]*memMarket

	trades []*memTrade // All trades on all markets
	orders []*memOrder // All orders on all markets
}

// NewMemStore creates an instance of the ram based data store.
// This store is simply backed by maps/slices for trades and orders.
func NewMemStore(markets []string) MemStore {
	memMarkets := make(map[string]*memMarket, len(markets))
	for _, name := range markets {
		memMarket := memMarket{
			name:   name,
			orders: map[string]*memOrder{},
			trades: map[string]*memTrade{},
		}
		memMarkets[name] = &memMarket
	}
	return MemStore{
		markets: memMarkets,
	}
}

// NewTradeStore initialises a new TradeStore backed by a MemStore.
func NewTradeStore(ms *MemStore) TradeStore {
	return &memTradeStore{store: ms}
}

// NewTradeStore initialises a new OrderStore backed by a MemStore.
func NewOrderStore(ms *MemStore) OrderStore {
	return &memOrderStore{store: ms}
}

// Helper function to check if a market exists within the memory store.
func (ms *MemStore) marketExists(market string) bool {
	if _, exists := ms.markets[market]; exists {
		return true
	}
	return false
}

// GetAll retrieves a orders for a given market.
<<<<<<< HEAD
func (t *memOrderStore) GetAll(market string, params GetParams) ([]*Order, error) {
	err := t.marketExists(market)
	if err != nil {
		return nil, err
	}

	// Limit is by default descending
	pos := uint64(0)
	orders := make([]*Order, 0)
	for i := len(t.store.markets[market].ordersIndex) - 1; i >= 0; i-- {
		if params.Limit > 0 && pos == params.Limit {
			break
		}
		idx := t.store.markets[market].ordersIndex[i]
		value := t.store.markets[market].orders[idx]
		orders = append(orders, value.order)
		pos++
=======
func (t *memOrderStore) GetAll(market string, party string, params GetParams) ([]Order, error) {
	// Return all orders on all markets
	if market == "" {
		// Limit is by default descending
		pos := uint64(0)
		orders := make([]Order, 0)
		for i := len(t.store.orders)-1; i >= 0; i-- {
			if params.Limit > 0 && pos == params.Limit {
				break
			}
			value := t.store.orders[i]
			if party == "" {
				// Scan all parties
				orders = append(orders, value.order)
				pos++
			} else {
				// Scan for specific party
				if value.order.Party == party {
					orders = append(orders, value.order)
					pos++
				}
			}
		}
		return orders, nil
	// Return orders from single market
	} else {
		err := t.marketExists(market)
		if err != nil {
			return nil, err
		}
		// Limit is by default descending
		pos := uint64(0)
		orders := make([]Order, 0)
		for i := len(t.store.markets[market].ordersIndex)-1; i >= 0; i-- {
			if params.Limit > 0 && pos == params.Limit {
				break
			}
			key := t.store.markets[market].ordersIndex[i]
			value := t.store.markets[market].orders[key]
			if party == "" {
				// Scan all parties
				orders = append(orders, value.order)
				pos++
			} else {
				// Scan for specific party
				if value.order.Party == party {
					orders = append(orders, value.order)
					pos++
				}
			}
		}
		return orders, nil
>>>>>>> ca0bc998
	}
}

// Get retrieves an order for a given market and id.
func (t *memOrderStore) Get(market string, id string) (Order, error) {
	err := t.marketExists(market)
	if err != nil {
		return Order{}, err
	}
	v, ok := t.store.markets[market].orders[id]
	if !ok {
		return Order{}, NotFoundError{fmt.Errorf("could not find id %s", id)}
	}
	return v.order, nil
}

// Post creates a new order in the memory store.
func (t *memOrderStore) Post(or Order) error {
	// todo validation of incoming order
	//	if err := or.Validate(); err != nil {
	//		return fmt.Errorf("cannot store record: %s", err)
	//	}
	err := t.marketExists(or.Market)
	if err != nil {
		return err
	}
	if _, exists := t.store.markets[or.Market].orders[or.Id]; exists {
		return fmt.Errorf("order exists in memstore: %s", or.Id)
	} else {
		fmt.Println("Adding new order with ID ", or.Id)
		order := &memOrder{
			trades: make([]*memTrade, 0),
			order: or,
		}
		// Insert order struct into lookup hashtable
		t.store.markets[or.Market].orders[or.Id] = order

		//fmt.Printf("%v", t.store.markets[or.Market].orders)
		//fmt.Println("")

		// Due to go randomisation of keys, we'll need to add an index entry too for ordering
		t.store.markets[or.Market].ordersIndex = append(t.store.markets[or.Market].ordersIndex, or.Id)
		// Add to global orders index
		t.store.orders = append(t.store.orders, order)
	}
	return nil
}

// Put updates an existing order in the memory store.
func (t *memOrderStore) Put(or Order) error {
	// todo validation of incoming order
	//	if err := or.Validate(); err != nil {
	//		return fmt.Errorf("cannot store record: %s", err)
	//	}
	err := t.marketExists(or.Market)
	if err != nil {
		return err
	}
	if _, exists := t.store.markets[or.Market].orders[or.Id]; exists {
		fmt.Println("Updating order with ID ", or.Id)
		t.store.markets[or.Market].orders[or.Id].order = or
	} else {
		return fmt.Errorf("order not found in memstore: %s", or.Id)
	}
	return nil
}

// Delete removes an order from the memory store.
func (t *memOrderStore) Delete(or Order) error {
	err := t.marketExists(or.Market)
	if err != nil {
		return err
	}

	// Remove value
	delete(t.store.markets[or.Market].orders, or.Id)

	// Remove index
	pos := uint64(0)
	for p, value := range t.store.markets[or.Market].ordersIndex {
		if value == or.Id {
			pos = uint64(p)
			break
		}
	}
	t.store.markets[or.Market].ordersIndex = append(t.store.markets[or.Market].ordersIndex[:pos], t.store.markets[or.Market].ordersIndex[pos+1:]...)

	// Remove global index
	for i, value := range t.store.orders {
		if value.order.Id == or.Id {
		 	pos = uint64(i)
		}
	}
	copy(t.store.orders[pos:], t.store.orders[pos+1:])
	t.store.orders[len(t.store.orders)-1] = nil // or the zero value of T
	t.store.orders = t.store.orders[:len(t.store.orders)-1]
	return nil
}

// Checks to see if we have a market on the related memory store with given identifier.
// Returns an error if the market cannot be found and nil otherwise.
func (t *memOrderStore) marketExists(market string) error {
	if !t.store.marketExists(market) {
		return NotFoundError{fmt.Errorf("could not find market %s", market)}
	}
	return nil
}

// GetAll retrieves all trades for a given market.
func (t *memTradeStore) GetAll(market string, params GetParams) ([]Trade, error) {
	err := t.marketExists(market)
	if err != nil {
		return nil, err
	}
	pos := uint64(0)
	trades := make([]Trade, 0)
	for _, value := range t.store.markets[market].trades {
		trades = append(trades, value.trade)
		if params.Limit > 0 && pos == params.Limit {
			break
		}
		pos++
	}
	return trades, nil
}

// Get retrieves a trade for a given id.
func (t *memTradeStore) Get(market string, id string) (Trade, error) {
	err := t.marketExists(market)
	if err != nil {
		return Trade{}, err
	}
	v, ok := t.store.markets[market].trades[id]
	if !ok {
		return Trade{}, NotFoundError{fmt.Errorf("could not find id %s", id)}
	}
	return v.trade, nil
}

// GetByOrderId retrieves all trades for a given order id.
func (t *memTradeStore) GetByOrderId(market string, orderId string, params GetParams) ([]Trade, error) {
	err := t.marketExists(market)
	if err != nil {
		return nil, err
	}
	order := t.store.markets[market].orders[orderId]
	if order == nil {
		return nil, fmt.Errorf("order not found in memstore: %s", orderId)
	} else {
		pos := uint64(0)
		trades := make([]Trade, 0)
		for _, v := range order.trades {
			trades = append(trades, v.trade)
			if params.Limit > 0 && pos == params.Limit {
				break
			}
			pos++
		}
		return trades, nil
	}
}

// Post creates a new trade in the memory store.
func (t *memTradeStore) Post(tr Trade) error {
	//todo validation of incoming trade
	// if err := tr.Validate(); err != nil {
	//		return fmt.Errorf("cannot store record: %s", err)
	//	}
	err := t.marketExists(tr.Market)
	if err != nil {
		return err
	}
	if o, exists := t.store.markets[tr.Market].orders[tr.OrderId]; exists {
		trade := &memTrade{
			trade: tr,
			order: o,
		}
		if _, exists := t.store.markets[tr.Market].trades[tr.Id]; exists {
			return fmt.Errorf("trade exists in memstore: %s", tr.Id)
		} else {
			// Map new trade to memstore and append trade to order
			t.store.markets[tr.Market].trades[tr.Id] = trade
			o.trades = append(o.trades, trade)

			// Add tradeInfo to price history
			tradeInfo := &tradeInfo{timestamp: tr.Timestamp, price: tr.Price, size: tr.Size}
			t.store.markets[tr.Market].priceHistory = append(t.store.markets[tr.Market].priceHistory, tradeInfo)
		}
		return nil
	} else {
		return fmt.Errorf("related order for trade not found in memstore: %s", tr.OrderId)
	}
}

// Put updates an existing trade in the store.
func (t *memTradeStore) Put(tr Trade) error {
	//todo validation of incoming trade
	// if err := tr.Validate(); err != nil {
	//		return fmt.Errorf("cannot store record: %s", err)
	//	}
	err := t.marketExists(tr.Market)
	if err != nil {
		return err
	}
	if o, exists := t.store.markets[tr.Market].orders[tr.OrderId]; exists {
		trade := &memTrade{
			trade: tr,
			order: o,
		}
		if _, exists := t.store.markets[tr.Market].trades[tr.Id]; exists {
			// Perform the update
			t.store.markets[tr.Market].trades[tr.Id] = trade
		} else {
			return fmt.Errorf("trade not found in memstore: %s", tr.Id)
		}
		//o.trades = append(o.trades, trade)
		return nil
	} else {
		return fmt.Errorf("related order for trade not found in memstore: %s", tr.OrderId)
	}
}

// Removes an order from the store.
func (t *memTradeStore) Delete(tr Trade) error {
	err := t.marketExists(tr.Market)
	if err != nil {
		return err
	}
	delete(t.store.markets[tr.Market].trades, tr.Id)
	return nil
}

// Checks to see if we have a market on the related memory store with given identifier.
// Returns an error if the market cannot be found and nil otherwise.
func (t *memTradeStore) marketExists(market string) error {
	if !t.store.marketExists(market) {
		return NotFoundError{fmt.Errorf("could not find market %s", market)}
	}
	return nil
}<|MERGE_RESOLUTION|>--- conflicted
+++ resolved
@@ -89,25 +89,6 @@
 }
 
 // GetAll retrieves a orders for a given market.
-<<<<<<< HEAD
-func (t *memOrderStore) GetAll(market string, params GetParams) ([]*Order, error) {
-	err := t.marketExists(market)
-	if err != nil {
-		return nil, err
-	}
-
-	// Limit is by default descending
-	pos := uint64(0)
-	orders := make([]*Order, 0)
-	for i := len(t.store.markets[market].ordersIndex) - 1; i >= 0; i-- {
-		if params.Limit > 0 && pos == params.Limit {
-			break
-		}
-		idx := t.store.markets[market].ordersIndex[i]
-		value := t.store.markets[market].orders[idx]
-		orders = append(orders, value.order)
-		pos++
-=======
 func (t *memOrderStore) GetAll(market string, party string, params GetParams) ([]Order, error) {
 	// Return all orders on all markets
 	if market == "" {
@@ -160,7 +141,6 @@
 			}
 		}
 		return orders, nil
->>>>>>> ca0bc998
 	}
 }
 
