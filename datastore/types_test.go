package datastore

import (
	"testing"
	"vega/msg"
<<<<<<< HEAD
=======

>>>>>>> b630951c
	"github.com/stretchr/testify/assert"
)

func TestOrderModelFromProtoMessage(t *testing.T) {

	in := &msg.Order{
		Id:         "d41d8cd98f00b204e9800998ecf8427e",
		Market:     "market",
		Party:      "party",
		Side:       1,
		Price:      10,
		Size:       1,
		Remaining:  50,
		Type:       1,
		Timestamp:  1,
		RiskFactor: 20,
	}

	out := &Order{
		Order: msg.Order{
			Id:         "d41d8cd98f00b204e9800998ecf8427e",
			Market:     "market",
			Party:      "party",
			Side:       1,
			Price:      10,
			Size:       1,
			Remaining:  50,
			Type:       1,
			Timestamp:  1,
			RiskFactor: 20,
		},
	}

	order := NewOrderFromProtoMessage(in)
	assert.Equal(t, out, order)
}

func TestOrderModelToProtoMessage(t *testing.T) {

	in := &Order{
		Order: msg.Order{
			Id:         "d41d8cd98f00b204e9800998ecf8427e",
			Market:     "market",
			Party:      "party",
			Side:       1,
			Price:      10,
			Size:       1,
			Remaining:  50,
			Type:       1,
			Timestamp:  1,
			RiskFactor: 20,
		},
	}

	out := &msg.Order{
		Id:         "d41d8cd98f00b204e9800998ecf8427e",
		Market:     "market",
		Party:      "party",
		Side:       1,
		Price:      10,
		Size:       1,
		Remaining:  50,
		Type:       1,
		Timestamp:  1,
		RiskFactor: 20,
	}

	order := in.ToProtoMessage()
	assert.Equal(t, out, order)
}

func TestTradeModelFromProtoMessage(t *testing.T) {
	in := &msg.Trade{
		Id:        "d41d8cd98f00b204e9800998ecf8427e",
		Market:    "market",
		Price:     50,
		Size:      1000,
		Buyer:     "buyer",
		Seller:    "seller",
		Aggressor: 1,
		Timestamp: 3,
	}

	out := &Trade{
		Trade: msg.Trade{
			Id:        "d41d8cd98f00b204e9800998ecf8427e",
			Market:    "market",
			Price:     50,
			Size:      1000,
			Buyer:     "buyer",
			Seller:    "seller",
			Aggressor: 1,
			Timestamp: 3,
		},
		AggressiveOrderId: "035ed2311b96d2a65ec6a6fe71046c1",
		PassiveOrderId:    "035ed2311b96d2a65ec6a6fe71046c14",
	}

	trade := NewTradeFromProtoMessage(in, "035ed2311b96d2a65ec6a6fe71046c1", "035ed2311b96d2a65ec6a6fe71046c14")
	assert.Equal(t, out, trade)
}

func TestTradeModelToProtoMessage(t *testing.T) {
	in := &Trade{
		Trade: msg.Trade{
			Id:        "d41d8cd98f00b204e9800998ecf8427e",
			Market:    "market",
			Price:     50,
			Size:      1000,
			Buyer:     "buyer",
			Seller:    "seller",
			Aggressor: 1,
			Timestamp: 3,
		},
		PassiveOrderId:    "035ed2311b96d2a65ec6a6fe71046c14",
		AggressiveOrderId: "035ed2311b96d2a65ec6a6fe71046c1",
	}

	out := &msg.Trade{
		Id:        "d41d8cd98f00b204e9800998ecf8427e",
		Market:    "market",
		Price:     50,
		Size:      1000,
		Buyer:     "buyer",
		Seller:    "seller",
		Aggressor: 1,
		Timestamp: 3,
	}

	trade := in.ToProtoMessage()
	assert.Equal(t, out, trade)
}<|MERGE_RESOLUTION|>--- conflicted
+++ resolved
@@ -3,10 +3,7 @@
 import (
 	"testing"
 	"vega/msg"
-<<<<<<< HEAD
-=======
 
->>>>>>> b630951c
 	"github.com/stretchr/testify/assert"
 )
 
