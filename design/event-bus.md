# Event bus


Node event stream - a general event sink, capable of tracking all data and state changes.


## Definitions

<<<<<<< HEAD
### Event

Action or a side-effect that triggered by trading-core in response to state change on the node.

Events is represented as data / notification that is sent on to the bus. Any state changes to the core data (trader positions, mark price, collateral, ...) will produce an event. Some state changes will produce multiple events.

#### Examples
=======

### Signal / trigger


Action or a side-effect that triggered an event on the node.
Examples:
>>>>>>> ea1cbd29


- The mark price changes (for whatever reason)
- Traders with open positions get market to market
- Some traders may end up in a distressed state as a result
- Their pending orders get closed
- Traders who are still distressed get closed out (position resolution - distressed traders close each other out)
- The network trades with non-distressed traders
- Any balance on the insurance account for the market might get updated (balance of distressed traders moves to insurance pool, loss socialization taps into insurance pool)

<<<<<<< HEAD
=======

#### Signal structure


- signal type (TODO: __would enum suffice or do we need more details here?__);
- signal sequence number;
- block time (TODO: alternatively just block number).


### Event


Event is what happens in in response to a signal.


Events is represented as data / notification that is sent on to the bus. Any state changes to the core data (trader positions, mark price, collateral, ...) will produce an event. Some state changes will produce multiple events.


>>>>>>> ea1cbd29
#### Every structure


- topic (channel) - category of the event (e.g. positions; orders; etc)
- trigger - reason why event was emitted;
- trigger type;
- emitter of the signal, or its source;
- data payload - abstract data associated with that event (full copy of the data generated in response to the event; events are expected to be encapsulated)
- sequence number;
- emitted block time.


### Consumer

<<<<<<< HEAD
Event consumer (aka plugin) connecting to the event bus and processing its data. Consumers are expected to precess events by topic.
=======

Event consumer connecting to the event bus and processing its data. Consumers are expected to precess events by topic.
>>>>>>> ea1cbd29


## Assumptions


### Events and the buffers/plugins

<<<<<<< HEAD
We can identify various events that essentially duplicate, and therefore will replace the way we're currently interacting with the buffers and plugins:
=======

From the examples above, we can identify various events that essentially duplicate, and therefore can replace the way we're currently interacting with the buffers and plugins:
>>>>>>> ea1cbd29


- Trader balances get updated -> Accounts buffer
- Positions get updated -> position plugin
- Each trade is an event -> trades buffer
- Orders are events -> orders buffer
- Ledger movements as events -> buffer


For this reason, it makes little to no sense to have both the buffers and the event bus in place. Instead the core just pushes the events onto the bus, and buffers subscribe to the events that contain the data they're aggregating. The same applies to the plugins.


Currently, we only have one plugin (positions). To feed data into the positions plugin, we have a positions buffer. The positions plugin subscribes to this buffer, and receives a channel which gets populated with the data once the buffer is flushed. The plugin takes this data, calculates the P&L etc... This is, for the most part, going to remain unchanged with the introduction of the event bus. Instead of receiving the data from a buffer, however, the plugins will subscribe to the event bus directly.


#### The issue of flushing


Buffers are flushed by the execution engine at the end of each block, or transaction. The event bus won't have this same `Flush` mechanic. Instead, we will be pushing an event indicating the start/end of a new block, and the end of a transaction. These events can be used as key points by stores to commit a transaction, or by plugins to process the state they've been aggregating.


### Domain models


The core currently uses the types defined in the protofile directly. This restricts us in terms of what data an event can represent. A trade event should, naturally, contain the trade object itself, but over time, we might want to have the realised/unrealised P&L values as part of the trade event available. This requires us to update the core to use domain models that are not directly bound to the current types we're using. There will be type embedding, so events can be type-cast to various event interfaces and multiplexed, of course.
Something worth considering is to develop a way to generate some of the boilerplate code that this approach will inevitably bring with it, although this is not a priority by any means.

<<<<<<< HEAD
## Out of scope

- __[Logging events]__ Logging for event bus is to be implemented similarly to other core services and engines. Event bus logs are not expected to dump all processed events (a separate consumer might be built for that outside of this feature).
- __[Error handling in isolation]__ Event bus is expected to be tightly coupled with the emitters in core. Client errors are considered logic errors and are all expected to be detected during testing. Invalid event types are to be ignored. Consumer errors (e.g. inability to consume events) are not part of event bus error handling path.
- __[Buffering]__ Event bus is not expected to buffer events and limit their lifetime.
- __[API]__ There will be no API to interact with event bus directly.
=======

## TODO


- [ ] Full data on every signal or summary in general stream and details in specialised streams?
- [ ] Error handling. What should happen to the node if event bus cannot process a new signal?
- [ ] Logging for event bus. Shall we have a dedicated logger like we do for engines and services?
>>>>>>> ea1cbd29
<|MERGE_RESOLUTION|>--- conflicted
+++ resolved
@@ -6,7 +6,6 @@
 
 ## Definitions
 
-<<<<<<< HEAD
 ### Event
 
 Action or a side-effect that triggered by trading-core in response to state change on the node.
@@ -14,14 +13,6 @@
 Events is represented as data / notification that is sent on to the bus. Any state changes to the core data (trader positions, mark price, collateral, ...) will produce an event. Some state changes will produce multiple events.
 
 #### Examples
-=======
-
-### Signal / trigger
-
-
-Action or a side-effect that triggered an event on the node.
-Examples:
->>>>>>> ea1cbd29
 
 
 - The mark price changes (for whatever reason)
@@ -32,27 +23,6 @@
 - The network trades with non-distressed traders
 - Any balance on the insurance account for the market might get updated (balance of distressed traders moves to insurance pool, loss socialization taps into insurance pool)
 
-<<<<<<< HEAD
-=======
-
-#### Signal structure
-
-
-- signal type (TODO: __would enum suffice or do we need more details here?__);
-- signal sequence number;
-- block time (TODO: alternatively just block number).
-
-
-### Event
-
-
-Event is what happens in in response to a signal.
-
-
-Events is represented as data / notification that is sent on to the bus. Any state changes to the core data (trader positions, mark price, collateral, ...) will produce an event. Some state changes will produce multiple events.
-
-
->>>>>>> ea1cbd29
 #### Every structure
 
 
@@ -67,12 +37,7 @@
 
 ### Consumer
 
-<<<<<<< HEAD
 Event consumer (aka plugin) connecting to the event bus and processing its data. Consumers are expected to precess events by topic.
-=======
-
-Event consumer connecting to the event bus and processing its data. Consumers are expected to precess events by topic.
->>>>>>> ea1cbd29
 
 
 ## Assumptions
@@ -80,12 +45,7 @@
 
 ### Events and the buffers/plugins
 
-<<<<<<< HEAD
 We can identify various events that essentially duplicate, and therefore will replace the way we're currently interacting with the buffers and plugins:
-=======
-
-From the examples above, we can identify various events that essentially duplicate, and therefore can replace the way we're currently interacting with the buffers and plugins:
->>>>>>> ea1cbd29
 
 
 - Trader balances get updated -> Accounts buffer
@@ -113,19 +73,9 @@
 The core currently uses the types defined in the protofile directly. This restricts us in terms of what data an event can represent. A trade event should, naturally, contain the trade object itself, but over time, we might want to have the realised/unrealised P&L values as part of the trade event available. This requires us to update the core to use domain models that are not directly bound to the current types we're using. There will be type embedding, so events can be type-cast to various event interfaces and multiplexed, of course.
 Something worth considering is to develop a way to generate some of the boilerplate code that this approach will inevitably bring with it, although this is not a priority by any means.
 
-<<<<<<< HEAD
 ## Out of scope
 
 - __[Logging events]__ Logging for event bus is to be implemented similarly to other core services and engines. Event bus logs are not expected to dump all processed events (a separate consumer might be built for that outside of this feature).
 - __[Error handling in isolation]__ Event bus is expected to be tightly coupled with the emitters in core. Client errors are considered logic errors and are all expected to be detected during testing. Invalid event types are to be ignored. Consumer errors (e.g. inability to consume events) are not part of event bus error handling path.
 - __[Buffering]__ Event bus is not expected to buffer events and limit their lifetime.
-- __[API]__ There will be no API to interact with event bus directly.
-=======
-
-## TODO
-
-
-- [ ] Full data on every signal or summary in general stream and details in specialised streams?
-- [ ] Error handling. What should happen to the node if event bus cannot process a new signal?
-- [ ] Logging for event bus. Shall we have a dedicated logger like we do for engines and services?
->>>>>>> ea1cbd29
+- __[API]__ There will be no API to interact with event bus directly.