package events

import (
	"context"
	"fmt"
	"time"

	"code.vegaprotocol.io/vega/contextutil"
	types "code.vegaprotocol.io/vega/proto"

	"github.com/pkg/errors"
)

var (
	ErrUnsuportedEvent  = errors.New("unknown payload for event")
	ErrInvalidEventType = errors.New("invalid proto event type")
)

type Type int

// simple interface for event filtering on market ID
type marketFilterable interface {
	Event
	MarketID() string
}

// simple interface for event filtering on party ID
type partyFilterable interface {
	Event
	PartyID() string
}

// simple interface for event filtering by party and market ID
type marketPartyFilterable interface {
	Event
	MarketID() string
	PartyID() string
}

// Base common denominator all event-bus events share
type Base struct {
	ctx     context.Context
	traceID string
	seq     int
	et      Type
}

type Event interface {
	Type() Type
	Context() context.Context
	TraceID() string
}

const (
	// All event type -> used by subscrubers to just receive all events, has no actual corresponding event payload
	All Type = iota
	// other event types that DO have corresponding event types
	TimeUpdate
	TransferResponses
	PositionResolution
	MarketEvent // this event is not used for any specific event, but by subscribers that aggregate all market events (e.g. for logging)
	OrderEvent
	AccountEvent
	PartyEvent
	TradeEvent
	MarginLevelsEvent
	ProposalEvent
	VoteEvent
	MarketDataEvent
	NodeSignatureEvent
	LossSocializationEvent
	SettlePositionEvent
	SettleDistressedEvent
	MarketCreatedEvent
	AssetEvent
	MarketTickEvent
<<<<<<< HEAD
	AuctionEvent
=======
	WithdrawalEvent
>>>>>>> 810a7f55
)

var (
	marketEvents = []Type{
		PositionResolution,
		MarketCreatedEvent,
		MarketTickEvent,
	}

	protoMap = map[types.BusEventType]Type{
		types.BusEventType_BUS_EVENT_TYPE_ALL:                 All,
		types.BusEventType_BUS_EVENT_TYPE_TIME_UPDATE:         TimeUpdate,
		types.BusEventType_BUS_EVENT_TYPE_TRANSFER_RESPONSES:  TransferResponses,
		types.BusEventType_BUS_EVENT_TYPE_POSITION_RESOLUTION: PositionResolution,
		types.BusEventType_BUS_EVENT_TYPE_MARKET:              MarketEvent,
		types.BusEventType_BUS_EVENT_TYPE_ORDER:               OrderEvent,
		types.BusEventType_BUS_EVENT_TYPE_ACCOUNT:             AccountEvent,
		types.BusEventType_BUS_EVENT_TYPE_PARTY:               PartyEvent,
		types.BusEventType_BUS_EVENT_TYPE_TRADE:               TradeEvent,
		types.BusEventType_BUS_EVENT_TYPE_MARGIN_LEVELS:       MarginLevelsEvent,
		types.BusEventType_BUS_EVENT_TYPE_PROPOSAL:            ProposalEvent,
		types.BusEventType_BUS_EVENT_TYPE_VOTE:                VoteEvent,
		types.BusEventType_BUS_EVENT_TYPE_MARKET_DATA:         MarketDataEvent,
		types.BusEventType_BUS_EVENT_TYPE_NODE_SIGNATURE:      NodeSignatureEvent,
		types.BusEventType_BUS_EVENT_TYPE_LOSS_SOCIALIZATION:  LossSocializationEvent,
		types.BusEventType_BUS_EVENT_TYPE_SETTLE_POSITION:     SettlePositionEvent,
		types.BusEventType_BUS_EVENT_TYPE_SETTLE_DISTRESSED:   SettleDistressedEvent,
		types.BusEventType_BUS_EVENT_TYPE_MARKET_CREATED:      MarketCreatedEvent,
		types.BusEventType_BUS_EVENT_TYPE_ASSET:               AssetEvent,
		types.BusEventType_BUS_EVENT_TYPE_MARKET_TICK:         MarketTickEvent,
	}

	toProto = map[Type]types.BusEventType{
		TimeUpdate:             types.BusEventType_BUS_EVENT_TYPE_TIME_UPDATE,
		TransferResponses:      types.BusEventType_BUS_EVENT_TYPE_TRANSFER_RESPONSES,
		PositionResolution:     types.BusEventType_BUS_EVENT_TYPE_POSITION_RESOLUTION,
		MarketEvent:            types.BusEventType_BUS_EVENT_TYPE_MARKET,
		OrderEvent:             types.BusEventType_BUS_EVENT_TYPE_ORDER,
		AccountEvent:           types.BusEventType_BUS_EVENT_TYPE_ACCOUNT,
		PartyEvent:             types.BusEventType_BUS_EVENT_TYPE_PARTY,
		TradeEvent:             types.BusEventType_BUS_EVENT_TYPE_TRADE,
		MarginLevelsEvent:      types.BusEventType_BUS_EVENT_TYPE_MARGIN_LEVELS,
		ProposalEvent:          types.BusEventType_BUS_EVENT_TYPE_PROPOSAL,
		VoteEvent:              types.BusEventType_BUS_EVENT_TYPE_VOTE,
		MarketDataEvent:        types.BusEventType_BUS_EVENT_TYPE_MARKET_DATA,
		NodeSignatureEvent:     types.BusEventType_BUS_EVENT_TYPE_NODE_SIGNATURE,
		LossSocializationEvent: types.BusEventType_BUS_EVENT_TYPE_LOSS_SOCIALIZATION,
		SettlePositionEvent:    types.BusEventType_BUS_EVENT_TYPE_SETTLE_POSITION,
		SettleDistressedEvent:  types.BusEventType_BUS_EVENT_TYPE_SETTLE_DISTRESSED,
		MarketCreatedEvent:     types.BusEventType_BUS_EVENT_TYPE_MARKET_CREATED,
		AssetEvent:             types.BusEventType_BUS_EVENT_TYPE_ASSET,
		MarketTickEvent:        types.BusEventType_BUS_EVENT_TYPE_MARKET_TICK,
	}

	eventStrings = map[Type]string{
		All:                    "ALL",
		TimeUpdate:             "TimeUpdate",
		TransferResponses:      "TransferResponses",
		PositionResolution:     "PositionResolution",
		MarketEvent:            "MarketEvent",
		OrderEvent:             "OrderEvent",
		AccountEvent:           "AccountEvent",
		PartyEvent:             "PartyEvent",
		TradeEvent:             "TradeEvent",
		MarginLevelsEvent:      "MarginLevelsEvent",
		ProposalEvent:          "ProposalEvent",
		VoteEvent:              "VoteEvent",
		MarketDataEvent:        "MarketDataEvent",
		NodeSignatureEvent:     "NodeSignatureEvent",
		LossSocializationEvent: "LossSocializationEvent",
		SettlePositionEvent:    "SettlePositionEvent",
		SettleDistressedEvent:  "SettleDistressedEvent",
		MarketCreatedEvent:     "MarketCreatedEvent",
		AssetEvent:             "AssetEvent",
		MarketTickEvent:        "MarketTickEvent",
<<<<<<< HEAD
		AuctionEvent:           "AuctionEvent",
=======
		WithdrawalEvent:        "WithdrawalEvent",
>>>>>>> 810a7f55
	}
)

// New is a generic constructor - based on the type of v, the specific event will be returned
func New(ctx context.Context, v interface{}) (interface{}, error) {
	switch tv := v.(type) {
	case *time.Time:
		e := NewTime(ctx, *tv)
		return e, nil
	case time.Time:
		e := NewTime(ctx, tv)
		return e, nil
	case []*types.TransferResponse:
		e := NewTransferResponse(ctx, tv)
		return e, nil
	case *types.Order:
		e := NewOrderEvent(ctx, tv)
		return e, nil
	case types.Account:
		e := NewAccountEvent(ctx, tv)
		return e, nil
	case types.Party:
		e := NewPartyEvent(ctx, tv)
		return e, nil
	case types.Trade:
		e := NewTradeEvent(ctx, tv)
		return e, nil
	case types.MarginLevels:
		e := NewMarginLevelsEvent(ctx, tv)
		return e, nil
	case types.Proposal:
		e := NewProposalEvent(ctx, tv)
		return e, nil
	case types.Vote:
		e := NewVoteEvent(ctx, tv)
		return e, nil
	case types.MarketData:
		e := NewMarketDataEvent(ctx, tv)
		return e, nil
	case types.NodeSignature:
		e := NewNodeSignatureEvent(ctx, tv)
		return e, nil
	case types.Asset:
		e := NewAssetEvent(ctx, tv)
		return e, nil
	case types.Withdrawal:
		e := NewWithdrawalEvent(ctx, tv)
		return e, nil
	}
	return nil, ErrUnsuportedEvent
}

// A base event holds no data, so the constructor will not be called directly
func newBase(ctx context.Context, t Type) *Base {
	ctx, tID := contextutil.TraceIDFromContext(ctx)
	return &Base{
		ctx:     ctx,
		traceID: tID,
		et:      t,
	}
}

// TraceID returns the... traceID obviously
func (b Base) TraceID() string {
	return b.traceID
}

// Sequence returns event sequence number
func (b Base) Sequence() int {
	return b.seq
}

// Context returns context
func (b Base) Context() context.Context {
	return b.ctx
}

// Type returns the event type
func (b Base) Type() Type {
	return b.et
}

// MarketEvents return all the possible market events
func MarketEvents() []Type {
	return marketEvents
}

// String get string representation of event type
func (t Type) String() string {
	s, ok := eventStrings[t]
	if !ok {
		return "UNKNOWN EVENT"
	}
	return s
}

// ProtoToInternal converts the proto message enum to our internal constants
// we're not using a map to de-duplicate the event types here, so we can exploit
// duplicating the same event to control the internal subscriber channel buffer
func ProtoToInternal(pTypes ...types.BusEventType) ([]Type, error) {
	ret := make([]Type, 0, len(pTypes))
	for _, t := range pTypes {
		// all events -> subscriber should return a nil slice
		if t == types.BusEventType_BUS_EVENT_TYPE_ALL {
			return nil, nil
		}
		it, ok := protoMap[t]
		if !ok {
			return nil, ErrInvalidEventType
		}
		if it == MarketEvent {
			ret = append(ret, marketEvents...)
		} else {
			ret = append(ret, it)
		}
	}
	return ret, nil
}

func GetMarketIDFilter(mID string) func(Event) bool {
	return func(e Event) bool {
		me, ok := e.(marketFilterable)
		if !ok {
			return false
		}
		return (me.MarketID() == mID)
	}
}

func GetPartyIDFilter(pID string) func(Event) bool {
	return func(e Event) bool {
		pe, ok := e.(partyFilterable)
		if !ok {
			return false
		}
		return (pe.PartyID() == pID)
	}
}

func GetPartyAndMarketFilter(mID, pID string) func(Event) bool {
	return func(e Event) bool {
		mpe, ok := e.(marketPartyFilterable)
		if !ok {
			return false
		}
		return (mpe.MarketID() == mID && mpe.PartyID() == pID)
	}
}

func (t Type) ToProto() types.BusEventType {
	pt, ok := toProto[t]
	if !ok {
		panic(fmt.Sprintf("Converting events.Type %s to proto BusEventType: no corresponding value found", t))
	}
	return pt
}<|MERGE_RESOLUTION|>--- conflicted
+++ resolved
@@ -74,11 +74,8 @@
 	MarketCreatedEvent
 	AssetEvent
 	MarketTickEvent
-<<<<<<< HEAD
 	AuctionEvent
-=======
 	WithdrawalEvent
->>>>>>> 810a7f55
 )
 
 var (
@@ -154,11 +151,8 @@
 		MarketCreatedEvent:     "MarketCreatedEvent",
 		AssetEvent:             "AssetEvent",
 		MarketTickEvent:        "MarketTickEvent",
-<<<<<<< HEAD
 		AuctionEvent:           "AuctionEvent",
-=======
 		WithdrawalEvent:        "WithdrawalEvent",
->>>>>>> 810a7f55
 	}
 )
 
