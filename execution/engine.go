package execution

import (
	"time"

	"code.vegaprotocol.io/vega/collateral"
	"code.vegaprotocol.io/vega/events"
	"code.vegaprotocol.io/vega/logging"
	"code.vegaprotocol.io/vega/metrics"
	types "code.vegaprotocol.io/vega/proto"

	"github.com/pkg/errors"
)

var (
	// ErrMarketAlreadyExist signals that a market already exist
	ErrMarketAlreadyExist = errors.New("market already exist")
)

// OrderBuf ...
//go:generate go run github.com/golang/mock/mockgen -destination mocks/order_buf_mock.go -package mocks code.vegaprotocol.io/vega/execution OrderBuf
type OrderBuf interface {
	Add(types.Order)
	Flush() error
}

// TradeBuf ...
//go:generate go run github.com/golang/mock/mockgen -destination mocks/trade_buf_mock.go -package mocks code.vegaprotocol.io/vega/execution TradeBuf
type TradeBuf interface {
	Add(types.Trade)
	Flush() error
}

// CandleBuf ...
//go:generate go run github.com/golang/mock/mockgen -destination mocks/candle_buf_mock.go -package mocks code.vegaprotocol.io/vega/execution CandleBuf
type CandleBuf interface {
	AddTrade(types.Trade) error
	Flush(marketID string, t time.Time) error
	Start(marketID string, t time.Time) (map[string]types.Candle, error)
}

// MarketBuf ...
//go:generate go run github.com/golang/mock/mockgen -destination mocks/market_buf_mock.go -package mocks code.vegaprotocol.io/vega/execution MarketBuf
type MarketBuf interface {
	Add(types.Market)
	Flush() error
}

// PartyBuf ...
//go:generate go run github.com/golang/mock/mockgen -destination mocks/party_buf_mock.go -package mocks code.vegaprotocol.io/vega/execution PartyBuf
type PartyBuf interface {
	Add(types.Party)
	Flush() error
}

//go:generate go run github.com/golang/mock/mockgen -destination mocks/settlement_buf_mock.go -package mocks code.vegaprotocol.io/vega/execution SettlementBuf
type SettlementBuf interface {
	Add(events.SettlePosition)
	Flush()
}

// TimeService ...
//go:generate go run github.com/golang/mock/mockgen -destination mocks/time_service_mock.go -package mocks code.vegaprotocol.io/vega/execution TimeService
type TimeService interface {
	GetTimeNow() (time.Time, error)
	NotifyOnTick(f func(time.Time))
}

// TransferBuf ...
//go:generate go run github.com/golang/mock/mockgen -destination mocks/transfer_buf_mock.go -package mocks code.vegaprotocol.io/vega/execution TransferBuf
type TransferBuf interface {
	Add([]*types.TransferResponse)
	Flush() error
}

// AccountBuf ...
//go:generate go run github.com/golang/mock/mockgen -destination mocks/account_buf_mock.go -package mocks code.vegaprotocol.io/vega/execution AccountBuf
type AccountBuf interface {
	Add(types.Account)
	Flush() error
}

// MarketDataBuf ...
//go:generate go run github.com/golang/mock/mockgen -destination mocks/market_data_buf_mock.go -package mocks code.vegaprotocol.io/vega/execution MarketDataBuf
type MarketDataBuf interface {
	Add(types.MarketData)
	Flush()
}

// MarginLevelsBuf ...
//go:generate go run github.com/golang/mock/mockgen -destination mocks/margin_levels_buf_mock.go -package mocks code.vegaprotocol.io/vega/execution MarginLevelsBuf
type MarginLevelsBuf interface {
	Add(types.MarginLevels)
	Flush()
}

// Engine is the execution engine
type Engine struct {
	Config
	log *logging.Logger

	markets    map[string]*Market
	party      *Party
	collateral *collateral.Engine
	idgen      *IDgenerator

<<<<<<< HEAD
	orderBuf    OrderBuf
	tradeBuf    TradeBuf
	candleBuf   CandleBuf
	marketBuf   MarketBuf
	partyBuf    PartyBuf
	accountBuf  AccountBuf
	transferBuf TransferBuf
	settleBuf   SettlementBuf
=======
	orderBuf        OrderBuf
	tradeBuf        TradeBuf
	candleBuf       CandleBuf
	marketBuf       MarketBuf
	partyBuf        PartyBuf
	accountBuf      AccountBuf
	transferBuf     TransferBuf
	marketDataBuf   MarketDataBuf
	marginLevelsBuf MarginLevelsBuf
>>>>>>> d6c1812f

	time TimeService
}

// NewEngine takes stores and engines and returns
// a new execution engine to process new orders, etc.
func NewEngine(
	log *logging.Logger,
	executionConfig Config,
	time TimeService,
	orderBuf OrderBuf,
	tradeBuf TradeBuf,
	candleBuf CandleBuf,
	marketBuf MarketBuf,
	partyBuf PartyBuf,
	accountBuf AccountBuf,
	transferBuf TransferBuf,
<<<<<<< HEAD
	settleBuf SettlementBuf,
=======
	marketDataBuf MarketDataBuf,
	marginLevelsBuf MarginLevelsBuf,
>>>>>>> d6c1812f
	pmkts []types.Market,
) *Engine {
	// setup logger
	log = log.Named(namedLogger)
	log.SetLevel(executionConfig.Level.Get())

	now, err := time.GetTimeNow()
	if err != nil {
		log.Error("unable to get the time now", logging.Error(err))
		return nil
	}
	//  create collateral
	cengine, err := collateral.New(log, executionConfig.Collateral, accountBuf, now)
	if err != nil {
		log.Error("unable to initialize collateral", logging.Error(err))
		return nil
	}

	e := &Engine{
<<<<<<< HEAD
		log:         log,
		Config:      executionConfig,
		markets:     map[string]*Market{},
		candleBuf:   candleBuf,
		orderBuf:    orderBuf,
		tradeBuf:    tradeBuf,
		marketBuf:   marketBuf,
		partyBuf:    partyBuf,
		time:        time,
		collateral:  cengine,
		party:       NewParty(log, cengine, pmkts, partyBuf),
		accountBuf:  accountBuf,
		transferBuf: transferBuf,
		settleBuf:   settleBuf,
		idgen:       NewIDGen(),
=======
		log:             log,
		Config:          executionConfig,
		markets:         map[string]*Market{},
		candleBuf:       candleBuf,
		orderBuf:        orderBuf,
		tradeBuf:        tradeBuf,
		marketBuf:       marketBuf,
		partyBuf:        partyBuf,
		time:            time,
		collateral:      cengine,
		party:           NewParty(log, cengine, pmkts, partyBuf),
		accountBuf:      accountBuf,
		transferBuf:     transferBuf,
		marketDataBuf:   marketDataBuf,
		marginLevelsBuf: marginLevelsBuf,
		idgen:           NewIDGen(),
>>>>>>> d6c1812f
	}

	// Add initial markets and flush to stores (if they're configured)
	if len(pmkts) > 0 {
		for _, mkt := range pmkts {
			mkt := mkt
			err = e.SubmitMarket(&mkt)
			if err != nil {
				e.log.Panic("Unable to submit market",
					logging.Error(err))
			}
		}
		if err := e.marketBuf.Flush(); err != nil {
			e.log.Error("unable to flush markets", logging.Error(err))
			return nil
		}
	}

	// Add time change event handler
	e.time.NotifyOnTick(e.onChainTimeUpdate)

	return e
}

// ReloadConf updates the internal configuration of the execution
// engine and its dependencies
func (e *Engine) ReloadConf(cfg Config) {
	e.log.Info("reloading configuration")
	if e.log.GetLevel() != cfg.Level.Get() {
		e.log.Info("updating log level",
			logging.String("old", e.log.GetLevel().String()),
			logging.String("new", cfg.Level.String()),
		)
		e.log.SetLevel(cfg.Level.Get())
	}

	e.Config = cfg
	for _, mkt := range e.markets {
		mkt.ReloadConf(e.Config.Matching, e.Config.Risk,
			e.Config.Collateral, e.Config.Position, e.Config.Settlement)
	}
}

// NotifyTraderAccount notify the engine to create a new account for a party
func (e *Engine) NotifyTraderAccount(notify *types.NotifyTraderAccount) error {
	return e.party.NotifyTraderAccount(notify)
}

func (e *Engine) Withdraw(w *types.Withdraw) error {
	err := e.collateral.Withdraw(w.PartyID, w.Asset, w.Amount)
	if err != nil {
		e.log.Error("An error occurred during withdrawal",
			logging.String("party-id", w.PartyID),
			logging.Uint64("amount", w.Amount),
			logging.Error(err),
		)
	}
	return err
}

// SubmitMarket will submit a new market configuration to the network
func (e *Engine) SubmitMarket(marketConfig *types.Market) error {

	// TODO: Check for existing market in MarketStore by Name.
	// if __TBC_MarketExists__(marketConfig.Name) {
	// 	return ErrMarketAlreadyExist
	// }

	var mkt *Market
	var err error

	now, _ := e.time.GetTimeNow()
	mkt, err = NewMarket(
		e.log,
		e.Config.Risk,
		e.Config.Position,
		e.Config.Settlement,
		e.Config.Matching,
		e.collateral,
		e.party,
		marketConfig,
		e.candleBuf,
		e.orderBuf,
		e.partyBuf,
		e.tradeBuf,
		e.transferBuf,
<<<<<<< HEAD
		e.settleBuf,
=======
		e.marginLevelsBuf,
>>>>>>> d6c1812f
		now,
		e.idgen,
	)
	if err != nil {
		e.log.Error("Failed to instantiate market",
			logging.String("market-name", marketConfig.GetName()),
			logging.Error(err),
		)
	}

	e.markets[marketConfig.Id] = mkt

	// create market accounts
	asset, err := marketConfig.GetAsset()
	if err != nil {
		return err
	}

	// ignore response ids here + this cannot fail
	_, _ = e.collateral.CreateMarketAccounts(marketConfig.Id, asset, int64(e.Config.InsurancePoolInitialBalance))

	// wire up party engine to new market
	e.party.addMarket(*mkt.mkt)
	e.markets[mkt.mkt.Id].partyEngine = e.party

	// Save to market proto to buffer
	e.marketBuf.Add(*marketConfig)
	return nil
}

// SubmitOrder checks the incoming order and submits it to a Vega market.
func (e *Engine) SubmitOrder(order *types.Order) (*types.OrderConfirmation, error) {
	timer := metrics.NewTimeCounter(order.MarketID, "execution", "SubmitOrder")

	if e.log.GetLevel() == logging.DebugLevel {
		e.log.Debug("Submit order", logging.Order(*order))
	}

	mkt, ok := e.markets[order.MarketID]
	if !ok {
		t, err := e.time.GetTimeNow()
		if err != nil {
			order.CreatedAt = t.UnixNano()
		}
		e.idgen.SetID(order)

		// adding rejected order to the buf
		order.Status = types.Order_Rejected
		order.Reason = types.OrderError_INVALID_MARKET_ID
		e.orderBuf.Add(*order)

		timer.EngineTimeCounterAdd()
		return nil, types.ErrInvalidMarketID
	}

	if order.Status == types.Order_Active {
		metrics.OrderGaugeAdd(1, order.MarketID)
	}

	conf, err := mkt.SubmitOrder(order)
	if err != nil {
		timer.EngineTimeCounterAdd()
		return nil, err
	}

	if conf.Order.Status == types.Order_Filled {
		metrics.OrderGaugeAdd(-1, order.MarketID)
	}

	timer.EngineTimeCounterAdd()
	return conf, nil
}

// AmendOrder takes order amendment details and attempts to amend the order
// if it exists and is in a editable state.
func (e *Engine) AmendOrder(orderAmendment *types.OrderAmendment) (*types.OrderConfirmation, error) {
	if e.log.GetLevel() == logging.DebugLevel {
		e.log.Debug("Amend order",
			logging.String("order-id", orderAmendment.GetOrderID()),
			logging.String("party-id", orderAmendment.GetPartyID()),
			logging.String("market-id", orderAmendment.GetMarketID()),
			logging.Uint64("price", orderAmendment.GetPrice()),
			logging.Uint64("size", orderAmendment.GetSize()),
			logging.String("side", orderAmendment.GetSide().String()),
			logging.Int64("expires-at", orderAmendment.GetExpiresAt()),
		)
	}

	mkt, ok := e.markets[orderAmendment.MarketID]
	if !ok {
		return nil, types.ErrInvalidMarketID
	}

	// we're passing a pointer here, so we need the wasActive var to be certain we're checking the original
	// order status. It's possible order.Status will reflect the new status value if we don't
	conf, err := mkt.AmendOrder(orderAmendment)
	if err != nil {
		return nil, err
	}
	// order was active, not anymore -> decrement gauge
	if conf.Order.Status != types.Order_Active {
		metrics.OrderGaugeAdd(-1, orderAmendment.MarketID)
	}
	return conf, nil
}

// CancelOrder takes order details and attempts to cancel if it exists in matching engine, stores etc.
func (e *Engine) CancelOrder(order *types.Order) (*types.OrderCancellationConfirmation, error) {
	if e.log.GetLevel() == logging.DebugLevel {
		e.log.Debug("Cancel order", logging.Order(*order))
	}
	mkt, ok := e.markets[order.MarketID]
	if !ok {
		return nil, types.ErrInvalidMarketID
	}
	conf, err := mkt.CancelOrder(order)
	if err != nil {
		return nil, err
	}
	if conf.Order.Status == types.Order_Cancelled {
		metrics.OrderGaugeAdd(-1, order.MarketID)
	}
	return conf, nil
}

func (e *Engine) onChainTimeUpdate(t time.Time) {
	timer := metrics.NewTimeCounter("-", "execution", "onChainTimeUpdate")

	// update block time on id generator
	e.idgen.NewBatch()

	e.log.Debug("updating engine on new time update")

	// update collateral
	e.collateral.OnChainTimeUpdate(t)

	// remove expired orders
	// TODO(FIXME): this should be remove, and handled inside the market directly
	// when call with the new time (see the next for loop)
	e.removeExpiredOrders(t)

	// notify markets of the time expiration
	for mktID, mkt := range e.markets {
		mkt := mkt
		closing := mkt.OnChainTimeUpdate(t)
		if closing {
			e.log.Info("market is closed, removing from execution engine",
				logging.String("market-id", mktID))
			delete(e.markets, mktID)
		}
	}
	timer.EngineTimeCounterAdd()
}

// Process any data updates (including state changes)
// e.g. removing expired orders from matching engine.
func (e *Engine) removeExpiredOrders(t time.Time) {
	timer := metrics.NewTimeCounter("-", "execution", "removeExpiredOrders")
	if e.log.GetLevel() == logging.DebugLevel {
		e.log.Debug("Removing expiring orders from matching engine")
	}
	expiringOrders := []types.Order{}
	timeNow := t.UnixNano()
	for _, mkt := range e.markets {
		orders, err := mkt.RemoveExpiredOrders(timeNow)
		if err != nil {
			e.log.Error("unable to get remove expired orders",
				logging.String("market-id", mkt.GetID()),
				logging.Error(err))
		}
		expiringOrders = append(
			expiringOrders, orders...)
	}
	if e.log.GetLevel() == logging.DebugLevel {
		e.log.Debug("Removed expired orders from matching engine",
			logging.Int("orders-removed", len(expiringOrders)))
	}
	for _, order := range expiringOrders {
		order := order
		e.orderBuf.Add(order)
		metrics.OrderGaugeAdd(-1, order.MarketID) // decrement gauge
	}
	if e.log.GetLevel() == logging.DebugLevel {
		e.log.Debug("Updated expired orders in stores",
			logging.Int("orders-removed", len(expiringOrders)))
	}
	timer.EngineTimeCounterAdd()
}

// Generate flushes any data (including storing state changes) to underlying stores (if configured).
func (e *Engine) Generate() error {
	// Accounts
	err := e.accountBuf.Flush()
	if err != nil {
		return errors.Wrap(err, "Failed to flush accounts buffer")
	}
	// Trades
	err = e.tradeBuf.Flush()
	if err != nil {
		return errors.Wrap(err, "Failed to flush trades buffer")
	}
	// Orders
	err = e.orderBuf.Flush()
	if err != nil {
		return errors.Wrap(err, "Failed to flush orders buffer")
	}
	// Transfers
	err = e.transferBuf.Flush()
	if err != nil {
		return errors.Wrap(err, "Failed to flush transfers buffer")
	}
	// Markets
	err = e.marketBuf.Flush()
	if err != nil {
		return errors.Wrap(err, "Failed to flush markets buffer")
	}
	// Market data is added to buffer on Generate
	for _, v := range e.markets {
		e.marketDataBuf.Add(v.GetMarketData())
	}
	e.marketDataBuf.Flush()
	// Parties
	_ = e.partyBuf.Flush() // JL: do not check errors here as they only happened when a party is created

	// margins levels
	e.marginLevelsBuf.Flush()

	return nil
}<|MERGE_RESOLUTION|>--- conflicted
+++ resolved
@@ -104,16 +104,6 @@
 	collateral *collateral.Engine
 	idgen      *IDgenerator
 
-<<<<<<< HEAD
-	orderBuf    OrderBuf
-	tradeBuf    TradeBuf
-	candleBuf   CandleBuf
-	marketBuf   MarketBuf
-	partyBuf    PartyBuf
-	accountBuf  AccountBuf
-	transferBuf TransferBuf
-	settleBuf   SettlementBuf
-=======
 	orderBuf        OrderBuf
 	tradeBuf        TradeBuf
 	candleBuf       CandleBuf
@@ -123,7 +113,7 @@
 	transferBuf     TransferBuf
 	marketDataBuf   MarketDataBuf
 	marginLevelsBuf MarginLevelsBuf
->>>>>>> d6c1812f
+	settleBuf       SettlementBuf
 
 	time TimeService
 }
@@ -141,12 +131,9 @@
 	partyBuf PartyBuf,
 	accountBuf AccountBuf,
 	transferBuf TransferBuf,
-<<<<<<< HEAD
-	settleBuf SettlementBuf,
-=======
 	marketDataBuf MarketDataBuf,
 	marginLevelsBuf MarginLevelsBuf,
->>>>>>> d6c1812f
+	settleBuf SettlementBuf,
 	pmkts []types.Market,
 ) *Engine {
 	// setup logger
@@ -166,23 +153,6 @@
 	}
 
 	e := &Engine{
-<<<<<<< HEAD
-		log:         log,
-		Config:      executionConfig,
-		markets:     map[string]*Market{},
-		candleBuf:   candleBuf,
-		orderBuf:    orderBuf,
-		tradeBuf:    tradeBuf,
-		marketBuf:   marketBuf,
-		partyBuf:    partyBuf,
-		time:        time,
-		collateral:  cengine,
-		party:       NewParty(log, cengine, pmkts, partyBuf),
-		accountBuf:  accountBuf,
-		transferBuf: transferBuf,
-		settleBuf:   settleBuf,
-		idgen:       NewIDGen(),
-=======
 		log:             log,
 		Config:          executionConfig,
 		markets:         map[string]*Market{},
@@ -198,8 +168,8 @@
 		transferBuf:     transferBuf,
 		marketDataBuf:   marketDataBuf,
 		marginLevelsBuf: marginLevelsBuf,
+		settleBuf:       settleBuf,
 		idgen:           NewIDGen(),
->>>>>>> d6c1812f
 	}
 
 	// Add initial markets and flush to stores (if they're configured)
@@ -286,11 +256,8 @@
 		e.partyBuf,
 		e.tradeBuf,
 		e.transferBuf,
-<<<<<<< HEAD
+		e.marginLevelsBuf,
 		e.settleBuf,
-=======
-		e.marginLevelsBuf,
->>>>>>> d6c1812f
 		now,
 		e.idgen,
 	)
