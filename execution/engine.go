package execution

import (
	"time"

	"code.vegaprotocol.io/vega/collateral"
	"code.vegaprotocol.io/vega/logging"
	"code.vegaprotocol.io/vega/metrics"
	types "code.vegaprotocol.io/vega/proto"

	"github.com/pkg/errors"
)

var (
	// ErrMarketAlreadyExist signals that a market already exist
	ErrMarketAlreadyExist = errors.New("market already exist")
)

// OrderBuf ...
//go:generate go run github.com/golang/mock/mockgen -destination mocks/order_buf_mock.go -package mocks code.vegaprotocol.io/vega/execution OrderBuf
type OrderBuf interface {
	Add(types.Order)
	Flush() error
}

// TradeBuf ...
//go:generate go run github.com/golang/mock/mockgen -destination mocks/trade_buf_mock.go -package mocks code.vegaprotocol.io/vega/execution TradeBuf
type TradeBuf interface {
	Add(types.Trade)
	Flush() error
}

// CandleBuf ...
//go:generate go run github.com/golang/mock/mockgen -destination mocks/candle_buf_mock.go -package mocks code.vegaprotocol.io/vega/execution CandleBuf
type CandleBuf interface {
	AddTrade(types.Trade) error
	Flush(marketID string, t time.Time) error
	Start(marketID string, t time.Time) (map[string]types.Candle, error)
}

// MarketBuf ...
//go:generate go run github.com/golang/mock/mockgen -destination mocks/market_buf_mock.go -package mocks code.vegaprotocol.io/vega/execution MarketBuf
type MarketBuf interface {
	Add(types.Market)
	Flush() error
}

// PartyBuf ...
//go:generate go run github.com/golang/mock/mockgen -destination mocks/party_buf_mock.go -package mocks code.vegaprotocol.io/vega/execution PartyBuf
type PartyBuf interface {
	Add(types.Party)
	Flush() error
}

// TimeService ...
//go:generate go run github.com/golang/mock/mockgen -destination mocks/time_service_mock.go -package mocks code.vegaprotocol.io/vega/execution TimeService
type TimeService interface {
	GetTimeNow() (time.Time, error)
	NotifyOnTick(f func(time.Time))
}

// TransferBuf ...
//go:generate go run github.com/golang/mock/mockgen -destination mocks/transfer_buf_mock.go -package mocks code.vegaprotocol.io/vega/execution TransferBuf
type TransferBuf interface {
	Add([]*types.TransferResponse)
	Flush() error
}

// AccountBuf ...
//go:generate go run github.com/golang/mock/mockgen -destination mocks/account_buf_mock.go -package mocks code.vegaprotocol.io/vega/execution AccountBuf
type AccountBuf interface {
	Add(types.Account)
	Flush() error
}

// MarketDataBuf ...
//go:generate go run github.com/golang/mock/mockgen -destination mocks/market_data_buf_mock.go -package mocks code.vegaprotocol.io/vega/execution MarketDataBuf
type MarketDataBuf interface {
	Add(types.MarketData)
	Flush()
}

// MarginLevelsBuf ...
//go:generate go run github.com/golang/mock/mockgen -destination mocks/margin_levels_buf_mock.go -package mocks code.vegaprotocol.io/vega/execution MarginLevelsBuf
type MarginLevelsBuf interface {
	Add(types.MarginLevels)
	Flush()
}

// Engine is the execution engine
type Engine struct {
	Config
	log *logging.Logger

	markets    map[string]*Market
	party      *Party
	collateral *collateral.Engine
	idgen      *IDgenerator

	orderBuf        OrderBuf
	tradeBuf        TradeBuf
	candleBuf       CandleBuf
	marketBuf       MarketBuf
	partyBuf        PartyBuf
	accountBuf      AccountBuf
	transferBuf     TransferBuf
	marketDataBuf   MarketDataBuf
	marginLevelsBuf MarginLevelsBuf

	time TimeService
}

// NewEngine takes stores and engines and returns
// a new execution engine to process new orders, etc.
func NewEngine(
	log *logging.Logger,
	executionConfig Config,
	time TimeService,
	orderBuf OrderBuf,
	tradeBuf TradeBuf,
	candleBuf CandleBuf,
	marketBuf MarketBuf,
	partyBuf PartyBuf,
	accountBuf AccountBuf,
	transferBuf TransferBuf,
	marketDataBuf MarketDataBuf,
	marginLevelsBuf MarginLevelsBuf,
	pmkts []types.Market,
) *Engine {
	// setup logger
	log = log.Named(namedLogger)
	log.SetLevel(executionConfig.Level.Get())

	now, err := time.GetTimeNow()
	if err != nil {
		log.Error("unable to get the time now", logging.Error(err))
		return nil
	}
	//  create collateral
	cengine, err := collateral.New(log, executionConfig.Collateral, accountBuf, now)
	if err != nil {
		log.Error("unable to initialise collateral", logging.Error(err))
		return nil
	}

	e := &Engine{
		log:             log,
		Config:          executionConfig,
		markets:         map[string]*Market{},
		candleBuf:       candleBuf,
		orderBuf:        orderBuf,
		tradeBuf:        tradeBuf,
		marketBuf:       marketBuf,
		partyBuf:        partyBuf,
		time:            time,
		collateral:      cengine,
		party:           NewParty(log, cengine, pmkts, partyBuf),
		accountBuf:      accountBuf,
		transferBuf:     transferBuf,
		marketDataBuf:   marketDataBuf,
		marginLevelsBuf: marginLevelsBuf,
		idgen:           NewIDGen(),
	}

	// Add initial markets and flush to stores (if they're configured)
	if len(pmkts) > 0 {
		for _, mkt := range pmkts {
			mkt := mkt
			err = e.SubmitMarket(&mkt)
			if err != nil {
				e.log.Panic("Unable to submit market",
					logging.Error(err))
			}
		}
		if err := e.marketBuf.Flush(); err != nil {
			e.log.Error("unable to flush markets", logging.Error(err))
			return nil
		}
	}

	// Add time change event handler
	e.time.NotifyOnTick(e.onChainTimeUpdate)

	return e
}

// ReloadConf updates the internal configuration of the execution
// engine and its dependencies
func (e *Engine) ReloadConf(cfg Config) {
	e.log.Info("reloading configuration")
	if e.log.GetLevel() != cfg.Level.Get() {
		e.log.Info("updating log level",
			logging.String("old", e.log.GetLevel().String()),
			logging.String("new", cfg.Level.String()),
		)
		e.log.SetLevel(cfg.Level.Get())
	}

	e.Config = cfg
	for _, mkt := range e.markets {
		mkt.ReloadConf(e.Config.Matching, e.Config.Risk,
			e.Config.Collateral, e.Config.Position, e.Config.Settlement)
	}
}

// NotifyTraderAccount notify the engine to create a new account for a party
func (e *Engine) NotifyTraderAccount(notify *types.NotifyTraderAccount) error {
	return e.party.NotifyTraderAccount(notify)
}

func (e *Engine) Withdraw(w *types.Withdraw) error {
	err := e.collateral.Withdraw(w.PartyID, w.Asset, w.Amount)
	if err != nil {
<<<<<<< HEAD
		e.log.Error("something happened durinmg withdrawal",
=======
		e.log.Error("An error occurred during withdrawal",
>>>>>>> 019b8cfb
			logging.String("party-id", w.PartyID),
			logging.Uint64("amount", w.Amount),
			logging.Error(err),
		)
	}
	return err
}

// SubmitMarket will submit a new market configuration to the network
func (e *Engine) SubmitMarket(marketConfig *types.Market) error {

	// TODO: Check for existing market in MarketStore by Name.
	// if __TBC_MarketExists__(marketConfig.Name) {
	// 	return ErrMarketAlreadyExist
	// }

	var mkt *Market
	var err error

	now, _ := e.time.GetTimeNow()
	mkt, err = NewMarket(
		e.log,
		e.Config.Risk,
		e.Config.Position,
		e.Config.Settlement,
		e.Config.Matching,
		e.collateral,
		e.party,
		marketConfig,
		e.candleBuf,
		e.orderBuf,
		e.partyBuf,
		e.tradeBuf,
		e.transferBuf,
		e.marginLevelsBuf,
		now,
		e.idgen,
	)
	if err != nil {
		e.log.Error("Failed to instantiate market",
			logging.String("market-name", marketConfig.GetName()),
			logging.Error(err),
		)
	}

	e.markets[marketConfig.Id] = mkt

	// create market accounts
	asset, err := marketConfig.GetAsset()
	if err != nil {
		return err
	}

	// ignore response ids here + this cannot fail
	_, _ = e.collateral.CreateMarketAccounts(marketConfig.Id, asset, int64(e.Config.InsurancePoolInitialBalance))

	// wire up party engine to new market
	e.party.addMarket(*mkt.mkt)
	e.markets[mkt.mkt.Id].partyEngine = e.party

	// Save to market proto to buffer
	e.marketBuf.Add(*marketConfig)
	return nil
}

// SubmitOrder checks the incoming order and submits it to a Vega market.
func (e *Engine) SubmitOrder(order *types.Order) (*types.OrderConfirmation, error) {
	timer := metrics.NewTimeCounter(order.MarketID, "execution", "SubmitOrder")

	if e.log.GetLevel() == logging.DebugLevel {
		e.log.Debug("Submit order", logging.Order(*order))
	}

	mkt, ok := e.markets[order.MarketID]
	if !ok {
		t, err := e.time.GetTimeNow()
		if err != nil {
			order.CreatedAt = t.UnixNano()
		}
		e.idgen.SetID(order)

		// adding rejected order to the buf
		order.Status = types.Order_Rejected
		order.Reason = types.OrderError_INVALID_MARKET_ID
		e.orderBuf.Add(*order)

		timer.EngineTimeCounterAdd()
		return nil, types.ErrInvalidMarketID
	}

	if order.Status == types.Order_Active {
		metrics.OrderGaugeAdd(1, order.MarketID)
	}

	conf, err := mkt.SubmitOrder(order)
	if err != nil {
		timer.EngineTimeCounterAdd()
		return nil, err
	}

	if conf.Order.Status == types.Order_Filled {
		metrics.OrderGaugeAdd(-1, order.MarketID)
	}

	timer.EngineTimeCounterAdd()
	return conf, nil
}

// AmendOrder takes order amendment details and attempts to amend the order
// if it exists and is in a editable state.
func (e *Engine) AmendOrder(orderAmendment *types.OrderAmendment) (*types.OrderConfirmation, error) {
	if e.log.GetLevel() == logging.DebugLevel {
		e.log.Debug("Amend order",
			logging.String("order-id", orderAmendment.GetOrderID()),
			logging.String("party-id", orderAmendment.GetPartyID()),
			logging.String("market-id", orderAmendment.GetMarketID()),
			logging.Uint64("price", orderAmendment.GetPrice()),
			logging.Uint64("size", orderAmendment.GetSize()),
			logging.String("side", orderAmendment.GetSide().String()),
			logging.Int64("expires-at", orderAmendment.GetExpiresAt()),
		)
	}

	mkt, ok := e.markets[orderAmendment.MarketID]
	if !ok {
		return nil, types.ErrInvalidMarketID
	}

	// we're passing a pointer here, so we need the wasActive var to be certain we're checking the original
	// order status. It's possible order.Status will reflect the new status value if we don't
	conf, err := mkt.AmendOrder(orderAmendment)
	if err != nil {
		return nil, err
	}
	// order was active, not anymore -> decrement gauge
	if conf.Order.Status != types.Order_Active {
		metrics.OrderGaugeAdd(-1, orderAmendment.MarketID)
	}
	return conf, nil
}

// CancelOrder takes order details and attempts to cancel if it exists in matching engine, stores etc.
func (e *Engine) CancelOrder(order *types.Order) (*types.OrderCancellationConfirmation, error) {
	if e.log.GetLevel() == logging.DebugLevel {
		e.log.Debug("Cancel order", logging.Order(*order))
	}
	mkt, ok := e.markets[order.MarketID]
	if !ok {
		return nil, types.ErrInvalidMarketID
	}
	conf, err := mkt.CancelOrder(order)
	if err != nil {
		return nil, err
	}
	if conf.Order.Status == types.Order_Cancelled {
		metrics.OrderGaugeAdd(-1, order.MarketID)
	}
	return conf, nil
}

func (e *Engine) onChainTimeUpdate(t time.Time) {
	timer := metrics.NewTimeCounter("-", "execution", "onChainTimeUpdate")

	// update block time on id generator
	e.idgen.NewBatch()

	e.log.Debug("updating engine on new time update")

	// update collateral
	e.collateral.OnChainTimeUpdate(t)

	// remove expired orders
	// TODO(FIXME): this should be remove, and handled inside the market directly
	// when call with the new time (see the next for loop)
	e.removeExpiredOrders(t)

	// notify markets of the time expiration
	for mktID, mkt := range e.markets {
		mkt := mkt
		closing := mkt.OnChainTimeUpdate(t)
		if closing {
			e.log.Info("market is closed, removing from execution engine",
				logging.String("market-id", mktID))
			delete(e.markets, mktID)
		}
	}
	timer.EngineTimeCounterAdd()
}

// Process any data updates (including state changes)
// e.g. removing expired orders from matching engine.
func (e *Engine) removeExpiredOrders(t time.Time) {
	timer := metrics.NewTimeCounter("-", "execution", "removeExpiredOrders")
	if e.log.GetLevel() == logging.DebugLevel {
		e.log.Debug("Removing expiring orders from matching engine")
	}
	expiringOrders := []types.Order{}
	timeNow := t.UnixNano()
	for _, mkt := range e.markets {
		orders, err := mkt.RemoveExpiredOrders(timeNow)
		if err != nil {
			e.log.Error("unable to get remove expired orders",
				logging.String("market-id", mkt.GetID()),
				logging.Error(err))
		}
		expiringOrders = append(
			expiringOrders, orders...)
	}
	if e.log.GetLevel() == logging.DebugLevel {
		e.log.Debug("Removed expired orders from matching engine",
			logging.Int("orders-removed", len(expiringOrders)))
	}
	for _, order := range expiringOrders {
		order := order
		e.orderBuf.Add(order)
		metrics.OrderGaugeAdd(-1, order.MarketID) // decrement gauge
	}
	if e.log.GetLevel() == logging.DebugLevel {
		e.log.Debug("Updated expired orders in stores",
			logging.Int("orders-removed", len(expiringOrders)))
	}
	timer.EngineTimeCounterAdd()
}

// Generate flushes any data (including storing state changes) to underlying stores (if configured).
func (e *Engine) Generate() error {
	// Accounts
	err := e.accountBuf.Flush()
	if err != nil {
		return errors.Wrap(err, "Failed to flush accounts buffer")
	}
	// Trades
	err = e.tradeBuf.Flush()
	if err != nil {
		return errors.Wrap(err, "Failed to flush trades buffer")
	}
	// Orders
	err = e.orderBuf.Flush()
	if err != nil {
		return errors.Wrap(err, "Failed to flush orders buffer")
	}
	// Transfers
	err = e.transferBuf.Flush()
	if err != nil {
		return errors.Wrap(err, "Failed to flush transfers buffer")
	}
	// Markets
	err = e.marketBuf.Flush()
	if err != nil {
		return errors.Wrap(err, "Failed to flush markets buffer")
	}
	// Market data is added to buffer on Generate
	for _, v := range e.markets {
		e.marketDataBuf.Add(v.GetMarketData())
	}
	e.marketDataBuf.Flush()
	// Parties
	_ = e.partyBuf.Flush() // JL: do not check errors here as they only happened when a party is created

	// margins levels
	e.marginLevelsBuf.Flush()

	return nil
}<|MERGE_RESOLUTION|>--- conflicted
+++ resolved
@@ -211,11 +211,7 @@
 func (e *Engine) Withdraw(w *types.Withdraw) error {
 	err := e.collateral.Withdraw(w.PartyID, w.Asset, w.Amount)
 	if err != nil {
-<<<<<<< HEAD
-		e.log.Error("something happened durinmg withdrawal",
-=======
 		e.log.Error("An error occurred during withdrawal",
->>>>>>> 019b8cfb
 			logging.String("party-id", w.PartyID),
 			logging.Uint64("amount", w.Amount),
 			logging.Error(err),
