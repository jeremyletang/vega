--- conflicted
+++ resolved
@@ -349,14 +349,9 @@
 
 		// adding rejected order to the buf
 		order.Status = types.Order_STATUS_REJECTED
-<<<<<<< HEAD
 		order.Reason = types.OrderError_ORDER_ERROR_INVALID_MARKET_ID
-		e.orderBuf.Add(*order)
-=======
-		order.Reason = types.OrderError_INVALID_MARKET_ID
 		evt := events.NewOrderEvent(ctx, order)
 		e.broker.Send(evt)
->>>>>>> 0d6295ce
 
 		timer.EngineTimeCounterAdd()
 		return nil, types.ErrInvalidMarketID
