package execution

import (
	"context"
	"crypto/sha256"
	"encoding/base32"
	"encoding/binary"
	"fmt"
	"math"
	"sync"
	"time"

	"code.vegaprotocol.io/vega/collateral"
	"code.vegaprotocol.io/vega/events"
	"code.vegaprotocol.io/vega/fee"
	"code.vegaprotocol.io/vega/logging"
	"code.vegaprotocol.io/vega/markets"
	"code.vegaprotocol.io/vega/matching"
	"code.vegaprotocol.io/vega/metrics"
	"code.vegaprotocol.io/vega/positions"
	types "code.vegaprotocol.io/vega/proto"
	"code.vegaprotocol.io/vega/risk"
	"code.vegaprotocol.io/vega/settlement"

	"github.com/golang/protobuf/proto"
	"github.com/pkg/errors"
)

// InitialOrderVersion is set on `Version` field for every new order submission read from the network
const InitialOrderVersion = 1

var (
	// ErrMarketClosed signals that an action have been tried to be applied on a closed market
	ErrMarketClosed = errors.New("market closed")
	// ErrTraderDoNotExists signals that the trader used does not exists
	ErrTraderDoNotExists = errors.New("trader does not exist")
	// ErrMarginCheckFailed signals that a margin check for a position failed
	ErrMarginCheckFailed = errors.New("margin check failed")
	// ErrMarginCheckInsufficient signals that a margin had not enough funds
	ErrMarginCheckInsufficient = errors.New("insufficient margin")
	// ErrInvalidInitialMarkPrice signals that the initial mark price for a market is invalid
	ErrInvalidInitialMarkPrice = errors.New("invalid initial mark price (mkprice <= 0)")
	// ErrMissingGeneralAccountForParty ...
	ErrMissingGeneralAccountForParty = errors.New("missing general account for party")
	// ErrNotEnoughVolumeToZeroOutNetworkOrder ...
	ErrNotEnoughVolumeToZeroOutNetworkOrder = errors.New("not enough volume to zero out network order")
	// ErrInvalidAmendRemainQuantity signals incorrect remaining qty for a reduce by amend
	ErrInvalidAmendRemainQuantity = errors.New("incorrect remaining qty for a reduce by amend")
	// ErrEmptyMarketID is returned if processed market has an empty id
	ErrEmptyMarketID = errors.New("invalid market id (empty)")
	// ErrInvalidOrderType is returned if processed order has an invalid order type
	ErrInvalidOrderType = errors.New("invalid order type")
	// ErrInvalidExpiresAtTime is returned if the expire time is before the createdAt time
	ErrInvalidExpiresAtTime = errors.New("invalid expiresAt time")
	// ErrInvalidMarketType is returned if the order is not valid for the current market type (auction/continuous)
	ErrInvalidMarketType = errors.New("invalid market type")

	networkPartyID = "network"
)

// Market represents an instance of a market in vega and is in charge of calling
// the engines in order to process all transctiona
type Market struct {
	log   *logging.Logger
	idgen *IDgenerator

	matchingConfig matching.Config

	mkt         *types.Market
	closingAt   time.Time
	currentTime time.Time

	// If we are in a time based auction, set the start and finish time here
	auctionStart time.Time
	auctionEnd   time.Time
	mu           sync.Mutex

	markPrice uint64
	tradeMode types.MarketState

	// own engines
	matching           *matching.OrderBook
	tradableInstrument *markets.TradableInstrument
	risk               *risk.Engine
	position           *positions.Engine
	settlement         *settlement.Engine
	fee                *fee.Engine

	// deps engines
	collateral *collateral.Engine

	// auction triggers
	auctionTriggers []AuctionTrigger

	broker Broker
	closed bool

	parties map[string]struct{}
}

// SetMarketID assigns a deterministic pseudo-random ID to a Market
func SetMarketID(marketcfg *types.Market, seq uint64) error {
	marketcfg.Id = ""
	marketbytes, err := proto.Marshal(marketcfg)
	if err != nil {
		return err
	}
	if len(marketbytes) == 0 {
		return errors.New("failed to marshal market")
	}

	seqbytes := make([]byte, 8)
	binary.LittleEndian.PutUint64(seqbytes, seq)

	h := sha256.New()
	h.Write(marketbytes)
	h.Write(seqbytes)

	d := h.Sum(nil)
	d = d[:20]
	marketcfg.Id = base32.StdEncoding.EncodeToString(d)
	return nil
}

// NewMarket creates a new market using the market framework configuration and creates underlying engines.
func NewMarket(
	ctx context.Context,
	log *logging.Logger,
	riskConfig risk.Config,
	positionConfig positions.Config,
	settlementConfig settlement.Config,
	matchingConfig matching.Config,
	feeConfig fee.Config,
	collateralEngine *collateral.Engine,
	mkt *types.Market,
	now time.Time,
	broker Broker,
	idgen *IDgenerator,
	auctionTriggers []AuctionTrigger,
) (*Market, error) {

	if len(mkt.Id) == 0 {
		return nil, ErrEmptyMarketID
	}

	tradableInstrument, err := markets.NewTradableInstrument(log, mkt.TradableInstrument)
	if err != nil {
		return nil, errors.Wrap(err, "unable to instantiate a new market")
	}

	if tradableInstrument.Instrument.InitialMarkPrice == 0 {
		return nil, ErrInvalidInitialMarkPrice
	}

	closingAt, err := tradableInstrument.Instrument.GetMarketClosingTime()
	if err != nil {
		return nil, errors.Wrap(err, "unable to get market closing time")
	}

	marketState := types.MarketState_MARKET_STATE_CONTINUOUS
	if mkt.OpeningAuction != nil {
		marketState = types.MarketState_MARKET_STATE_AUCTION
	}

	book := matching.NewOrderBook(log, matchingConfig, mkt.Id,
		tradableInstrument.Instrument.InitialMarkPrice, marketState)
	asset := tradableInstrument.Instrument.Product.GetAsset()
	riskEngine := risk.NewEngine(
		log,
		riskConfig,
		tradableInstrument.MarginCalculator,
		tradableInstrument.RiskModel,
		getInitialFactors(log, mkt, asset),
		book,
		broker,
		now.UnixNano(),
		mkt.GetId(),
	)
	settleEngine := settlement.New(
		log,
		settlementConfig,
		tradableInstrument.Instrument.Product,
		mkt.Id,
		broker,
	)
	positionEngine := positions.New(log, positionConfig)

	feeEngine, err := fee.New(log, feeConfig, *mkt.Fees, asset)
	if err != nil {
		return nil, errors.Wrap(err, "unable to instanciate fee engine")
	}
	mode := types.MarketState_MARKET_STATE_CONTINUOUS
	if fba := mkt.GetDiscrete(); fba != nil {
		mode = types.MarketState_MARKET_STATE_AUCTION
	}

<<<<<<< HEAD
	var auctionClose time.Time
	if mkt.OpeningAuction != nil && mkt.OpeningAuction.Duration > 0 {
		auctionClose = now.Add(time.Second * (time.Duration)(mkt.OpeningAuction.Duration))
=======
	if auctionTriggers == nil {
		auctionTriggers = make([]AuctionTrigger, 0)
>>>>>>> 810a7f55
	}

	market := &Market{
		log:                log,
		idgen:              idgen,
		mkt:                mkt,
		closingAt:          closingAt,
		currentTime:        now,
		markPrice:          tradableInstrument.Instrument.InitialMarkPrice,
		matching:           book,
		tradableInstrument: tradableInstrument,
		risk:               riskEngine,
		position:           positionEngine,
		settlement:         settleEngine,
		collateral:         collateralEngine,
		broker:             broker,
		fee:                feeEngine,
		parties:            map[string]struct{}{},
		auctionStart:       now,
		auctionEnd:         auctionClose,
		tradeMode:          mode,
		auctionTriggers:    auctionTriggers,
	}

	if mkt.OpeningAuction != nil {
		market.EnterAuction(ctx)
	}
	return market, nil
}

func (m *Market) GetMarketData() types.MarketData {
	bestBidPrice, bestBidVolume := m.matching.BestBidPriceAndVolume()
	bestOfferPrice, bestOfferVolume := m.matching.BestOfferPriceAndVolume()

	// Auction related values
	var indicativePrice, indicativeVolume uint64
	var auctionStart, auctionEnd int64
	if m.matching.GetMarketState() == types.MarketState_MARKET_STATE_AUCTION {
		indicativePrice, indicativeVolume, _ = m.matching.GetIndicativePriceAndVolume()
		auctionStart = m.auctionStart.UnixNano()
		auctionEnd = m.auctionEnd.UnixNano()
	}

	return types.MarketData{
		Market:           m.GetID(),
		BestBidPrice:     bestBidPrice,
		BestBidVolume:    bestBidVolume,
		BestOfferPrice:   bestOfferPrice,
		BestOfferVolume:  bestOfferVolume,
		MidPrice:         (bestBidPrice + bestOfferPrice) / 2,
		MarkPrice:        m.markPrice,
		Timestamp:        m.currentTime.UnixNano(),
		OpenInterest:     m.position.GetOpenInterest(),
		IndicativePrice:  indicativePrice,
		IndicativeVolume: indicativeVolume,
		AuctionStart:     auctionStart,
		AuctionEnd:       auctionEnd,
		MarketState:      m.matching.GetMarketState(),
	}
}

// ReloadConf will trigger a reload of all the config settings in the market and all underlying engines
// this is required when hot-reloading any config changes, eg. logger level.
func (m *Market) ReloadConf(
	matchingConfig matching.Config,
	riskConfig risk.Config,
	positionConfig positions.Config,
	settlementConfig settlement.Config,
	feeConfig fee.Config,
) {
	m.log.Info("reloading configuration")
	m.matching.ReloadConf(matchingConfig)
	m.risk.ReloadConf(riskConfig)
	m.position.ReloadConf(positionConfig)
	m.settlement.ReloadConf(settlementConfig)
	m.fee.ReloadConf(feeConfig)
}

// GetID returns the id of the given market
func (m *Market) GetID() string {
	return m.mkt.Id
}

// OnChainTimeUpdate notifies the market of a new time event/update.
// todo: make this a more generic function name e.g. OnTimeUpdateEvent
func (m *Market) OnChainTimeUpdate(t time.Time) (closed bool) {
	ctx := context.TODO()
	timer := metrics.NewTimeCounter(m.mkt.Id, "market", "OnChainTimeUpdate")

	m.mu.Lock()
	defer m.mu.Unlock()

	m.risk.OnTimeUpdate(t)

	closed = t.After(m.closingAt)
	m.closed = closed
	m.currentTime = t

	// Look to see if we are in an auction that needs to finish
	if m.matching.GetMarketState() == types.MarketState_MARKET_STATE_AUCTION {
		// Have we completed the auction time
		if !m.auctionEnd.IsZero() && m.auctionEnd.Before(t) {
			m.LeaveAuction(ctx)
			m.auctionEnd = time.Time{}
		}
	}

	// TODO(): handle market start time

	m.auctionModeTimeBasedSemaphore(ctx, t)

	if m.log.GetLevel() == logging.DebugLevel {
		m.log.Debug("Calculating risk factors (if required)",
			logging.String("market-id", m.mkt.Id))
	}

	m.risk.CalculateFactors(t)

	if m.log.GetLevel() == logging.DebugLevel {
		m.log.Debug("Calculated risk factors and updated positions (maybe)",
			logging.String("market-id", m.mkt.Id))
	}

	timer.EngineTimeCounterAdd()

	if !closed {
		m.broker.Send(events.NewMarketTick(ctx, m.mkt.Id, t))
		return
	}
	// market is closed, final settlement
	// call settlement and stuff
	positions, err := m.settlement.Settle(t, m.markPrice)
	if err != nil {
		m.log.Error(
			"Failed to get settle positions on market close",
			logging.Error(err),
		)
	} else {
		transfers, err := m.collateral.FinalSettlement(ctx, m.GetID(), positions)
		if err != nil {
			m.log.Error(
				"Failed to get ledger movements after settling closed market",
				logging.String("market-id", m.GetID()),
				logging.Error(err),
			)
		} else {
			// @TODO pass in correct context -> Previous or next block? Which is most appropriate here?
			// this will be next block
			evt := events.NewTransferResponse(ctx, transfers)
			m.broker.Send(evt)
			if m.log.GetLevel() == logging.DebugLevel {
				// use transfers, unused var thingy
				for _, v := range transfers {
					if m.log.GetLevel() == logging.DebugLevel {
						m.log.Debug(
							"Got transfers on market close",
							logging.String("transfer", fmt.Sprintf("%v", *v)),
							logging.String("market-id", m.GetID()))
					}
				}
			}

			asset, _ := m.mkt.GetAsset()
			parties := make([]string, 0, len(m.parties))
			for k, _ := range m.parties {
				parties = append(parties, k)
			}

			clearMarketTransfers, err := m.collateral.ClearMarket(ctx, m.GetID(), asset, parties)
			if err != nil {
				m.log.Error("Clear market error",
					logging.String("market-id", m.GetID()),
					logging.Error(err))
			} else {
				evt := events.NewTransferResponse(ctx, clearMarketTransfers)
				m.broker.Send(evt)
				if m.log.GetLevel() == logging.DebugLevel {
					// use transfers, unused var thingy
					for _, v := range clearMarketTransfers {
						if m.log.GetLevel() == logging.DebugLevel {
							m.log.Debug(
								"Market cleared with success",
								logging.String("transfer", fmt.Sprintf("%v", *v)),
								logging.String("market-id", m.GetID()))
						}
					}
				}
			}
		}
	}
	return
}

func (m *Market) unregisterAndReject(ctx context.Context, order *types.Order, err error) error {
	_, perr := m.position.UnregisterOrder(order)
	if perr != nil {
		m.log.Error("Unable to unregister potential trader positions",
			logging.String("market-id", m.GetID()),
			logging.Error(err))
	}
	order.Status = types.Order_STATUS_REJECTED
	if oerr, ok := types.IsOrderError(err); ok {
		order.Reason = oerr
	} else {
		// should not happend but still...
		order.Reason = types.OrderError_ORDER_ERROR_INTERNAL_ERROR
	}
	m.broker.Send(events.NewOrderEvent(ctx, order))
	if m.log.GetLevel() == logging.DebugLevel {
		m.log.Debug("Failure after submitting order to matching engine",
			logging.Order(*order),
			logging.Error(err))
	}
	return err
}

<<<<<<< HEAD
func (m *Market) isOpeningAuction() bool {
	if m.mkt.OpeningAuction != nil {
		return true
	}
	return false
=======
func (m *Market) auctionModeTimeBasedSemaphore(ctx context.Context, t time.Time) {
	isMarketCurrentlyInAuction := m.GetTradingMode() == types.MarketState_MARKET_STATE_AUCTION

	if isMarketCurrentlyInAuction {
		if m.shouldLeaveAuctionPerTime(t) && !m.shouldEnterAuctionPerTime(t) {
			indicativeUncrossingPrice, indicativeVolume, _ := m.matching.GetIndicativePriceAndVolume()
			if indicativeVolume == 0 || !m.shouldEnterAuctionPerPrice(indicativeUncrossingPrice) {
				m.LeaveAuction(ctx)
			}

		}
	} else {
		if m.shouldEnterAuctionPerTime(t) {
			m.EnterAuction(ctx)
		}
	}
}

func (m *Market) shouldEnterAuctionPerTime(t time.Time) bool {
	b := false
	for _, trigger := range m.auctionTriggers {
		if trigger.EnterPerTime(t) {
			b = true // Don't exit early in case multiple triggers hit and internal stage changes relevant
		}
	}
	return b
}

func (m *Market) shouldLeaveAuctionPerTime(t time.Time) bool {
	b := true
	for _, trigger := range m.auctionTriggers {
		if !trigger.LeavePerTime(t) {
			b = false // Don't exit early in case multiple triggers hit and internal stage changes relevant
		}
	}
	return b
}

func (m *Market) shouldEnterAuctionPerPrice(price uint64) bool {
	b := false
	for _, trigger := range m.auctionTriggers {
		if trigger.EnterPerPrice(price) {
			b = true // Don't exit early in case multiple triggers hit and internal stage changes relevant
		}
	}
	return b
>>>>>>> 810a7f55
}

// EnterAuction : Prepare the order book to be run as an auction
func (m *Market) EnterAuction(ctx context.Context) {
	m.tradeMode = types.MarketState_MARKET_STATE_AUCTION
<<<<<<< HEAD

=======
	m.matching.EnterAuction() // TODO (WG 03/09/20): Cancel orders, calling this only to be able the test the triggers for now.
>>>>>>> 810a7f55
	// Change market type to auction
	ordersToCancel, err := m.matching.EnterAuction()
	if err != nil {
		m.log.Error("Error entering auction: ", logging.Error(err))
	}

	// Cancel all the orders that were invalid
	for _, order := range ordersToCancel {
		m.CancelOrder(ctx, order.PartyID, order.Id)
	}

	// Send an event bus update
	m.broker.Send(events.NewAuctionEvent(ctx,
		m.mkt.Id,
		false,
		m.auctionStart.UnixNano(),
		m.auctionEnd.UnixNano(),
		m.isOpeningAuction()))
}

// LeaveAuction : Return the orderbook and market to continuous trading
func (m *Market) LeaveAuction(ctx context.Context) {
	// If we were an opening auction, clear it
	if m.isOpeningAuction() {
		m.mkt.OpeningAuction = nil
	}

	// @TODO this ought to come from m.mkt
	m.tradeMode = types.MarketState_MARKET_STATE_CONTINUOUS
	if fba := m.mkt.GetDiscrete(); fba != nil {

		m.tradeMode = types.MarketState_MARKET_STATE_AUCTION
	}
	m.matching.LeaveAuction() // TODO (WG 03/09/20): Push out trades, calling this only to be able the test the triggers for now.
	// Change market type to continuous trading
	uncrossedOrders, ordersToCancel, err := m.matching.LeaveAuction()
	if err != nil {
		m.log.Error("Error leaving auction", logging.Error(err))
	}

	// Process each order we have to cancel
	for _, order := range ordersToCancel {
		_, err := m.CancelOrder(ctx, order.PartyID, order.Id)
		if err != nil {
			m.log.Error("Failed to cancel order", logging.String("OrderID", order.Id))
		}
	}

<<<<<<< HEAD
	// Apply fee calculations to each trade
	for _, uo := range uncrossedOrders {
		err := m.applyFees(ctx, uo.Order, uo.Trades)
		if err != nil {
			m.log.Error("Unable to apply fees to order", logging.String("OrderID", uo.Order.Id))
		}
	}
	// Send an event bus update
	m.broker.Send(events.NewAuctionEvent(ctx,
		m.mkt.Id,
		true,
		m.auctionStart.UnixNano(),
		m.auctionEnd.UnixNano(),
		m.isOpeningAuction()))
=======
// GetTradingMode : Return trading mode that the market is currently in
func (m *Market) GetTradingMode() types.MarketState {
	return m.tradeMode // TODO (WG 03/09/20): Adding this only to be able the test the triggers for now. Needs to be reconciled with orderbook's marketState - don't need both.
}

// SubmitOrder submits the given order
func (m *Market) SubmitOrder(ctx context.Context, order *types.Order) (*types.OrderConfirmation, error) {
	timer := metrics.NewTimeCounter(m.mkt.Id, "market", "SubmitOrder")
	orderValidity := "invalid"
	defer func() {
		timer.EngineTimeCounterAdd()
		metrics.OrderCounterInc(m.mkt.Id, orderValidity)
	}()
>>>>>>> 810a7f55

	// Move any parked orders back into the orderbook
}

func (m *Market) validateOrder(ctx context.Context, order *types.Order) error {
	// Check we are allowed to handle this order type with the current market status
	if (m.tradeMode == types.MarketState_MARKET_STATE_AUCTION && order.TimeInForce == types.Order_TIF_GFN) ||
		(m.tradeMode == types.MarketState_MARKET_STATE_CONTINUOUS && order.TimeInForce == types.Order_TIF_GFA) {
		order.Status = types.Order_STATUS_REJECTED
		order.Reason = types.OrderError_ORDER_ERROR_INCORRECT_MARKET_TYPE
		m.broker.Send(events.NewOrderEvent(ctx, order))
		return ErrInvalidMarketType
	}

	// Check the expiry time is valid
	if order.ExpiresAt > 0 && order.ExpiresAt < order.CreatedAt {
		order.Status = types.Order_STATUS_REJECTED
		order.Reason = types.OrderError_ORDER_ERROR_INVALID_EXPIRATION_DATETIME
		m.broker.Send(events.NewOrderEvent(ctx, order))
		return ErrInvalidExpiresAtTime
	}

	if m.closed {
		// adding order to the buffer first
		order.Status = types.Order_STATUS_REJECTED
		order.Reason = types.OrderError_ORDER_ERROR_MARKET_CLOSED
		m.broker.Send(events.NewOrderEvent(ctx, order))
		return ErrMarketClosed
	}

	if order.Type == types.Order_TYPE_NETWORK {
		// adding order to the buffer first
		order.Status = types.Order_STATUS_REJECTED
		order.Reason = types.OrderError_ORDER_ERROR_INVALID_TYPE
		m.broker.Send(events.NewOrderEvent(ctx, order))
		return ErrInvalidOrderType
	}

	// Validate market
	if order.MarketID != m.mkt.Id {
		// adding order to the buffer first
		order.Status = types.Order_STATUS_REJECTED
		order.Reason = types.OrderError_ORDER_ERROR_INVALID_MARKET_ID
		m.broker.Send(events.NewOrderEvent(ctx, order))

		if m.log.GetLevel() == logging.DebugLevel {
			m.log.Debug("Market ID mismatch",
				logging.Order(*order),
				logging.String("market", m.mkt.Id))
		}
		return types.ErrInvalidMarketID
	}
	return nil
}

func (m *Market) validateAccounts(ctx context.Context, order *types.Order) error {
	asset, _ := m.mkt.GetAsset()
	if !m.collateral.HasGeneralAccount(order.PartyID, asset) {
		// adding order to the buffer first
		order.Status = types.Order_STATUS_REJECTED
		order.Reason = types.OrderError_ORDER_ERROR_INVALID_PARTY_ID
		m.broker.Send(events.NewOrderEvent(ctx, order))

		// trader should be created before even trying to post order
		return ErrTraderDoNotExists
	}

	// ensure party have a general account, and margin account is / can be created
	_, err := m.collateral.CreatePartyMarginAccount(ctx, order.PartyID, order.MarketID, asset)
	if err != nil {
		m.log.Error("Margin account verification failed",
			logging.String("party-id", order.PartyID),
			logging.String("market-id", m.GetID()),
			logging.String("asset", asset),
		)
		// adding order to the buffer first
		order.Status = types.Order_STATUS_REJECTED
		order.Reason = types.OrderError_ORDER_ERROR_MISSING_GENERAL_ACCOUNT
		m.broker.Send(events.NewOrderEvent(ctx, order))
		return ErrMissingGeneralAccountForParty
	}

	// from this point we know the party have a margin account
	// we had it to the list of parties.
	m.addParty(order.PartyID)
	return nil
}

// SubmitOrder submits the given order
func (m *Market) SubmitOrder(ctx context.Context, order *types.Order) (*types.OrderConfirmation, error) {
	timer := metrics.NewTimeCounter(m.mkt.Id, "market", "SubmitOrder")
	orderValidity := "invalid"
	defer func() {
		timer.EngineTimeCounterAdd()
		metrics.OrderCounterInc(m.mkt.Id, orderValidity)
	}()

	// set those at the begining as even rejected order get through the buffers
	m.idgen.SetID(order)
	order.Version = InitialOrderVersion
	order.Status = types.Order_STATUS_ACTIVE

	err := m.validateOrder(ctx, order)
	if err != nil {
		return nil, err
	}

	err = m.validateAccounts(ctx, order)
	if err != nil {
		return nil, err
	}

	// Register order as potential positions
	pos, err := m.position.RegisterOrder(order)
	if err != nil {
		// adding order to the buffer first
		order.Status = types.Order_STATUS_REJECTED
		order.Reason = types.OrderError_ORDER_ERROR_INTERNAL_ERROR
		m.broker.Send(events.NewOrderEvent(ctx, order))

		if m.log.GetLevel() == logging.DebugLevel {
			m.log.Debug("Unable to register potential trader position",
				logging.String("market-id", m.GetID()),
				logging.Error(err))
		}
		return nil, ErrMarginCheckFailed
	}

	// Perform check and allocate margin
	newOrderMarginRiskRollback, err := m.checkMarginForOrder(ctx, pos, order)
	if err != nil {
		_, err1 := m.position.UnregisterOrder(order)
		if err1 != nil {
			m.log.Error("Unable to unregister potential trader positions",
				logging.String("market-id", m.GetID()),
				logging.Error(err1))
		}

		// adding order to the buffer first
		order.Status = types.Order_STATUS_REJECTED
		order.Reason = types.OrderError_ORDER_ERROR_MARGIN_CHECK_FAILED
		m.broker.Send(events.NewOrderEvent(ctx, order))

		m.log.Error("Unable to check/add margin for trader",
			logging.String("market-id", m.GetID()),
			logging.Error(err))
		return nil, ErrMarginCheckFailed
	}

<<<<<<< HEAD
	// If we are not in an opening auction, apply fees
	var trades []*types.Trade
	if m.mkt.OpeningAuction == nil &&
		m.matching.GetMarketState() != types.MarketState_MARKET_STATE_AUCTION {
		// first we call the order book to get the list of trades
		trades, err = m.matching.GetTrades(order)
		if err != nil {
			return nil, m.unregisterAndReject(ctx, order, err)
		}
=======
	// first we call the order book to evaluate auction triggers and get the list of trades
	trades, err := m.evaluateAuctionTriggersAndGetTrades(ctx, order)
	if err != nil {
		return nil, m.unregisterAndReject(ctx, order, err)
	}
>>>>>>> 810a7f55

		// try to apply fees on the trade
		err = m.applyFees(ctx, order, trades)
		if err != nil {
			return nil, err
		}
	}
	// Send the aggressive order into matching engine
	confirmation, err := m.matching.SubmitOrder(order)
	if confirmation == nil || err != nil {
		_, err := m.position.UnregisterOrder(order)
		if err != nil {
			m.log.Error("Unable to unregister potential trader positions",
				logging.String("market-id", m.GetID()),
				logging.Error(err))
		}
		order.Status = types.Order_STATUS_REJECTED
		if oerr, ok := types.IsOrderError(err); ok {
			order.Reason = oerr
		} else {
			// should not happend but still...
			order.Reason = types.OrderError_ORDER_ERROR_INTERNAL_ERROR
		}
		m.broker.Send(events.NewOrderEvent(ctx, order))
		if m.log.GetLevel() == logging.DebugLevel {
			m.log.Debug("Failure after submitting order to matching engine",
				logging.Order(*order),
				logging.Error(err))
		}
		return nil, err
	}

	// if order was FOK or IOC some or all of it may have not be consumed, so we need to
	// or if the order was stopped because of a wash trade
	// remove them from the potential orders,
	// then we should be able to process the rest of the order properly.
	if (order.TimeInForce == types.Order_TIF_FOK || order.TimeInForce == types.Order_TIF_IOC || order.Status == types.Order_STATUS_STOPPED) &&
		confirmation.Order.Remaining != 0 {
		_, err := m.position.UnregisterOrder(order)
		if err != nil {
			m.log.Error("Unable to unregister potential trader positions",
				logging.String("market-id", m.GetID()),
				logging.Error(err))
		}

		// if the specific case we are in and FOK or IOC
		// we moved some margin, which may never be released
		// as we never create a position in the settlement engine.
		// to be fair the monies would be released later on if the
		// party place an order which stay in the book / trade.
		// but in the case the party is actually neve used again
		// the funds woulds be locked on the margin account until
		// the market is being closed.
		// we also check the margin risk update was not nil, as it's not
		// guaranteed the trader had to pay any margin
		asset, _ := m.mkt.GetAsset()
		if order.Remaining == order.Size && newOrderMarginRiskRollback != nil {
			transfers, err := m.collateral.RollbackMarginUpdateOnOrder(
				ctx, m.GetID(), asset, newOrderMarginRiskRollback)
			if err != nil {
				m.log.Error("Unable to rollback risk updates",
					logging.String("market-id", m.GetID()),
					logging.Error(err))
			}
			evt := events.NewTransferResponse(
				ctx, []*types.TransferResponse{transfers})
			m.broker.Send(evt)
		}

	}

	// Insert aggressive remaining order
	m.broker.Send(events.NewOrderEvent(ctx, order))

	// we replace the trades in the confirmation with the one we got initially
	// the contains the fees informations
	confirmation.Trades = trades

	m.handleConfirmation(ctx, order, confirmation)

	orderValidity = "valid" // used in deferred func.
	return confirmation, nil
}

func (m *Market) evaluateAuctionTriggersAndGetTrades(ctx context.Context, order *types.Order) ([]*types.Trade, error) {
	trades, err := m.matching.GetTrades(order)
	if err == nil && len(trades) > 0 && m.shouldEnterAuctionPerPrice(trades[len(trades)-1].Price) {
		m.EnterAuction(ctx)
		trades = make([]*types.Trade, 0)
	}
	return trades, err
}

func (m *Market) addParty(party string) {
	if _, ok := m.parties[party]; !ok {
		m.parties[party] = struct{}{}
	}
}

func (m *Market) applyFees(ctx context.Context, order *types.Order, trades []*types.Trade) error {
	// if we have some trades, let's try to get the fees

	if len(trades) <= 0 || m.isOpeningAuction() {
		return nil
	}

	// first we get the fees for these trades
	var (
		fees events.FeesTransfer
		err  error
	)

	switch m.mkt.TradingMode.(type) {
	case *types.Market_Continuous:
		// change this by the following check:
		// if m.NotInMonitoringAuctionMode {
		if true {
			fees, err = m.fee.CalculateForContinuousMode(trades)
		}
		// FIXME(): uncomment this once we have implemented
		// monitoring auction mode
		//  Use this once we implemented Opening auction
		// } else {
		// 	fees, err = m.fee.CalculateForAuctionMode(trades)
		// }

		// FIXME(): uncomment this once we have implemented
		// FrequentBatchesAuctions
		// case *types.Market_FrequentBatchesAuctions:
		// 	fees, err = m.fee.CalculateForFrequentBatchesAuctionMode(trades)
	}

	if err != nil {
		return m.unregisterAndReject(ctx, order, err)
	}
	_ = fees

	var (
		transfers []*types.TransferResponse
		asset, _  = m.mkt.GetAsset()
	)
	switch m.mkt.TradingMode.(type) {
	case *types.Market_Continuous:
		// change this by the following check:
		// if m.NotInMonitoringAuctionMode {
		if true {
			transfers, err = m.collateral.TransferFeesContinuousTrading(
				ctx, m.GetID(), asset, fees)
		}
		// FIXME():
		//  Use this once we implemented Opening auction
		// } else {
		// 	transfers, err = m.collateral.TransferFeesAuctionModes(
		// 		ctx, m.GetID(), asset, fees)
		// }

		// FIXME(): uncomment once Frequent batches auctions is implemented
		// case *types.Market_FrequentBatchesAuctions:
		// 	transfers, err = m.collateral.TransferFeesAuctionModes(
		// 		ctx, m.GetID(), asset, fees)
		// }
	}

	if err != nil {
		m.log.Error("unable to transfer fees for trades",
			logging.String("order-id", order.Id),
			logging.String("market-id", m.GetID()),
			logging.Error(err))
		return m.unregisterAndReject(ctx,
			order, types.OrderError_ORDER_ERROR_INSUFFICIENT_FUNDS_TO_PAY_FEES)
	}

	// send transfers through the broker
	if err == nil && len(transfers) > 0 {
		evt := events.NewTransferResponse(ctx, transfers)
		m.broker.Send(evt)
	}

	return nil
}

func (m *Market) handleConfirmation(ctx context.Context, order *types.Order, confirmation *types.OrderConfirmation) {
	if confirmation.PassiveOrdersAffected != nil {
		// Insert or update passive orders siting on the book
		for _, order := range confirmation.PassiveOrdersAffected {
			// set the `updatedAt` value as these orders have changed
			order.UpdatedAt = m.currentTime.UnixNano()
			m.broker.Send(events.NewOrderEvent(ctx, order))
		}
	}

	if len(confirmation.Trades) > 0 {

		// Calculate and set current mark price
		m.setMarkPrice(confirmation.Trades[len(confirmation.Trades)-1])

		// Insert all trades resulted from the executed order
		tradeEvts := make([]events.Event, 0, len(confirmation.Trades))
		for idx, trade := range confirmation.Trades {
			trade.Id = fmt.Sprintf("%s-%010d", order.Id, idx)
			if order.Side == types.Side_SIDE_BUY {
				trade.BuyOrder = order.Id
				trade.SellOrder = confirmation.PassiveOrdersAffected[idx].Id
			} else {
				trade.SellOrder = order.Id
				trade.BuyOrder = confirmation.PassiveOrdersAffected[idx].Id
			}

			tradeEvts = append(tradeEvts, events.NewTradeEvent(ctx, *trade))

			// Update positions (this communicates with settlement via channel)
			m.position.Update(trade)
			// add trade to settlement engine for correct MTM settlement of individual trades
			m.settlement.AddTrade(trade)
		}
		m.broker.SendBatch(tradeEvts)

		// now let's get the transfers for MTM settlement
		evts := m.position.UpdateMarkPrice(m.markPrice)
		settle := m.settlement.SettleMTM(ctx, m.markPrice, evts)

		// Only process collateral and risk once per order, not for every trade
		margins := m.collateralAndRisk(ctx, settle)
		if len(margins) > 0 {

			transfers, closed, err := m.collateral.MarginUpdate(ctx, m.GetID(), margins)
			if m.log.GetLevel() == logging.DebugLevel {
				m.log.Debug(
					"Updated margin balances",
					logging.Int("transfer-count", len(transfers)),
					logging.Int("closed-count", len(closed)),
					logging.Error(err),
				)
				for _, tr := range transfers {
					for _, v := range tr.GetTransfers() {
						if m.log.GetLevel() == logging.DebugLevel {
							m.log.Debug(
								"Ensured margin on order with success",
								logging.String("transfer", fmt.Sprintf("%v", *v)),
								logging.String("market-id", m.GetID()))
						}
					}
				}
			}
			if err == nil && len(transfers) > 0 {
				evt := events.NewTransferResponse(ctx, transfers)
				m.broker.Send(evt)
			}
			if len(closed) > 0 {
				err = m.resolveClosedOutTraders(ctx, closed, order)
				if err != nil {
					m.log.Error("unable to close out traders",
						logging.String("market-id", m.GetID()),
						logging.Error(err))
				}
			}
		}
	}
}

// resolveClosedOutTraders - the traders with the given market position who haven't got sufficient collateral
// need to be closed out -> the network buys/sells the open volume, and trades with the rest of the network
// this flow is similar to the SubmitOrder bit where trades are made, with fewer checks (e.g. no MTM settlement, no risk checks)
// pass in the order which caused traders to be distressed
func (m *Market) resolveClosedOutTraders(ctx context.Context, distressedMarginEvts []events.Margin, o *types.Order) error {
	if len(distressedMarginEvts) == 0 {
		return nil
	}
	timer := metrics.NewTimeCounter(m.mkt.Id, "market", "resolveClosedOutTraders")
	defer timer.EngineTimeCounterAdd()

	distressedPos := make([]events.MarketPosition, 0, len(distressedMarginEvts))
	for _, v := range distressedMarginEvts {
		if m.log.GetLevel() == logging.DebugLevel {
			m.log.Debug("closing out trader",
				logging.String("party-id", v.Party()),
				logging.String("market-id", m.GetID()))
		}
		distressedPos = append(distressedPos, v)
	}
	// cancel pending orders for traders
	rmorders, err := m.matching.RemoveDistressedOrders(distressedPos)
	if err != nil {
		m.log.Error(
			"Failed to remove distressed traders from the orderbook",
			logging.Error(err),
		)
		return err
	}
	mktID := m.GetID()
	// push rm orders into buf
	// and remove the orders from the positions engine
	for _, o := range rmorders {
		o.UpdatedAt = m.currentTime.UnixNano()
		m.broker.Send(events.NewOrderEvent(ctx, o))
		if _, err := m.position.UnregisterOrder(o); err != nil {
			m.log.Error("unable to unregister order for a distressed party",
				logging.String("party-id", o.PartyID),
				logging.String("market-id", mktID),
				logging.String("order-id", o.Id),
			)
		}
	}

	closed := distressedMarginEvts // default behaviour (ie if rmorders is empty) is to close out all distressed positions we started out with

	// we need to check margin requirements again, it's possible for traders to no longer be distressed now that their orders have been removed
	if len(rmorders) != 0 {
		var okPos []events.Margin // need to declare this because we want to reassign closed
		// now that we closed orders, let's run the risk engine again
		// so it'll separate the positions still in distress from the
		// which have acceptable margins
		okPos, closed = m.risk.ExpectMargins(distressedMarginEvts, m.markPrice)

		if m.log.GetLevel() == logging.DebugLevel {
			for _, v := range okPos {
				if m.log.GetLevel() == logging.DebugLevel {
					m.log.Debug("previously distressed party have now an acceptable margin",
						logging.String("market-id", mktID),
						logging.String("party-id", v.Party()))
				}
			}
		}
	}

	// if no position are meant to be closed, just return now.
	if len(closed) <= 0 {
		return nil
	}

	// we only need the MarketPosition events here, and rather than changing all the calls
	// we can just keep the MarketPosition bit
	closedMPs := make([]events.MarketPosition, 0, len(closed))
	// get the actual position, so we can work out what the total position of the market is going to be
	var networkPos int64
	for _, pos := range closed {
		networkPos += pos.Size()
		closedMPs = append(closedMPs, pos)
	}
	if networkPos == 0 {
		m.log.Warn("Network positions is 0 after closing out traders, nothing more to do",
			logging.String("market-id", m.GetID()))

		// remove accounts, positions and return
		// from settlement engine first
		m.settlement.RemoveDistressed(ctx, closed)
		// then from positions
		closedMPs = m.position.RemoveDistressed(closedMPs)
		asset, _ := m.mkt.GetAsset()
		// finally remove from collateral (moving funds where needed)
		var movements *types.TransferResponse
		movements, err = m.collateral.RemoveDistressed(ctx, closedMPs, m.GetID(), asset)
		if err != nil {
			m.log.Error(
				"Failed to remove distressed accounts cleanly",
				logging.Error(err),
			)
			return err
		}
		if len(movements.Transfers) > 0 {
			evt := events.NewTransferResponse(ctx, []*types.TransferResponse{movements})
			m.broker.Send(evt)
		}
		return nil
	}
	// network order
	// @TODO this order is more of a placeholder than an actual final version
	// of the network order we'll be using
	size := uint64(math.Abs(float64(networkPos)))
	no := types.Order{
		MarketID:    m.GetID(),
		Remaining:   size,
		Status:      types.Order_STATUS_ACTIVE,
		PartyID:     networkPartyID,       // network is not a party as such
		Side:        types.Side_SIDE_SELL, // assume sell, price is zero in that case anyway
		CreatedAt:   m.currentTime.UnixNano(),
		Reference:   fmt.Sprintf("LS-%s", o.Id), // liquidity sourcing, reference the order which caused the problem
		TimeInForce: types.Order_TIF_FOK,        // this is an all-or-nothing order, so TIF == FOK
		Type:        types.Order_TYPE_NETWORK,
	}
	no.Size = no.Remaining
	m.idgen.SetID(&no)
	// we need to buy, specify side + max price
	if networkPos < 0 {
		no.Side = types.Side_SIDE_BUY
	}
	// Send the aggressive order into matching engine
	confirmation, err := m.matching.SubmitOrder(&no)
	if err != nil {
		if m.log.GetLevel() == logging.DebugLevel {
			m.log.Debug("Failure after submitting order to matching engine",
				logging.Order(no),
				logging.Error(err))
		}
		return err
	}
	// @NOTE: At this point, the network order was updated by the orderbook
	// the price field now contains the average trade price at which the order was fulfilled
	m.broker.Send(events.NewOrderEvent(ctx, &no))

	// FIXME(j): this is a temporary measure for the case where we do not have enough orders
	// in the book to 0 out the positions.
	// in this case we will just return now, cutting off the position resolution
	// this means that trader still being distressed will stay distressed,
	// then when a new order is placed, the distressed traders will go again through positions resolution
	// and if the volume of the book is acceptable, we will then process positions resolutions
	if no.Remaining == no.Size {
		return ErrNotEnoughVolumeToZeroOutNetworkOrder
	}

	if confirmation.PassiveOrdersAffected != nil {
		// Insert or update passive orders siting on the book
		for _, order := range confirmation.PassiveOrdersAffected {
			order.UpdatedAt = m.currentTime.UnixNano()
			m.broker.Send(events.NewOrderEvent(ctx, order))
		}
	}

	asset, _ := m.mkt.GetAsset()

	// pay the fees now
	fees, err := m.fee.CalculateFeeForPositionResolution(
		confirmation.Trades, closedMPs)
	if err != nil {
		m.log.Error("unable to calculate fees for positions resolutions",
			logging.Error(err),
			logging.String("market-id", m.GetID()))
		return err
	}
	tresps, err := m.collateral.TransferFees(ctx, m.GetID(), asset, fees)
	if err != nil {
		m.log.Error("unable to transfer fees for positions resolutions",
			logging.Error(err),
			logging.String("market-id", m.GetID()))
		return err
	}
	// send transfer to buffer
	m.broker.Send(events.NewTransferResponse(ctx, tresps))

	if len(confirmation.Trades) > 0 {
		// Insert all trades resulted from the executed order
		tradeEvts := make([]events.Event, 0, len(confirmation.Trades))
		for idx, trade := range confirmation.Trades {
			trade.Id = fmt.Sprintf("%s-%010d", no.Id, idx)
			if no.Side == types.Side_SIDE_BUY {
				trade.BuyOrder = no.Id
				trade.SellOrder = confirmation.PassiveOrdersAffected[idx].Id
			} else {
				trade.SellOrder = no.Id
				trade.BuyOrder = confirmation.PassiveOrdersAffected[idx].Id
			}

			// setup the type of the trade to network
			// this trade did happen with a GOOD trader to
			// 0 out the BAD trader position
			trade.Type = types.Trade_TYPE_NETWORK_CLOSE_OUT_GOOD

			tradeEvts = append(tradeEvts, events.NewTradeEvent(ctx, *trade))

			// Update positions - this is a special trade involving the network as party
			// so rather than checking this every time we call Update, call special UpdateNetwork
			m.position.UpdateNetwork(trade)
			m.settlement.AddTrade(trade)
		}
		m.broker.SendBatch(tradeEvts)
	}

	if err = m.zeroOutNetwork(ctx, closedMPs, &no, o); err != nil {
		m.log.Error(
			"Failed to create closing order with distressed traders",
			logging.Error(err),
		)
		return err
	}
	// remove accounts, positions, any funds left on the distressed accounts will be moved to the
	// insurance pool, which needs to happen before we settle the non-distressed traders
	m.settlement.RemoveDistressed(ctx, closed)
	closedMPs = m.position.RemoveDistressed(closedMPs)
	movements, err := m.collateral.RemoveDistressed(ctx, closedMPs, m.GetID(), asset)
	if err != nil {
		m.log.Error(
			"Failed to remove distressed accounts cleanly",
			logging.Error(err),
		)
		return err
	}
	if len(movements.Transfers) > 0 {
		evt := events.NewTransferResponse(ctx, []*types.TransferResponse{movements})
		m.broker.Send(evt)
	}
	// get the updated positions
	evt := m.position.Positions()

	// settle MTM, the positions have changed
	settle := m.settlement.SettleMTM(ctx, m.markPrice, evt)
	// we're not interested in the events here, they're used for margin updates
	// we know the margin requirements will be met, and come the next block
	// margins will automatically be checked anyway

	_, responses, err := m.collateral.MarkToMarket(ctx, m.GetID(), settle, asset)
	if m.log.GetLevel() == logging.DebugLevel {
		m.log.Debug(
			"ledger movements after MTM on traders who closed out distressed",
			logging.Int("response-count", len(responses)),
			logging.String("raw", fmt.Sprintf("%#v", responses)),
		)
	}
	// send transfer to buffer
	m.broker.Send(events.NewTransferResponse(ctx, responses))
	return err
}

func (m *Market) zeroOutNetwork(ctx context.Context, traders []events.MarketPosition, settleOrder, initial *types.Order) error {
	timer := metrics.NewTimeCounter(m.mkt.Id, "market", "zeroOutNetwork")
	defer timer.EngineTimeCounterAdd()

	marketID := m.GetID()
	order := types.Order{
		MarketID:    marketID,
		Status:      types.Order_STATUS_FILLED,
		PartyID:     networkPartyID,
		Price:       settleOrder.Price,
		CreatedAt:   m.currentTime.UnixNano(),
		Reference:   "close-out distressed",
		TimeInForce: types.Order_TIF_FOK, // this is an all-or-nothing order, so TIF == FOK
		Type:        types.Order_TYPE_NETWORK,
	}

	asset, _ := m.mkt.GetAsset()
	marginLevels := types.MarginLevels{
		MarketID:  m.mkt.GetId(),
		Asset:     asset,
		Timestamp: m.currentTime.UnixNano(),
	}

	tradeEvts := make([]events.Event, 0, len(traders))
	for i, trader := range traders {
		tSide, nSide := types.Side_SIDE_SELL, types.Side_SIDE_SELL // one of them will have to sell
		if trader.Size() < 0 {
			tSide = types.Side_SIDE_BUY
		} else {
			nSide = types.Side_SIDE_BUY
		}
		tSize := uint64(math.Abs(float64(trader.Size())))

		// set order fields (network order)
		order.Size = tSize
		order.Remaining = 0
		order.Side = nSide
		order.Status = types.Order_STATUS_FILLED // An order with no remaining must be filled
		m.idgen.SetID(&order)

		// this is the party order
		partyOrder := types.Order{
			MarketID:    marketID,
			Size:        tSize,
			Remaining:   0,
			Status:      types.Order_STATUS_FILLED,
			PartyID:     trader.Party(),
			Side:        tSide,             // assume sell, price is zero in that case anyway
			Price:       settleOrder.Price, // average price
			CreatedAt:   m.currentTime.UnixNano(),
			Reference:   fmt.Sprintf("distressed-%d-%s", i, initial.Id),
			TimeInForce: types.Order_TIF_FOK, // this is an all-or-nothing order, so TIF == FOK
			Type:        types.Order_TYPE_NETWORK,
		}
		m.idgen.SetID(&partyOrder)

		// store the trader order, too
		m.broker.Send(events.NewOrderEvent(ctx, &partyOrder))
		m.broker.Send(events.NewOrderEvent(ctx, &order))

		// now let's create the trade between the party and network
		var (
			buyOrder  *types.Order
			sellOrder *types.Order
		)
		if order.Side == types.Side_SIDE_BUY {
			buyOrder = &order
			sellOrder = &partyOrder
		} else {
			sellOrder = &order
			buyOrder = &partyOrder
		}

		trade := types.Trade{
			Id:        fmt.Sprintf("%s-%010d", partyOrder.Id, 1),
			MarketID:  partyOrder.MarketID,
			Price:     partyOrder.Price,
			Size:      partyOrder.Size,
			Aggressor: order.Side, // we consider network to be agressor
			BuyOrder:  buyOrder.Id,
			SellOrder: sellOrder.Id,
			Buyer:     buyOrder.PartyID,
			Seller:    sellOrder.PartyID,
			Timestamp: partyOrder.CreatedAt,
			Type:      types.Trade_TYPE_NETWORK_CLOSE_OUT_BAD,
		}
		tradeEvts = append(tradeEvts, events.NewTradeEvent(ctx, trade))

		// 0 out margins levels for this trader
		marginLevels.PartyID = trader.Party()
		m.broker.Send(events.NewMarginLevelsEvent(ctx, marginLevels))

		if m.log.GetLevel() == logging.DebugLevel {
			m.log.Debug("trader closed-out with success",
				logging.String("party-id", trader.Party()),
				logging.String("market-id", m.GetID()))
		}
	}
	if len(tradeEvts) > 0 {
		m.broker.SendBatch(tradeEvts)
	}
	return nil
}

func (m *Market) checkMarginForOrder(ctx context.Context, pos *positions.MarketPosition, order *types.Order) (*types.Transfer, error) {
	timer := metrics.NewTimeCounter(m.mkt.Id, "market", "checkMarginForOrder")
	defer timer.EngineTimeCounterAdd()

	// this is a rollback transfer to be used in case the order do not
	// trade and do not stay in the book to prevent for margin being
	// locked in the margin account forever
	var riskRollback *types.Transfer

	asset, err := m.mkt.GetAsset()
	if err != nil {
		return nil, errors.Wrap(err, "unable to get risk updates")
	}

	e, err := m.collateral.GetPartyMargin(pos, asset, m.GetID())
	if err != nil {
		return nil, err
	}

	// @TODO replace markPrice with intidicative uncross price in auction mode if available
	price := m.markPrice
	if m.tradeMode == types.MarketState_MARKET_STATE_AUCTION {
		if ip, _, _ := m.matching.GetIndicativePriceAndVolume(); ip != 0 {
			price = ip
		}
	}
	riskUpdate, err := m.collateralAndRiskForOrder(ctx, e, price, pos)
	if err != nil {
		if m.log.GetLevel() == logging.DebugLevel {
			m.log.Debug("unable to top up margin on new order",
				logging.String("party-id", order.PartyID),
				logging.String("market-id", order.MarketID),
				logging.Error(err),
			)
		}
		return nil, ErrMarginCheckInsufficient
	} else if riskUpdate == nil {
		if m.log.GetLevel() == logging.DebugLevel {
			m.log.Debug("No risk updates",
				logging.String("market-id", m.GetID()))
		}
	} else {
		// this should always be a increase to the InitialMargin
		// if it does fail, we need to return an error straight away
		transfer, closePos, err := m.collateral.MarginUpdateOnOrder(ctx, m.GetID(), riskUpdate)
		if err != nil {
			return nil, errors.Wrap(err, "unable to get risk updates")
		}
		evt := events.NewTransferResponse(ctx, []*types.TransferResponse{transfer})
		m.broker.Send(evt)

		if closePos != nil {
			// if closePose is not nil then we return an error as well, it means the trader did not have enough
			// monies to reach the InitialMargin

			if m.log.GetLevel() == logging.DebugLevel {
				m.log.Debug("party did not have enough collateral to reach the InitialMargin",
					logging.Order(*order),
					logging.String("market-id", m.GetID()))
			}

			return nil, ErrMarginCheckInsufficient
		}

		if m.log.GetLevel() == logging.DebugLevel {
			m.log.Debug("Transfers applied for ")
			for _, v := range transfer.GetTransfers() {
				m.log.Debug(
					"Ensured margin on order with success",
					logging.String("transfer", fmt.Sprintf("%v", *v)),
					logging.String("market-id", m.GetID()),
				)
			}
		}

		if len(transfer.Transfers) > 0 {
			// we create the rollback transfer here, so it can be used in case of.
			riskRollback = &types.Transfer{
				Owner: riskUpdate.Party(),
				Amount: &types.FinancialAmount{
					Amount: int64(transfer.Transfers[0].Amount),
					Asset:  riskUpdate.Asset(),
				},
				Type:      types.TransferType_TRANSFER_TYPE_MARGIN_HIGH,
				MinAmount: int64(transfer.Transfers[0].Amount),
			}
		}
	}
	return riskRollback, nil
}

// this function handles moving money after settle MTM + risk margin updates
// but does not move the money between trader accounts (ie not to/from margin accounts after risk)
func (m *Market) collateralAndRiskForOrder(ctx context.Context, e events.Margin, price uint64, pos *positions.MarketPosition) (events.Risk, error) {
	timer := metrics.NewTimeCounter(m.mkt.Id, "market", "collateralAndRiskForOrder")
	defer timer.EngineTimeCounterAdd()

	// let risk engine do its thing here - it returns a slice of money that needs
	// to be moved to and from margin accounts
	riskUpdate, err := m.risk.UpdateMarginOnNewOrder(ctx, e, price)
	if err != nil {
		return nil, err
	}
	if riskUpdate == nil {
		m.log.Debug("No risk updates after call to Update Margins in collateralAndRisk()")
		return nil, nil
	}

	if m.log.GetLevel() == logging.DebugLevel {
		m.log.Debug("Got margins transfer on new order")
		transfer := riskUpdate.Transfer()
		m.log.Debug(
			"New margin transfer on order submit",
			logging.String("transfer", fmt.Sprintf("%v", *transfer)),
			logging.String("market-id", m.GetID()),
		)
	}

	return riskUpdate, nil
}

func (m *Market) setMarkPrice(trade *types.Trade) {
	// The current mark price calculation is simply the last trade
	// in the future this will use varying logic based on market config
	// the responsibility for calculation could be elsewhere for testability
	m.markPrice = trade.Price
}

// this function handles moving money after settle MTM + risk margin updates
// but does not move the money between trader accounts (ie not to/from margin accounts after risk)
func (m *Market) collateralAndRisk(ctx context.Context, settle []events.Transfer) []events.Risk {
	timer := metrics.NewTimeCounter(m.mkt.Id, "market", "collateralAndRisk")
	asset, _ := m.mkt.GetAsset()
	evts, response, err := m.collateral.MarkToMarket(ctx, m.GetID(), settle, asset)
	if err != nil {
		m.log.Error(
			"Failed to process mark to market settlement (collateral)",
			logging.Error(err),
		)
		return nil
	}
	if m.log.GetLevel() == logging.DebugLevel {
		// @TODO stream the ledger movements here
		m.log.Debug(
			"transfer responses after MTM settlement",
			logging.Int("transfer-count", len(response)),
			logging.String("raw-dump", fmt.Sprintf("%#v", response)),
		)
	}
	// sending response to buffer
	evt := events.NewTransferResponse(ctx, response)
	m.broker.Send(evt)

	// let risk engine do its thing here - it returns a slice of money that needs
	// to be moved to and from margin accounts
	riskUpdates := m.risk.UpdateMarginsOnSettlement(ctx, evts, m.markPrice)
	if len(riskUpdates) == 0 {
		if m.log.GetLevel() == logging.DebugLevel {
			m.log.Debug("No risk updates after call to Update Margins in collateralAndRisk()")
		}
		return nil
	}

	timer.EngineTimeCounterAdd()
	return riskUpdates
}

func (m *Market) CancelAllOrders(ctx context.Context, partyID string) ([]*types.OrderCancellationConfirmation, error) {
	cancellations, err := m.matching.CancelAllOrders(partyID)
	if cancellations == nil || err != nil {
		if m.log.GetLevel() == logging.DebugLevel {
			m.log.Debug("Failure after cancelling all orders from matching engine",
				logging.String("party-id", partyID),
				logging.String("market", m.mkt.Id),
				logging.Error(err))
		}
		return nil, err
	}

	for _, cancellation := range cancellations {
		// Update the order in our stores (will be marked as cancelled)
		cancellation.Order.UpdatedAt = m.currentTime.UnixNano()
		m.broker.Send(events.NewOrderEvent(ctx, cancellation.Order))
		_, err = m.position.UnregisterOrder(cancellation.Order)
		if err != nil {
			m.log.Error("Failure unregistering order in positions engine (cancel)",
				logging.Order(*cancellation.Order),
				logging.Error(err))
		}
	}

	return cancellations, nil
}

// CancelOrder cancels the given order
func (m *Market) CancelOrder(ctx context.Context, partyID, orderID string) (*types.OrderCancellationConfirmation, error) {
	timer := metrics.NewTimeCounter(m.mkt.Id, "market", "CancelOrder")
	defer timer.EngineTimeCounterAdd()

	if m.closed {
		return nil, ErrMarketClosed
	}

	order, err := m.matching.GetOrderByID(orderID)
	if err != nil {
		return nil, err
	}

	// Only allow the original order creator to cancel their order
	if order.PartyID != partyID {
		if m.log.GetLevel() == logging.DebugLevel {
			m.log.Debug("Party ID mismatch",
				logging.String("party-id", partyID),
				logging.String("order-id", orderID),
				logging.String("market", m.mkt.Id))
		}
		return nil, types.ErrInvalidPartyID
	}

	cancellation, err := m.matching.CancelOrder(order)
	if cancellation == nil || err != nil {
		if m.log.GetLevel() == logging.DebugLevel {
			m.log.Debug("Failure after cancel order from matching engine",
				logging.String("party-id", partyID),
				logging.String("order-id", orderID),
				logging.String("market", m.mkt.Id),
				logging.Error(err))
		}
		return nil, err
	}

	// Update the order in our stores (will be marked as cancelled)
	cancellation.Order.UpdatedAt = m.currentTime.UnixNano()
	m.broker.Send(events.NewOrderEvent(ctx, cancellation.Order))
	_, err = m.position.UnregisterOrder(cancellation.Order)
	if err != nil {
		m.log.Error("Failure unregistering order in positions engine (cancel)",
			logging.Order(*order),
			logging.Error(err))
	}

	return cancellation, nil
}

// CancelOrderByID locates order by its Id and cancels it
// @TODO This function should not exist. Needs to be removed
func (m *Market) CancelOrderByID(orderID string) (*types.OrderCancellationConfirmation, error) {
	ctx := context.TODO()
	order, err := m.matching.GetOrderByID(orderID)
	if err != nil {
		return nil, err
	}
	return m.CancelOrder(ctx, order.PartyID, order.Id)
}

// AmendOrder amend an existing order from the order book
func (m *Market) AmendOrder(ctx context.Context, orderAmendment *types.OrderAmendment) (*types.OrderConfirmation, error) {
	timer := metrics.NewTimeCounter(m.mkt.Id, "market", "AmendOrder")
	defer timer.EngineTimeCounterAdd()

	// Verify that the market is not closed
	if m.closed {
		return nil, ErrMarketClosed
	}

	// Try and locate the existing order specified on the
	// order book in the matching engine for this market
	existingOrder, err := m.matching.GetOrderByID(orderAmendment.OrderID)
	if err != nil {
		if m.log.GetLevel() == logging.DebugLevel {
			m.log.Debug("Invalid order ID",
				logging.String("id", orderAmendment.GetOrderID()),
				logging.String("party", orderAmendment.GetPartyID()),
				logging.String("market", orderAmendment.GetMarketID()),
				logging.Error(err))
		}

		return nil, types.ErrInvalidOrderID
	}

	// We can only amend this order if we created it
	if existingOrder.PartyID != orderAmendment.PartyID {
		if m.log.GetLevel() == logging.DebugLevel {
			m.log.Debug("Invalid party ID",
				logging.String("original party id:", existingOrder.PartyID),
				logging.String("amend party id:", orderAmendment.PartyID))
		}
		return nil, types.ErrInvalidPartyID
	}

	// Validate Market
	if existingOrder.MarketID != m.mkt.Id {
		if m.log.GetLevel() == logging.DebugLevel {
			m.log.Debug("Market ID mismatch",
				logging.String("market-id", m.mkt.Id),
				logging.Order(*existingOrder))
		}
		return nil, types.ErrInvalidMarketID
	}

	if err := m.validateOrderAmendment(existingOrder, orderAmendment); err != nil {
		return nil, err
	}

	amendedOrder, err := m.applyOrderAmendment(existingOrder, orderAmendment)
	if err != nil {
		return nil, err
	}

	// if remaining is reduces <= 0, then order is cancelled
	if amendedOrder.Remaining <= 0 {
		confirm, err := m.CancelOrder(
			ctx, existingOrder.PartyID, existingOrder.Id)
		if err != nil {
			return nil, err
		}
		return &types.OrderConfirmation{
			Order: confirm.Order,
		}, nil
	}

	// if expiration has changed and is before the original creation time, reject this amend
	if amendedOrder.ExpiresAt != 0 && amendedOrder.ExpiresAt < existingOrder.CreatedAt {
		if m.log.GetLevel() == logging.DebugLevel {
			m.log.Debug("Amended expiry before original creation time",
				logging.Int64("original order created at ts:", existingOrder.CreatedAt),
				logging.Int64("amended expiry ts:", amendedOrder.ExpiresAt),
				logging.Order(*existingOrder))
		}
		return nil, types.ErrInvalidExpirationDatetime
	}

	// if expiration has changed and is not 0, and is before currentTime
	// then we expire the order
	if amendedOrder.ExpiresAt != 0 && amendedOrder.ExpiresAt < amendedOrder.UpdatedAt {
		// Update the exiting message in place before we cancel it
		m.orderAmendInPlace(existingOrder, amendedOrder)
		cancellation, err := m.matching.CancelOrder(amendedOrder)
		if cancellation == nil || err != nil {
			if m.log.GetLevel() == logging.DebugLevel {
				m.log.Debug("Failure to cancel order from matching engine",
					logging.String("party-id", amendedOrder.PartyID),
					logging.String("order-id", amendedOrder.Id),
					logging.String("market", m.mkt.Id),
					logging.Error(err))
			}
			return nil, err
		}

		// Update the order in our stores (will be marked as cancelled)
		// set the proper status
		cancellation.Order.Status = types.Order_STATUS_EXPIRED
		m.broker.Send(events.NewOrderEvent(ctx, cancellation.Order))
		_, err = m.position.UnregisterOrder(cancellation.Order)
		if err != nil {
			m.log.Error("Failure unregistering order in positions engine (amendOrder)",
				logging.Order(*amendedOrder),
				logging.Error(err))
		}

		return &types.OrderConfirmation{
			Order: cancellation.Order,
		}, nil
	}

	// from here these are the normal amendment

	var priceShift, sizeIncrease, sizeDecrease, expiryChange, timeInForceChange bool

	if amendedOrder.Price != existingOrder.Price {
		priceShift = true
	}

	if amendedOrder.Size > existingOrder.Size {
		sizeIncrease = true
	}
	if amendedOrder.Size < existingOrder.Size {
		sizeDecrease = true
	}

	if amendedOrder.ExpiresAt != existingOrder.ExpiresAt {
		expiryChange = true
	}

	if amendedOrder.TimeInForce != existingOrder.TimeInForce {
		timeInForceChange = true
	}

	// If nothing changed, amend in place to update updatedAt and version number
	if !priceShift && !sizeIncrease && !sizeDecrease && !expiryChange && !timeInForceChange {
		ret, err := m.orderAmendInPlace(existingOrder, amendedOrder)
		if err == nil {
			m.broker.Send(events.NewOrderEvent(ctx, amendedOrder))
		}
		return ret, err
	}

	// Update potential new position after the amend
	pos, err := m.position.AmendOrder(existingOrder, amendedOrder)
	if err != nil {
		// adding order to the buffer first
		amendedOrder.Status = types.Order_STATUS_REJECTED
		amendedOrder.Reason = types.OrderError_ORDER_ERROR_INTERNAL_ERROR
		m.broker.Send(events.NewOrderEvent(ctx, amendedOrder))

		if m.log.GetLevel() == logging.DebugLevel {
			m.log.Debug("Unable to amend potential trader position",
				logging.String("market-id", m.GetID()),
				logging.Error(err))
		}
		return nil, ErrMarginCheckFailed
	}

	// Perform check and allocate margin
	// ignore rollback return here, as if we amend it means the order
	// is already on the book, not rollback will be needed, the margin
	// will be updated later on for sure.

	if _, err = m.checkMarginForOrder(ctx, pos, amendedOrder); err != nil {
		// Undo the position registering
		_, err1 := m.position.AmendOrder(amendedOrder, existingOrder)
		if err1 != nil {
			m.log.Error("Unable to unregister potential amended trader position",
				logging.String("market-id", m.GetID()),
				logging.Error(err1))
		}

		if m.log.GetLevel() == logging.DebugLevel {
			m.log.Debug("Unable to check/add margin for trader",
				logging.String("market-id", m.GetID()),
				logging.Error(err))
		}
		return nil, ErrMarginCheckFailed
	}

	// if increase in size or change in price
	// ---> DO atomic cancel and submit
	if priceShift || sizeIncrease {
		confirmation, err := m.orderCancelReplace(ctx, existingOrder, amendedOrder)
		if err == nil {
			m.handleConfirmation(ctx, amendedOrder, confirmation)
			m.broker.Send(events.NewOrderEvent(ctx, amendedOrder))
		}
		return confirmation, err
	}

	// if decrease in size or change in expiration date
	// ---> DO amend in place in matching engine
	if expiryChange || sizeDecrease || timeInForceChange {
		if sizeDecrease && amendedOrder.Remaining >= existingOrder.Remaining {
			if m.log.GetLevel() == logging.DebugLevel {
				m.log.Debug("Order amendment not allowed when reducing to a larger amount", logging.Order(*existingOrder))
			}
			return nil, ErrInvalidAmendRemainQuantity
		}
		ret, err := m.orderAmendInPlace(existingOrder, amendedOrder)
		if err == nil {
			m.broker.Send(events.NewOrderEvent(ctx, amendedOrder))
		}
		return ret, err
	}

	if m.log.GetLevel() == logging.DebugLevel {
		m.log.Debug("Order amendment not allowed", logging.Order(*existingOrder))
	}
	return nil, types.ErrEditNotAllowed
}

func (m *Market) validateOrderAmendment(
	order *types.Order,
	amendment *types.OrderAmendment,
) error {
	// check TIF and expiracy
	if amendment.TimeInForce == types.Order_TIF_GTT {
		if amendment.ExpiresAt == nil {
			return errors.New("cannot amend to order type GTT without an expiryAt value")
		}
		// if expiresAt is before or equal to created at
		// we return an error
		if amendment.ExpiresAt.Value <= order.CreatedAt {
			return fmt.Errorf("amend order, ExpiresAt(%v) can't be <= CreatedAt(%v)", amendment.ExpiresAt, order.CreatedAt)
		}
	} else if amendment.TimeInForce == types.Order_TIF_GTC {
		// this is cool, but we need to ensure and expiry is not set
		if amendment.ExpiresAt != nil {
			return errors.New("amend order, TIF GTC cannot have ExpiresAt set")
		}
	} else if amendment.TimeInForce == types.Order_TIF_FOK ||
		amendment.TimeInForce == types.Order_TIF_IOC {
		// IOC and FOK are not acceptable for amend order
		return errors.New("amend order, TIF FOK and IOC are not allowed")
	}
	return nil
}

// this function assume the amendment have been validated before
func (m *Market) applyOrderAmendment(
	existingOrder *types.Order,
	amendment *types.OrderAmendment,
) (order *types.Order, err error) {
	m.mu.Lock()
	currentTime := m.currentTime
	m.mu.Unlock()

	// initialize order with the existing order data
	order = &types.Order{
		Type:        existingOrder.Type,
		Id:          existingOrder.Id,
		MarketID:    existingOrder.MarketID,
		PartyID:     existingOrder.PartyID,
		Side:        existingOrder.Side,
		Price:       existingOrder.Price,
		Size:        existingOrder.Size,
		Remaining:   existingOrder.Remaining,
		TimeInForce: existingOrder.TimeInForce,
		CreatedAt:   existingOrder.CreatedAt,
		Status:      existingOrder.Status,
		ExpiresAt:   existingOrder.ExpiresAt,
		Reference:   existingOrder.Reference,
		Version:     existingOrder.Version + 1,
		UpdatedAt:   currentTime.UnixNano(),
	}

	// apply price changes
	if amendment.Price != nil && existingOrder.Price != amendment.Price.Value {
		order.Price = amendment.Price.Value
	}

	// apply size changes
	if amendment.SizeDelta != 0 {
		order.Size += uint64(amendment.SizeDelta)
		newRemaining := int64(existingOrder.Remaining) + amendment.SizeDelta
		if newRemaining <= 0 {
			newRemaining = 0
		}
		order.Remaining = uint64(newRemaining)
	}

	// apply tif
	if amendment.TimeInForce != types.Order_TIF_UNSPECIFIED {
		order.TimeInForce = amendment.TimeInForce
		if amendment.TimeInForce != types.Order_TIF_GTT {
			order.ExpiresAt = 0
		}
	}
	if amendment.ExpiresAt != nil {
		order.ExpiresAt = amendment.ExpiresAt.Value
	}
	return
}

func (m *Market) orderCancelReplace(ctx context.Context, existingOrder, newOrder *types.Order) (conf *types.OrderConfirmation, err error) {
	timer := metrics.NewTimeCounter(m.mkt.Id, "market", "orderCancelReplace")

	if m.log.GetLevel() == logging.DebugLevel {
		m.log.Debug("Cancel/replace order")
	}

	cancellation, err := m.matching.CancelOrder(existingOrder)
	if cancellation == nil {
		if err != nil {
			if m.log.GetLevel() == logging.DebugLevel {
				m.log.Debug("Failed to cancel order from matching engine during CancelReplace",
					logging.OrderWithTag(*existingOrder, "existing-order"),
					logging.OrderWithTag(*newOrder, "new-order"),
					logging.Error(err))
			}
		} else {
			err = fmt.Errorf("order cancellation failed (no error given)")
		}
	} else {
		// first we call the order book to evaluate auction triggers and get the list of trades
		trades, err := m.evaluateAuctionTriggersAndGetTrades(ctx, newOrder)
		if err != nil {
			return nil, m.unregisterAndReject(ctx, newOrder, err)
		}

		// try to apply fees on the trade
		err = m.applyFees(ctx, newOrder, trades)
		if err != nil {
			return nil, err
		}

		conf, err = m.matching.SubmitOrder(newOrder)
		// replace the trades in the confirmation to have
		// the ones with the fees embbeded
		conf.Trades = trades
	}

	timer.EngineTimeCounterAdd()
	return
}

func (m *Market) orderAmendInPlace(originalOrder, amendOrder *types.Order) (*types.OrderConfirmation, error) {
	timer := metrics.NewTimeCounter(m.mkt.Id, "market", "orderAmendInPlace")
	defer timer.EngineTimeCounterAdd()

	err := m.matching.AmendOrder(originalOrder, amendOrder)
	if err != nil {
		if m.log.GetLevel() == logging.DebugLevel {
			m.log.Debug("Failure after amend order from matching engine (amend-in-place)",
				logging.OrderWithTag(*amendOrder, "new-order"),
				logging.Error(err))
		}
		return nil, err
	}
	return &types.OrderConfirmation{
		Order: amendOrder,
	}, nil
}

// RemoveExpiredOrders remove all expired orders from the order book
func (m *Market) RemoveExpiredOrders(timestamp int64) (orderList []types.Order, err error) {
	timer := metrics.NewTimeCounter(m.mkt.Id, "market", "RemoveExpiredOrders")

	if m.closed {
		err = ErrMarketClosed
	} else {
		orderList = m.matching.RemoveExpiredOrders(timestamp)
		// need to remove the expired orders from the potentials positions
		for _, order := range orderList {
			order := order
			_, err = m.position.UnregisterOrder(&order)
			if err != nil {
				if m.log.GetLevel() == logging.DebugLevel {
					m.log.Debug("Failure unregistering order in positions engine (cancel)",
						logging.Order(order),
						logging.Error(err))
				}
			}
		}
	}

	timer.EngineTimeCounterAdd()
	return
}

// create an actual risk model, and calculate the risk factors
// if something goes wrong, return the hard-coded values of old
func getInitialFactors(log *logging.Logger, mkt *types.Market, asset string) *types.RiskResult {
	rm, err := risk.NewModel(log, mkt.TradableInstrument.RiskModel, asset)
	// @TODO log this error
	if err != nil {
		return nil
	}
	if ok, fact := rm.CalculateRiskFactors(nil); ok {
		return fact
	}
	// default to hard-coded risk factors
	return &types.RiskResult{
		RiskFactors: map[string]*types.RiskFactor{
			asset: {Long: 0.15, Short: 0.25},
		},
		PredictedNextRiskFactors: map[string]*types.RiskFactor{
			asset: {Long: 0.15, Short: 0.25},
		},
	}
}<|MERGE_RESOLUTION|>--- conflicted
+++ resolved
@@ -194,14 +194,13 @@
 		mode = types.MarketState_MARKET_STATE_AUCTION
 	}
 
-<<<<<<< HEAD
 	var auctionClose time.Time
 	if mkt.OpeningAuction != nil && mkt.OpeningAuction.Duration > 0 {
 		auctionClose = now.Add(time.Second * (time.Duration)(mkt.OpeningAuction.Duration))
-=======
+	}
+
 	if auctionTriggers == nil {
 		auctionTriggers = make([]AuctionTrigger, 0)
->>>>>>> 810a7f55
 	}
 
 	market := &Market{
@@ -418,13 +417,13 @@
 	return err
 }
 
-<<<<<<< HEAD
 func (m *Market) isOpeningAuction() bool {
 	if m.mkt.OpeningAuction != nil {
 		return true
 	}
 	return false
-=======
+}
+
 func (m *Market) auctionModeTimeBasedSemaphore(ctx context.Context, t time.Time) {
 	isMarketCurrentlyInAuction := m.GetTradingMode() == types.MarketState_MARKET_STATE_AUCTION
 
@@ -471,17 +470,13 @@
 		}
 	}
 	return b
->>>>>>> 810a7f55
 }
 
 // EnterAuction : Prepare the order book to be run as an auction
 func (m *Market) EnterAuction(ctx context.Context) {
 	m.tradeMode = types.MarketState_MARKET_STATE_AUCTION
-<<<<<<< HEAD
-
-=======
+
 	m.matching.EnterAuction() // TODO (WG 03/09/20): Cancel orders, calling this only to be able the test the triggers for now.
->>>>>>> 810a7f55
 	// Change market type to auction
 	ordersToCancel, err := m.matching.EnterAuction()
 	if err != nil {
@@ -530,7 +525,6 @@
 		}
 	}
 
-<<<<<<< HEAD
 	// Apply fee calculations to each trade
 	for _, uo := range uncrossedOrders {
 		err := m.applyFees(ctx, uo.Order, uo.Trades)
@@ -545,7 +539,8 @@
 		m.auctionStart.UnixNano(),
 		m.auctionEnd.UnixNano(),
 		m.isOpeningAuction()))
-=======
+}
+
 // GetTradingMode : Return trading mode that the market is currently in
 func (m *Market) GetTradingMode() types.MarketState {
 	return m.tradeMode // TODO (WG 03/09/20): Adding this only to be able the test the triggers for now. Needs to be reconciled with orderbook's marketState - don't need both.
@@ -559,7 +554,6 @@
 		timer.EngineTimeCounterAdd()
 		metrics.OrderCounterInc(m.mkt.Id, orderValidity)
 	}()
->>>>>>> 810a7f55
 
 	// Move any parked orders back into the orderbook
 }
@@ -709,23 +703,16 @@
 		return nil, ErrMarginCheckFailed
 	}
 
-<<<<<<< HEAD
 	// If we are not in an opening auction, apply fees
 	var trades []*types.Trade
 	if m.mkt.OpeningAuction == nil &&
 		m.matching.GetMarketState() != types.MarketState_MARKET_STATE_AUCTION {
-		// first we call the order book to get the list of trades
-		trades, err = m.matching.GetTrades(order)
+
+		// first we call the order book to evaluate auction triggers and get the list of trades
+		trades, err := m.evaluateAuctionTriggersAndGetTrades(ctx, order)
 		if err != nil {
 			return nil, m.unregisterAndReject(ctx, order, err)
 		}
-=======
-	// first we call the order book to evaluate auction triggers and get the list of trades
-	trades, err := m.evaluateAuctionTriggersAndGetTrades(ctx, order)
-	if err != nil {
-		return nil, m.unregisterAndReject(ctx, order, err)
-	}
->>>>>>> 810a7f55
 
 		// try to apply fees on the trade
 		err = m.applyFees(ctx, order, trades)
