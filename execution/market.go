package execution

import (
	"context"
	"crypto/sha256"
	"encoding/base32"
	"encoding/binary"
	"fmt"
	"math"
	"math/big"
	"sync"
	"time"

	"code.vegaprotocol.io/vega/collateral"
	"code.vegaprotocol.io/vega/crypto"
	"code.vegaprotocol.io/vega/events"
	"code.vegaprotocol.io/vega/fee"
	"code.vegaprotocol.io/vega/logging"
	"code.vegaprotocol.io/vega/markets"
	"code.vegaprotocol.io/vega/matching"
	"code.vegaprotocol.io/vega/metrics"
	"code.vegaprotocol.io/vega/monitor"
	"code.vegaprotocol.io/vega/monitor/price"
	"code.vegaprotocol.io/vega/positions"
	types "code.vegaprotocol.io/vega/proto"
	"code.vegaprotocol.io/vega/risk"
	"code.vegaprotocol.io/vega/settlement"

	"github.com/golang/protobuf/proto"
	"github.com/pkg/errors"
)

// InitialOrderVersion is set on `Version` field for every new order submission read from the network
const InitialOrderVersion = 1

// PriceMoveMid used to indicate that the mid price has moved
const PriceMoveMid = 1

// PriceMoveBestBid used to indicate that the best bid price has moved
const PriceMoveBestBid = 2

// PriceMoveBestAsk used to indicate that the best ask price has moved
const PriceMoveBestAsk = 4

var (
	// ErrMarketClosed signals that an action have been tried to be applied on a closed market
	ErrMarketClosed = errors.New("market closed")
	// ErrTraderDoNotExists signals that the trader used does not exists
	ErrTraderDoNotExists = errors.New("trader does not exist")
	// ErrMarginCheckFailed signals that a margin check for a position failed
	ErrMarginCheckFailed = errors.New("margin check failed")
	// ErrMarginCheckInsufficient signals that a margin had not enough funds
	ErrMarginCheckInsufficient = errors.New("insufficient margin")
	// ErrInvalidInitialMarkPrice signals that the initial mark price for a market is invalid
	ErrInvalidInitialMarkPrice = errors.New("invalid initial mark price (mkprice <= 0)")
	// ErrMissingGeneralAccountForParty ...
	ErrMissingGeneralAccountForParty = errors.New("missing general account for party")
	// ErrNotEnoughVolumeToZeroOutNetworkOrder ...
	ErrNotEnoughVolumeToZeroOutNetworkOrder = errors.New("not enough volume to zero out network order")
	// ErrInvalidAmendRemainQuantity signals incorrect remaining qty for a reduce by amend
	ErrInvalidAmendRemainQuantity = errors.New("incorrect remaining qty for a reduce by amend")
	// ErrEmptyMarketID is returned if processed market has an empty id
	ErrEmptyMarketID = errors.New("invalid market id (empty)")
	// ErrInvalidOrderType is returned if processed order has an invalid order type
	ErrInvalidOrderType = errors.New("invalid order type")
	// ErrInvalidExpiresAtTime is returned if the expire time is before the createdAt time
	ErrInvalidExpiresAtTime = errors.New("invalid expiresAt time")
	// ErrInvalidMarketType is returned if the order is not valid for the current market type (auction/continuous)
	ErrInvalidMarketType = errors.New("invalid market type")
	// ErrGFAOrderReceivedDuringContinuousTrading is returned is a gfa order hits the market when the market is in continous trading state
	ErrGFAOrderReceivedDuringContinuousTrading = errors.New("gfa order received during continuous trading")
	// ErrGFNOrderReceivedAuctionTrading is returned if a gfn order hits the market when in auction state
	ErrGFNOrderReceivedAuctionTrading = errors.New("gfn order received during auction trading")
	// ErrUnableToReprice we are unable to get a price required to reprice
	ErrUnableToReprice = errors.New("unable to reprice")

	networkPartyID = "network"
)

// PriceMonitor interface to handle price monitoring/auction triggers
// @TODO the interface shouldn't be imported here
type PriceMonitor interface {
	CheckPrice(ctx context.Context, as price.AuctionState, p uint64, now time.Time) error
}

// We can't use the interface yet. AuctionState is passed to the engines, which access different methods
// keep the interface for documentation purposes
type AuctionState interface {
	// are we in auction, and what auction are we in?
	InAuction() bool
	IsOpeningAuction() bool
	IsPriceAuction() bool
	IsLiquidityAuction() bool
	IsFBA() bool
	IsMonitorAuction() bool
	// is it the start/end of an auction
	AuctionStart() bool
	AuctionEnd() bool
	// when does the auction start/end
	ExpiresAt() *time.Time
	Start() time.Time
	// signal we've started/ended the auction
	AuctionStarted(ctx context.Context) *events.Auction
	AuctionEnded(ctx context.Context, now time.Time) *events.Auction
	// get some data
	Mode() types.MarketState
	Trigger() types.AuctionTrigger
}

// Market represents an instance of a market in vega and is in charge of calling
// the engines in order to process all transctiona
type Market struct {
	log   *logging.Logger
	idgen *IDgenerator

	matchingConfig matching.Config

	mkt         *types.Market
	closingAt   time.Time
	currentTime time.Time

	mu sync.Mutex

	markPrice uint64

	// own engines
	matching           *matching.OrderBook
	tradableInstrument *markets.TradableInstrument
	risk               *risk.Engine
	position           *positions.Engine
	settlement         *settlement.Engine
	fee                *fee.Engine

	// deps engines
	collateral *collateral.Engine

	broker Broker
	closed bool

	parties map[string]struct{}

	pMonitor PriceMonitor // @TODO initialise and assign

	as *monitor.AuctionState // @TODO this should be an interface

	// A collection of time sorted pegged orders
	peggedOrders []*types.Order

	// A collection of pegged orders that have been parked
	parkedOrders []*types.Order

	// Store the previous price values so we can see what has changed
	lastBestBidPrice uint64
	lastBestAskPrice uint64
	lastMidPrice     uint64
}

// SetMarketID assigns a deterministic pseudo-random ID to a Market
func SetMarketID(marketcfg *types.Market, seq uint64) error {
	marketcfg.Id = ""
	marketbytes, err := proto.Marshal(marketcfg)
	if err != nil {
		return err
	}
	if len(marketbytes) == 0 {
		return errors.New("failed to marshal market")
	}

	seqbytes := make([]byte, 8)
	binary.LittleEndian.PutUint64(seqbytes, seq)

	h := sha256.New()
	h.Write(marketbytes)
	h.Write(seqbytes)

	d := h.Sum(nil)
	d = d[:20]
	marketcfg.Id = base32.StdEncoding.EncodeToString(d)
	return nil
}

// NewMarket creates a new market using the market framework configuration and creates underlying engines.
func NewMarket(
	ctx context.Context,
	log *logging.Logger,
	riskConfig risk.Config,
	positionConfig positions.Config,
	settlementConfig settlement.Config,
	matchingConfig matching.Config,
	feeConfig fee.Config,
	collateralEngine *collateral.Engine,
	mkt *types.Market,
	now time.Time,
	broker Broker,
	idgen *IDgenerator,
	as *monitor.AuctionState,
) (*Market, error) {

	if len(mkt.Id) == 0 {
		return nil, ErrEmptyMarketID
	}

	tradableInstrument, err := markets.NewTradableInstrument(log, mkt.TradableInstrument)
	if err != nil {
		return nil, errors.Wrap(err, "unable to instantiate a new market")
	}

	if tradableInstrument.Instrument.InitialMarkPrice == 0 {
		return nil, ErrInvalidInitialMarkPrice
	}

	closingAt, err := tradableInstrument.Instrument.GetMarketClosingTime()
	if err != nil {
		return nil, errors.Wrap(err, "unable to get market closing time")
	}

	// @TODO -> the raw auctionstate shouldn't be something exposed to the matching engine
	// as far as matching goes: it's either an auction or not
	book := matching.NewOrderBook(log, matchingConfig, mkt.Id,
		tradableInstrument.Instrument.InitialMarkPrice, as.InAuction())
	asset := tradableInstrument.Instrument.Product.GetAsset()
	riskEngine := risk.NewEngine(
		log,
		riskConfig,
		tradableInstrument.MarginCalculator,
		tradableInstrument.RiskModel,
		getInitialFactors(log, mkt, asset),
		book,
		broker,
		now.UnixNano(),
		mkt.GetId(),
	)
	settleEngine := settlement.New(
		log,
		settlementConfig,
		tradableInstrument.Instrument.Product,
		mkt.Id,
		broker,
	)
	positionEngine := positions.New(log, positionConfig)

	feeEngine, err := fee.New(log, feeConfig, *mkt.Fees, asset)
	if err != nil {
		return nil, errors.Wrap(err, "unable to instantiate fee engine")
	}

	pMonitor, err := price.NewMonitor(tradableInstrument.RiskModel, *mkt.PriceMonitoringSettings)
	if err != nil {
		return nil, errors.Wrap(err, "unable to instantiate price monitoring engine")
	}

	market := &Market{
		log:                log,
		idgen:              idgen,
		mkt:                mkt,
		closingAt:          closingAt,
		currentTime:        now,
		markPrice:          tradableInstrument.Instrument.InitialMarkPrice,
		matching:           book,
		tradableInstrument: tradableInstrument,
		risk:               riskEngine,
		position:           positionEngine,
		settlement:         settleEngine,
		collateral:         collateralEngine,
		broker:             broker,
		fee:                feeEngine,
		parties:            map[string]struct{}{},
		as:                 as,
		pMonitor:           pMonitor,
	}

	if market.as.AuctionStart() {
		market.EnterAuction(ctx)
	}
	return market, nil
}

func appendBytes(bz ...[]byte) []byte {
	var out []byte
	for _, b := range bz {
		out = append(out, b...)
	}
	return out
}

func (m *Market) Hash() []byte {
	mId := logging.String("market-id", m.GetID())
	matchingHash := m.matching.Hash()
	m.log.Debug("orderbook state hash", logging.Hash(matchingHash), mId)

	positionHash := m.position.Hash()
	m.log.Debug("positions state hash", logging.Hash(positionHash), mId)

	accountsHash := m.collateral.Hash()
	m.log.Debug("accounts state hash", logging.Hash(accountsHash), mId)

	return crypto.Hash(appendBytes(
		matchingHash, positionHash, accountsHash,
	))
}

func (m *Market) GetMarketData() types.MarketData {
	bestBidPrice, bestBidVolume, _ := m.matching.BestBidPriceAndVolume()
	bestOfferPrice, bestOfferVolume, _ := m.matching.BestOfferPriceAndVolume()

	// Auction related values
	var indicativePrice, indicativeVolume uint64
	var auctionStart, auctionEnd int64
	if m.as.InAuction() {
		indicativePrice, indicativeVolume, _ = m.matching.GetIndicativePriceAndVolume()
		if t := m.as.Start(); !t.IsZero() {
			auctionStart = t.UnixNano()
		}
		if t := m.as.ExpiresAt(); t != nil {
			auctionEnd = t.UnixNano()
		}
	}

	return types.MarketData{
		Market:           m.GetID(),
		BestBidPrice:     bestBidPrice,
		BestBidVolume:    bestBidVolume,
		BestOfferPrice:   bestOfferPrice,
		BestOfferVolume:  bestOfferVolume,
		MidPrice:         (bestBidPrice + bestOfferPrice) / 2,
		MarkPrice:        m.markPrice,
		Timestamp:        m.currentTime.UnixNano(),
		OpenInterest:     m.position.GetOpenInterest(),
		IndicativePrice:  indicativePrice,
		IndicativeVolume: indicativeVolume,
		AuctionStart:     auctionStart,
		AuctionEnd:       auctionEnd,
		MarketState:      m.as.Mode(),
		Trigger:          m.as.Trigger(),
	}
}

// ReloadConf will trigger a reload of all the config settings in the market and all underlying engines
// this is required when hot-reloading any config changes, eg. logger level.
func (m *Market) ReloadConf(
	matchingConfig matching.Config,
	riskConfig risk.Config,
	positionConfig positions.Config,
	settlementConfig settlement.Config,
	feeConfig fee.Config,
) {
	m.log.Info("reloading configuration")
	m.matching.ReloadConf(matchingConfig)
	m.risk.ReloadConf(riskConfig)
	m.position.ReloadConf(positionConfig)
	m.settlement.ReloadConf(settlementConfig)
	m.fee.ReloadConf(feeConfig)
}

// GetID returns the id of the given market
func (m *Market) GetID() string {
	return m.mkt.Id
}

// OnChainTimeUpdate notifies the market of a new time event/update.
// todo: make this a more generic function name e.g. OnTimeUpdateEvent
func (m *Market) OnChainTimeUpdate(ctx context.Context, t time.Time) (closed bool) {
	timer := metrics.NewTimeCounter(m.mkt.Id, "market", "OnChainTimeUpdate")

	m.mu.Lock()
	defer m.mu.Unlock()

	m.risk.OnTimeUpdate(t)
	m.settlement.OnTick(t)

	closed = t.After(m.closingAt)
	m.closed = closed
	m.currentTime = t

	// check price auction end
	if m.as.InAuction() {
		if m.as.IsOpeningAuction() {
			if endTS := m.as.ExpiresAt(); endTS != nil && endTS.Before(t) {
				// mark opening auction as ending
				m.as.EndAuction()
				m.LeaveAuction(ctx, t)
			}
		} else if m.as.IsPriceAuction() {
			p := m.matching.GetIndicativePrice()
			// ending auction now would result in no trades so feed the last mark price into pMonitor
			if p == 0 {
				p = m.markPrice
			}
			if err := m.pMonitor.CheckPrice(ctx, m.as, p, t); err != nil {
				m.log.Error("Price monitoring error", logging.Error(err))
				// @TODO handle or panic? (panic is last resort)
			}
			// price monitoring engine indicated auction can end
			if m.as.AuctionEnd() {
				m.LeaveAuction(ctx, t)
			}
		}
		// This is where ending liquidity auctions and FBA's will be handled
	}

	// TODO(): handle market start time

	m.risk.CalculateFactors(ctx, t)

	timer.EngineTimeCounterAdd()

	if !closed {
		m.broker.Send(events.NewMarketTick(ctx, m.mkt.Id, t))
		return
	}
	// market is closed, final settlement
	// call settlement and stuff
	positions, err := m.settlement.Settle(t, m.markPrice)
	if err != nil {
		m.log.Error(
			"Failed to get settle positions on market close",
			logging.Error(err),
		)
	} else {
		transfers, err := m.collateral.FinalSettlement(ctx, m.GetID(), positions)
		if err != nil {
			m.log.Error(
				"Failed to get ledger movements after settling closed market",
				logging.String("market-id", m.GetID()),
				logging.Error(err),
			)
		} else {
			// @TODO pass in correct context -> Previous or next block? Which is most appropriate here?
			// this will be next block
			evt := events.NewTransferResponse(ctx, transfers)
			m.broker.Send(evt)

			asset, _ := m.mkt.GetAsset()
			parties := make([]string, 0, len(m.parties))
			for k := range m.parties {
				parties = append(parties, k)
			}

			clearMarketTransfers, err := m.collateral.ClearMarket(ctx, m.GetID(), asset, parties)
			if err != nil {
				m.log.Error("Clear market error",
					logging.String("market-id", m.GetID()),
					logging.Error(err))
			} else {
				evt := events.NewTransferResponse(ctx, clearMarketTransfers)
				m.broker.Send(evt)
			}
		}
	}
	return
}

func (m *Market) unregisterAndReject(ctx context.Context, order *types.Order, err error) error {
	_, perr := m.position.UnregisterOrder(order)
	if perr != nil {
		m.log.Error("Unable to unregister potential trader positions",
			logging.String("market-id", m.GetID()),
			logging.Error(err))
	}
	order.UpdatedAt = m.currentTime.UnixNano()
	order.Status = types.Order_STATUS_REJECTED
	if oerr, ok := types.IsOrderError(err); ok {
		order.Reason = oerr
	} else {
		// should not happend but still...
		order.Reason = types.OrderError_ORDER_ERROR_INTERNAL_ERROR
	}
	m.broker.Send(events.NewOrderEvent(ctx, order))
	if m.log.GetLevel() == logging.DebugLevel {
		m.log.Debug("Failure after submitting order to matching engine",
			logging.Order(*order),
			logging.Error(err))
	}
	return err
}

// repriceAllPeggedOrders runs through the slicve of pegged orders and reprices all those
// which are using a reference that has moved. Returns the number of orders that were repriced.
func (m *Market) repriceAllPeggedOrders(ctx context.Context, changes uint8) uint64 {
	var repriceCount uint64
	for _, order := range m.peggedOrders {
		if (order.PeggedOrder.Reference == types.PeggedReference_PEGGED_REFERENCE_MID &&
			changes&PriceMoveMid > 0) ||
			(order.PeggedOrder.Reference == types.PeggedReference_PEGGED_REFERENCE_BEST_BID &&
				changes&PriceMoveBestBid > 0) ||
			(order.PeggedOrder.Reference == types.PeggedReference_PEGGED_REFERENCE_BEST_ASK &&
				changes&PriceMoveBestAsk > 0) {
			price, err := m.getNewPeggedPrice(ctx, order)
			if err != nil {
				// We can't reprice so we should remove the order and park it
			} else {
				// Force an amend but don't trigger a reprice to happen
				m.AmendPeggedOrder(ctx, order, price)
				repriceCount++
			}
		}
	}
	return repriceCount
}

<<<<<<< HEAD
func (m *Market) getNewPeggedPrice(ctx context.Context, order *types.Order) (uint64, error) {
	// Work out the new price of the order
	var price uint64
	switch order.PeggedOrder.Reference {
	case types.PeggedReference_PEGGED_REFERENCE_MID:
		mid, err := m.getMidPrice()
		if err != nil {
			return 0, ErrUnableToReprice
		}
		price = uint64(int64(mid) + order.PeggedOrder.Offset)
	case types.PeggedReference_PEGGED_REFERENCE_BEST_BID:
		bestbid, err := m.getBestBidPrice()
		if err != nil {
			return 0, ErrUnableToReprice
		}
		price = uint64(int64(bestbid) + order.PeggedOrder.Offset)
	case types.PeggedReference_PEGGED_REFERENCE_BEST_ASK:
		bestask, err := m.getBestAskPrice()
		if err != nil {
			return 0, ErrUnableToReprice
		}
		price = uint64(int64(bestask) + order.PeggedOrder.Offset)
	}
	return price, nil
}

// Reprice a pegged order. This only updates the price on the order
func (m *Market) repricePeggedOrder(ctx context.Context, order *types.Order) error {
	// Work out the new price of the order
	price, err := m.getNewPeggedPrice(ctx, order)
	if err != nil {
		return err
	}
	order.Price = price
=======
// Reprice a pegged order. If this is the first time we submit the resulting order into the book
// otherwise we amend the existing order
// If the resulting price is <= 0, the price will be set to zero and the order status will be parked.
func (m *Market) repricePeggedOrder(ctx context.Context, order *types.Order) error {
	// Work out the new price of the order
	var (
		err   error
		price uint64
	)

	switch order.PeggedOrder.Reference {
	case types.PeggedReference_PEGGED_REFERENCE_MID:
		price, err = m.getMidPrice()
	case types.PeggedReference_PEGGED_REFERENCE_BEST_BID:
		price, err = m.getBestBidPrice()
	case types.PeggedReference_PEGGED_REFERENCE_BEST_ASK:
		price, err = m.getBestAskPrice()
	}
	if err != nil {
		return ErrUnableToReprice
	}

	bn := big.NewInt(0).SetUint64(price)
	bn.Add(bn, big.NewInt(order.PeggedOrder.Offset))

	// If the number is negative
	if bn.Sign() <= 0 {
		order.Status = types.Order_STATUS_PARKED
		return nil
	}
	order.Price = bn.Uint64()
>>>>>>> 21bccac0
	return nil
}

// UnparkAllPeggedOrders Attempt to place all pegged orders back onto the order book
func (m *Market) UnparkAllPeggedOrders(ctx context.Context) {
	// Create slice to put any orders that we can't unpack
	failedToUnpark := make([]*types.Order, 0)
	for _, order := range m.peggedOrders {
		// Reprice the order and submit it
		err := m.repricePeggedOrder(ctx, order)
		if err != nil {
			failedToUnpark = append(failedToUnpark, order)
		}
	}
	m.parkedOrders = failedToUnpark
}

// EnterAuction : Prepare the order book to be run as an auction
func (m *Market) EnterAuction(ctx context.Context) {
	// Change market type to auction
	ordersToCancel, ordersToPark, err := m.matching.EnterAuction()
	if err != nil {
		m.log.Error("Error entering auction: ", logging.Error(err))
	}

	// Cancel all the orders that were invalid
	for _, order := range ordersToCancel {
		m.CancelOrder(ctx, order.PartyID, order.Id)
	}

	// Send out events for all orders we park
	for _, order := range ordersToPark {
		m.ParkOrder(ctx, order)
	}

	// Send an event bus update
	m.broker.Send(m.as.AuctionStarted(ctx))
}

// LeaveAuction : Return the orderbook and market to continuous trading
func (m *Market) LeaveAuction(ctx context.Context, now time.Time) {
	// If we were an opening auction, clear it
	if m.as.IsOpeningAuction() {
		m.mkt.OpeningAuction = nil
	}

	// Change market type to continuous trading
	uncrossedOrders, ordersToCancel, err := m.matching.LeaveAuction(m.currentTime)
	if err != nil {
		m.log.Error("Error leaving auction", logging.Error(err))
	}

	// Process each confirmation
	evts := make([]events.Event, 0, len(uncrossedOrders))
	for _, uncrossedOrder := range uncrossedOrders {
		m.handleConfirmation(ctx, uncrossedOrder.Order, uncrossedOrder)

		if uncrossedOrder.Order.Remaining == 0 {
			uncrossedOrder.Order.Status = types.Order_STATUS_FILLED
		}
		evts = append(evts, events.NewOrderEvent(ctx, uncrossedOrder.Order))
	}
	// send order events in a single batch, it's more efficient
	m.broker.SendBatch(evts)

	// Process each order we have to cancel
	for _, order := range ordersToCancel {
		_, err := m.CancelOrder(ctx, order.PartyID, order.Id)
		if err != nil {
			m.log.Error("Failed to cancel order", logging.String("OrderID", order.Id))
		}
	}

	// Apply fee calculations to each trade
	for _, uo := range uncrossedOrders {
		err := m.applyFees(ctx, uo.Order, uo.Trades)
		if err != nil {
			// @TODO this ought to be an event
			m.log.Error("Unable to apply fees to order", logging.String("OrderID", uo.Order.Id))
		}
	}

	// update auction state, so we know what the new tradeMode ought to be
	endEvt := m.as.AuctionEnded(ctx, now)

	// Send an event bus update
	m.broker.Send(endEvt)

	// We are moving to continuous trading so we have to unpark any pegged orders
	m.UnparkAllPeggedOrders(ctx)
}

func (m *Market) validatePeggedOrder(ctx context.Context, order *types.Order) types.OrderError {
	if order.Type != types.Order_TYPE_LIMIT {
		// All pegged orders must be LIMIT orders
		return types.ErrPeggedOrderMustBeLimitOrder
	}

	if order.TimeInForce != types.Order_TIF_GTT && order.TimeInForce != types.Order_TIF_GTC {
		// Pegged orders can only be GTC or GTT
		return types.ErrPeggedOrderMustBeGTTOrGTC
	}

	if order.PeggedOrder.Reference == types.PeggedReference_PEGGED_REFERENCE_UNSPECIFIED {
		// We must specify a valid reference
		return types.ErrPeggedOrderWithoutReferencePrice
	}

	if order.Side == types.Side_SIDE_BUY {
		switch order.PeggedOrder.Reference {
		case types.PeggedReference_PEGGED_REFERENCE_BEST_ASK:
			return types.ErrPeggedOrderBuyCannotReferenceBestAskPrice
		case types.PeggedReference_PEGGED_REFERENCE_BEST_BID:
			if order.PeggedOrder.Offset > 0 {
				return types.ErrPeggedOrderOffsetMustBeLessOrEqualToZero
			}
		case types.PeggedReference_PEGGED_REFERENCE_MID:
			if order.PeggedOrder.Offset >= 0 {
				return types.ErrPeggedOrderOffsetMustBeLessThanZero
			}
		}
	} else {
		switch order.PeggedOrder.Reference {
		case types.PeggedReference_PEGGED_REFERENCE_BEST_ASK:
			if order.PeggedOrder.Offset < 0 {
				return types.ErrPeggedOrderOffsetMustBeGreaterOrEqualToZero
			}
		case types.PeggedReference_PEGGED_REFERENCE_BEST_BID:
			return types.ErrPeggedOrderSellCannotReferenceBestBidPrice
		case types.PeggedReference_PEGGED_REFERENCE_MID:
			if order.PeggedOrder.Offset <= 0 {
				return types.ErrPeggedOrderOffsetMustBeGreaterThanZero
			}
		}
	}
	return types.OrderError_ORDER_ERROR_NONE
}

func (m *Market) validateOrder(ctx context.Context, order *types.Order) error {
	// Check we are allowed to handle this order type with the current market status
	isAuction := m.as.InAuction()
	if isAuction && order.TimeInForce == types.Order_TIF_GFN {
		order.Status = types.Order_STATUS_REJECTED
		order.Reason = types.OrderError_ORDER_ERROR_GFN_ORDER_DURING_AN_AUCTION
		m.broker.Send(events.NewOrderEvent(ctx, order))
		return ErrGFAOrderReceivedDuringContinuousTrading
	}

	if isAuction && order.TimeInForce == types.Order_TIF_IOC {
		order.Status = types.Order_STATUS_REJECTED
		order.Reason = types.OrderError_ORDER_ERROR_CANNOT_SEND_IOC_ORDER_DURING_AUCTION
		m.broker.Send(events.NewOrderEvent(ctx, order))
		return ErrGFAOrderReceivedDuringContinuousTrading
	}

	if isAuction && order.TimeInForce == types.Order_TIF_FOK {
		order.Status = types.Order_STATUS_REJECTED
		order.Reason = types.OrderError_ORDER_ERROR_CANNOT_SEND_FOK_ORDER_DURING_AUCTION
		m.broker.Send(events.NewOrderEvent(ctx, order))
		return ErrGFAOrderReceivedDuringContinuousTrading
	}

	if !isAuction && order.TimeInForce == types.Order_TIF_GFA {
		order.Status = types.Order_STATUS_REJECTED
		order.Reason = types.OrderError_ORDER_ERROR_GFA_ORDER_DURING_CONTINUOUS_TRADING
		m.broker.Send(events.NewOrderEvent(ctx, order))
		return ErrGFAOrderReceivedDuringContinuousTrading
	}

	// Check the expiry time is valid
	if order.ExpiresAt > 0 && order.ExpiresAt < order.CreatedAt {
		order.Status = types.Order_STATUS_REJECTED
		order.Reason = types.OrderError_ORDER_ERROR_INVALID_EXPIRATION_DATETIME
		m.broker.Send(events.NewOrderEvent(ctx, order))
		return ErrInvalidExpiresAtTime
	}

	if m.closed {
		// adding order to the buffer first
		order.Status = types.Order_STATUS_REJECTED
		order.Reason = types.OrderError_ORDER_ERROR_MARKET_CLOSED
		m.broker.Send(events.NewOrderEvent(ctx, order))
		return ErrMarketClosed
	}

	if order.Type == types.Order_TYPE_NETWORK {
		// adding order to the buffer first
		order.Status = types.Order_STATUS_REJECTED
		order.Reason = types.OrderError_ORDER_ERROR_INVALID_TYPE
		m.broker.Send(events.NewOrderEvent(ctx, order))
		return ErrInvalidOrderType
	}

	// Validate market
	if order.MarketID != m.mkt.Id {
		// adding order to the buffer first
		order.Status = types.Order_STATUS_REJECTED
		order.Reason = types.OrderError_ORDER_ERROR_INVALID_MARKET_ID
		m.broker.Send(events.NewOrderEvent(ctx, order))

		if m.log.GetLevel() == logging.DebugLevel {
			m.log.Debug("Market ID mismatch",
				logging.Order(*order),
				logging.String("market", m.mkt.Id))
		}
		return types.ErrInvalidMarketID
	}

	// Validate pegged orders
	if order.PeggedOrder != nil {
		reason := m.validatePeggedOrder(ctx, order)
		if reason != types.OrderError_ORDER_ERROR_NONE {
			order.Status = types.Order_STATUS_REJECTED
			order.Reason = reason

			m.broker.Send(events.NewOrderEvent(ctx, order))

			if m.log.GetLevel() == logging.DebugLevel {
				m.log.Debug("Failed to validate pegged order details",
					logging.Order(*order),
					logging.String("market", m.mkt.Id))
			}
			return reason
		}
	}
	return nil
}

func (m *Market) validateAccounts(ctx context.Context, order *types.Order) error {
	asset, _ := m.mkt.GetAsset()
	if !m.collateral.HasGeneralAccount(order.PartyID, asset) {
		// adding order to the buffer first
		order.Status = types.Order_STATUS_REJECTED
		order.Reason = types.OrderError_ORDER_ERROR_INSUFFICIENT_ASSET_BALANCE
		m.broker.Send(events.NewOrderEvent(ctx, order))

		// trader should be created before even trying to post order
		return ErrTraderDoNotExists
	}

	// ensure party have a general account, and margin account is / can be created
	_, err := m.collateral.CreatePartyMarginAccount(ctx, order.PartyID, order.MarketID, asset)
	if err != nil {
		m.log.Error("Margin account verification failed",
			logging.String("party-id", order.PartyID),
			logging.String("market-id", m.GetID()),
			logging.String("asset", asset),
		)
		// adding order to the buffer first
		order.Status = types.Order_STATUS_REJECTED
		order.Reason = types.OrderError_ORDER_ERROR_MISSING_GENERAL_ACCOUNT
		m.broker.Send(events.NewOrderEvent(ctx, order))
		return ErrMissingGeneralAccountForParty
	}

	// from this point we know the party have a margin account
	// we had it to the list of parties.
	m.addParty(order.PartyID)
	return nil
}

func (m *Market) releaseMarginExcess(ctx context.Context, partyID string) {
	// if this position went 0
	pos, ok := m.position.GetPositionByPartyID(partyID)
	if !ok {
		// position was never created or party went distressed and don't exist
		// all good we can return
		return
	}

	// now chec if all  buy/sell/size are 0
	if pos.Buy() != 0 || pos.Sell() != 0 || pos.Size() != 0 || pos.VWBuy() != 0 || pos.VWSell() != 0 {
		// position is not 0, nothing to release surely
		return
	}

	asset, _ := m.mkt.GetAsset()
	transfers, err := m.collateral.ClearPartyMarginAccount(
		ctx, partyID, m.GetID(), asset)
	if err != nil {
		m.log.Error("unable to clear party margin account", logging.Error(err))
		return
	}
	evt := events.NewTransferResponse(
		ctx, []*types.TransferResponse{transfers})
	m.broker.Send(evt)
}

// SubmitOrder submits the given order
func (m *Market) SubmitOrder(ctx context.Context, order *types.Order) (*types.OrderConfirmation, error) {
	timer := metrics.NewTimeCounter(m.mkt.Id, "market", "SubmitOrder")
	orderValidity := "invalid"
	defer func() {
		timer.EngineTimeCounterAdd()
		metrics.OrderCounterInc(m.mkt.Id, orderValidity)
	}()

	// set those at the begining as even rejected order get through the buffers
	m.idgen.SetID(order)
	order.Version = InitialOrderVersion
	order.Status = types.Order_STATUS_ACTIVE

	err := m.validateOrder(ctx, order)
	if err != nil {
		return nil, err
	}

	err = m.validateAccounts(ctx, order)
	if err != nil {
		return nil, err
	}

	if order.PeggedOrder != nil {
		// Add pegged order to time sorted list
		m.peggedOrders = append(m.peggedOrders, order)

		if m.as.InAuction() {
			// If we are in an auction, we don't insert this order into the book
			// Maybe should return an orderConfirmation with order state PARKED
			order.Status = types.Order_STATUS_PARKED
			order.Reason = types.OrderError_ORDER_ERROR_NONE
			m.broker.Send(events.NewOrderEvent(ctx, order))
			return &types.OrderConfirmation{Order: order}, nil

		} else {
			// Reprice
			err := m.repricePeggedOrder(ctx, order)
			if err != nil {
				m.parkedOrders = append(m.parkedOrders, order)
				order.Status = types.Order_STATUS_PARKED
				order.Reason = types.OrderError_ORDER_ERROR_NONE
				m.broker.Send(events.NewOrderEvent(ctx, order))
				return &types.OrderConfirmation{Order: order}, nil
			}
		}
	}

	// Register order as potential positions
	pos, err := m.position.RegisterOrder(order)
	if err != nil {
		// adding order to the buffer first
		order.Status = types.Order_STATUS_REJECTED
		order.Reason = types.OrderError_ORDER_ERROR_INTERNAL_ERROR
		m.broker.Send(events.NewOrderEvent(ctx, order))

		if m.log.GetLevel() == logging.DebugLevel {
			m.log.Debug("Unable to register potential trader position",
				logging.String("market-id", m.GetID()),
				logging.Error(err))
		}
		return nil, ErrMarginCheckFailed
	}

	// Perform check and allocate margin
	_, err = m.checkMarginForOrder(ctx, pos, order)
	if err != nil {
		_, err1 := m.position.UnregisterOrder(order)
		if err1 != nil {
			m.log.Error("Unable to unregister potential trader positions",
				logging.String("market-id", m.GetID()),
				logging.Error(err1))
		}

		// adding order to the buffer first
		order.Status = types.Order_STATUS_REJECTED
		order.Reason = types.OrderError_ORDER_ERROR_MARGIN_CHECK_FAILED
		m.broker.Send(events.NewOrderEvent(ctx, order))

		m.log.Error("Unable to check/add margin for trader",
			logging.String("market-id", m.GetID()),
			logging.Error(err))
		return nil, ErrMarginCheckFailed
	}

	// from here we may have assigned some margin.
	// we add the check to roll it back in case we have a 0 positions after this
	defer m.releaseMarginExcess(ctx, order.PartyID)

	// If we are not in an opening auction, apply fees
	var trades []*types.Trade
	// we're not in auction (not opening, not any other auction
	if !m.as.InAuction() {

		// first we call the order book to evaluate auction triggers and get the list of trades
		trades, err = m.checkPriceAndGetTrades(ctx, order)
		if err != nil {
			return nil, m.unregisterAndReject(ctx, order, err)
		}

		// try to apply fees on the trade
		err = m.applyFees(ctx, order, trades)
		if err != nil {
			return nil, err
		}
	}
	// Send the aggressive order into matching engine
	confirmation, err := m.matching.SubmitOrder(order)
	if confirmation == nil || err != nil {
		_, err := m.position.UnregisterOrder(order)
		if err != nil {
			m.log.Error("Unable to unregister potential trader positions",
				logging.String("market-id", m.GetID()),
				logging.Error(err))
		}
		order.Status = types.Order_STATUS_REJECTED
		if oerr, ok := types.IsOrderError(err); ok {
			order.Reason = oerr
		} else {
			// should not happend but still...
			order.Reason = types.OrderError_ORDER_ERROR_INTERNAL_ERROR
		}
		m.broker.Send(events.NewOrderEvent(ctx, order))
		if m.log.GetLevel() == logging.DebugLevel {
			m.log.Debug("Failure after submitting order to matching engine",
				logging.Order(*order),
				logging.Error(err))
		}
		return nil, err
	}

	// if order was FOK or IOC some or all of it may have not be consumed, so we need to
	// remove them from the potential orders,
	// then we should be able to process the rest of the order properly.
	if ((order.TimeInForce == types.Order_TIF_FOK ||
		order.TimeInForce == types.Order_TIF_IOC ||
		order.Status == types.Order_STATUS_STOPPED) &&
		confirmation.Order.Remaining != 0) ||
		// Also do it if specifically we went against a wash trade
		(order.Status == types.Order_STATUS_REJECTED &&
			order.Reason == types.OrderError_ORDER_ERROR_SELF_TRADING) {
		_, err := m.position.UnregisterOrder(order)
		if err != nil {
			m.log.Error("Unable to unregister potential trader positions",
				logging.String("market-id", m.GetID()),
				logging.Error(err))
		}
	}

	// we replace the trades in the confirmation with the one we got initially
	// the contains the fees informations
	confirmation.Trades = trades

	m.handleConfirmation(ctx, order, confirmation)

	m.broker.Send(events.NewOrderEvent(ctx, order))

	m.checkForReferenceMoves(ctx)

	orderValidity = "valid" // used in deferred func.
	return confirmation, nil
}

func (m *Market) checkPriceAndGetTrades(ctx context.Context, order *types.Order) ([]*types.Trade, error) {
	trades, err := m.matching.GetTrades(order)
	if err == nil && len(trades) > 0 {
		err = m.pMonitor.CheckPrice(ctx, m.as, trades[len(trades)-1].Price, m.currentTime)
		if m.as.AuctionStart() {
			m.EnterAuction(ctx)
			return nil, err
		}
	}
	return trades, err
}

func (m *Market) addParty(party string) {
	if _, ok := m.parties[party]; !ok {
		m.parties[party] = struct{}{}
	}
}

func (m *Market) applyFees(ctx context.Context, order *types.Order, trades []*types.Trade) error {
	// if we have some trades, let's try to get the fees

	if len(trades) <= 0 || m.as.IsOpeningAuction() {
		return nil
	}

	// first we get the fees for these trades
	var (
		fees events.FeesTransfer
		err  error
	)

	if !m.as.InAuction() {
		fees, err = m.fee.CalculateForContinuousMode(trades)
	} else if m.as.IsMonitorAuction() {
		// we are in auction mode
		fees, err = m.fee.CalculateForAuctionMode(trades)
	} else if m.as.IsFBA() {
		fees, err = m.fee.CalculateForFrequentBatchesAuctionMode(trades)
	}

	if err != nil {
		return m.unregisterAndReject(ctx, order, err)
	}
	_ = fees

	var (
		transfers []*types.TransferResponse
		asset, _  = m.mkt.GetAsset()
	)

	if !m.as.InAuction() {
		transfers, err = m.collateral.TransferFeesContinuousTrading(ctx, m.GetID(), asset, fees)
	} else if m.as.IsMonitorAuction() {
		// @TODO handle this properly
		transfers, err = m.collateral.TransferFees(ctx, m.GetID(), asset, fees)
	} else if m.as.IsFBA() {
		// @TODO implement transfer for auction types
		transfers, err = m.collateral.TransferFees(ctx, m.GetID(), asset, fees)
	}

	if err != nil {
		m.log.Error("unable to transfer fees for trades",
			logging.String("order-id", order.Id),
			logging.String("market-id", m.GetID()),
			logging.Error(err))
		return m.unregisterAndReject(ctx,
			order, types.OrderError_ORDER_ERROR_INSUFFICIENT_FUNDS_TO_PAY_FEES)
	}

	// send transfers through the broker
	if err == nil && len(transfers) > 0 {
		evt := events.NewTransferResponse(ctx, transfers)
		m.broker.Send(evt)
	}

	return nil
}

func (m *Market) handleConfirmation(ctx context.Context, order *types.Order, confirmation *types.OrderConfirmation) {
	if confirmation.PassiveOrdersAffected != nil {
		// Insert or update passive orders siting on the book
		for _, order := range confirmation.PassiveOrdersAffected {
			// set the `updatedAt` value as these orders have changed
			order.UpdatedAt = m.currentTime.UnixNano()
			m.broker.Send(events.NewOrderEvent(ctx, order))
		}
	}

	if len(confirmation.Trades) > 0 {

		// Calculate and set current mark price
		m.setMarkPrice(confirmation.Trades[len(confirmation.Trades)-1])

		// Insert all trades resulted from the executed order
		tradeEvts := make([]events.Event, 0, len(confirmation.Trades))
		for idx, trade := range confirmation.Trades {
			trade.Id = fmt.Sprintf("%s-%010d", order.Id, idx)
			if order.Side == types.Side_SIDE_BUY {
				trade.BuyOrder = order.Id
				trade.SellOrder = confirmation.PassiveOrdersAffected[idx].Id
			} else {
				trade.SellOrder = order.Id
				trade.BuyOrder = confirmation.PassiveOrdersAffected[idx].Id
			}

			tradeEvts = append(tradeEvts, events.NewTradeEvent(ctx, *trade))

			// Update positions (this communicates with settlement via channel)
			m.position.Update(trade)
			// add trade to settlement engine for correct MTM settlement of individual trades
			m.settlement.AddTrade(trade)
		}
		m.broker.SendBatch(tradeEvts)

		// now let's get the transfers for MTM settlement
		evts := m.position.UpdateMarkPrice(m.markPrice)
		settle := m.settlement.SettleMTM(ctx, m.markPrice, evts)

		// Only process collateral and risk once per order, not for every trade
		margins := m.collateralAndRisk(ctx, settle)
		if len(margins) > 0 {

			transfers, closed, err := m.collateral.MarginUpdate(ctx, m.GetID(), margins)
			if err == nil && len(transfers) > 0 {
				evt := events.NewTransferResponse(ctx, transfers)
				m.broker.Send(evt)
			}
			if len(closed) > 0 {
				err = m.resolveClosedOutTraders(ctx, closed, order)
				if err != nil {
					m.log.Error("unable to close out traders",
						logging.String("market-id", m.GetID()),
						logging.Error(err))
				}
			}
		}
	}
}

// resolveClosedOutTraders - the traders with the given market position who haven't got sufficient collateral
// need to be closed out -> the network buys/sells the open volume, and trades with the rest of the network
// this flow is similar to the SubmitOrder bit where trades are made, with fewer checks (e.g. no MTM settlement, no risk checks)
// pass in the order which caused traders to be distressed
func (m *Market) resolveClosedOutTraders(ctx context.Context, distressedMarginEvts []events.Margin, o *types.Order) error {
	if len(distressedMarginEvts) == 0 {
		return nil
	}
	timer := metrics.NewTimeCounter(m.mkt.Id, "market", "resolveClosedOutTraders")
	defer timer.EngineTimeCounterAdd()

	distressedPos := make([]events.MarketPosition, 0, len(distressedMarginEvts))
	for _, v := range distressedMarginEvts {
		if m.log.GetLevel() == logging.DebugLevel {
			m.log.Debug("closing out trader",
				logging.String("party-id", v.Party()),
				logging.String("market-id", m.GetID()))
		}
		distressedPos = append(distressedPos, v)
	}
	// cancel pending orders for traders
	rmorders, err := m.matching.RemoveDistressedOrders(distressedPos)
	if err != nil {
		m.log.Error(
			"Failed to remove distressed traders from the orderbook",
			logging.Error(err),
		)
		return err
	}
	mktID := m.GetID()
	// push rm orders into buf
	// and remove the orders from the positions engine
	for _, o := range rmorders {
		o.UpdatedAt = m.currentTime.UnixNano()
		m.broker.Send(events.NewOrderEvent(ctx, o))
		if _, err := m.position.UnregisterOrder(o); err != nil {
			m.log.Error("unable to unregister order for a distressed party",
				logging.String("party-id", o.PartyID),
				logging.String("market-id", mktID),
				logging.String("order-id", o.Id),
			)
		}
	}

	closed := distressedMarginEvts // default behaviour (ie if rmorders is empty) is to close out all distressed positions we started out with

	// we need to check margin requirements again, it's possible for traders to no longer be distressed now that their orders have been removed
	if len(rmorders) != 0 {
		var okPos []events.Margin // need to declare this because we want to reassign closed
		// now that we closed orders, let's run the risk engine again
		// so it'll separate the positions still in distress from the
		// which have acceptable margins
		okPos, closed = m.risk.ExpectMargins(distressedMarginEvts, m.markPrice)

		if m.log.GetLevel() == logging.DebugLevel {
			for _, v := range okPos {
				if m.log.GetLevel() == logging.DebugLevel {
					m.log.Debug("previously distressed party have now an acceptable margin",
						logging.String("market-id", mktID),
						logging.String("party-id", v.Party()))
				}
			}
		}
	}

	// if no position are meant to be closed, just return now.
	if len(closed) <= 0 {
		return nil
	}

	// we only need the MarketPosition events here, and rather than changing all the calls
	// we can just keep the MarketPosition bit
	closedMPs := make([]events.MarketPosition, 0, len(closed))
	// get the actual position, so we can work out what the total position of the market is going to be
	var networkPos int64
	for _, pos := range closed {
		networkPos += pos.Size()
		closedMPs = append(closedMPs, pos)
	}
	if networkPos == 0 {
		m.log.Warn("Network positions is 0 after closing out traders, nothing more to do",
			logging.String("market-id", m.GetID()))

		// remove accounts, positions and return
		// from settlement engine first
		m.settlement.RemoveDistressed(ctx, closed)
		// then from positions
		closedMPs = m.position.RemoveDistressed(closedMPs)
		asset, _ := m.mkt.GetAsset()
		// finally remove from collateral (moving funds where needed)
		var movements *types.TransferResponse
		movements, err = m.collateral.RemoveDistressed(ctx, closedMPs, m.GetID(), asset)
		if err != nil {
			m.log.Error(
				"Failed to remove distressed accounts cleanly",
				logging.Error(err),
			)
			return err
		}
		if len(movements.Transfers) > 0 {
			evt := events.NewTransferResponse(ctx, []*types.TransferResponse{movements})
			m.broker.Send(evt)
		}
		return nil
	}
	// network order
	// @TODO this order is more of a placeholder than an actual final version
	// of the network order we'll be using
	size := uint64(math.Abs(float64(networkPos)))
	no := types.Order{
		MarketID:    m.GetID(),
		Remaining:   size,
		Status:      types.Order_STATUS_ACTIVE,
		PartyID:     networkPartyID,       // network is not a party as such
		Side:        types.Side_SIDE_SELL, // assume sell, price is zero in that case anyway
		CreatedAt:   m.currentTime.UnixNano(),
		Reference:   fmt.Sprintf("LS-%s", o.Id), // liquidity sourcing, reference the order which caused the problem
		TimeInForce: types.Order_TIF_FOK,        // this is an all-or-nothing order, so TIF == FOK
		Type:        types.Order_TYPE_NETWORK,
	}
	no.Size = no.Remaining
	m.idgen.SetID(&no)
	// we need to buy, specify side + max price
	if networkPos < 0 {
		no.Side = types.Side_SIDE_BUY
	}
	// Send the aggressive order into matching engine
	confirmation, err := m.matching.SubmitOrder(&no)
	if err != nil {
		if m.log.GetLevel() == logging.DebugLevel {
			m.log.Debug("Failure after submitting order to matching engine",
				logging.Order(no),
				logging.Error(err))
		}
		return err
	}
	// @NOTE: At this point, the network order was updated by the orderbook
	// the price field now contains the average trade price at which the order was fulfilled
	m.broker.Send(events.NewOrderEvent(ctx, &no))

	// FIXME(j): this is a temporary measure for the case where we do not have enough orders
	// in the book to 0 out the positions.
	// in this case we will just return now, cutting off the position resolution
	// this means that trader still being distressed will stay distressed,
	// then when a new order is placed, the distressed traders will go again through positions resolution
	// and if the volume of the book is acceptable, we will then process positions resolutions
	if no.Remaining == no.Size {
		return ErrNotEnoughVolumeToZeroOutNetworkOrder
	}

	if confirmation.PassiveOrdersAffected != nil {
		// Insert or update passive orders siting on the book
		for _, order := range confirmation.PassiveOrdersAffected {
			order.UpdatedAt = m.currentTime.UnixNano()
			m.broker.Send(events.NewOrderEvent(ctx, order))
		}
	}

	asset, _ := m.mkt.GetAsset()

	// pay the fees now
	fees, distressedPartiesFees, err := m.fee.CalculateFeeForPositionResolution(
		confirmation.Trades, closedMPs)
	if err != nil {
		m.log.Error("unable to calculate fees for positions resolutions",
			logging.Error(err),
			logging.String("market-id", m.GetID()))
		return err
	}
	tresps, err := m.collateral.TransferFees(ctx, m.GetID(), asset, fees)
	if err != nil {
		m.log.Error("unable to transfer fees for positions resolutions",
			logging.Error(err),
			logging.String("market-id", m.GetID()))
		return err
	}
	// send transfer to buffer
	m.broker.Send(events.NewTransferResponse(ctx, tresps))

	if len(confirmation.Trades) > 0 {
		// Insert all trades resulted from the executed order
		tradeEvts := make([]events.Event, 0, len(confirmation.Trades))
		for idx, trade := range confirmation.Trades {
			trade.Id = fmt.Sprintf("%s-%010d", no.Id, idx)
			if no.Side == types.Side_SIDE_BUY {
				trade.BuyOrder = no.Id
				trade.SellOrder = confirmation.PassiveOrdersAffected[idx].Id
			} else {
				trade.SellOrder = no.Id
				trade.BuyOrder = confirmation.PassiveOrdersAffected[idx].Id
			}

			// setup the type of the trade to network
			// this trade did happen with a GOOD trader to
			// 0 out the BAD trader position
			trade.Type = types.Trade_TYPE_NETWORK_CLOSE_OUT_GOOD

			tradeEvts = append(tradeEvts, events.NewTradeEvent(ctx, *trade))

			// Update positions - this is a special trade involving the network as party
			// so rather than checking this every time we call Update, call special UpdateNetwork
			m.position.UpdateNetwork(trade)
			m.settlement.AddTrade(trade)
		}
		m.broker.SendBatch(tradeEvts)
	}

	if err = m.zeroOutNetwork(ctx, closedMPs, &no, o, distressedPartiesFees); err != nil {
		m.log.Error(
			"Failed to create closing order with distressed traders",
			logging.Error(err),
		)
		return err
	}
	// remove accounts, positions, any funds left on the distressed accounts will be moved to the
	// insurance pool, which needs to happen before we settle the non-distressed traders
	m.settlement.RemoveDistressed(ctx, closed)
	closedMPs = m.position.RemoveDistressed(closedMPs)
	movements, err := m.collateral.RemoveDistressed(ctx, closedMPs, m.GetID(), asset)
	if err != nil {
		m.log.Error(
			"Failed to remove distressed accounts cleanly",
			logging.Error(err),
		)
		return err
	}
	if len(movements.Transfers) > 0 {
		evt := events.NewTransferResponse(ctx, []*types.TransferResponse{movements})
		m.broker.Send(evt)
	}
	// get the updated positions
	evt := m.position.Positions()

	// settle MTM, the positions have changed
	settle := m.settlement.SettleMTM(ctx, m.markPrice, evt)
	// we're not interested in the events here, they're used for margin updates
	// we know the margin requirements will be met, and come the next block
	// margins will automatically be checked anyway

	_, responses, err := m.collateral.MarkToMarket(ctx, m.GetID(), settle, asset)
	if m.log.GetLevel() == logging.DebugLevel {
		m.log.Debug(
			"ledger movements after MTM on traders who closed out distressed",
			logging.Int("response-count", len(responses)),
			logging.String("raw", fmt.Sprintf("%#v", responses)),
		)
	}
	// send transfer to buffer
	m.broker.Send(events.NewTransferResponse(ctx, responses))
	return err
}

func (m *Market) zeroOutNetwork(ctx context.Context, traders []events.MarketPosition, settleOrder, initial *types.Order, fees map[string]*types.Fee) error {
	timer := metrics.NewTimeCounter(m.mkt.Id, "market", "zeroOutNetwork")
	defer timer.EngineTimeCounterAdd()

	marketID := m.GetID()
	order := types.Order{
		MarketID:    marketID,
		Status:      types.Order_STATUS_FILLED,
		PartyID:     networkPartyID,
		Price:       settleOrder.Price,
		CreatedAt:   m.currentTime.UnixNano(),
		Reference:   "close-out distressed",
		TimeInForce: types.Order_TIF_FOK, // this is an all-or-nothing order, so TIF == FOK
		Type:        types.Order_TYPE_NETWORK,
	}

	asset, _ := m.mkt.GetAsset()
	marginLevels := types.MarginLevels{
		MarketID:  m.mkt.GetId(),
		Asset:     asset,
		Timestamp: m.currentTime.UnixNano(),
	}

	tradeEvts := make([]events.Event, 0, len(traders))
	for i, trader := range traders {
		tSide, nSide := types.Side_SIDE_SELL, types.Side_SIDE_SELL // one of them will have to sell
		if trader.Size() < 0 {
			tSide = types.Side_SIDE_BUY
		} else {
			nSide = types.Side_SIDE_BUY
		}
		tSize := uint64(math.Abs(float64(trader.Size())))

		// set order fields (network order)
		order.Size = tSize
		order.Remaining = 0
		order.Side = nSide
		order.Status = types.Order_STATUS_FILLED // An order with no remaining must be filled
		m.idgen.SetID(&order)

		// this is the party order
		partyOrder := types.Order{
			MarketID:    marketID,
			Size:        tSize,
			Remaining:   0,
			Status:      types.Order_STATUS_FILLED,
			PartyID:     trader.Party(),
			Side:        tSide,             // assume sell, price is zero in that case anyway
			Price:       settleOrder.Price, // average price
			CreatedAt:   m.currentTime.UnixNano(),
			Reference:   fmt.Sprintf("distressed-%d-%s", i, initial.Id),
			TimeInForce: types.Order_TIF_FOK, // this is an all-or-nothing order, so TIF == FOK
			Type:        types.Order_TYPE_NETWORK,
		}
		m.idgen.SetID(&partyOrder)

		// store the trader order, too
		m.broker.Send(events.NewOrderEvent(ctx, &partyOrder))
		m.broker.Send(events.NewOrderEvent(ctx, &order))

		// now let's create the trade between the party and network
		var (
			buyOrder, sellOrder     *types.Order
			buySideFee, sellSideFee *types.Fee
		)
		if order.Side == types.Side_SIDE_BUY {
			buyOrder = &order
			sellOrder = &partyOrder
			sellSideFee = fees[trader.Party()]
		} else {
			sellOrder = &order
			buyOrder = &partyOrder
			buySideFee = fees[trader.Party()]
		}

		trade := types.Trade{
			Id:        fmt.Sprintf("%s-%010d", partyOrder.Id, 1),
			MarketID:  partyOrder.MarketID,
			Price:     partyOrder.Price,
			Size:      partyOrder.Size,
			Aggressor: order.Side, // we consider network to be agressor
			BuyOrder:  buyOrder.Id,
			SellOrder: sellOrder.Id,
			Buyer:     buyOrder.PartyID,
			Seller:    sellOrder.PartyID,
			Timestamp: partyOrder.CreatedAt,
			Type:      types.Trade_TYPE_NETWORK_CLOSE_OUT_BAD,
			SellerFee: sellSideFee,
			BuyerFee:  buySideFee,
		}
		tradeEvts = append(tradeEvts, events.NewTradeEvent(ctx, trade))

		// 0 out margins levels for this trader
		marginLevels.PartyID = trader.Party()
		m.broker.Send(events.NewMarginLevelsEvent(ctx, marginLevels))

		if m.log.GetLevel() == logging.DebugLevel {
			m.log.Debug("trader closed-out with success",
				logging.String("party-id", trader.Party()),
				logging.String("market-id", m.GetID()))
		}
	}
	if len(tradeEvts) > 0 {
		m.broker.SendBatch(tradeEvts)
	}
	return nil
}

func (m *Market) checkMarginForOrder(ctx context.Context, pos *positions.MarketPosition, order *types.Order) (*types.Transfer, error) {
	timer := metrics.NewTimeCounter(m.mkt.Id, "market", "checkMarginForOrder")
	defer timer.EngineTimeCounterAdd()

	// this is a rollback transfer to be used in case the order do not
	// trade and do not stay in the book to prevent for margin being
	// locked in the margin account forever
	var riskRollback *types.Transfer

	asset, err := m.mkt.GetAsset()
	if err != nil {
		return nil, errors.Wrap(err, "unable to get risk updates")
	}

	e, err := m.collateral.GetPartyMargin(pos, asset, m.GetID())
	if err != nil {
		return nil, err
	}

	// @TODO replace markPrice with intidicative uncross price in auction mode if available
	price := m.markPrice
	if m.as.InAuction() {
		if ip := m.matching.GetIndicativePrice(); ip != 0 {
			price = ip
		}
	}
	riskUpdate, err := m.collateralAndRiskForOrder(ctx, e, price, pos)
	if err != nil {
		if m.log.GetLevel() == logging.DebugLevel {
			m.log.Debug("unable to top up margin on new order",
				logging.String("party-id", order.PartyID),
				logging.String("market-id", order.MarketID),
				logging.Error(err),
			)
		}
		return nil, ErrMarginCheckInsufficient
	} else if riskUpdate != nil {
		// this should always be a increase to the InitialMargin
		// if it does fail, we need to return an error straight away
		transfer, closePos, err := m.collateral.MarginUpdateOnOrder(ctx, m.GetID(), riskUpdate)
		if err != nil {
			return nil, errors.Wrap(err, "unable to get risk updates")
		}
		evt := events.NewTransferResponse(ctx, []*types.TransferResponse{transfer})
		m.broker.Send(evt)

		if closePos != nil {
			// if closePose is not nil then we return an error as well, it means the trader did not have enough
			// monies to reach the InitialMargin

			if m.log.GetLevel() == logging.DebugLevel {
				m.log.Debug("party did not have enough collateral to reach the InitialMargin",
					logging.Order(*order),
					logging.String("market-id", m.GetID()))
			}

			return nil, ErrMarginCheckInsufficient
		}

		if len(transfer.Transfers) > 0 {
			// we create the rollback transfer here, so it can be used in case of.
			riskRollback = &types.Transfer{
				Owner: riskUpdate.Party(),
				Amount: &types.FinancialAmount{
					Amount: int64(transfer.Transfers[0].Amount),
					Asset:  riskUpdate.Asset(),
				},
				Type:      types.TransferType_TRANSFER_TYPE_MARGIN_HIGH,
				MinAmount: int64(transfer.Transfers[0].Amount),
			}
		}
	}
	return riskRollback, nil
}

// this function handles moving money after settle MTM + risk margin updates
// but does not move the money between trader accounts (ie not to/from margin accounts after risk)
func (m *Market) collateralAndRiskForOrder(ctx context.Context, e events.Margin, price uint64, pos *positions.MarketPosition) (events.Risk, error) {
	timer := metrics.NewTimeCounter(m.mkt.Id, "market", "collateralAndRiskForOrder")
	defer timer.EngineTimeCounterAdd()

	// let risk engine do its thing here - it returns a slice of money that needs
	// to be moved to and from margin accounts
	riskUpdate, err := m.risk.UpdateMarginOnNewOrder(ctx, e, price)
	if err != nil {
		return nil, err
	}
	if riskUpdate == nil {
		return nil, nil
	}

	return riskUpdate, nil
}

func (m *Market) setMarkPrice(trade *types.Trade) {
	// The current mark price calculation is simply the last trade
	// in the future this will use varying logic based on market config
	// the responsibility for calculation could be elsewhere for testability
	m.markPrice = trade.Price
}

// this function handles moving money after settle MTM + risk margin updates
// but does not move the money between trader accounts (ie not to/from margin accounts after risk)
func (m *Market) collateralAndRisk(ctx context.Context, settle []events.Transfer) []events.Risk {
	timer := metrics.NewTimeCounter(m.mkt.Id, "market", "collateralAndRisk")
	defer timer.EngineTimeCounterAdd()
	asset, _ := m.mkt.GetAsset()
	evts, response, err := m.collateral.MarkToMarket(ctx, m.GetID(), settle, asset)
	if err != nil {
		m.log.Error(
			"Failed to process mark to market settlement (collateral)",
			logging.Error(err),
		)
		return nil
	}
	// sending response to buffer
	m.broker.Send(events.NewTransferResponse(ctx, response))

	// let risk engine do its thing here - it returns a slice of money that needs
	// to be moved to and from margin accounts
	riskUpdates := m.risk.UpdateMarginsOnSettlement(ctx, evts, m.markPrice)
	if len(riskUpdates) == 0 {
		return nil
	}

	return riskUpdates
}

func (m *Market) CancelAllOrders(ctx context.Context, partyID string) ([]*types.OrderCancellationConfirmation, error) {
	cancellations, err := m.matching.CancelAllOrders(partyID)
	if cancellations == nil || err != nil {
		if m.log.GetLevel() == logging.DebugLevel {
			m.log.Debug("Failure after cancelling all orders from matching engine",
				logging.String("party-id", partyID),
				logging.String("market", m.mkt.Id),
				logging.Error(err))
		}
		return nil, err
	}

	for _, cancellation := range cancellations {
		// Update the order in our stores (will be marked as cancelled)
		cancellation.Order.UpdatedAt = m.currentTime.UnixNano()
		m.broker.Send(events.NewOrderEvent(ctx, cancellation.Order))
		_, err = m.position.UnregisterOrder(cancellation.Order)
		if err != nil {
			m.log.Error("Failure unregistering order in positions engine (cancel)",
				logging.Order(*cancellation.Order),
				logging.Error(err))
		}
	}

	m.checkForReferenceMoves(ctx)

	return cancellations, nil
}

// CancelOrder cancels the given order
func (m *Market) CancelOrder(ctx context.Context, partyID, orderID string) (*types.OrderCancellationConfirmation, error) {
	timer := metrics.NewTimeCounter(m.mkt.Id, "market", "CancelOrder")
	defer timer.EngineTimeCounterAdd()

	if m.closed {
		return nil, ErrMarketClosed
	}

	order, err := m.matching.GetOrderByID(orderID)
	if err != nil {
		return nil, err
	}

	// Only allow the original order creator to cancel their order
	if order.PartyID != partyID {
		if m.log.GetLevel() == logging.DebugLevel {
			m.log.Debug("Party ID mismatch",
				logging.String("party-id", partyID),
				logging.String("order-id", orderID),
				logging.String("market", m.mkt.Id))
		}
		return nil, types.ErrInvalidPartyID
	}

	defer m.releaseMarginExcess(ctx, partyID)

	cancellation, err := m.matching.CancelOrder(order)
	if cancellation == nil || err != nil {
		if m.log.GetLevel() == logging.DebugLevel {
			m.log.Debug("Failure after cancel order from matching engine",
				logging.String("party-id", partyID),
				logging.String("order-id", orderID),
				logging.String("market", m.mkt.Id),
				logging.Error(err))
		}
		return nil, err
	}

	// Update the order in our stores (will be marked as cancelled)
	cancellation.Order.UpdatedAt = m.currentTime.UnixNano()
	m.broker.Send(events.NewOrderEvent(ctx, cancellation.Order))
	_, err = m.position.UnregisterOrder(cancellation.Order)
	if err != nil {
		m.log.Error("Failure unregistering order in positions engine (cancel)",
			logging.Order(*order),
			logging.Error(err))
	}

	// If this is a pegged order, remove from pegged and parked lists
	if order.PeggedOrder != nil {
		// Scan pegged orders for a match
		for i, po := range m.peggedOrders {
			if po.Id == order.Id {
				copy(m.peggedOrders[i:], m.peggedOrders[i+1:])
				m.peggedOrders[len(m.peggedOrders)-1] = nil
				m.peggedOrders = m.peggedOrders[:len(m.peggedOrders)-1]
			}
		}

		// Scan parked orders for a match
		for i, po := range m.parkedOrders {
			if po.Id == order.Id {
				copy(m.parkedOrders[i:], m.parkedOrders[i+1:])
				m.parkedOrders[len(m.parkedOrders)-1] = nil
				m.parkedOrders = m.parkedOrders[:len(m.parkedOrders)-1]
			}
		}
	}

	m.checkForReferenceMoves(ctx)

	return cancellation, nil
}

// ParkOrder removes the given order from the orderbook and parks it
func (m *Market) ParkOrder(ctx context.Context, order *types.Order) error {
	timer := metrics.NewTimeCounter(m.mkt.Id, "market", "ParkOrder")
	defer timer.EngineTimeCounterAdd()

	if m.closed {
		return ErrMarketClosed
	}

	defer m.releaseMarginExcess(ctx, order.PartyID)

	err := m.matching.RemoveOrder(order)
	if err != nil {
		if m.log.GetLevel() == logging.DebugLevel {
			m.log.Debug("Failure to remove order from matching engine",
				logging.String("party-id", order.PartyID),
				logging.String("order-id", order.Id),
				logging.String("market", m.mkt.Id),
				logging.Error(err))
		}
		return err
	}

	// Update the order in our stores (will be marked as parked)
	order.UpdatedAt = m.currentTime.UnixNano()
	order.Status = types.Order_STATUS_PARKED
	m.broker.Send(events.NewOrderEvent(ctx, order))
	_, err = m.position.UnregisterOrder(order)
	if err != nil {
		m.log.Error("Failure unregistering order in positions engine (parking)",
			logging.Order(*order),
			logging.Error(err))
	}
	return nil
}

// CancelOrderByID locates order by its Id and cancels it
// @TODO This function should not exist. Needs to be removed
func (m *Market) CancelOrderByID(orderID string) (*types.OrderCancellationConfirmation, error) {
	ctx := context.TODO()
	order, err := m.matching.GetOrderByID(orderID)
	if err != nil {
		return nil, err
	}
	return m.CancelOrder(ctx, order.PartyID, order.Id)
}

// AmendOrder amend an existing order from the order book
func (m *Market) AmendOrder(ctx context.Context, orderAmendment *types.OrderAmendment) (*types.OrderConfirmation, error) {
	timer := metrics.NewTimeCounter(m.mkt.Id, "market", "AmendOrder")
	defer timer.EngineTimeCounterAdd()

	// Verify that the market is not closed
	if m.closed {
		return nil, ErrMarketClosed
	}

	// Try and locate the existing order specified on the
	// order book in the matching engine for this market
	existingOrder, err := m.matching.GetOrderByID(orderAmendment.OrderID)
	if err != nil {
		if m.log.GetLevel() == logging.DebugLevel {
			m.log.Debug("Invalid order ID",
				logging.String("id", orderAmendment.GetOrderID()),
				logging.String("party", orderAmendment.GetPartyID()),
				logging.String("market", orderAmendment.GetMarketID()),
				logging.Error(err))
		}

		return nil, types.ErrInvalidOrderID
	}

	// We can only amend this order if we created it
	if existingOrder.PartyID != orderAmendment.PartyID {
		if m.log.GetLevel() == logging.DebugLevel {
			m.log.Debug("Invalid party ID",
				logging.String("original party id:", existingOrder.PartyID),
				logging.String("amend party id:", orderAmendment.PartyID))
		}
		return nil, types.ErrInvalidPartyID
	}

	// Validate Market
	if existingOrder.MarketID != m.mkt.Id {
		if m.log.GetLevel() == logging.DebugLevel {
			m.log.Debug("Market ID mismatch",
				logging.String("market-id", m.mkt.Id),
				logging.Order(*existingOrder))
		}
		return nil, types.ErrInvalidMarketID
	}

	if err := m.validateOrderAmendment(existingOrder, orderAmendment); err != nil {
		return nil, err
	}

	amendedOrder, err := m.applyOrderAmendment(existingOrder, orderAmendment)
	if err != nil {
		return nil, err
	}

	// if remaining is reduces <= 0, then order is cancelled
	if amendedOrder.Remaining <= 0 {
		confirm, err := m.CancelOrder(
			ctx, existingOrder.PartyID, existingOrder.Id)
		if err != nil {
			return nil, err
		}
		return &types.OrderConfirmation{
			Order: confirm.Order,
		}, nil
	}

	// if expiration has changed and is before the original creation time, reject this amend
	if amendedOrder.ExpiresAt != 0 && amendedOrder.ExpiresAt < existingOrder.CreatedAt {
		if m.log.GetLevel() == logging.DebugLevel {
			m.log.Debug("Amended expiry before original creation time",
				logging.Int64("original order created at ts:", existingOrder.CreatedAt),
				logging.Int64("amended expiry ts:", amendedOrder.ExpiresAt),
				logging.Order(*existingOrder))
		}
		return nil, types.ErrInvalidExpirationDatetime
	}

	// if expiration has changed and is not 0, and is before currentTime
	// then we expire the order
	if amendedOrder.ExpiresAt != 0 && amendedOrder.ExpiresAt < amendedOrder.UpdatedAt {
		// Update the existing message in place before we cancel it
		m.orderAmendInPlace(existingOrder, amendedOrder)
		cancellation, err := m.matching.CancelOrder(amendedOrder)
		if cancellation == nil || err != nil {
			if m.log.GetLevel() == logging.DebugLevel {
				m.log.Debug("Failure to cancel order from matching engine",
					logging.String("party-id", amendedOrder.PartyID),
					logging.String("order-id", amendedOrder.Id),
					logging.String("market", m.mkt.Id),
					logging.Error(err))
			}
			return nil, err
		}

		// Update the order in our stores (will be marked as cancelled)
		// set the proper status
		cancellation.Order.Status = types.Order_STATUS_EXPIRED
		m.broker.Send(events.NewOrderEvent(ctx, cancellation.Order))
		_, err = m.position.UnregisterOrder(cancellation.Order)
		if err != nil {
			m.log.Error("Failure unregistering order in positions engine (amendOrder)",
				logging.Order(*amendedOrder),
				logging.Error(err))
		}

		m.checkForReferenceMoves(ctx)

		return &types.OrderConfirmation{
			Order: cancellation.Order,
		}, nil
	}

	// from here these are the normal amendment

	var priceShift, sizeIncrease, sizeDecrease, expiryChange, timeInForceChange bool

	if amendedOrder.Price != existingOrder.Price {
		priceShift = true
	}

	if amendedOrder.Size > existingOrder.Size {
		sizeIncrease = true
	}
	if amendedOrder.Size < existingOrder.Size {
		sizeDecrease = true
	}

	if amendedOrder.ExpiresAt != existingOrder.ExpiresAt {
		expiryChange = true
	}

	if amendedOrder.TimeInForce != existingOrder.TimeInForce {
		timeInForceChange = true
	}

	// If nothing changed, amend in place to update updatedAt and version number
	if !priceShift && !sizeIncrease && !sizeDecrease && !expiryChange && !timeInForceChange {
		ret, err := m.orderAmendInPlace(existingOrder, amendedOrder)
		if err == nil {
			m.broker.Send(events.NewOrderEvent(ctx, amendedOrder))
			m.checkForReferenceMoves(ctx)
		}
		return ret, err
	}

	// Update potential new position after the amend
	pos, err := m.position.AmendOrder(existingOrder, amendedOrder)
	if err != nil {
		// adding order to the buffer first
		amendedOrder.Status = types.Order_STATUS_REJECTED
		amendedOrder.Reason = types.OrderError_ORDER_ERROR_INTERNAL_ERROR
		m.broker.Send(events.NewOrderEvent(ctx, amendedOrder))

		if m.log.GetLevel() == logging.DebugLevel {
			m.log.Debug("Unable to amend potential trader position",
				logging.String("market-id", m.GetID()),
				logging.Error(err))
		}
		return nil, ErrMarginCheckFailed
	}

	// Perform check and allocate margin
	// ignore rollback return here, as if we amend it means the order
	// is already on the book, not rollback will be needed, the margin
	// will be updated later on for sure.

	if _, err = m.checkMarginForOrder(ctx, pos, amendedOrder); err != nil {
		// Undo the position registering
		_, err1 := m.position.AmendOrder(amendedOrder, existingOrder)
		if err1 != nil {
			m.log.Error("Unable to unregister potential amended trader position",
				logging.String("market-id", m.GetID()),
				logging.Error(err1))
		}

		if m.log.GetLevel() == logging.DebugLevel {
			m.log.Debug("Unable to check/add margin for trader",
				logging.String("market-id", m.GetID()),
				logging.Error(err))
		}
		return nil, ErrMarginCheckFailed
	}

	// if increase in size or change in price
	// ---> DO atomic cancel and submit
	if priceShift || sizeIncrease {
		confirmation, err := m.orderCancelReplace(ctx, existingOrder, amendedOrder)
		if err == nil {
			m.handleConfirmation(ctx, amendedOrder, confirmation)
			m.broker.Send(events.NewOrderEvent(ctx, amendedOrder))
			m.checkForReferenceMoves(ctx)
		}
		return confirmation, err
	}

	// if decrease in size or change in expiration date
	// ---> DO amend in place in matching engine
	if expiryChange || sizeDecrease || timeInForceChange {
		if sizeDecrease && amendedOrder.Remaining >= existingOrder.Remaining {
			if m.log.GetLevel() == logging.DebugLevel {
				m.log.Debug("Order amendment not allowed when reducing to a larger amount", logging.Order(*existingOrder))
			}
			return nil, ErrInvalidAmendRemainQuantity
		}
		ret, err := m.orderAmendInPlace(existingOrder, amendedOrder)
		if err == nil {
			m.broker.Send(events.NewOrderEvent(ctx, amendedOrder))
			m.checkForReferenceMoves(ctx)
		}
		return ret, err
	}

	if m.log.GetLevel() == logging.DebugLevel {
		m.log.Debug("Order amendment not allowed", logging.Order(*existingOrder))
	}
	return nil, types.ErrEditNotAllowed
}

// AmendPeggedOrder amend an existing pegged order from the order book
// This does not need to perform all the checks of the full AmendOrder call
// as we know the order is valid already
func (m *Market) AmendPeggedOrder(ctx context.Context, existingOrder *types.Order, price uint64) (*types.OrderConfirmation, error) {
	timer := metrics.NewTimeCounter(m.mkt.Id, "market", "AmendPeggedOrder")
	defer timer.EngineTimeCounterAdd()

	amendedOrder := *existingOrder
	amendedOrder.Price = price

	// Update potential new position after the amend
	pos, err := m.position.AmendOrder(existingOrder, &amendedOrder)
	if err != nil {
		// adding order to the buffer first
		amendedOrder.Status = types.Order_STATUS_REJECTED
		amendedOrder.Reason = types.OrderError_ORDER_ERROR_INTERNAL_ERROR
		m.broker.Send(events.NewOrderEvent(ctx, &amendedOrder))

		if m.log.GetLevel() == logging.DebugLevel {
			m.log.Debug("Unable to amend potential trader position",
				logging.String("market-id", m.GetID()),
				logging.Error(err))
		}
		return nil, ErrMarginCheckFailed
	}

	// Perform check and allocate margin
	// ignore rollback return here, as if we amend it means the order
	// is already on the book, not rollback will be needed, the margin
	// will be updated later on for sure.
	if _, err = m.checkMarginForOrder(ctx, pos, &amendedOrder); err != nil {
		// Undo the position registering
		_, err1 := m.position.AmendOrder(&amendedOrder, existingOrder)
		if err1 != nil {
			m.log.Error("Unable to unregister potential amended trader position",
				logging.String("market-id", m.GetID()),
				logging.Error(err1))
		}

		if m.log.GetLevel() == logging.DebugLevel {
			m.log.Debug("Unable to check/add margin for trader",
				logging.String("market-id", m.GetID()),
				logging.Error(err))
		}
		return nil, ErrMarginCheckFailed
	}

	confirmation, err := m.orderCancelReplace(ctx, existingOrder, &amendedOrder)
	if err == nil {
		m.handleConfirmation(ctx, &amendedOrder, confirmation)
		m.broker.Send(events.NewOrderEvent(ctx, &amendedOrder))
	}
	return confirmation, err
}

func (m *Market) validateOrderAmendment(
	order *types.Order,
	amendment *types.OrderAmendment,
) error {
	// check TIF and expiracy
	if amendment.TimeInForce == types.Order_TIF_GTT {
		if amendment.ExpiresAt == nil {
			return types.OrderError_ORDER_ERROR_CANNOT_AMEND_TO_GTT_WITHOUT_EXPIRYAT
		}
		// if expiresAt is before or equal to created at
		// we return an error
		if amendment.ExpiresAt.Value <= order.CreatedAt {
			return types.OrderError_ORDER_ERROR_EXPIRYAT_BEFORE_CREATEDAT
		}
	} else if amendment.TimeInForce == types.Order_TIF_GTC {
		// this is cool, but we need to ensure and expiry is not set
		if amendment.ExpiresAt != nil {
			return types.OrderError_ORDER_ERROR_CANNOT_HAVE_GTC_AND_EXPIRYAT
		}
	} else if amendment.TimeInForce == types.Order_TIF_FOK ||
		amendment.TimeInForce == types.Order_TIF_IOC {
		// IOC and FOK are not acceptable for amend order
		return types.OrderError_ORDER_ERROR_CANNOT_AMEND_TO_FOK_OR_IOC
	} else if (amendment.TimeInForce == types.Order_TIF_GFN ||
		amendment.TimeInForce == types.Order_TIF_GFA) &&
		amendment.TimeInForce != order.TimeInForce {
		// We cannot amend to a GFA/GFN orders
		return types.OrderError_ORDER_ERROR_CANNOT_AMEND_TO_GFA_OR_GFN
	} else if (order.TimeInForce == types.Order_TIF_GFN ||
		order.TimeInForce == types.Order_TIF_GFA) &&
		(amendment.TimeInForce != order.TimeInForce &&
			amendment.TimeInForce != types.Order_TIF_UNSPECIFIED) {
		// We cannot amend from a GFA/GFN orders
		return types.OrderError_ORDER_ERROR_CANNOT_AMEND_FROM_GFA_OR_GFN
	}
	return nil
}

// this function assume the amendment have been validated before
func (m *Market) applyOrderAmendment(
	existingOrder *types.Order,
	amendment *types.OrderAmendment,
) (order *types.Order, err error) {
	m.mu.Lock()
	currentTime := m.currentTime
	m.mu.Unlock()

	// initialize order with the existing order data
	order = &types.Order{
		Type:        existingOrder.Type,
		Id:          existingOrder.Id,
		MarketID:    existingOrder.MarketID,
		PartyID:     existingOrder.PartyID,
		Side:        existingOrder.Side,
		Price:       existingOrder.Price,
		Size:        existingOrder.Size,
		Remaining:   existingOrder.Remaining,
		TimeInForce: existingOrder.TimeInForce,
		CreatedAt:   existingOrder.CreatedAt,
		Status:      existingOrder.Status,
		ExpiresAt:   existingOrder.ExpiresAt,
		Reference:   existingOrder.Reference,
		Version:     existingOrder.Version + 1,
		UpdatedAt:   currentTime.UnixNano(),
	}

	// apply price changes
	if amendment.Price != nil && existingOrder.Price != amendment.Price.Value {
		order.Price = amendment.Price.Value
	}

	// apply size changes
	if amendment.SizeDelta != 0 {
		order.Size += uint64(amendment.SizeDelta)
		newRemaining := int64(existingOrder.Remaining) + amendment.SizeDelta
		if newRemaining <= 0 {
			newRemaining = 0
		}
		order.Remaining = uint64(newRemaining)
	}

	// apply tif
	if amendment.TimeInForce != types.Order_TIF_UNSPECIFIED {
		order.TimeInForce = amendment.TimeInForce
		if amendment.TimeInForce != types.Order_TIF_GTT {
			order.ExpiresAt = 0
		}
	}
	if amendment.ExpiresAt != nil {
		order.ExpiresAt = amendment.ExpiresAt.Value
	}
	return
}

func (m *Market) orderCancelReplace(ctx context.Context, existingOrder, newOrder *types.Order) (conf *types.OrderConfirmation, err error) {
	timer := metrics.NewTimeCounter(m.mkt.Id, "market", "orderCancelReplace")

	cancellation, err := m.matching.CancelOrder(existingOrder)
	if cancellation == nil {
		if err != nil {
			if m.log.GetLevel() == logging.DebugLevel {
				m.log.Debug("Failed to cancel order from matching engine during CancelReplace",
					logging.OrderWithTag(*existingOrder, "existing-order"),
					logging.OrderWithTag(*newOrder, "new-order"),
					logging.Error(err))
			}
		} else {
			err = fmt.Errorf("order cancellation failed (no error given)")
		}
	} else {
		// first we call the order book to evaluate auction triggers and get the list of trades
		trades, err := m.checkPriceAndGetTrades(ctx, newOrder)
		if err != nil {
			return nil, m.unregisterAndReject(ctx, newOrder, err)
		}

		// try to apply fees on the trade
		err = m.applyFees(ctx, newOrder, trades)
		if err != nil {
			return nil, err
		}

		conf, err = m.matching.SubmitOrder(newOrder)
		// replace the trades in the confirmation to have
		// the ones with the fees embbeded
		conf.Trades = trades
	}

	timer.EngineTimeCounterAdd()
	return
}

func (m *Market) orderAmendInPlace(originalOrder, amendOrder *types.Order) (*types.OrderConfirmation, error) {
	timer := metrics.NewTimeCounter(m.mkt.Id, "market", "orderAmendInPlace")
	defer timer.EngineTimeCounterAdd()

	err := m.matching.AmendOrder(originalOrder, amendOrder)
	if err != nil {
		if m.log.GetLevel() == logging.DebugLevel {
			m.log.Debug("Failure after amend order from matching engine (amend-in-place)",
				logging.OrderWithTag(*amendOrder, "new-order"),
				logging.Error(err))
		}
		return nil, err
	}
	return &types.OrderConfirmation{
		Order: amendOrder,
	}, nil
}

// RemoveExpiredOrders remove all expired orders from the order book
func (m *Market) RemoveExpiredOrders(timestamp int64) (orderList []types.Order, err error) {
	timer := metrics.NewTimeCounter(m.mkt.Id, "market", "RemoveExpiredOrders")

	if m.closed {
		err = ErrMarketClosed
	} else {
		orderList = m.matching.RemoveExpiredOrders(timestamp)
		// need to remove the expired orders from the potentials positions
		for _, order := range orderList {
			order := order
			_, err = m.position.UnregisterOrder(&order)
			if err != nil {
				if m.log.GetLevel() == logging.DebugLevel {
					m.log.Debug("Failure unregistering order in positions engine (cancel)",
						logging.Order(order),
						logging.Error(err))
				}
			}
		}
	}
	timer.EngineTimeCounterAdd()
	return
}

func (m *Market) getBestAskPrice() (uint64, error) {
	return m.matching.GetBestAskPrice()
}

func (m *Market) getBestBidPrice() (uint64, error) {
	return m.matching.GetBestBidPrice()
}

func (m *Market) getMidPrice() (uint64, error) {
	bid, err := m.matching.GetBestBidPrice()
	if err != nil {
		return 0, err
	}
	ask, err := m.matching.GetBestAskPrice()
	if err != nil {
		return 0, err
	}
	return (bid + ask) / 2, nil
}

// checkForReferenceMoves looks to see if the reference prices have moved since the
// last transaction was processed.
func (m *Market) checkForReferenceMoves(ctx context.Context) {
	var repricedCount uint64
	for repricedCount = 1; repricedCount > 0; {
		// Get the current reference values and compare them to the last saved set
		newBestBid, _ := m.getBestBidPrice()
		newBestAsk, _ := m.getBestAskPrice()
		newMid, _ := m.getMidPrice()

		// Look for a move
		var changes uint8
		if newMid != m.lastMidPrice {
			changes |= PriceMoveMid
		}
		if newBestBid != m.lastBestBidPrice {
			changes |= PriceMoveBestBid
		}
		if newBestAsk != m.lastBestAskPrice {
			changes |= PriceMoveBestAsk
		}

		// If we have a move update any pegged orders that reference it
		if changes != 0 {
			repricedCount = m.repriceAllPeggedOrders(ctx, changes)
		}

		// Update the last price values
		m.lastMidPrice = newMid
		m.lastBestBidPrice = newBestBid
		m.lastBestAskPrice = newBestAsk
	}
}

// GetPeggedOrderCount returns the number of pegged orders in the market
func (m *Market) GetPeggedOrderCount() int {
	return len(m.peggedOrders)
}

// GetParkedOrderCount returns hte number of parked orders in the market
func (m *Market) GetParkedOrderCount() int {
	return len(m.parkedOrders)
}

// create an actual risk model, and calculate the risk factors
// if something goes wrong, return the hard-coded values of old
func getInitialFactors(log *logging.Logger, mkt *types.Market, asset string) *types.RiskResult {
	rm, err := risk.NewModel(log, mkt.TradableInstrument.RiskModel, asset)
	// @TODO log this error
	if err != nil {
		return nil
	}
	if ok, fact := rm.CalculateRiskFactors(nil); ok {
		return fact
	}
	// default to hard-coded risk factors
	return &types.RiskResult{
		RiskFactors: map[string]*types.RiskFactor{
			asset: {Long: 0.15, Short: 0.25},
		},
		PredictedNextRiskFactors: map[string]*types.RiskFactor{
			asset: {Long: 0.15, Short: 0.25},
		},
	}
}<|MERGE_RESOLUTION|>--- conflicted
+++ resolved
@@ -498,46 +498,9 @@
 	return repriceCount
 }
 
-<<<<<<< HEAD
+// getNewPeggedPrice calculates the new limit price for this pegged order
+// If the resulting price is <= 0, the price will be set to zero and the order status will be parked.
 func (m *Market) getNewPeggedPrice(ctx context.Context, order *types.Order) (uint64, error) {
-	// Work out the new price of the order
-	var price uint64
-	switch order.PeggedOrder.Reference {
-	case types.PeggedReference_PEGGED_REFERENCE_MID:
-		mid, err := m.getMidPrice()
-		if err != nil {
-			return 0, ErrUnableToReprice
-		}
-		price = uint64(int64(mid) + order.PeggedOrder.Offset)
-	case types.PeggedReference_PEGGED_REFERENCE_BEST_BID:
-		bestbid, err := m.getBestBidPrice()
-		if err != nil {
-			return 0, ErrUnableToReprice
-		}
-		price = uint64(int64(bestbid) + order.PeggedOrder.Offset)
-	case types.PeggedReference_PEGGED_REFERENCE_BEST_ASK:
-		bestask, err := m.getBestAskPrice()
-		if err != nil {
-			return 0, ErrUnableToReprice
-		}
-		price = uint64(int64(bestask) + order.PeggedOrder.Offset)
-	}
-	return price, nil
-}
-
-// Reprice a pegged order. This only updates the price on the order
-func (m *Market) repricePeggedOrder(ctx context.Context, order *types.Order) error {
-	// Work out the new price of the order
-	price, err := m.getNewPeggedPrice(ctx, order)
-	if err != nil {
-		return err
-	}
-	order.Price = price
-=======
-// Reprice a pegged order. If this is the first time we submit the resulting order into the book
-// otherwise we amend the existing order
-// If the resulting price is <= 0, the price will be set to zero and the order status will be parked.
-func (m *Market) repricePeggedOrder(ctx context.Context, order *types.Order) error {
 	// Work out the new price of the order
 	var (
 		err   error
@@ -553,7 +516,7 @@
 		price, err = m.getBestAskPrice()
 	}
 	if err != nil {
-		return ErrUnableToReprice
+		return 0, ErrUnableToReprice
 	}
 
 	bn := big.NewInt(0).SetUint64(price)
@@ -561,12 +524,20 @@
 
 	// If the number is negative
 	if bn.Sign() <= 0 {
-		order.Status = types.Order_STATUS_PARKED
-		return nil
-	}
-	order.Price = bn.Uint64()
->>>>>>> 21bccac0
-	return nil
+		return 0, ErrUnableToReprice
+	}
+	return bn.Uint64(), nil
+}
+
+// Reprice a pegged order. This only updates the price on the order
+func (m *Market) repricePeggedOrder(ctx context.Context, order *types.Order) error {
+	// Work out the new price of the order
+	price, err := m.getNewPeggedPrice(ctx, order)
+	if err != nil {
+		return err
+	}
+	order.Price = price
+	return proto.ErrNil
 }
 
 // UnparkAllPeggedOrders Attempt to place all pegged orders back onto the order book
