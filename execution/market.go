--- conflicted
+++ resolved
@@ -498,33 +498,24 @@
 				changes&PriceMoveBestBid > 0) ||
 			(order.PeggedOrder.Reference == types.PeggedReference_PEGGED_REFERENCE_BEST_ASK &&
 				changes&PriceMoveBestAsk > 0) {
-<<<<<<< HEAD
-			price, err := m.getNewPeggedPrice(ctx, order)
-			if err != nil {
-				// We can't reprice so we should remove the order and park it
-				m.parkOrderAndAdd(ctx, order)
-			} else {
-				if order.Status == types.Order_STATUS_PARKED {
-					// If we are parked then try to add back to the book
-					m.submitValidatedOrder(ctx, order)
-				} else {
-					// Amend the order on the orderbook
-					m.amendPeggedOrder(ctx, order, price)
-				}
-				repriceCount++
-=======
 			if order.Status != types.Order_STATUS_PARKED {
 				price, err := m.getNewPeggedPrice(ctx, order)
 				if err != nil {
 					// We can't reprice so we should remove the order and park it
 					m.parkOrderAndAdd(ctx, order)
 				} else {
-					// Force an amend but don't trigger a reprice to happen
+					// Amend the order on the orderbook
 					m.amendPeggedOrder(ctx, order, price)
-					repriceCount++
 				}
->>>>>>> a84a5483
-			}
+			} else {
+				// If we are parked then try to add back to the book
+				orderConf, err := m.submitValidatedOrder(ctx, order)
+				if err == nil {
+					// Added correctly now remove from parked order list
+					m.removeParkedOrder(orderConf.Order)
+				}
+			}
+			repriceCount++
 		}
 	}
 	return repriceCount
@@ -2463,6 +2454,18 @@
 	}
 }
 
+func (m *Market) removeParkedOrder(o *types.Order) {
+	// Remove from parked list
+	for i, order := range m.parkedOrders {
+		if order.Id == o.Id {
+			copy(m.parkedOrders[i:], m.parkedOrders[i+1:])
+			m.parkedOrders[len(m.parkedOrders)-1] = nil
+			m.parkedOrders = m.parkedOrders[:len(m.parkedOrders)-1]
+			return
+		}
+	}
+}
+
 // getOrderBy looks for the order in the order book and in the list
 // of pegged orders in the market. Returns the order if found, a bool
 // representing if the order was found on the order book and any error code
