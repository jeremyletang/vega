package execution

import (
	"context"
	"crypto/sha256"
	"encoding/base32"
	"encoding/binary"
	"fmt"
	"math"
	"sync"
	"time"

	"code.vegaprotocol.io/vega/collateral"
	"code.vegaprotocol.io/vega/crypto"
	"code.vegaprotocol.io/vega/events"
	"code.vegaprotocol.io/vega/fee"
	"code.vegaprotocol.io/vega/liquidity"
	liquiditytarget "code.vegaprotocol.io/vega/liquidity/target"
	"code.vegaprotocol.io/vega/logging"
	"code.vegaprotocol.io/vega/markets"
	"code.vegaprotocol.io/vega/matching"
	"code.vegaprotocol.io/vega/metrics"
	"code.vegaprotocol.io/vega/monitor"
	"code.vegaprotocol.io/vega/monitor/price"
	"code.vegaprotocol.io/vega/positions"
	types "code.vegaprotocol.io/vega/proto"
	"code.vegaprotocol.io/vega/risk"
	"code.vegaprotocol.io/vega/settlement"

	"github.com/golang/protobuf/proto"
	"github.com/pkg/errors"
)

// InitialOrderVersion is set on `Version` field for every new order submission read from the network
const InitialOrderVersion = 1

// PriceMoveMid used to indicate that the mid price has moved
const PriceMoveMid = 1

// PriceMoveBestBid used to indicate that the best bid price has moved
const PriceMoveBestBid = 2

// PriceMoveBestAsk used to indicate that the best ask price has moved
const PriceMoveBestAsk = 4

var (
	// ErrMarketClosed signals that an action have been tried to be applied on a closed market
	ErrMarketClosed = errors.New("market closed")
	// ErrTraderDoNotExists signals that the trader used does not exists
	ErrTraderDoNotExists = errors.New("trader does not exist")
	// ErrMarginCheckFailed signals that a margin check for a position failed
	ErrMarginCheckFailed = errors.New("margin check failed")
	// ErrMarginCheckInsufficient signals that a margin had not enough funds
	ErrMarginCheckInsufficient = errors.New("insufficient margin")
	// ErrInvalidInitialMarkPrice signals that the initial mark price for a market is invalid
	ErrInvalidInitialMarkPrice = errors.New("invalid initial mark price (mkprice <= 0)")
	// ErrMissingGeneralAccountForParty ...
	ErrMissingGeneralAccountForParty = errors.New("missing general account for party")
	// ErrNotEnoughVolumeToZeroOutNetworkOrder ...
	ErrNotEnoughVolumeToZeroOutNetworkOrder = errors.New("not enough volume to zero out network order")
	// ErrInvalidAmendRemainQuantity signals incorrect remaining qty for a reduce by amend
	ErrInvalidAmendRemainQuantity = errors.New("incorrect remaining qty for a reduce by amend")
	// ErrEmptyMarketID is returned if processed market has an empty id
	ErrEmptyMarketID = errors.New("invalid market id (empty)")
	// ErrInvalidOrderType is returned if processed order has an invalid order type
	ErrInvalidOrderType = errors.New("invalid order type")
	// ErrInvalidExpiresAtTime is returned if the expire time is before the createdAt time
	ErrInvalidExpiresAtTime = errors.New("invalid expiresAt time")
	// ErrInvalidMarketType is returned if the order is not valid for the current market type (auction/continuous)
	ErrInvalidMarketType = errors.New("invalid market type")
	// ErrGFAOrderReceivedDuringContinuousTrading is returned is a gfa order hits the market when the market is in continous trading state
	ErrGFAOrderReceivedDuringContinuousTrading = errors.New("gfa order received during continuous trading")
	// ErrGFNOrderReceivedAuctionTrading is returned if a gfn order hits the market when in auction state
	ErrGFNOrderReceivedAuctionTrading = errors.New("gfn order received during auction trading")
	// ErrUnableToReprice we are unable to get a price required to reprice
	ErrUnableToReprice = errors.New("unable to reprice")
	// ErrOrderNotFound we cannot find the order in the market
	ErrOrderNotFound = errors.New("unable to find the order in the market")

	networkPartyID = "network"
)

// PriceMonitor interface to handle price monitoring/auction triggers
// @TODO the interface shouldn't be imported here
type PriceMonitor interface {
	CheckPrice(ctx context.Context, as price.AuctionState, p uint64, now time.Time) error
}

// TargetStakeCalculator interface
type TargetStakeCalculator interface {
	RecordOpenInterest(oi uint64, now time.Time) error
	GetTargetStake(rf types.RiskFactor, now time.Time) float64
}

// We can't use the interface yet. AuctionState is passed to the engines, which access different methods
// keep the interface for documentation purposes
type AuctionState interface {
	// are we in auction, and what auction are we in?
	InAuction() bool
	IsOpeningAuction() bool
	IsPriceAuction() bool
	IsLiquidityAuction() bool
	IsFBA() bool
	IsMonitorAuction() bool
	// is it the start/end of an auction
	AuctionStart() bool
	AuctionEnd() bool
	// when does the auction start/end
	ExpiresAt() *time.Time
	Start() time.Time
	// signal we've started/ended the auction
	AuctionStarted(ctx context.Context) *events.Auction
	AuctionEnded(ctx context.Context, now time.Time) *events.Auction
	// get some data
	Mode() types.MarketState
	Trigger() types.AuctionTrigger
}

// Market represents an instance of a market in vega and is in charge of calling
// the engines in order to process all transctiona
type Market struct {
	log   *logging.Logger
	idgen *IDgenerator

	mkt         *types.Market
	closingAt   time.Time
	currentTime time.Time

	mu sync.Mutex

	markPrice uint64

	// own engines
	matching           *matching.OrderBook
	tradableInstrument *markets.TradableInstrument
	risk               *risk.Engine
	position           *positions.Engine
	settlement         *settlement.Engine
	fee                *fee.Engine
	liquidity          *liquidity.Engine

	// deps engines
	collateral *collateral.Engine

	broker Broker
	closed bool

	parties map[string]struct{}

	pMonitor PriceMonitor

	tsCalc TargetStakeCalculator

	as *monitor.AuctionState // @TODO this should be an interface

	// A collection of time sorted pegged orders
	peggedOrders         []*types.Order
	expiringPeggedOrders *matching.ExpiringOrders

	// A collection of pegged orders that have been parked
	parkedOrders []*types.Order

	// Store the previous price values so we can see what has changed
	lastBestBidPrice uint64
	lastBestAskPrice uint64
	lastMidPrice     uint64
}

// SetMarketID assigns a deterministic pseudo-random ID to a Market
func SetMarketID(marketcfg *types.Market, seq uint64) error {
	marketcfg.Id = ""
	marketbytes, err := proto.Marshal(marketcfg)
	if err != nil {
		return err
	}
	if len(marketbytes) == 0 {
		return errors.New("failed to marshal market")
	}

	seqbytes := make([]byte, 8)
	binary.LittleEndian.PutUint64(seqbytes, seq)

	h := sha256.New()
	h.Write(marketbytes)
	h.Write(seqbytes)

	d := h.Sum(nil)
	d = d[:20]
	marketcfg.Id = base32.StdEncoding.EncodeToString(d)
	return nil
}

// NewMarket creates a new market using the market framework configuration and creates underlying engines.
func NewMarket(
	ctx context.Context,
	log *logging.Logger,
	riskConfig risk.Config,
	positionConfig positions.Config,
	settlementConfig settlement.Config,
	matchingConfig matching.Config,
	feeConfig fee.Config,
	collateralEngine *collateral.Engine,
	mkt *types.Market,
	now time.Time,
	broker Broker,
	idgen *IDgenerator,
	as *monitor.AuctionState,
) (*Market, error) {

	if len(mkt.Id) == 0 {
		return nil, ErrEmptyMarketID
	}

	tradableInstrument, err := markets.NewTradableInstrument(log, mkt.TradableInstrument)
	if err != nil {
		return nil, errors.Wrap(err, "unable to instantiate a new market")
	}

	if tradableInstrument.Instrument.InitialMarkPrice == 0 {
		return nil, ErrInvalidInitialMarkPrice
	}

	closingAt, err := tradableInstrument.Instrument.GetMarketClosingTime()
	if err != nil {
		return nil, errors.Wrap(err, "unable to get market closing time")
	}

	// @TODO -> the raw auctionstate shouldn't be something exposed to the matching engine
	// as far as matching goes: it's either an auction or not
	book := matching.NewOrderBook(log, matchingConfig, mkt.Id,
		tradableInstrument.Instrument.InitialMarkPrice, as.InAuction())
	asset := tradableInstrument.Instrument.Product.GetAsset()
	riskEngine := risk.NewEngine(
		log,
		riskConfig,
		tradableInstrument.MarginCalculator,
		tradableInstrument.RiskModel,
		getInitialFactors(log, mkt, asset),
		book,
		broker,
		now.UnixNano(),
		mkt.GetId(),
	)
	settleEngine := settlement.New(
		log,
		settlementConfig,
		tradableInstrument.Instrument.Product,
		mkt.Id,
		broker,
	)
	positionEngine := positions.New(log, positionConfig)

	feeEngine, err := fee.New(log, feeConfig, *mkt.Fees, asset)
	if err != nil {
		return nil, errors.Wrap(err, "unable to instantiate fee engine")
	}

	pMonitor, err := price.NewMonitor(tradableInstrument.RiskModel, *mkt.PriceMonitoringSettings)
	if err != nil {
		return nil, errors.Wrap(err, "unable to instantiate price monitoring engine")
	}

	tsCalc := liquiditytarget.NewEngine(*mkt.TargetStakeParameters)
	liqEngine := liquidity.NewEngine(log, broker, idgen, tradableInstrument.RiskModel, pMonitor, mkt.Id)

	market := &Market{
		log:                  log,
		idgen:                idgen,
		mkt:                  mkt,
		closingAt:            closingAt,
		currentTime:          now,
		markPrice:            tradableInstrument.Instrument.InitialMarkPrice,
		matching:             book,
		tradableInstrument:   tradableInstrument,
		risk:                 riskEngine,
		position:             positionEngine,
		settlement:           settleEngine,
		collateral:           collateralEngine,
		broker:               broker,
		fee:                  feeEngine,
		liquidity:            liqEngine,
		parties:              map[string]struct{}{},
		as:                   as,
		pMonitor:             pMonitor,
		tsCalc:               tsCalc,
		expiringPeggedOrders: matching.NewExpiringOrders(),
	}

	if market.as.AuctionStart() {
		market.EnterAuction(ctx)
	}
	return market, nil
}

func appendBytes(bz ...[]byte) []byte {
	var out []byte
	for _, b := range bz {
		out = append(out, b...)
	}
	return out
}

func (m *Market) Hash() []byte {
	mID := logging.String("market-id", m.GetID())
	matchingHash := m.matching.Hash()
	m.log.Debug("orderbook state hash", logging.Hash(matchingHash), mID)

	positionHash := m.position.Hash()
	m.log.Debug("positions state hash", logging.Hash(positionHash), mID)

	accountsHash := m.collateral.Hash()
	m.log.Debug("accounts state hash", logging.Hash(accountsHash), mID)

	return crypto.Hash(appendBytes(
		matchingHash, positionHash, accountsHash,
	))
}

func (m *Market) GetMarketData() types.MarketData {
	bestBidPrice, bestBidVolume, _ := m.matching.BestBidPriceAndVolume()
	bestOfferPrice, bestOfferVolume, _ := m.matching.BestOfferPriceAndVolume()
	bestStaticBidPrice, bestStaticBidVolume, _ := m.getBestStaticBidPriceAndVolume()
	bestStaticOfferPrice, bestStaticOfferVolume, _ := m.getBestStaticAskPriceAndVolume()

	// Auction related values
	var indicativePrice, indicativeVolume uint64
	var auctionStart, auctionEnd int64
	if m.as.InAuction() {
		indicativePrice, indicativeVolume, _ = m.matching.GetIndicativePriceAndVolume()
		if t := m.as.Start(); !t.IsZero() {
			auctionStart = t.UnixNano()
		}
		if t := m.as.ExpiresAt(); t != nil {
			auctionEnd = t.UnixNano()
		}
	}

	// If we do not have one of the best_* prices, leave the mid price as zero
	var midPrice uint64
	if bestBidPrice > 0 && bestOfferPrice > 0 {
		midPrice = (bestBidPrice + bestOfferPrice) / 2
	}

	var staticMidPrice uint64
	if bestStaticBidPrice > 0 && bestStaticOfferPrice > 0 {
		staticMidPrice = (bestStaticBidPrice + bestStaticOfferPrice) / 2
	}

	return types.MarketData{
		Market:                m.GetID(),
		BestBidPrice:          bestBidPrice,
		BestBidVolume:         bestBidVolume,
		BestOfferPrice:        bestOfferPrice,
		BestOfferVolume:       bestOfferVolume,
		BestStaticBidPrice:    bestStaticBidPrice,
		BestStaticBidVolume:   bestStaticBidVolume,
		BestStaticOfferPrice:  bestStaticOfferPrice,
		BestStaticOfferVolume: bestStaticOfferVolume,
		MidPrice:              midPrice,
		StaticMidPrice:        staticMidPrice,
		MarkPrice:             m.markPrice,
		Timestamp:             m.currentTime.UnixNano(),
		OpenInterest:          m.position.GetOpenInterest(),
		IndicativePrice:       indicativePrice,
		IndicativeVolume:      indicativeVolume,
		AuctionStart:          auctionStart,
		AuctionEnd:            auctionEnd,
		MarketState:           m.as.Mode(),
		Trigger:               m.as.Trigger(),
		TargetStake:           fmt.Sprintf("%.f", m.getTargetStake()),
		// FIXME(WITOLD): uncomment set real values here
		// TargetStake: getTargetStake(),
		// SuppliedStake: getSuppliedStake(),
	}
}

// ReloadConf will trigger a reload of all the config settings in the market and all underlying engines
// this is required when hot-reloading any config changes, eg. logger level.
func (m *Market) ReloadConf(
	matchingConfig matching.Config,
	riskConfig risk.Config,
	positionConfig positions.Config,
	settlementConfig settlement.Config,
	feeConfig fee.Config,
) {
	m.log.Info("reloading configuration")
	m.matching.ReloadConf(matchingConfig)
	m.risk.ReloadConf(riskConfig)
	m.position.ReloadConf(positionConfig)
	m.settlement.ReloadConf(settlementConfig)
	m.fee.ReloadConf(feeConfig)
}

// GetID returns the id of the given market
func (m *Market) GetID() string {
	return m.mkt.Id
}

// OnChainTimeUpdate notifies the market of a new time event/update.
// todo: make this a more generic function name e.g. OnTimeUpdateEvent
func (m *Market) OnChainTimeUpdate(ctx context.Context, t time.Time) (closed bool) {
	timer := metrics.NewTimeCounter(m.mkt.Id, "market", "OnChainTimeUpdate")

	m.mu.Lock()
	defer m.mu.Unlock()

	m.risk.OnTimeUpdate(t)
	m.settlement.OnTick(t)
	m.liquidity.OnChainTimeUpdate(ctx, t)

	closed = t.After(m.closingAt)
	m.closed = closed
	m.currentTime = t

	// check price auction end
	if m.as.InAuction() {
		if m.as.IsOpeningAuction() {
			if endTS := m.as.ExpiresAt(); endTS != nil && endTS.Before(t) {
				// mark opening auction as ending
				m.as.EndAuction()
				m.LeaveAuction(ctx, t)
			}
		} else if m.as.IsPriceAuction() {
			p := m.matching.GetIndicativePrice()
			// ending auction now would result in no trades so feed the last mark price into pMonitor
			if p == 0 {
				p = m.markPrice
			}
			if err := m.pMonitor.CheckPrice(ctx, m.as, p, t); err != nil {
				m.log.Error("Price monitoring error", logging.Error(err))
				// @TODO handle or panic? (panic is last resort)
			}
			// price monitoring engine indicated auction can end
			if m.as.AuctionEnd() {
				m.LeaveAuction(ctx, t)
			}
		}
		// This is where ending liquidity auctions and FBA's will be handled
	}

	// TODO(): handle market start time

	m.risk.CalculateFactors(ctx, t)

	timer.EngineTimeCounterAdd()

	if !closed {
		m.broker.Send(events.NewMarketTick(ctx, m.mkt.Id, t))
		return
	}
	// market is closed, final settlement
	// call settlement and stuff
	positions, err := m.settlement.Settle(t, m.markPrice)
	if err != nil {
		m.log.Error(
			"Failed to get settle positions on market close",
			logging.Error(err),
		)
	} else {
		transfers, err := m.collateral.FinalSettlement(ctx, m.GetID(), positions)
		if err != nil {
			m.log.Error(
				"Failed to get ledger movements after settling closed market",
				logging.String("market-id", m.GetID()),
				logging.Error(err),
			)
		} else {
			// @TODO pass in correct context -> Previous or next block? Which is most appropriate here?
			// this will be next block
			evt := events.NewTransferResponse(ctx, transfers)
			m.broker.Send(evt)

			asset, _ := m.mkt.GetAsset()
			parties := make([]string, 0, len(m.parties))
			for k := range m.parties {
				parties = append(parties, k)
			}

			clearMarketTransfers, err := m.collateral.ClearMarket(ctx, m.GetID(), asset, parties)
			if err != nil {
				m.log.Error("Clear market error",
					logging.String("market-id", m.GetID()),
					logging.Error(err))
			} else {
				evt := events.NewTransferResponse(ctx, clearMarketTransfers)
				m.broker.Send(evt)
			}
		}
	}
	return
}

func (m *Market) unregisterAndReject(ctx context.Context, order *types.Order, err error) error {
	_, perr := m.position.UnregisterOrder(order)
	if perr != nil {
		m.log.Error("Unable to unregister potential trader positions",
			logging.String("market-id", m.GetID()),
			logging.Error(err))
	}
	order.UpdatedAt = m.currentTime.UnixNano()
	order.Status = types.Order_STATUS_REJECTED
	if oerr, ok := types.IsOrderError(err); ok {
		order.Reason = oerr
	} else {
		// should not happend but still...
		order.Reason = types.OrderError_ORDER_ERROR_INTERNAL_ERROR
	}
	m.broker.Send(events.NewOrderEvent(ctx, order))
	if m.log.GetLevel() == logging.DebugLevel {
		m.log.Debug("Failure after submitting order to matching engine",
			logging.Order(*order),
			logging.Error(err))
	}
	return err
}

// repriceAllPeggedOrders runs through the slice of pegged orders and reprices all those
// which are using a reference that has moved. Returns the number of orders that were repriced.
func (m *Market) repriceAllPeggedOrders(ctx context.Context, changes uint8) uint64 {
	var repriceCount uint64
	for _, order := range m.peggedOrders {
		if (order.PeggedOrder.Reference == types.PeggedReference_PEGGED_REFERENCE_MID &&
			changes&PriceMoveMid > 0) ||
			(order.PeggedOrder.Reference == types.PeggedReference_PEGGED_REFERENCE_BEST_BID &&
				changes&PriceMoveBestBid > 0) ||
			(order.PeggedOrder.Reference == types.PeggedReference_PEGGED_REFERENCE_BEST_ASK &&
				changes&PriceMoveBestAsk > 0) {
			if order.Status != types.Order_STATUS_PARKED {
				price, err := m.getNewPeggedPrice(ctx, order)
				if err != nil {
					// We can't reprice so we should remove the order and park it
					m.parkOrderAndAdd(ctx, order)
				} else {
					// Amend the order on the orderbook
					m.amendPeggedOrder(ctx, order, price)
				}
			} else {
				// If we are parked then try to add back to the book
				orderConf, err := m.submitValidatedOrder(ctx, order)
				if err == nil {
					// Added correctly now remove from parked order list
					m.removeParkedOrder(orderConf.Order)
				}
			}
			repriceCount++
		}
	}
	return repriceCount
}

func (m *Market) getNewPeggedPrice(ctx context.Context, order *types.Order) (uint64, error) {
	var (
		err   error
		price uint64
	)

	switch order.PeggedOrder.Reference {
	case types.PeggedReference_PEGGED_REFERENCE_MID:
		price, err = m.getStaticMidPrice()
	case types.PeggedReference_PEGGED_REFERENCE_BEST_BID:
		price, err = m.getBestStaticBidPrice()
	case types.PeggedReference_PEGGED_REFERENCE_BEST_ASK:
		price, err = m.getBestStaticAskPrice()
	}
	if err != nil {
		return 0, ErrUnableToReprice
	}

	if order.PeggedOrder.Offset >= 0 {
		return price + uint64(order.PeggedOrder.Offset), nil
	}

	// At this stage offset is negative so we change it's sign to cast it to an
	// unsigned type
	offset := uint64(-order.PeggedOrder.Offset)
	if price <= offset {
		return 0, ErrUnableToReprice
	}

	return price - offset, nil
}

// Reprice a pegged order. This only updates the price on the order
func (m *Market) repricePeggedOrder(ctx context.Context, order *types.Order) error {
	// Work out the new price of the order
	price, err := m.getNewPeggedPrice(ctx, order)
	if err != nil {
		return err
	}
	order.Price = price
	return nil
}

// unparkAllPeggedOrders Attempt to place all pegged orders back onto the order book
func (m *Market) unparkAllPeggedOrders(ctx context.Context) {
	// Create slice to put any orders that we can't unpack
	failedToUnpark := make([]*types.Order, 0)
	for _, order := range m.peggedOrders {
		// Reprice the order and submit it
		err := m.repricePeggedOrder(ctx, order)
		if err != nil {
			// Failed to reprice
			failedToUnpark = append(failedToUnpark, order)
		} else {
			_, err := m.submitValidatedOrder(ctx, order)
			if err != nil {
				// Failed to place the order on the book
				failedToUnpark = append(failedToUnpark, order)
			}
		}
	}
	m.parkedOrders = failedToUnpark
}

// unparkAllPeggedOrders Attempt to place all parked orders back onto the order book
func (m *Market) unparkAllParkedOrders(ctx context.Context) {
	// Create slice to put any orders that we can't unpack
	failedToUnpark := make([]*types.Order, 0, len(m.parkedOrders))
	for _, order := range m.parkedOrders {
		// Reprice the order and submit it
		if err := m.repricePeggedOrder(ctx, order); err != nil {
			// Failed to reprice
			failedToUnpark = append(failedToUnpark, order)
		} else {
			if _, err := m.submitValidatedOrder(ctx, order); err != nil {
				// Failed to place the order on the book
				failedToUnpark = append(failedToUnpark, order)
			}
		}
	}
	m.parkedOrders = failedToUnpark
}

// EnterAuction : Prepare the order book to be run as an auction
func (m *Market) EnterAuction(ctx context.Context) {
	// Change market type to auction
	ordersToCancel, ordersToPark, err := m.matching.EnterAuction()
	if err != nil {
		m.log.Error("Error entering auction: ", logging.Error(err))
	}

	// Cancel all the orders that were invalid
	for _, order := range ordersToCancel {
		m.CancelOrder(ctx, order.PartyID, order.Id)
	}

	// Send out events for all orders we park
	for _, order := range ordersToPark {
		m.parkOrder(ctx, order)
	}

	// Send an event bus update
	m.broker.Send(m.as.AuctionStarted(ctx))

	// At this point all pegged orders are parked but the pegged order list would be
	// identical to the parked order list so we save time by not updating the parked list
	m.parkedOrders = []*types.Order{}
}

// LeaveAuction : Return the orderbook and market to continuous trading
func (m *Market) LeaveAuction(ctx context.Context, now time.Time) {
	// If we were an opening auction, clear it
	if m.as.IsOpeningAuction() {
		m.mkt.OpeningAuction = nil
	}

	// Change market type to continuous trading
	uncrossedOrders, ordersToCancel, err := m.matching.LeaveAuction(m.currentTime)
	if err != nil {
		m.log.Error("Error leaving auction", logging.Error(err))
	}

	// Process each confirmation
	evts := make([]events.Event, 0, len(uncrossedOrders))
	for _, uncrossedOrder := range uncrossedOrders {
		m.handleConfirmation(ctx, uncrossedOrder.Order, uncrossedOrder)

		if uncrossedOrder.Order.Remaining == 0 {
			uncrossedOrder.Order.Status = types.Order_STATUS_FILLED
		}
		evts = append(evts, events.NewOrderEvent(ctx, uncrossedOrder.Order))
	}
	// send order events in a single batch, it's more efficient
	m.broker.SendBatch(evts)

	// Process each order we have to cancel
	for _, order := range ordersToCancel {
		_, err := m.CancelOrder(ctx, order.PartyID, order.Id)
		if err != nil {
			m.log.Error("Failed to cancel order", logging.String("OrderID", order.Id))
		}
	}

	// Apply fee calculations to each trade
	for _, uo := range uncrossedOrders {
		err := m.applyFees(ctx, uo.Order, uo.Trades)
		if err != nil {
			// @TODO this ought to be an event
			m.log.Error("Unable to apply fees to order", logging.String("OrderID", uo.Order.Id))
		}
	}

	// update auction state, so we know what the new tradeMode ought to be
	endEvt := m.as.AuctionEnded(ctx, now)

	// Send an event bus update
	m.broker.Send(endEvt)

	// We are moving to continuous trading so we have to unpark any pegged orders
	m.unparkAllPeggedOrders(ctx)
}

func (m *Market) validatePeggedOrder(ctx context.Context, order *types.Order) types.OrderError {
	if order.Type != types.Order_TYPE_LIMIT {
		// All pegged orders must be LIMIT orders
		return types.ErrPeggedOrderMustBeLimitOrder
	}

	if order.TimeInForce != types.Order_TIF_GTT && order.TimeInForce != types.Order_TIF_GTC {
		// Pegged orders can only be GTC or GTT
		return types.ErrPeggedOrderMustBeGTTOrGTC
	}

	if order.PeggedOrder.Reference == types.PeggedReference_PEGGED_REFERENCE_UNSPECIFIED {
		// We must specify a valid reference
		return types.ErrPeggedOrderWithoutReferencePrice
	}

	if order.Side == types.Side_SIDE_BUY {
		switch order.PeggedOrder.Reference {
		case types.PeggedReference_PEGGED_REFERENCE_BEST_ASK:
			return types.ErrPeggedOrderBuyCannotReferenceBestAskPrice
		case types.PeggedReference_PEGGED_REFERENCE_BEST_BID:
			if order.PeggedOrder.Offset > 0 {
				return types.ErrPeggedOrderOffsetMustBeLessOrEqualToZero
			}
		case types.PeggedReference_PEGGED_REFERENCE_MID:
			if order.PeggedOrder.Offset >= 0 {
				return types.ErrPeggedOrderOffsetMustBeLessThanZero
			}
		}
	} else {
		switch order.PeggedOrder.Reference {
		case types.PeggedReference_PEGGED_REFERENCE_BEST_ASK:
			if order.PeggedOrder.Offset < 0 {
				return types.ErrPeggedOrderOffsetMustBeGreaterOrEqualToZero
			}
		case types.PeggedReference_PEGGED_REFERENCE_BEST_BID:
			return types.ErrPeggedOrderSellCannotReferenceBestBidPrice
		case types.PeggedReference_PEGGED_REFERENCE_MID:
			if order.PeggedOrder.Offset <= 0 {
				return types.ErrPeggedOrderOffsetMustBeGreaterThanZero
			}
		}
	}
	return types.OrderError_ORDER_ERROR_NONE
}

func (m *Market) validateOrder(ctx context.Context, order *types.Order) error {
	// Check we are allowed to handle this order type with the current market status
	isAuction := m.as.InAuction()
	if isAuction && order.TimeInForce == types.Order_TIF_GFN {
		order.Status = types.Order_STATUS_REJECTED
		order.Reason = types.OrderError_ORDER_ERROR_GFN_ORDER_DURING_AN_AUCTION
		m.broker.Send(events.NewOrderEvent(ctx, order))
		return ErrGFAOrderReceivedDuringContinuousTrading
	}

	if isAuction && order.TimeInForce == types.Order_TIF_IOC {
		order.Status = types.Order_STATUS_REJECTED
		order.Reason = types.OrderError_ORDER_ERROR_CANNOT_SEND_IOC_ORDER_DURING_AUCTION
		m.broker.Send(events.NewOrderEvent(ctx, order))
		return ErrGFAOrderReceivedDuringContinuousTrading
	}

	if isAuction && order.TimeInForce == types.Order_TIF_FOK {
		order.Status = types.Order_STATUS_REJECTED
		order.Reason = types.OrderError_ORDER_ERROR_CANNOT_SEND_FOK_ORDER_DURING_AUCTION
		m.broker.Send(events.NewOrderEvent(ctx, order))
		return ErrGFAOrderReceivedDuringContinuousTrading
	}

	if !isAuction && order.TimeInForce == types.Order_TIF_GFA {
		order.Status = types.Order_STATUS_REJECTED
		order.Reason = types.OrderError_ORDER_ERROR_GFA_ORDER_DURING_CONTINUOUS_TRADING
		m.broker.Send(events.NewOrderEvent(ctx, order))
		return ErrGFAOrderReceivedDuringContinuousTrading
	}

	// Check the expiry time is valid
	if order.ExpiresAt > 0 && order.ExpiresAt < order.CreatedAt {
		order.Status = types.Order_STATUS_REJECTED
		order.Reason = types.OrderError_ORDER_ERROR_INVALID_EXPIRATION_DATETIME
		m.broker.Send(events.NewOrderEvent(ctx, order))
		return ErrInvalidExpiresAtTime
	}

	if m.closed {
		// adding order to the buffer first
		order.Status = types.Order_STATUS_REJECTED
		order.Reason = types.OrderError_ORDER_ERROR_MARKET_CLOSED
		m.broker.Send(events.NewOrderEvent(ctx, order))
		return ErrMarketClosed
	}

	if order.Type == types.Order_TYPE_NETWORK {
		// adding order to the buffer first
		order.Status = types.Order_STATUS_REJECTED
		order.Reason = types.OrderError_ORDER_ERROR_INVALID_TYPE
		m.broker.Send(events.NewOrderEvent(ctx, order))
		return ErrInvalidOrderType
	}

	// Validate market
	if order.MarketID != m.mkt.Id {
		// adding order to the buffer first
		order.Status = types.Order_STATUS_REJECTED
		order.Reason = types.OrderError_ORDER_ERROR_INVALID_MARKET_ID
		m.broker.Send(events.NewOrderEvent(ctx, order))

		if m.log.GetLevel() == logging.DebugLevel {
			m.log.Debug("Market ID mismatch",
				logging.Order(*order),
				logging.String("market", m.mkt.Id))
		}
		return types.ErrInvalidMarketID
	}

	// Validate pegged orders
	if order.PeggedOrder != nil {
		reason := m.validatePeggedOrder(ctx, order)
		if reason != types.OrderError_ORDER_ERROR_NONE {
			order.Status = types.Order_STATUS_REJECTED
			order.Reason = reason

			m.broker.Send(events.NewOrderEvent(ctx, order))

			if m.log.GetLevel() == logging.DebugLevel {
				m.log.Debug("Failed to validate pegged order details",
					logging.Order(*order),
					logging.String("market", m.mkt.Id))
			}
			return reason
		}
	}
	return nil
}

func (m *Market) validateAccounts(ctx context.Context, order *types.Order) error {
	asset, _ := m.mkt.GetAsset()
	if !m.collateral.HasGeneralAccount(order.PartyID, asset) {
		// adding order to the buffer first
		order.Status = types.Order_STATUS_REJECTED
		order.Reason = types.OrderError_ORDER_ERROR_INSUFFICIENT_ASSET_BALANCE
		m.broker.Send(events.NewOrderEvent(ctx, order))

		// trader should be created before even trying to post order
		return ErrTraderDoNotExists
	}

	// ensure party have a general account, and margin account is / can be created
	_, err := m.collateral.CreatePartyMarginAccount(ctx, order.PartyID, order.MarketID, asset)
	if err != nil {
		m.log.Error("Margin account verification failed",
			logging.String("party-id", order.PartyID),
			logging.String("market-id", m.GetID()),
			logging.String("asset", asset),
		)
		// adding order to the buffer first
		order.Status = types.Order_STATUS_REJECTED
		order.Reason = types.OrderError_ORDER_ERROR_MISSING_GENERAL_ACCOUNT
		m.broker.Send(events.NewOrderEvent(ctx, order))
		return ErrMissingGeneralAccountForParty
	}

	// from this point we know the party have a margin account
	// we had it to the list of parties.
	m.addParty(order.PartyID)
	return nil
}

func (m *Market) releaseMarginExcess(ctx context.Context, partyID string) {
	// if this position went 0
	pos, ok := m.position.GetPositionByPartyID(partyID)
	if !ok {
		// position was never created or party went distressed and don't exist
		// all good we can return
		return
	}

	// now chec if all  buy/sell/size are 0
	if pos.Buy() != 0 || pos.Sell() != 0 || pos.Size() != 0 || pos.VWBuy() != 0 || pos.VWSell() != 0 {
		// position is not 0, nothing to release surely
		return
	}

	asset, _ := m.mkt.GetAsset()
	transfers, err := m.collateral.ClearPartyMarginAccount(
		ctx, partyID, m.GetID(), asset)
	if err != nil {
		m.log.Error("unable to clear party margin account", logging.Error(err))
		return
	}
	evt := events.NewTransferResponse(
		ctx, []*types.TransferResponse{transfers})
	m.broker.Send(evt)
}

// SubmitOrder submits the given order
func (m *Market) SubmitOrder(ctx context.Context, order *types.Order) (*types.OrderConfirmation, error) {
	conf, err := m.submitOrder(ctx, order)
	if err != nil {
		return nil, err
	}

	if err := m.liquidityUpdate(ctx, conf.PassiveOrdersAffected); err != nil {
		return nil, err
	}

	return conf, nil
}

func (m *Market) submitOrder(ctx context.Context, order *types.Order) (*types.OrderConfirmation, error) {
	timer := metrics.NewTimeCounter(m.mkt.Id, "market", "SubmitOrder")
	orderValidity := "invalid"
	defer func() {
		timer.EngineTimeCounterAdd()
		metrics.OrderCounterInc(m.mkt.Id, orderValidity)
	}()

	// set those at the begining as even rejected order get through the buffers
	m.idgen.SetID(order)
	order.Version = InitialOrderVersion
	order.Status = types.Order_STATUS_ACTIVE

	if err := m.validateOrder(ctx, order); err != nil {
		return nil, err
	}

	if err := m.validateAccounts(ctx, order); err != nil {
		return nil, err
	}

	if order.PeggedOrder != nil {
		// Add pegged order to time sorted list
		m.addPeggedOrder(order)
	}

	// Now that validation is handled, call the code to place the order
	orderConf, err := m.submitValidatedOrder(ctx, order)
	if err == nil {
		orderValidity = "valid"
	}

	m.checkForReferenceMoves(ctx)

	return orderConf, err
}

func (m *Market) submitValidatedOrder(ctx context.Context, order *types.Order) (*types.OrderConfirmation, error) {
	if order.PeggedOrder != nil {
		order.Status = types.Order_STATUS_PARKED
		order.Reason = types.OrderError_ORDER_ERROR_NONE

		if m.as.InAuction() {
			// If we are in an auction, we don't insert this order into the book
			// Maybe should return an orderConfirmation with order state PARKED
			m.broker.Send(events.NewOrderEvent(ctx, order))
			return &types.OrderConfirmation{Order: order}, nil
		} else {
			// Reprice
			err := m.repricePeggedOrder(ctx, order)
			if err != nil {
				m.parkedOrders = append(m.parkedOrders, order)
				m.broker.Send(events.NewOrderEvent(ctx, order))
				return &types.OrderConfirmation{Order: order}, nil
			}
			order.Status = types.Order_STATUS_ACTIVE
		}
	}

	// Register order as potential positions
	pos, err := m.position.RegisterOrder(order)
	if err != nil {
		// adding order to the buffer first
		order.Status = types.Order_STATUS_REJECTED
		order.Reason = types.OrderError_ORDER_ERROR_INTERNAL_ERROR
		m.broker.Send(events.NewOrderEvent(ctx, order))

		if m.log.GetLevel() <= logging.DebugLevel {
			m.log.Debug("Unable to register potential trader position",
				logging.String("market-id", m.GetID()),
				logging.Error(err))
		}
		return nil, ErrMarginCheckFailed
	}

	// Perform check and allocate margin
	_, err = m.checkMarginForOrder(ctx, pos, order)
	if err != nil {
		_, err1 := m.position.UnregisterOrder(order)
		if err1 != nil {
			m.log.Error("Unable to unregister potential trader positions",
				logging.String("market-id", m.GetID()),
				logging.Error(err1))
		}

		// adding order to the buffer first
		order.Status = types.Order_STATUS_REJECTED
		order.Reason = types.OrderError_ORDER_ERROR_MARGIN_CHECK_FAILED
		m.broker.Send(events.NewOrderEvent(ctx, order))

		if m.log.GetLevel() <= logging.DebugLevel {
			m.log.Debug("Unable to check/add margin for trader",
				logging.String("market-id", m.GetID()),
				logging.Error(err))
		}
		return nil, ErrMarginCheckFailed
	}

	// from here we may have assigned some margin.
	// we add the check to roll it back in case we have a 0 positions after this
	defer m.releaseMarginExcess(ctx, order.PartyID)

	// If we are not in an opening auction, apply fees
	var trades []*types.Trade
	// we're not in auction (not opening, not any other auction
	if !m.as.InAuction() {

		// first we call the order book to evaluate auction triggers and get the list of trades
		trades, err = m.checkPriceAndGetTrades(ctx, order)
		if err != nil {
			return nil, m.unregisterAndReject(ctx, order, err)
		}

		// try to apply fees on the trade
		err = m.applyFees(ctx, order, trades)
		if err != nil {
			return nil, err
		}
	}
	// Send the aggressive order into matching engine
	confirmation, err := m.matching.SubmitOrder(order)
	if err != nil {
		if _, err := m.position.UnregisterOrder(order); err != nil {
			m.log.Error("Unable to unregister potential trader positions",
				logging.String("market-id", m.GetID()),
				logging.Error(err))
		}
		order.Status = types.Order_STATUS_REJECTED
		if oerr, ok := types.IsOrderError(err); ok {
			order.Reason = oerr
		} else {
			// should not happend but still...
			order.Reason = types.OrderError_ORDER_ERROR_INTERNAL_ERROR
		}
		m.broker.Send(events.NewOrderEvent(ctx, order))
		if m.log.GetLevel() <= logging.DebugLevel {
			m.log.Debug("Failure after submitting order to matching engine",
				logging.Order(*order),
				logging.Error(err))
		}
		return nil, err
	}

	if err := m.liquidityUpdate(ctx, confirmation.PassiveOrdersAffected); err != nil {
		return nil, err
	}

	// if order was FOK or IOC some or all of it may have not be consumed, so we need to
	// remove them from the potential orders,
	// then we should be able to process the rest of the order properly.
	if ((order.TimeInForce == types.Order_TIF_FOK ||
		order.TimeInForce == types.Order_TIF_IOC ||
		order.Status == types.Order_STATUS_STOPPED) &&
		confirmation.Order.Remaining != 0) ||
		// Also do it if specifically we went against a wash trade
		(order.Status == types.Order_STATUS_REJECTED &&
			order.Reason == types.OrderError_ORDER_ERROR_SELF_TRADING) {
		_, err := m.position.UnregisterOrder(order)
		if err != nil {
			m.log.Error("Unable to unregister potential trader positions",
				logging.String("market-id", m.GetID()),
				logging.Error(err))
		}
	}

	// we replace the trades in the confirmation with the one we got initially
	// the contains the fees informations
	confirmation.Trades = trades

	m.handleConfirmation(ctx, order, confirmation)

	m.broker.Send(events.NewOrderEvent(ctx, order))

	return confirmation, nil
}

func (m *Market) checkPriceAndGetTrades(ctx context.Context, order *types.Order) ([]*types.Trade, error) {
	trades, err := m.matching.GetTrades(order)
	if err == nil && len(trades) > 0 {
		if err := m.pMonitor.CheckPrice(ctx, m.as, trades[len(trades)-1].Price, m.currentTime); err != nil {
			m.log.Error("Price monitoring error", logging.Error(err))
			// @TODO handle or panic? (panic is last resort)
		}
		if m.as.AuctionStart() {
			m.EnterAuction(ctx)
			return nil, err
		}
	}
	return trades, err
}

func (m *Market) addParty(party string) {
	if _, ok := m.parties[party]; !ok {
		m.parties[party] = struct{}{}
	}
}

func (m *Market) applyFees(ctx context.Context, order *types.Order, trades []*types.Trade) error {
	// if we have some trades, let's try to get the fees

	if len(trades) <= 0 || m.as.IsOpeningAuction() {
		return nil
	}

	// first we get the fees for these trades
	var (
		fees events.FeesTransfer
		err  error
	)

	if !m.as.InAuction() {
		fees, err = m.fee.CalculateForContinuousMode(trades)
	} else if m.as.IsMonitorAuction() {
		// we are in auction mode
		fees, err = m.fee.CalculateForAuctionMode(trades)
	} else if m.as.IsFBA() {
		fees, err = m.fee.CalculateForFrequentBatchesAuctionMode(trades)
	}

	if err != nil {
		return m.unregisterAndReject(ctx, order, err)
	}
	_ = fees

	var (
		transfers []*types.TransferResponse
		asset, _  = m.mkt.GetAsset()
	)

	if !m.as.InAuction() {
		transfers, err = m.collateral.TransferFeesContinuousTrading(ctx, m.GetID(), asset, fees)
	} else if m.as.IsMonitorAuction() {
		// @TODO handle this properly
		transfers, err = m.collateral.TransferFees(ctx, m.GetID(), asset, fees)
	} else if m.as.IsFBA() {
		// @TODO implement transfer for auction types
		transfers, err = m.collateral.TransferFees(ctx, m.GetID(), asset, fees)
	}

	if err != nil {
		m.log.Error("unable to transfer fees for trades",
			logging.String("order-id", order.Id),
			logging.String("market-id", m.GetID()),
			logging.Error(err))
		return m.unregisterAndReject(ctx,
			order, types.OrderError_ORDER_ERROR_INSUFFICIENT_FUNDS_TO_PAY_FEES)
	}

	// send transfers through the broker
	if err == nil && len(transfers) > 0 {
		evt := events.NewTransferResponse(ctx, transfers)
		m.broker.Send(evt)
	}

	return nil
}

func (m *Market) handleConfirmation(ctx context.Context, order *types.Order, confirmation *types.OrderConfirmation) {
	if confirmation.PassiveOrdersAffected != nil {
		// Insert or update passive orders siting on the book
		for _, order := range confirmation.PassiveOrdersAffected {
			// set the `updatedAt` value as these orders have changed
			order.UpdatedAt = m.currentTime.UnixNano()
			m.broker.Send(events.NewOrderEvent(ctx, order))

			// If the order is a pegged order and it complete we must remove it from the pegged lists
			if order.PeggedOrder != nil {
				if order.Remaining == 0 || order.Status != types.Order_STATUS_ACTIVE {
					m.removePeggedOrder(order)
				}
			}
		}
	}

	if len(confirmation.Trades) > 0 {

		// Calculate and set current mark price
		m.setMarkPrice(confirmation.Trades[len(confirmation.Trades)-1])

		// Insert all trades resulted from the executed order
		tradeEvts := make([]events.Event, 0, len(confirmation.Trades))
		for idx, trade := range confirmation.Trades {
			trade.Id = fmt.Sprintf("%s-%010d", order.Id, idx)
			if order.Side == types.Side_SIDE_BUY {
				trade.BuyOrder = order.Id
				trade.SellOrder = confirmation.PassiveOrdersAffected[idx].Id
			} else {
				trade.SellOrder = order.Id
				trade.BuyOrder = confirmation.PassiveOrdersAffected[idx].Id
			}

			tradeEvts = append(tradeEvts, events.NewTradeEvent(ctx, *trade))

			// Update positions (this communicates with settlement via channel)
			m.position.Update(trade)
			// Record open inteterest change
			err := m.tsCalc.RecordOpenInterest(m.position.GetOpenInterest(), m.currentTime)
			if err != nil {
				m.log.Debug("unable record open interest",
					logging.String("market-id", m.GetID()),
					logging.Error(err))
			}
			// add trade to settlement engine for correct MTM settlement of individual trades
			m.settlement.AddTrade(trade)
		}
		m.broker.SendBatch(tradeEvts)

		// now let's get the transfers for MTM settlement
		evts := m.position.UpdateMarkPrice(m.markPrice)
		settle := m.settlement.SettleMTM(ctx, m.markPrice, evts)

		// Only process collateral and risk once per order, not for every trade
		margins := m.collateralAndRisk(ctx, settle)
		if len(margins) > 0 {

			transfers, closed, err := m.collateral.MarginUpdate(ctx, m.GetID(), margins)
			if err == nil && len(transfers) > 0 {
				evt := events.NewTransferResponse(ctx, transfers)
				m.broker.Send(evt)
			}
			if len(closed) > 0 {
				err = m.resolveClosedOutTraders(ctx, closed, order)
				if err != nil {
					m.log.Error("unable to close out traders",
						logging.String("market-id", m.GetID()),
						logging.Error(err))
				}
			}
		}
	}
}

// resolveClosedOutTraders - the traders with the given market position who haven't got sufficient collateral
// need to be closed out -> the network buys/sells the open volume, and trades with the rest of the network
// this flow is similar to the SubmitOrder bit where trades are made, with fewer checks (e.g. no MTM settlement, no risk checks)
// pass in the order which caused traders to be distressed
func (m *Market) resolveClosedOutTraders(ctx context.Context, distressedMarginEvts []events.Margin, o *types.Order) error {
	if len(distressedMarginEvts) == 0 {
		return nil
	}
	timer := metrics.NewTimeCounter(m.mkt.Id, "market", "resolveClosedOutTraders")
	defer timer.EngineTimeCounterAdd()

	distressedPos := make([]events.MarketPosition, 0, len(distressedMarginEvts))
	for _, v := range distressedMarginEvts {
		if m.log.GetLevel() == logging.DebugLevel {
			m.log.Debug("closing out trader",
				logging.String("party-id", v.Party()),
				logging.String("market-id", m.GetID()))
		}
		distressedPos = append(distressedPos, v)
	}
	// cancel pending orders for traders
	rmorders, err := m.matching.RemoveDistressedOrders(distressedPos)
	if err != nil {
		m.log.Error(
			"Failed to remove distressed traders from the orderbook",
			logging.Error(err),
		)
		return err
	}
	mktID := m.GetID()
	// push rm orders into buf
	// and remove the orders from the positions engine
	for _, o := range rmorders {
		o.UpdatedAt = m.currentTime.UnixNano()
		m.broker.Send(events.NewOrderEvent(ctx, o))
		if _, err := m.position.UnregisterOrder(o); err != nil {
			m.log.Error("unable to unregister order for a distressed party",
				logging.String("party-id", o.PartyID),
				logging.String("market-id", mktID),
				logging.String("order-id", o.Id),
			)
		}
	}

	closed := distressedMarginEvts // default behaviour (ie if rmorders is empty) is to close out all distressed positions we started out with

	// we need to check margin requirements again, it's possible for traders to no longer be distressed now that their orders have been removed
	if len(rmorders) != 0 {
		var okPos []events.Margin // need to declare this because we want to reassign closed
		// now that we closed orders, let's run the risk engine again
		// so it'll separate the positions still in distress from the
		// which have acceptable margins
		okPos, closed = m.risk.ExpectMargins(distressedMarginEvts, m.markPrice)

		if m.log.GetLevel() == logging.DebugLevel {
			for _, v := range okPos {
				if m.log.GetLevel() == logging.DebugLevel {
					m.log.Debug("previously distressed party have now an acceptable margin",
						logging.String("market-id", mktID),
						logging.String("party-id", v.Party()))
				}
			}
		}
	}

	// if no position are meant to be closed, just return now.
	if len(closed) <= 0 {
		return nil
	}

	// we only need the MarketPosition events here, and rather than changing all the calls
	// we can just keep the MarketPosition bit
	closedMPs := make([]events.MarketPosition, 0, len(closed))
	// get the actual position, so we can work out what the total position of the market is going to be
	var networkPos int64
	for _, pos := range closed {
		networkPos += pos.Size()
		closedMPs = append(closedMPs, pos)
	}
	if networkPos == 0 {
		m.log.Warn("Network positions is 0 after closing out traders, nothing more to do",
			logging.String("market-id", m.GetID()))

		// remove accounts, positions and return
		// from settlement engine first
		m.settlement.RemoveDistressed(ctx, closed)
		// then from positions
		closedMPs = m.position.RemoveDistressed(closedMPs)
		asset, _ := m.mkt.GetAsset()
		// finally remove from collateral (moving funds where needed)
		var movements *types.TransferResponse
		movements, err = m.collateral.RemoveDistressed(ctx, closedMPs, m.GetID(), asset)
		if err != nil {
			m.log.Error(
				"Failed to remove distressed accounts cleanly",
				logging.Error(err),
			)
			return err
		}
		if len(movements.Transfers) > 0 {
			evt := events.NewTransferResponse(ctx, []*types.TransferResponse{movements})
			m.broker.Send(evt)
		}
		return nil
	}
	// network order
	// @TODO this order is more of a placeholder than an actual final version
	// of the network order we'll be using
	size := uint64(math.Abs(float64(networkPos)))
	no := types.Order{
		MarketID:    m.GetID(),
		Remaining:   size,
		Status:      types.Order_STATUS_ACTIVE,
		PartyID:     networkPartyID,       // network is not a party as such
		Side:        types.Side_SIDE_SELL, // assume sell, price is zero in that case anyway
		CreatedAt:   m.currentTime.UnixNano(),
		Reference:   fmt.Sprintf("LS-%s", o.Id), // liquidity sourcing, reference the order which caused the problem
		TimeInForce: types.Order_TIF_FOK,        // this is an all-or-nothing order, so TIF == FOK
		Type:        types.Order_TYPE_NETWORK,
	}
	no.Size = no.Remaining
	m.idgen.SetID(&no)
	// we need to buy, specify side + max price
	if networkPos < 0 {
		no.Side = types.Side_SIDE_BUY
	}
	// Send the aggressive order into matching engine
	confirmation, err := m.matching.SubmitOrder(&no)
	if err != nil {
		if m.log.GetLevel() == logging.DebugLevel {
			m.log.Debug("Failure after submitting order to matching engine",
				logging.Order(no),
				logging.Error(err))
		}
		return err
	}
	// @NOTE: At this point, the network order was updated by the orderbook
	// the price field now contains the average trade price at which the order was fulfilled
	m.broker.Send(events.NewOrderEvent(ctx, &no))

	// FIXME(j): this is a temporary measure for the case where we do not have enough orders
	// in the book to 0 out the positions.
	// in this case we will just return now, cutting off the position resolution
	// this means that trader still being distressed will stay distressed,
	// then when a new order is placed, the distressed traders will go again through positions resolution
	// and if the volume of the book is acceptable, we will then process positions resolutions
	if no.Remaining == no.Size {
		return ErrNotEnoughVolumeToZeroOutNetworkOrder
	}

	if confirmation.PassiveOrdersAffected != nil {
		// Insert or update passive orders siting on the book
		for _, order := range confirmation.PassiveOrdersAffected {
			order.UpdatedAt = m.currentTime.UnixNano()
			m.broker.Send(events.NewOrderEvent(ctx, order))
		}
	}

	asset, _ := m.mkt.GetAsset()

	// pay the fees now
	fees, distressedPartiesFees, err := m.fee.CalculateFeeForPositionResolution(
		confirmation.Trades, closedMPs)
	if err != nil {
		m.log.Error("unable to calculate fees for positions resolutions",
			logging.Error(err),
			logging.String("market-id", m.GetID()))
		return err
	}
	tresps, err := m.collateral.TransferFees(ctx, m.GetID(), asset, fees)
	if err != nil {
		m.log.Error("unable to transfer fees for positions resolutions",
			logging.Error(err),
			logging.String("market-id", m.GetID()))
		return err
	}
	// send transfer to buffer
	m.broker.Send(events.NewTransferResponse(ctx, tresps))

	if len(confirmation.Trades) > 0 {
		// Insert all trades resulted from the executed order
		tradeEvts := make([]events.Event, 0, len(confirmation.Trades))
		for idx, trade := range confirmation.Trades {
			trade.Id = fmt.Sprintf("%s-%010d", no.Id, idx)
			if no.Side == types.Side_SIDE_BUY {
				trade.BuyOrder = no.Id
				trade.SellOrder = confirmation.PassiveOrdersAffected[idx].Id
			} else {
				trade.SellOrder = no.Id
				trade.BuyOrder = confirmation.PassiveOrdersAffected[idx].Id
			}

			// setup the type of the trade to network
			// this trade did happen with a GOOD trader to
			// 0 out the BAD trader position
			trade.Type = types.Trade_TYPE_NETWORK_CLOSE_OUT_GOOD

			tradeEvts = append(tradeEvts, events.NewTradeEvent(ctx, *trade))

			// Update positions - this is a special trade involving the network as party
			// so rather than checking this every time we call Update, call special UpdateNetwork
			m.position.UpdateNetwork(trade)
			m.settlement.AddTrade(trade)
		}
		m.broker.SendBatch(tradeEvts)
	}

	if err = m.zeroOutNetwork(ctx, closedMPs, &no, o, distressedPartiesFees); err != nil {
		m.log.Error(
			"Failed to create closing order with distressed traders",
			logging.Error(err),
		)
		return err
	}
	// remove accounts, positions, any funds left on the distressed accounts will be moved to the
	// insurance pool, which needs to happen before we settle the non-distressed traders
	m.settlement.RemoveDistressed(ctx, closed)
	closedMPs = m.position.RemoveDistressed(closedMPs)
	movements, err := m.collateral.RemoveDistressed(ctx, closedMPs, m.GetID(), asset)
	if err != nil {
		m.log.Error(
			"Failed to remove distressed accounts cleanly",
			logging.Error(err),
		)
		return err
	}
	if len(movements.Transfers) > 0 {
		evt := events.NewTransferResponse(ctx, []*types.TransferResponse{movements})
		m.broker.Send(evt)
	}
	// get the updated positions
	evt := m.position.Positions()

	// settle MTM, the positions have changed
	settle := m.settlement.SettleMTM(ctx, m.markPrice, evt)
	// we're not interested in the events here, they're used for margin updates
	// we know the margin requirements will be met, and come the next block
	// margins will automatically be checked anyway

	_, responses, err := m.collateral.MarkToMarket(ctx, m.GetID(), settle, asset)
	if m.log.GetLevel() == logging.DebugLevel {
		m.log.Debug(
			"ledger movements after MTM on traders who closed out distressed",
			logging.Int("response-count", len(responses)),
			logging.String("raw", fmt.Sprintf("%#v", responses)),
		)
	}
	// send transfer to buffer
	m.broker.Send(events.NewTransferResponse(ctx, responses))
	return err
}

func (m *Market) zeroOutNetwork(ctx context.Context, traders []events.MarketPosition, settleOrder, initial *types.Order, fees map[string]*types.Fee) error {
	timer := metrics.NewTimeCounter(m.mkt.Id, "market", "zeroOutNetwork")
	defer timer.EngineTimeCounterAdd()

	marketID := m.GetID()
	order := types.Order{
		MarketID:    marketID,
		Status:      types.Order_STATUS_FILLED,
		PartyID:     networkPartyID,
		Price:       settleOrder.Price,
		CreatedAt:   m.currentTime.UnixNano(),
		Reference:   "close-out distressed",
		TimeInForce: types.Order_TIF_FOK, // this is an all-or-nothing order, so TIF == FOK
		Type:        types.Order_TYPE_NETWORK,
	}

	asset, _ := m.mkt.GetAsset()
	marginLevels := types.MarginLevels{
		MarketID:  m.mkt.GetId(),
		Asset:     asset,
		Timestamp: m.currentTime.UnixNano(),
	}

	tradeEvts := make([]events.Event, 0, len(traders))
	for i, trader := range traders {
		tSide, nSide := types.Side_SIDE_SELL, types.Side_SIDE_SELL // one of them will have to sell
		if trader.Size() < 0 {
			tSide = types.Side_SIDE_BUY
		} else {
			nSide = types.Side_SIDE_BUY
		}
		tSize := uint64(math.Abs(float64(trader.Size())))

		// set order fields (network order)
		order.Size = tSize
		order.Remaining = 0
		order.Side = nSide
		order.Status = types.Order_STATUS_FILLED // An order with no remaining must be filled
		m.idgen.SetID(&order)

		// this is the party order
		partyOrder := types.Order{
			MarketID:    marketID,
			Size:        tSize,
			Remaining:   0,
			Status:      types.Order_STATUS_FILLED,
			PartyID:     trader.Party(),
			Side:        tSide,             // assume sell, price is zero in that case anyway
			Price:       settleOrder.Price, // average price
			CreatedAt:   m.currentTime.UnixNano(),
			Reference:   fmt.Sprintf("distressed-%d-%s", i, initial.Id),
			TimeInForce: types.Order_TIF_FOK, // this is an all-or-nothing order, so TIF == FOK
			Type:        types.Order_TYPE_NETWORK,
		}
		m.idgen.SetID(&partyOrder)

		// store the trader order, too
		m.broker.Send(events.NewOrderEvent(ctx, &partyOrder))
		m.broker.Send(events.NewOrderEvent(ctx, &order))

		// now let's create the trade between the party and network
		var (
			buyOrder, sellOrder     *types.Order
			buySideFee, sellSideFee *types.Fee
		)
		if order.Side == types.Side_SIDE_BUY {
			buyOrder = &order
			sellOrder = &partyOrder
			sellSideFee = fees[trader.Party()]
		} else {
			sellOrder = &order
			buyOrder = &partyOrder
			buySideFee = fees[trader.Party()]
		}

		trade := types.Trade{
			Id:        fmt.Sprintf("%s-%010d", partyOrder.Id, 1),
			MarketID:  partyOrder.MarketID,
			Price:     partyOrder.Price,
			Size:      partyOrder.Size,
			Aggressor: order.Side, // we consider network to be agressor
			BuyOrder:  buyOrder.Id,
			SellOrder: sellOrder.Id,
			Buyer:     buyOrder.PartyID,
			Seller:    sellOrder.PartyID,
			Timestamp: partyOrder.CreatedAt,
			Type:      types.Trade_TYPE_NETWORK_CLOSE_OUT_BAD,
			SellerFee: sellSideFee,
			BuyerFee:  buySideFee,
		}
		tradeEvts = append(tradeEvts, events.NewTradeEvent(ctx, trade))

		// 0 out margins levels for this trader
		marginLevels.PartyID = trader.Party()
		m.broker.Send(events.NewMarginLevelsEvent(ctx, marginLevels))

		if m.log.GetLevel() == logging.DebugLevel {
			m.log.Debug("trader closed-out with success",
				logging.String("party-id", trader.Party()),
				logging.String("market-id", m.GetID()))
		}
	}
	if len(tradeEvts) > 0 {
		m.broker.SendBatch(tradeEvts)
	}
	return nil
}

func (m *Market) checkMarginForOrder(ctx context.Context, pos *positions.MarketPosition, order *types.Order) (*types.Transfer, error) {
	timer := metrics.NewTimeCounter(m.mkt.Id, "market", "checkMarginForOrder")
	defer timer.EngineTimeCounterAdd()

	// this is a rollback transfer to be used in case the order do not
	// trade and do not stay in the book to prevent for margin being
	// locked in the margin account forever
	var riskRollback *types.Transfer

	asset, err := m.mkt.GetAsset()
	if err != nil {
		return nil, errors.Wrap(err, "unable to get risk updates")
	}

	e, err := m.collateral.GetPartyMargin(pos, asset, m.GetID())
	if err != nil {
		return nil, err
	}

	// @TODO replace markPrice with intidicative uncross price in auction mode if available
	price := m.markPrice
	if m.as.InAuction() {
		if ip := m.matching.GetIndicativePrice(); ip != 0 {
			price = ip
		}
	}
	riskUpdate, err := m.collateralAndRiskForOrder(ctx, e, price, pos)
	if err != nil {
		if m.log.GetLevel() == logging.DebugLevel {
			m.log.Debug("unable to top up margin on new order",
				logging.String("party-id", order.PartyID),
				logging.String("market-id", order.MarketID),
				logging.Error(err),
			)
		}
		return nil, ErrMarginCheckInsufficient
	} else if riskUpdate != nil {
		// this should always be a increase to the InitialMargin
		// if it does fail, we need to return an error straight away
		transfer, closePos, err := m.collateral.MarginUpdateOnOrder(ctx, m.GetID(), riskUpdate)
		if err != nil {
			return nil, errors.Wrap(err, "unable to get risk updates")
		}
		evt := events.NewTransferResponse(ctx, []*types.TransferResponse{transfer})
		m.broker.Send(evt)

		if closePos != nil {
			// if closePose is not nil then we return an error as well, it means the trader did not have enough
			// monies to reach the InitialMargin

			if m.log.GetLevel() == logging.DebugLevel {
				m.log.Debug("party did not have enough collateral to reach the InitialMargin",
					logging.Order(*order),
					logging.String("market-id", m.GetID()))
			}

			return nil, ErrMarginCheckInsufficient
		}

		if len(transfer.Transfers) > 0 {
			// we create the rollback transfer here, so it can be used in case of.
			riskRollback = &types.Transfer{
				Owner: riskUpdate.Party(),
				Amount: &types.FinancialAmount{
					Amount: int64(transfer.Transfers[0].Amount),
					Asset:  riskUpdate.Asset(),
				},
				Type:      types.TransferType_TRANSFER_TYPE_MARGIN_HIGH,
				MinAmount: int64(transfer.Transfers[0].Amount),
			}
		}
	}
	return riskRollback, nil
}

// this function handles moving money after settle MTM + risk margin updates
// but does not move the money between trader accounts (ie not to/from margin accounts after risk)
func (m *Market) collateralAndRiskForOrder(ctx context.Context, e events.Margin, price uint64, pos *positions.MarketPosition) (events.Risk, error) {
	timer := metrics.NewTimeCounter(m.mkt.Id, "market", "collateralAndRiskForOrder")
	defer timer.EngineTimeCounterAdd()

	// let risk engine do its thing here - it returns a slice of money that needs
	// to be moved to and from margin accounts
	riskUpdate, err := m.risk.UpdateMarginOnNewOrder(ctx, e, price)
	if err != nil {
		return nil, err
	}
	if riskUpdate == nil {
		return nil, nil
	}

	return riskUpdate, nil
}

func (m *Market) setMarkPrice(trade *types.Trade) {
	// The current mark price calculation is simply the last trade
	// in the future this will use varying logic based on market config
	// the responsibility for calculation could be elsewhere for testability
	m.markPrice = trade.Price
}

// this function handles moving money after settle MTM + risk margin updates
// but does not move the money between trader accounts (ie not to/from margin accounts after risk)
func (m *Market) collateralAndRisk(ctx context.Context, settle []events.Transfer) []events.Risk {
	timer := metrics.NewTimeCounter(m.mkt.Id, "market", "collateralAndRisk")
	defer timer.EngineTimeCounterAdd()
	asset, _ := m.mkt.GetAsset()
	evts, response, err := m.collateral.MarkToMarket(ctx, m.GetID(), settle, asset)
	if err != nil {
		m.log.Error(
			"Failed to process mark to market settlement (collateral)",
			logging.Error(err),
		)
		return nil
	}
	// sending response to buffer
	m.broker.Send(events.NewTransferResponse(ctx, response))

	// let risk engine do its thing here - it returns a slice of money that needs
	// to be moved to and from margin accounts
	riskUpdates := m.risk.UpdateMarginsOnSettlement(ctx, evts, m.markPrice)
	if len(riskUpdates) == 0 {
		return nil
	}

	return riskUpdates
}

func (m *Market) CancelAllOrders(ctx context.Context, partyID string) ([]*types.OrderCancellationConfirmation, error) {
	cancellations, err := m.matching.CancelAllOrders(partyID)
	if cancellations == nil || err != nil {
		if m.log.GetLevel() == logging.DebugLevel {
			m.log.Debug("Failure after cancelling all orders from matching engine",
				logging.String("party-id", partyID),
				logging.String("market", m.mkt.Id),
				logging.Error(err))
		}
		return nil, err
	}

	// Create a slive ready to store the generated events in
	evts := make([]events.Event, 0, len(m.parkedOrders)+len(cancellations))

	// Check the parked order list of any orders from that same party
	var parkedCancels []*types.OrderCancellationConfirmation
	for _, order := range m.parkedOrders {
		if order.PartyID == partyID {
			order.Status = types.Order_STATUS_CANCELLED
			m.removePeggedOrder(order)
			order.UpdatedAt = m.currentTime.UnixNano()
			evts = append(evts, events.NewOrderEvent(ctx, order))

			parkedCancel := &types.OrderCancellationConfirmation{
				Order: order,
			}
			parkedCancels = append(parkedCancels, parkedCancel)
		}
	}

	for _, cancellation := range cancellations {
		// if the order was a pegged order, remove from pegged list
		if cancellation.Order.PeggedOrder != nil {
			m.removePeggedOrder(cancellation.Order)
		}

		// Update the order in our stores (will be marked as cancelled)
		cancellation.Order.UpdatedAt = m.currentTime.UnixNano()
		evts = append(evts, events.NewOrderEvent(ctx, cancellation.Order))
		_, err = m.position.UnregisterOrder(cancellation.Order)
		if err != nil {
			m.log.Error("Failure unregistering order in positions engine (cancel)",
				logging.Order(*cancellation.Order),
				logging.Error(err))
		}
	}

	// Send off all the events in one big batch
	m.broker.SendBatch(evts)

	m.checkForReferenceMoves(ctx)

	cancellations = append(cancellations, parkedCancels...)
	return cancellations, nil
}

// CancelOrder cancels the given order
func (m *Market) CancelOrder(ctx context.Context, partyID, orderID string) (*types.OrderCancellationConfirmation, error) {
	timer := metrics.NewTimeCounter(m.mkt.Id, "market", "CancelOrder")
	defer timer.EngineTimeCounterAdd()

	if m.closed {
		return nil, ErrMarketClosed
	}

	// cancelling and amending an order that is part of the LP commitment isn't allowed
	if m.liquidity.IsLiquidityOrder(partyID, orderID) {
		return nil, types.ErrEditNotAllowed
	}

	order, foundOnBook, err := m.getOrderByID(orderID)
	if err != nil {
		return nil, err
	}

	// Only allow the original order creator to cancel their order
	if order.PartyID != partyID {
		if m.log.GetLevel() == logging.DebugLevel {
			m.log.Debug("Party ID mismatch",
				logging.String("party-id", partyID),
				logging.String("order-id", orderID),
				logging.String("market", m.mkt.Id))
		}
		return nil, types.ErrInvalidPartyID
	}

	defer m.releaseMarginExcess(ctx, partyID)

	if foundOnBook {
		cancellation, err := m.matching.CancelOrder(order)
		if cancellation == nil || err != nil {
			if m.log.GetLevel() == logging.DebugLevel {
				m.log.Debug("Failure after cancel order from matching engine",
					logging.String("party-id", partyID),
					logging.String("order-id", orderID),
					logging.String("market", m.mkt.Id),
					logging.Error(err))
			}
			return nil, err
		}
		_, err = m.position.UnregisterOrder(order)
		if err != nil {
			m.log.Error("Failure unregistering order in positions engine (cancel)",
				logging.Order(*order),
				logging.Error(err))
		}
	}

	// If this is a pegged order, remove from pegged and parked lists
	if order.PeggedOrder != nil {
		m.removePeggedOrder(order)
		order.Status = types.Order_STATUS_CANCELLED
	}

	// Publish the changed order details
	order.UpdatedAt = m.currentTime.UnixNano()
	m.broker.Send(events.NewOrderEvent(ctx, order))

	m.checkForReferenceMoves(ctx)

	if foundOnBook {
		if err := m.liquidityUpdate(ctx, []*types.Order{order}); err != nil {
			return nil, err
		}
	}

	return &types.OrderCancellationConfirmation{Order: order}, nil
}

// parkOrderAndAdd removes the order from the orderbook and adds it to the parked list
func (m *Market) parkOrderAndAdd(ctx context.Context, order *types.Order) {
	m.parkOrder(ctx, order)
	m.parkedOrders = append(m.parkedOrders, order)
}

// parkOrder removes the given order from the orderbook
// parkOrder will panic if it encounters errors, which means that it reached an
// invalid state.
func (m *Market) parkOrder(ctx context.Context, order *types.Order) {
	defer m.releaseMarginExcess(ctx, order.PartyID)

	if err := m.matching.RemoveOrder(order); err != nil {
		m.log.Fatal("Failure to remove order from matching engine",
			logging.String("party-id", order.PartyID),
			logging.String("order-id", order.Id),
			logging.String("market", m.mkt.Id),
			logging.Error(err))
	}

	// Update the order in our stores (will be marked as parked)
	order.UpdatedAt = m.currentTime.UnixNano()
	order.Status = types.Order_STATUS_PARKED
	order.Price = 0
	m.broker.Send(events.NewOrderEvent(ctx, order))
	if _, err := m.position.UnregisterOrder(order); err != nil {
		m.log.Fatal("Failure unregistering order in positions engine (parking)",
			logging.Order(*order),
			logging.Error(err))
	}
}

// AmendOrder amend an existing order from the order book
func (m *Market) AmendOrder(ctx context.Context, orderAmendment *types.OrderAmendment) (*types.OrderConfirmation, error) {
<<<<<<< HEAD
	// explicitly/directly ordering an LP commitment order is not allowed
	if m.liquidity.IsLiquidityOrder(orderAmendment.PartyID, orderAmendment.OrderID) {
		return nil, types.ErrEditNotAllowed
	}
=======
>>>>>>> 851d38f0
	conf, err := m.amendOrder(ctx, orderAmendment)
	if err != nil {
		return nil, err
	}

	if err := m.liquidityUpdate(ctx, conf.PassiveOrdersAffected); err != nil {
		return nil, err
	}

	return conf, nil
}

func (m *Market) amendOrder(ctx context.Context, orderAmendment *types.OrderAmendment) (*types.OrderConfirmation, error) {
	timer := metrics.NewTimeCounter(m.mkt.Id, "market", "AmendOrder")
	defer timer.EngineTimeCounterAdd()

	// Verify that the market is not closed
	if m.closed {
		return nil, ErrMarketClosed
	}

	// Try and locate the existing order specified on the
	// order book in the matching engine for this market
	existingOrder, _, err := m.getOrderByID(orderAmendment.OrderID)
	if err != nil {
		if m.log.GetLevel() == logging.DebugLevel {
			m.log.Debug("Invalid order ID",
				logging.String("id", orderAmendment.GetOrderID()),
				logging.String("party", orderAmendment.GetPartyID()),
				logging.String("market", orderAmendment.GetMarketID()),
				logging.Error(err))
		}
		return nil, types.ErrInvalidOrderID
	}

	// We can only amend this order if we created it
	if existingOrder.PartyID != orderAmendment.PartyID {
		if m.log.GetLevel() == logging.DebugLevel {
			m.log.Debug("Invalid party ID",
				logging.String("original party id:", existingOrder.PartyID),
				logging.String("amend party id:", orderAmendment.PartyID))
		}
		return nil, types.ErrInvalidPartyID
	}

	// Validate Market
	if existingOrder.MarketID != m.mkt.Id {
		if m.log.GetLevel() == logging.DebugLevel {
			m.log.Debug("Market ID mismatch",
				logging.String("market-id", m.mkt.Id),
				logging.Order(*existingOrder))
		}
		return nil, types.ErrInvalidMarketID
	}

	if err := m.validateOrderAmendment(existingOrder, orderAmendment); err != nil {
		return nil, err
	}

	amendedOrder, err := m.applyOrderAmendment(ctx, existingOrder, orderAmendment)
	if err != nil {
		return nil, err
	}

	// if remaining is reduces <= 0, then order is cancelled
	if amendedOrder.Remaining <= 0 {
		confirm, err := m.CancelOrder(
			ctx, existingOrder.PartyID, existingOrder.Id)
		if err != nil {
			return nil, err
		}
		return &types.OrderConfirmation{
			Order: confirm.Order,
		}, nil
	}

	// if expiration has changed and is before the original creation time, reject this amend
	if amendedOrder.ExpiresAt != 0 && amendedOrder.ExpiresAt < existingOrder.CreatedAt {
		if m.log.GetLevel() == logging.DebugLevel {
			m.log.Debug("Amended expiry before original creation time",
				logging.Int64("original order created at ts:", existingOrder.CreatedAt),
				logging.Int64("amended expiry ts:", amendedOrder.ExpiresAt),
				logging.Order(*existingOrder))
		}
		return nil, types.ErrInvalidExpirationDatetime
	}

	// if expiration has changed and is not 0, and is before currentTime
	// then we expire the order
	if amendedOrder.ExpiresAt != 0 && amendedOrder.ExpiresAt < amendedOrder.UpdatedAt {
		// Update the existing message in place before we cancel it
		m.orderAmendInPlace(existingOrder, amendedOrder)
		cancellation, err := m.matching.CancelOrder(amendedOrder)
		if cancellation == nil || err != nil {
			if m.log.GetLevel() == logging.DebugLevel {
				m.log.Debug("Failure to cancel order from matching engine",
					logging.String("party-id", amendedOrder.PartyID),
					logging.String("order-id", amendedOrder.Id),
					logging.String("market", m.mkt.Id),
					logging.Error(err))
			}
			return nil, err
		}

		// Update the order in our stores (will be marked as cancelled)
		// set the proper status
		cancellation.Order.Status = types.Order_STATUS_EXPIRED
		m.broker.Send(events.NewOrderEvent(ctx, cancellation.Order))
		_, err = m.position.UnregisterOrder(cancellation.Order)
		if err != nil {
			m.log.Error("Failure unregistering order in positions engine (amendOrder)",
				logging.Order(*amendedOrder),
				logging.Error(err))
		}

		m.checkForReferenceMoves(ctx)

		return &types.OrderConfirmation{
			Order: cancellation.Order,
		}, nil
	}

	if existingOrder.PeggedOrder != nil {
		// Amend in place during an auction
		if m.as.InAuction() {
			ret, err := m.orderAmendWhenParked(existingOrder, amendedOrder)
			if err == nil {
				m.broker.Send(events.NewOrderEvent(ctx, amendedOrder))
			}
			return ret, err
		}
		err := m.repricePeggedOrder(ctx, amendedOrder)
		if err != nil {
			// Failed to reprice so we have to park the order
			if amendedOrder.Status != types.Order_STATUS_PARKED {
				// If we are live then park
				m.parkOrderAndAdd(ctx, existingOrder)
			}
			ret, err := m.orderAmendWhenParked(existingOrder, amendedOrder)
			if err == nil {
				m.broker.Send(events.NewOrderEvent(ctx, amendedOrder))
			}
			return ret, err
		} else {
			// We got a new valid price, if we are parked we need to unpark
			if amendedOrder.Status == types.Order_STATUS_PARKED {
				orderConf, err := m.submitValidatedOrder(ctx, amendedOrder)
				if err != nil {
					// If we cannot submit a new order then the amend has failed, return the error
					return nil, err
				}
				// Remove from parked list
				for i, order := range m.parkedOrders {
					if order.Id == amendedOrder.Id {
						copy(m.parkedOrders[i:], m.parkedOrders[i+1:])
						m.parkedOrders[len(m.parkedOrders)-1] = nil
						m.parkedOrders = m.parkedOrders[:len(m.parkedOrders)-1]
						return orderConf, err
					}
				}
			}
		}
	}

	// from here these are the normal amendment
	var priceShift, sizeIncrease, sizeDecrease, expiryChange, timeInForceChange bool

	if amendedOrder.Price != existingOrder.Price {
		priceShift = true
	}

	if amendedOrder.Size > existingOrder.Size {
		sizeIncrease = true
	}
	if amendedOrder.Size < existingOrder.Size {
		sizeDecrease = true
	}

	if amendedOrder.ExpiresAt != existingOrder.ExpiresAt {
		expiryChange = true
	}

	if amendedOrder.TimeInForce != existingOrder.TimeInForce {
		timeInForceChange = true
	}

	// If nothing changed, amend in place to update updatedAt and version number
	if !priceShift && !sizeIncrease && !sizeDecrease && !expiryChange && !timeInForceChange {
		ret, err := m.orderAmendInPlace(existingOrder, amendedOrder)
		if err == nil {
			m.broker.Send(events.NewOrderEvent(ctx, amendedOrder))
			m.checkForReferenceMoves(ctx)
		}
		return ret, err
	}

	// Update potential new position after the amend
	pos, err := m.position.AmendOrder(existingOrder, amendedOrder)
	if err != nil {
		// adding order to the buffer first
		amendedOrder.Status = types.Order_STATUS_REJECTED
		amendedOrder.Reason = types.OrderError_ORDER_ERROR_INTERNAL_ERROR
		m.broker.Send(events.NewOrderEvent(ctx, amendedOrder))

		if m.log.GetLevel() == logging.DebugLevel {
			m.log.Debug("Unable to amend potential trader position",
				logging.String("market-id", m.GetID()),
				logging.Error(err))
		}
		return nil, ErrMarginCheckFailed
	}

	// Perform check and allocate margin
	// ignore rollback return here, as if we amend it means the order
	// is already on the book, not rollback will be needed, the margin
	// will be updated later on for sure.

	if _, err = m.checkMarginForOrder(ctx, pos, amendedOrder); err != nil {
		// Undo the position registering
		_, err1 := m.position.AmendOrder(amendedOrder, existingOrder)
		if err1 != nil {
			m.log.Error("Unable to unregister potential amended trader position",
				logging.String("market-id", m.GetID()),
				logging.Error(err1))
		}

		if m.log.GetLevel() == logging.DebugLevel {
			m.log.Debug("Unable to check/add margin for trader",
				logging.String("market-id", m.GetID()),
				logging.Error(err))
		}
		return nil, ErrMarginCheckFailed
	}

	// if increase in size or change in price
	// ---> DO atomic cancel and submit
	if priceShift || sizeIncrease {
		confirmation, err := m.orderCancelReplace(ctx, existingOrder, amendedOrder)
		if err == nil {
			m.handleConfirmation(ctx, amendedOrder, confirmation)
			m.broker.Send(events.NewOrderEvent(ctx, amendedOrder))
			m.checkForReferenceMoves(ctx)
		}
		return confirmation, err
	}

	// if decrease in size or change in expiration date
	// ---> DO amend in place in matching engine
	if expiryChange || sizeDecrease || timeInForceChange {
		if sizeDecrease && amendedOrder.Remaining >= existingOrder.Remaining {
			if m.log.GetLevel() == logging.DebugLevel {
				m.log.Debug("Order amendment not allowed when reducing to a larger amount", logging.Order(*existingOrder))
			}
			return nil, ErrInvalidAmendRemainQuantity
		}
		ret, err := m.orderAmendInPlace(existingOrder, amendedOrder)
		if err == nil {
			m.broker.Send(events.NewOrderEvent(ctx, amendedOrder))
			m.checkForReferenceMoves(ctx)
		}
		return ret, err
	}

	if m.log.GetLevel() == logging.DebugLevel {
		m.log.Debug("Order amendment not allowed", logging.Order(*existingOrder))
	}
	return nil, types.ErrEditNotAllowed
}

// amendPeggedOrder amend an existing pegged order from the order book
// This does not need to perform all the checks of the full AmendOrder call
// as we know the order is valid already
func (m *Market) amendPeggedOrder(ctx context.Context, existingOrder *types.Order, price uint64) (*types.OrderConfirmation, error) {
	timer := metrics.NewTimeCounter(m.mkt.Id, "market", "amendPeggedOrder")
	defer timer.EngineTimeCounterAdd()

	amendedOrder := *existingOrder
	amendedOrder.Price = price

	// Update potential new position after the amend
	pos, err := m.position.AmendOrder(existingOrder, &amendedOrder)
	if err != nil {
		// adding order to the buffer first
		amendedOrder.Status = types.Order_STATUS_REJECTED
		amendedOrder.Reason = types.OrderError_ORDER_ERROR_INTERNAL_ERROR
		m.broker.Send(events.NewOrderEvent(ctx, &amendedOrder))

		if m.log.GetLevel() == logging.DebugLevel {
			m.log.Debug("Unable to amend potential trader position",
				logging.String("market-id", m.GetID()),
				logging.Error(err))
		}
		return nil, ErrMarginCheckFailed
	}

	// Perform check and allocate margin
	// ignore rollback return here, as if we amend it means the order
	// is already on the book, not rollback will be needed, the margin
	// will be updated later on for sure.
	if _, err = m.checkMarginForOrder(ctx, pos, &amendedOrder); err != nil {
		// Undo the position registering
		_, err1 := m.position.AmendOrder(&amendedOrder, existingOrder)
		if err1 != nil {
			m.log.Error("Unable to unregister potential amended trader position",
				logging.String("market-id", m.GetID()),
				logging.Error(err1))
		}

		if m.log.GetLevel() == logging.DebugLevel {
			m.log.Debug("Unable to check/add margin for trader",
				logging.String("market-id", m.GetID()),
				logging.Error(err))
		}
		return nil, ErrMarginCheckFailed
	}

	var confirmation *types.OrderConfirmation
	if existingOrder.Status != types.Order_STATUS_PARKED {
		confirmation, err = m.orderCancelReplace(ctx, existingOrder, &amendedOrder)
		if err == nil {
			m.handleConfirmation(ctx, &amendedOrder, confirmation)
		}
	} else {
		confirmation = &types.OrderConfirmation{Order: existingOrder}

	}
	m.broker.Send(events.NewOrderEvent(ctx, &amendedOrder))
	*existingOrder = amendedOrder
	return confirmation, err
}

func (m *Market) validateOrderAmendment(
	order *types.Order,
	amendment *types.OrderAmendment,
) error {
	// check TIF and expiracy
	if amendment.TimeInForce == types.Order_TIF_GTT {
		if amendment.ExpiresAt == nil {
			return types.OrderError_ORDER_ERROR_CANNOT_AMEND_TO_GTT_WITHOUT_EXPIRYAT
		}
		// if expiresAt is before or equal to created at
		// we return an error
		if amendment.ExpiresAt.Value <= order.CreatedAt {
			return types.OrderError_ORDER_ERROR_EXPIRYAT_BEFORE_CREATEDAT
		}
	} else if amendment.TimeInForce == types.Order_TIF_GTC {
		// this is cool, but we need to ensure and expiry is not set
		if amendment.ExpiresAt != nil {
			return types.OrderError_ORDER_ERROR_CANNOT_HAVE_GTC_AND_EXPIRYAT
		}
	} else if amendment.TimeInForce == types.Order_TIF_FOK ||
		amendment.TimeInForce == types.Order_TIF_IOC {
		// IOC and FOK are not acceptable for amend order
		return types.OrderError_ORDER_ERROR_CANNOT_AMEND_TO_FOK_OR_IOC
	} else if (amendment.TimeInForce == types.Order_TIF_GFN ||
		amendment.TimeInForce == types.Order_TIF_GFA) &&
		amendment.TimeInForce != order.TimeInForce {
		// We cannot amend to a GFA/GFN orders
		return types.OrderError_ORDER_ERROR_CANNOT_AMEND_TO_GFA_OR_GFN
	} else if (order.TimeInForce == types.Order_TIF_GFN ||
		order.TimeInForce == types.Order_TIF_GFA) &&
		(amendment.TimeInForce != order.TimeInForce &&
			amendment.TimeInForce != types.Order_TIF_UNSPECIFIED) {
		// We cannot amend from a GFA/GFN orders
		return types.OrderError_ORDER_ERROR_CANNOT_AMEND_FROM_GFA_OR_GFN
	} else if order.PeggedOrder == nil {
		// We cannot change a pegged orders details on a non pegged order
		if amendment.PeggedOffset != nil ||
			amendment.PeggedReference != types.PeggedReference_PEGGED_REFERENCE_UNSPECIFIED {
			return types.OrderError_ORDER_ERROR_CANNOT_AMEND_PEGGED_ORDER_DETAILS_ON_NON_PEGGED_ORDER
		}
	}
	return nil
}

// this function assume the amendment have been validated before
func (m *Market) applyOrderAmendment(
	ctx context.Context,
	existingOrder *types.Order,
	amendment *types.OrderAmendment,
) (order *types.Order, err error) {
	m.mu.Lock()
	currentTime := m.currentTime
	m.mu.Unlock()

	// initialize order with the existing order data
	order = &types.Order{
		Type:        existingOrder.Type,
		Id:          existingOrder.Id,
		MarketID:    existingOrder.MarketID,
		PartyID:     existingOrder.PartyID,
		Side:        existingOrder.Side,
		Price:       existingOrder.Price,
		Size:        existingOrder.Size,
		Remaining:   existingOrder.Remaining,
		TimeInForce: existingOrder.TimeInForce,
		CreatedAt:   existingOrder.CreatedAt,
		Status:      existingOrder.Status,
		ExpiresAt:   existingOrder.ExpiresAt,
		Reference:   existingOrder.Reference,
		Version:     existingOrder.Version + 1,
		UpdatedAt:   currentTime.UnixNano(),
	}
	if existingOrder.PeggedOrder != nil {
		order.PeggedOrder = &types.PeggedOrder{Reference: existingOrder.PeggedOrder.Reference,
			Offset: existingOrder.PeggedOrder.Offset}
	}

	// apply price changes
	if amendment.Price != nil && existingOrder.Price != amendment.Price.Value {
		order.Price = amendment.Price.Value
	}

	// apply size changes
	if amendment.SizeDelta != 0 {
		order.Size += uint64(amendment.SizeDelta)
		newRemaining := int64(existingOrder.Remaining) + amendment.SizeDelta
		if newRemaining <= 0 {
			newRemaining = 0
		}
		order.Remaining = uint64(newRemaining)
	}

	// apply tif
	if amendment.TimeInForce != types.Order_TIF_UNSPECIFIED {
		order.TimeInForce = amendment.TimeInForce
		if amendment.TimeInForce != types.Order_TIF_GTT {
			order.ExpiresAt = 0
		}
	}
	if amendment.ExpiresAt != nil {
		order.ExpiresAt = amendment.ExpiresAt.Value
	}

	// apply pegged order values
	if order.PeggedOrder != nil {
		if amendment.PeggedOffset != nil {
			order.PeggedOrder.Offset = amendment.PeggedOffset.Value
		}

		if amendment.PeggedReference != types.PeggedReference_PEGGED_REFERENCE_UNSPECIFIED {
			order.PeggedOrder.Reference = amendment.PeggedReference
		}
		if verr := m.validatePeggedOrder(ctx, order); verr != types.OrderError_ORDER_ERROR_NONE {
			err = verr
		}
	}
	return
}

func (m *Market) orderCancelReplace(ctx context.Context, existingOrder, newOrder *types.Order) (conf *types.OrderConfirmation, err error) {
	timer := metrics.NewTimeCounter(m.mkt.Id, "market", "orderCancelReplace")

	cancellation, err := m.matching.CancelOrder(existingOrder)
	if cancellation == nil {
		if err != nil {
			if m.log.GetLevel() == logging.DebugLevel {
				m.log.Debug("Failed to cancel order from matching engine during CancelReplace",
					logging.OrderWithTag(*existingOrder, "existing-order"),
					logging.OrderWithTag(*newOrder, "new-order"),
					logging.Error(err))
			}
		} else {
			err = fmt.Errorf("order cancellation failed (no error given)")
		}
	} else {
		// first we call the order book to evaluate auction triggers and get the list of trades
		trades, err := m.checkPriceAndGetTrades(ctx, newOrder)
		if err != nil {
			return nil, m.unregisterAndReject(ctx, newOrder, err)
		}

		// try to apply fees on the trade
		err = m.applyFees(ctx, newOrder, trades)
		if err != nil {
			return nil, err
		}

		conf, err = m.matching.SubmitOrder(newOrder) //lint:ignore SA4006 this value might be overwriter, careful!
		// replace the trades in the confirmation to have
		// the ones with the fees embbeded
		conf.Trades = trades
	}

	timer.EngineTimeCounterAdd()
	return
}

func (m *Market) orderAmendInPlace(originalOrder, amendOrder *types.Order) (*types.OrderConfirmation, error) {
	timer := metrics.NewTimeCounter(m.mkt.Id, "market", "orderAmendInPlace")
	defer timer.EngineTimeCounterAdd()

	err := m.matching.AmendOrder(originalOrder, amendOrder)
	if err != nil {
		if m.log.GetLevel() == logging.DebugLevel {
			m.log.Debug("Failure after amend order from matching engine (amend-in-place)",
				logging.OrderWithTag(*amendOrder, "new-order"),
				logging.Error(err))
		}
		return nil, err
	}
	return &types.OrderConfirmation{
		Order: amendOrder,
	}, nil
}

func (m *Market) orderAmendWhenParked(originalOrder, amendOrder *types.Order) (*types.OrderConfirmation, error) {
	amendOrder.Status = types.Order_STATUS_PARKED

	*originalOrder = *amendOrder

	return &types.OrderConfirmation{
		Order: amendOrder,
	}, nil
}

// RemoveExpiredOrders remove all expired orders from the order book
// and also any pegged orders that are parked
func (m *Market) RemoveExpiredOrders(timestamp int64) ([]types.Order, error) {
	timer := metrics.NewTimeCounter(m.mkt.Id, "market", "RemoveExpiredOrders")
	defer timer.EngineTimeCounterAdd()

	if m.closed {
		return nil, ErrMarketClosed
	}

	expiredPegs := []types.Order{}
	for _, order := range m.expiringPeggedOrders.Expire(timestamp) {
		order := order

		// The pegged expiry orders are copies and do not reflect the
		// current state of the order, therefore we look it up
		originalOrder, _, err := m.getOrderByID(order.Id)
		if err == nil && originalOrder.Status != types.Order_STATUS_PARKED {
			m.unregisterOrder(&order)
		}
		m.removePeggedOrder(&order)
		if err != nil || originalOrder == nil {
			continue
		}
		originalOrder.Status = types.Order_STATUS_EXPIRED
		expiredPegs = append(expiredPegs, *originalOrder)
	}

	orderList := m.matching.RemoveExpiredOrders(timestamp)
	// need to remove the expired orders from the potentials positions
	for _, order := range orderList {
		order := order
		m.unregisterOrder(&order)
	}

	orderList = append(orderList, expiredPegs...)

	return orderList, nil
}

func (m *Market) unregisterOrder(order *types.Order) {
	if _, err := m.position.UnregisterOrder(order); err != nil {
		if m.log.GetLevel() == logging.DebugLevel {
			m.log.Debug("Failure unregistering order in positions engine (cancel)",
				logging.Order(*order),
				logging.Error(err))
		}
	}
}

func (m *Market) getBestStaticAskPrice() (uint64, error) {
	return m.matching.GetBestStaticAskPrice()
}

func (m *Market) getBestStaticAskPriceAndVolume() (uint64, uint64, error) {
	return m.matching.GetBestStaticAskPriceAndVolume()
}

func (m *Market) getBestStaticBidPrice() (uint64, error) {
	return m.matching.GetBestStaticBidPrice()
}

func (m *Market) getBestStaticBidPriceAndVolume() (uint64, uint64, error) {
	return m.matching.GetBestStaticBidPriceAndVolume()
}

func (m *Market) getStaticMidPrice() (uint64, error) {
	bid, err := m.matching.GetBestStaticBidPrice()
	if err != nil {
		return 0, err
	}
	ask, err := m.matching.GetBestStaticAskPrice()
	if err != nil {
		return 0, err
	}
	return (bid + ask) / 2, nil
}

// checkForReferenceMoves looks to see if the reference prices have moved since the
// last transaction was processed.
func (m *Market) checkForReferenceMoves(ctx context.Context) {
	if m.as.InAuction() {
		return
	}
	var repricedCount uint64
	for repricedCount = 1; repricedCount > 0; {
		// Get the current reference values and compare them to the last saved set
		newBestBid, _ := m.getBestStaticBidPrice()
		newBestAsk, _ := m.getBestStaticAskPrice()
		newMid, _ := m.getStaticMidPrice()

		// Look for a move
		var changes uint8
		if newMid != m.lastMidPrice {
			changes |= PriceMoveMid
		}
		if newBestBid != m.lastBestBidPrice {
			changes |= PriceMoveBestBid
		}
		if newBestAsk != m.lastBestAskPrice {
			changes |= PriceMoveBestAsk
		}

		// If we have a reference price move, update any pegged orders that reference it
		if changes != 0 {
			repricedCount = m.repriceAllPeggedOrders(ctx, changes)
		} else {
			repricedCount = 0
		}

		// Update the last price values
		m.lastMidPrice = newMid
		m.lastBestBidPrice = newBestBid
		m.lastBestAskPrice = newBestAsk

		// If we have any parked orders, see if we can get a
		// valid price for them and try to submit them
		if len(m.parkedOrders) > 0 {
			m.unparkAllParkedOrders(ctx)
		}
	}
}

// GetPeggedOrderCount returns the number of pegged orders in the market
func (m *Market) GetPeggedOrderCount() int {
	return len(m.peggedOrders)
}

// GetParkedOrderCount returns hte number of parked orders in the market
func (m *Market) GetParkedOrderCount() int {
	return len(m.parkedOrders)
}

func (m *Market) addPeggedOrder(order *types.Order) {
	m.peggedOrders = append(m.peggedOrders, order)

	// expiring orders will be removed by RemoveExpiredOrders
	if order.IsPersistent() && order.ExpiresAt > 0 {
		m.expiringPeggedOrders.Insert(*order)
	}
}

// removePeggedOrder looks through the pegged and parked list
// and removes the matching order if found
func (m *Market) removePeggedOrder(order *types.Order) {
	for i, po := range m.peggedOrders {
		if po.Id == order.Id {
			// Remove item from slice
			copy(m.peggedOrders[i:], m.peggedOrders[i+1:])
			m.peggedOrders[len(m.peggedOrders)-1] = nil
			m.peggedOrders = m.peggedOrders[:len(m.peggedOrders)-1]
			break
		}
	}

	for i, po := range m.parkedOrders {
		if po.Id == order.Id {
			// Remove item from slice
			copy(m.parkedOrders[i:], m.parkedOrders[i+1:])
			m.parkedOrders[len(m.parkedOrders)-1] = nil
			m.parkedOrders = m.parkedOrders[:len(m.parkedOrders)-1]
			break
		}
	}
}

func (m *Market) removeParkedOrder(o *types.Order) {
	// Remove from parked list
	for i, order := range m.parkedOrders {
		if order.Id == o.Id {
			copy(m.parkedOrders[i:], m.parkedOrders[i+1:])
			m.parkedOrders[len(m.parkedOrders)-1] = nil
			m.parkedOrders = m.parkedOrders[:len(m.parkedOrders)-1]
			return
		}
	}
}

// getOrderBy looks for the order in the order book and in the list
// of pegged orders in the market. Returns the order if found, a bool
// representing if the order was found on the order book and any error code
func (m *Market) getOrderByID(orderID string) (*types.Order, bool, error) {
	order, err := m.matching.GetOrderByID(orderID)
	if err == nil {
		return order, true, nil
	}

	// The pegged order list contains all the pegged orders in the system
	// whether they are parked or live. Check this list of a matching order
	for _, order := range m.peggedOrders {
		if order.Id == orderID {
			return order, false, nil
		}
	}

	// We couldn't find it
	return nil, false, ErrOrderNotFound
}

// create an actual risk model, and calculate the risk factors
// if something goes wrong, return the hard-coded values of old
func getInitialFactors(log *logging.Logger, mkt *types.Market, asset string) *types.RiskResult {
	rm, err := risk.NewModel(log, mkt.TradableInstrument.RiskModel, asset)
	// @TODO log this error
	if err != nil {
		return nil
	}
	if ok, fact := rm.CalculateRiskFactors(nil); ok {
		return fact
	}
	// default to hard-coded risk factors
	return &types.RiskResult{
		RiskFactors: map[string]*types.RiskFactor{
			asset: {Long: 0.15, Short: 0.25},
		},
		PredictedNextRiskFactors: map[string]*types.RiskFactor{
			asset: {Long: 0.15, Short: 0.25},
		},
	}
}

func (m *Market) getRiskFactors() (*types.RiskFactor, error) {
	a, err := m.mkt.GetAsset()
	if err != nil {
		return nil, err
	}
	rf, err := m.risk.GetRiskFactors(a)
	if err != nil {
		return nil, err
	}
	return rf, nil
}

<<<<<<< HEAD
// repriceFuncW is an adapter for getNewPeggedPrice.
// TODO(gchaincl,peterbarrow): getNewPeggedPrice should update its signature to:
// 1. do not accept a context, since it's not being used
// 2. receive a PeggedOrder instead of an Order.
func (m *Market) repriceFuncW(po *types.PeggedOrder) (uint64, error) {
	return m.getNewPeggedPrice(
		context.Background(),
		&types.Order{PeggedOrder: po},
	)
}

// SubmitLiquidityProvision forwards a LiquidityProvisionSubmission to the Liquidity Engine.
func (m *Market) SubmitLiquidityProvision(ctx context.Context, sub *types.LiquidityProvisionSubmission, party, id string) error {
	if err := m.liquidity.SubmitLiquidityProvision(ctx, sub, party, id); err != nil {
		return err
	}

	newOrders, amendments, err := m.liquidity.CreateInitialOrders(m.markPrice, party, m.repriceFuncW)
	if err != nil {
		return err
	}

	// TODO(gchaincl,jeremyletang): calculate the amount of the bound account first
	return m.createAndUpdateOrders(ctx, newOrders, amendments)
}

func (m *Market) liquidityUpdate(ctx context.Context, orders []*types.Order) error {
	newOrders, amendments, err := m.liquidity.Update(m.markPrice, m.repriceFuncW, orders)
	if err != nil {
		return err
	}

	return m.createAndUpdateOrders(ctx, newOrders, amendments)
}

func (m *Market) createAndUpdateOrders(ctx context.Context, newOrders []*types.Order, amendments []*types.OrderAmendment) error {
	for _, order := range newOrders {
		if _, err := m.submitOrder(ctx, order); err != nil {
			return err
		}
	}

	for _, order := range amendments {
		if _, err := m.amendOrder(ctx, order); err != nil {
			return err
		}
	}

	return nil
}

=======
>>>>>>> 851d38f0
func (m *Market) getTargetStake() float64 {
	rf, err := m.getRiskFactors()
	if err != nil {
		logging.Error(err)
		m.log.Debug("unable to get risk factors, can't calculate target")
		return 0
	}
	return m.tsCalc.GetTargetStake(*rf, m.currentTime)
}

func (m *Market) OnMarginScalingFactorsUpdate(ctx context.Context, sf *types.ScalingFactors) error {
	if err := m.risk.OnMarginScalingFactorsUpdate(sf); err != nil {
		return err
	}

	// update our market definition, and dispatch update through the event bus
	m.mkt.TradableInstrument.MarginCalculator.ScalingFactors = sf
	m.broker.Send(events.NewMarketEvent(ctx, *m.mkt))

	return nil
}

func (m *Market) OnFeeFactorsMakerFeeUpdate(ctx context.Context, f float64) error {
	if err := m.fee.OnFeeFactorsMakerFeeUpdate(ctx, f); err != nil {
		return err
	}
	m.mkt.Fees.Factors.MakerFee = fmt.Sprintf("%f", f)
	m.broker.Send(events.NewMarketEvent(ctx, *m.mkt))

	return nil
}

func (m *Market) OnFeeFactorsInfrastructureFeeUpdate(ctx context.Context, f float64) error {
	if err := m.fee.OnFeeFactorsInfrastructureFeeUpdate(ctx, f); err != nil {
		return err
	}
	m.mkt.Fees.Factors.InfrastructureFee = fmt.Sprintf("%f", f)
	m.broker.Send(events.NewMarketEvent(ctx, *m.mkt))

	return nil
}

func (m *Market) OnSuppliedStakeToObligationFactorUpdate(v float64) {
	m.liquidity.OnSuppliedStakeToObligationFactorUpdate(v)
}

// repriceFuncW is an adapter for getNewPeggedPrice.
// TODO(gchaincl,peterbarrow): getNewPeggedPrice should update its signature to:
// 1. do not accept a context, since it's not being used
// 2. receive a PeggedOrder instead of an Order.
func (m *Market) repriceFuncW(po *types.PeggedOrder) (uint64, error) {
	return m.getNewPeggedPrice(
		context.Background(),
		&types.Order{PeggedOrder: po},
	)
}

// SubmitLiquidityProvision forwards a LiquidityProvisionSubmission to the Liquidity Engine.
func (m *Market) SubmitLiquidityProvision(ctx context.Context, sub *types.LiquidityProvisionSubmission, party, id string) (err error) {
	if err := m.liquidity.SubmitLiquidityProvision(ctx, sub, party, id); err != nil {
		return err
	}

	defer func() {
		if err == nil {
			return
		}
		if newerr := m.liquidity.CancelLiquidityProvision(ctx, party); err != nil {
			m.log.Debug("unable to submit cancel liquidity provision submission",
				logging.String("party", party),
				logging.String("id", id),
				logging.Error(newerr))
			err = fmt.Errorf("%v, %w", err, newerr)
		}

	}()

	// WE WANT TO APPLY THECOMMITMENT IN BOND ACCOUNT
	asset, _ := m.mkt.GetAsset()
	bondAcc, err := m.collateral.GetOrCreatePartyBondAccount(ctx, party, m.GetID(), asset)
	if err != nil {
		return err
	}

	// now we calculate the amount that needs to be moved into the account
	amount := int64(sub.CommitmentAmount - bondAcc.Balance)
	ty := types.TransferType_TRANSFER_TYPE_BOND_LOW
	if amount < 0 {
		ty = types.TransferType_TRANSFER_TYPE_BOND_HIGH
	}
	transfer := &types.Transfer{
		Owner: party,
		Amount: &types.FinancialAmount{
			Amount: amount,
			Asset:  asset,
		},
		Type:      ty,
		MinAmount: amount,
	}

	tresp, err := m.collateral.BondUpdateOnOrder(ctx, m.GetID(), party, transfer)
	if err != nil {
		return err
	}
	m.broker.Send(events.NewTransferResponse(ctx, []*types.TransferResponse{tresp}))

	// if something happen, rollback the transfer
	defer func() {
		if err == nil {
			return
		}
		if transfer.Type == types.TransferType_TRANSFER_TYPE_BOND_HIGH {
			transfer.Type = types.TransferType_TRANSFER_TYPE_BOND_LOW
		}
		transfer.Amount.Amount = -transfer.Amount.Amount
		transfer.MinAmount = -transfer.MinAmount

		tresp, newerr := m.collateral.BondUpdateOnOrder(ctx, m.GetID(), party, transfer)
		if newerr != nil {
			m.log.Debug("unable to rollback bon account topup",
				logging.String("party", party),
				logging.Int64("amount", amount),
				logging.Error(err))
			err = fmt.Errorf("%v, %w", err, newerr)
		}
		m.broker.Send(events.NewTransferResponse(ctx, []*types.TransferResponse{tresp}))
	}()

	newOrders, amendments, err := m.liquidity.CreateInitialOrders(m.markPrice, party, m.repriceFuncW)
	if err != nil {
		return err
	}

	return m.createAndUpdateOrders(ctx, newOrders, amendments)
}

func (m *Market) liquidityUpdate(ctx context.Context, orders []*types.Order) error {
	newOrders, amendments, err := m.liquidity.Update(m.markPrice, m.repriceFuncW, orders)
	if err != nil {
		return err
	}

	return m.createAndUpdateOrders(ctx, newOrders, amendments)
}

func (m *Market) createAndUpdateOrders(ctx context.Context, newOrders []*types.Order, amendments []*types.OrderAmendment) (err error) {
	submittedIDs := []string{}
	// submitted order rollback
	defer func() {
		if err == nil || len(newOrders) <= 0 {
			return
		}
		party := newOrders[0].PartyID
		for _, v := range submittedIDs {
			_, newerr := m.CancelOrder(ctx, party, v)
			if newerr != nil {
				m.log.Error("unable to rollback order via cancel",
					logging.Error(newerr),
					logging.String("party", party),
					logging.String("order-id", v))
				err = fmt.Errorf("%v, %w", err, newerr)
			}
		}
	}()

	for _, order := range newOrders {
		if _, err := m.submitOrder(ctx, order); err != nil {
			return err
		}
		submittedIDs = append(submittedIDs, order.Id)
	}

	// amendment rollback
	amendmentsRollBack := []*types.OrderAmendment{}
	// submitted order rollback
	defer func() {
		if err == nil || len(amendmentsRollBack) <= 0 {
			return
		}
		for _, v := range amendmentsRollBack {
			_, newerr := m.amendOrder(ctx, v)
			if newerr != nil {
				m.log.Error("unable to rollback order via cancel",
					logging.Error(newerr),
					logging.String("party", v.PartyID),
					logging.String("order-id", v.OrderID))
				err = fmt.Errorf("%v, %w", err, newerr)
			}
		}
	}()

	for _, order := range amendments {
		if _, err := m.amendOrder(ctx, order); err != nil {
			return err
		}

		arb := *order
		arb.SizeDelta = -arb.SizeDelta
		amendmentsRollBack = append(amendmentsRollBack, &arb)
	}

	return nil
}<|MERGE_RESOLUTION|>--- conflicted
+++ resolved
@@ -1904,13 +1904,10 @@
 
 // AmendOrder amend an existing order from the order book
 func (m *Market) AmendOrder(ctx context.Context, orderAmendment *types.OrderAmendment) (*types.OrderConfirmation, error) {
-<<<<<<< HEAD
 	// explicitly/directly ordering an LP commitment order is not allowed
 	if m.liquidity.IsLiquidityOrder(orderAmendment.PartyID, orderAmendment.OrderID) {
 		return nil, types.ErrEditNotAllowed
 	}
-=======
->>>>>>> 851d38f0
 	conf, err := m.amendOrder(ctx, orderAmendment)
 	if err != nil {
 		return nil, err
@@ -2660,7 +2657,52 @@
 	return rf, nil
 }
 
-<<<<<<< HEAD
+func (m *Market) getTargetStake() float64 {
+	rf, err := m.getRiskFactors()
+	if err != nil {
+		logging.Error(err)
+		m.log.Debug("unable to get risk factors, can't calculate target")
+		return 0
+	}
+	return m.tsCalc.GetTargetStake(*rf, m.currentTime)
+}
+
+func (m *Market) OnMarginScalingFactorsUpdate(ctx context.Context, sf *types.ScalingFactors) error {
+	if err := m.risk.OnMarginScalingFactorsUpdate(sf); err != nil {
+		return err
+	}
+
+	// update our market definition, and dispatch update through the event bus
+	m.mkt.TradableInstrument.MarginCalculator.ScalingFactors = sf
+	m.broker.Send(events.NewMarketEvent(ctx, *m.mkt))
+
+	return nil
+}
+
+func (m *Market) OnFeeFactorsMakerFeeUpdate(ctx context.Context, f float64) error {
+	if err := m.fee.OnFeeFactorsMakerFeeUpdate(ctx, f); err != nil {
+		return err
+	}
+	m.mkt.Fees.Factors.MakerFee = fmt.Sprintf("%f", f)
+	m.broker.Send(events.NewMarketEvent(ctx, *m.mkt))
+
+	return nil
+}
+
+func (m *Market) OnFeeFactorsInfrastructureFeeUpdate(ctx context.Context, f float64) error {
+	if err := m.fee.OnFeeFactorsInfrastructureFeeUpdate(ctx, f); err != nil {
+		return err
+	}
+	m.mkt.Fees.Factors.InfrastructureFee = fmt.Sprintf("%f", f)
+	m.broker.Send(events.NewMarketEvent(ctx, *m.mkt))
+
+	return nil
+}
+
+func (m *Market) OnSuppliedStakeToObligationFactorUpdate(v float64) {
+	m.liquidity.OnSuppliedStakeToObligationFactorUpdate(v)
+}
+
 // repriceFuncW is an adapter for getNewPeggedPrice.
 // TODO(gchaincl,peterbarrow): getNewPeggedPrice should update its signature to:
 // 1. do not accept a context, since it's not being used
@@ -2673,105 +2715,6 @@
 }
 
 // SubmitLiquidityProvision forwards a LiquidityProvisionSubmission to the Liquidity Engine.
-func (m *Market) SubmitLiquidityProvision(ctx context.Context, sub *types.LiquidityProvisionSubmission, party, id string) error {
-	if err := m.liquidity.SubmitLiquidityProvision(ctx, sub, party, id); err != nil {
-		return err
-	}
-
-	newOrders, amendments, err := m.liquidity.CreateInitialOrders(m.markPrice, party, m.repriceFuncW)
-	if err != nil {
-		return err
-	}
-
-	// TODO(gchaincl,jeremyletang): calculate the amount of the bound account first
-	return m.createAndUpdateOrders(ctx, newOrders, amendments)
-}
-
-func (m *Market) liquidityUpdate(ctx context.Context, orders []*types.Order) error {
-	newOrders, amendments, err := m.liquidity.Update(m.markPrice, m.repriceFuncW, orders)
-	if err != nil {
-		return err
-	}
-
-	return m.createAndUpdateOrders(ctx, newOrders, amendments)
-}
-
-func (m *Market) createAndUpdateOrders(ctx context.Context, newOrders []*types.Order, amendments []*types.OrderAmendment) error {
-	for _, order := range newOrders {
-		if _, err := m.submitOrder(ctx, order); err != nil {
-			return err
-		}
-	}
-
-	for _, order := range amendments {
-		if _, err := m.amendOrder(ctx, order); err != nil {
-			return err
-		}
-	}
-
-	return nil
-}
-
-=======
->>>>>>> 851d38f0
-func (m *Market) getTargetStake() float64 {
-	rf, err := m.getRiskFactors()
-	if err != nil {
-		logging.Error(err)
-		m.log.Debug("unable to get risk factors, can't calculate target")
-		return 0
-	}
-	return m.tsCalc.GetTargetStake(*rf, m.currentTime)
-}
-
-func (m *Market) OnMarginScalingFactorsUpdate(ctx context.Context, sf *types.ScalingFactors) error {
-	if err := m.risk.OnMarginScalingFactorsUpdate(sf); err != nil {
-		return err
-	}
-
-	// update our market definition, and dispatch update through the event bus
-	m.mkt.TradableInstrument.MarginCalculator.ScalingFactors = sf
-	m.broker.Send(events.NewMarketEvent(ctx, *m.mkt))
-
-	return nil
-}
-
-func (m *Market) OnFeeFactorsMakerFeeUpdate(ctx context.Context, f float64) error {
-	if err := m.fee.OnFeeFactorsMakerFeeUpdate(ctx, f); err != nil {
-		return err
-	}
-	m.mkt.Fees.Factors.MakerFee = fmt.Sprintf("%f", f)
-	m.broker.Send(events.NewMarketEvent(ctx, *m.mkt))
-
-	return nil
-}
-
-func (m *Market) OnFeeFactorsInfrastructureFeeUpdate(ctx context.Context, f float64) error {
-	if err := m.fee.OnFeeFactorsInfrastructureFeeUpdate(ctx, f); err != nil {
-		return err
-	}
-	m.mkt.Fees.Factors.InfrastructureFee = fmt.Sprintf("%f", f)
-	m.broker.Send(events.NewMarketEvent(ctx, *m.mkt))
-
-	return nil
-}
-
-func (m *Market) OnSuppliedStakeToObligationFactorUpdate(v float64) {
-	m.liquidity.OnSuppliedStakeToObligationFactorUpdate(v)
-}
-
-// repriceFuncW is an adapter for getNewPeggedPrice.
-// TODO(gchaincl,peterbarrow): getNewPeggedPrice should update its signature to:
-// 1. do not accept a context, since it's not being used
-// 2. receive a PeggedOrder instead of an Order.
-func (m *Market) repriceFuncW(po *types.PeggedOrder) (uint64, error) {
-	return m.getNewPeggedPrice(
-		context.Background(),
-		&types.Order{PeggedOrder: po},
-	)
-}
-
-// SubmitLiquidityProvision forwards a LiquidityProvisionSubmission to the Liquidity Engine.
 func (m *Market) SubmitLiquidityProvision(ctx context.Context, sub *types.LiquidityProvisionSubmission, party, id string) (err error) {
 	if err := m.liquidity.SubmitLiquidityProvision(ctx, sub, party, id); err != nil {
 		return err
