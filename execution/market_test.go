package execution_test

import (
	"context"
	"fmt"
	"math"
	"strconv"
	"testing"
	"time"

	"code.vegaprotocol.io/vega/collateral"
	"code.vegaprotocol.io/vega/events"
	"code.vegaprotocol.io/vega/execution"
	"code.vegaprotocol.io/vega/execution/mocks"
	"code.vegaprotocol.io/vega/fee"
	"code.vegaprotocol.io/vega/logging"
	"code.vegaprotocol.io/vega/matching"
	"code.vegaprotocol.io/vega/monitor"
	"code.vegaprotocol.io/vega/positions"
	types "code.vegaprotocol.io/vega/proto"
	"code.vegaprotocol.io/vega/risk"
	"code.vegaprotocol.io/vega/settlement"

	"github.com/golang/mock/gomock"
	"github.com/stretchr/testify/assert"
	"github.com/stretchr/testify/require"
	"google.golang.org/protobuf/types/known/wrapperspb"
)

const MAXMOVEUP = 10
const MINMOVEDOWN = -5

type testMarket struct {
	market          *execution.Market
	log             *logging.Logger
	ctrl            *gomock.Controller
	collateraEngine *collateral.Engine
	broker          *mocks.MockBroker
	now             time.Time
	asset           string
	mas             *monitor.AuctionState
	eventCount      uint64
	orderEventCount uint64
	events          []events.Event
	mktCfg          *types.Market
}

func getTestMarket(t *testing.T, now time.Time, closingAt time.Time, pMonitorSettings *types.PriceMonitoringSettings, openingAuctionDuration *types.AuctionDuration) *testMarket {
	return getTestMarket2(t, now, closingAt, pMonitorSettings, openingAuctionDuration, true)
}

func getTestMarket2(t *testing.T, now time.Time, closingAt time.Time, pMonitorSettings *types.PriceMonitoringSettings, openingAuctionDuration *types.AuctionDuration, startOpeninAuction bool) *testMarket {
	ctrl := gomock.NewController(t)
	log := logging.NewTestLogger()
	riskConfig := risk.NewDefaultConfig()
	positionConfig := positions.NewDefaultConfig()
	settlementConfig := settlement.NewDefaultConfig()
	matchingConfig := matching.NewDefaultConfig()
	feeConfig := fee.NewDefaultConfig()
	broker := mocks.NewMockBroker(ctrl)

	tm := &testMarket{
		log:    log,
		ctrl:   ctrl,
		broker: broker,
		now:    now,
	}

	// catch all expected calls
	broker.EXPECT().SendBatch(gomock.Any()).AnyTimes()
	broker.EXPECT().Send(gomock.Any()).AnyTimes().Do(
		func(evt events.Event) {
			te := evt.Type()
			if te == events.OrderEvent {
				tm.orderEventCount++
			}
			tm.eventCount++
			tm.events = append(tm.events, evt)
		},
	)

	collateralEngine, err := collateral.New(log, collateral.NewDefaultConfig(), broker, now)
	assert.Nil(t, err)
	collateralEngine.EnableAsset(context.Background(), types.Asset{
		Symbol: "ETH",
		Id:     "ETH",
	})

	// add the token asset
	tokAsset := types.Asset{
		Id:          "VOTE",
		Name:        "VOTE",
		Symbol:      "VOTE",
		Decimals:    5,
		TotalSupply: "1000",
		Source: &types.AssetSource{
			Source: &types.AssetSource_BuiltinAsset{
				BuiltinAsset: &types.BuiltinAsset{
					Name:        "VOTE",
					Symbol:      "VOTE",
					Decimals:    5,
					TotalSupply: "1000",
				},
			},
		},
	}

	collateralEngine.EnableAsset(context.Background(), tokAsset)

	if pMonitorSettings == nil {
		pMonitorSettings = &types.PriceMonitoringSettings{
			Parameters: &types.PriceMonitoringParameters{
				Triggers: []*types.PriceMonitoringTrigger{},
			},
			UpdateFrequency: 0,
		}
	}

	mkts := getMarkets(closingAt, pMonitorSettings, openingAuctionDuration)

	mktCfg := &mkts[0]

	mas := monitor.NewAuctionState(mktCfg, now)
	mktEngine, err := execution.NewMarket(context.Background(),
		log, riskConfig, positionConfig, settlementConfig, matchingConfig,
		feeConfig, collateralEngine, mktCfg, now, broker, execution.NewIDGen(), mas)
	assert.NoError(t, err)

	if startOpeninAuction {
		mktEngine.StartOpeningAuction(context.Background())
	}

	asset, err := mkts[0].GetAsset()
	assert.NoError(t, err)

	// ignore response ids here + this cannot fail
	_, _, err = collateralEngine.CreateMarketAccounts(context.Background(), mktEngine.GetID(), asset, 0)
	assert.NoError(t, err)

	tm.market = mktEngine
	tm.collateraEngine = collateralEngine
	tm.asset = asset
	tm.mas = mas
	tm.mktCfg = mktCfg

	// Reset event counters
	tm.eventCount = 0
	tm.orderEventCount = 0

	return tm
}

func getMarkets(closingAt time.Time, pMonitorSettings *types.PriceMonitoringSettings, openingAuctionDuration *types.AuctionDuration) []types.Market {
	mkt := types.Market{
		Fees: &types.Fees{
			Factors: &types.FeeFactors{
				LiquidityFee:      "0.001",
				InfrastructureFee: "0.0005",
				MakerFee:          "0.00025",
			},
		},
		TradableInstrument: &types.TradableInstrument{
			Instrument: &types.Instrument{
				Id:   "Crypto/ETHUSD/Futures/Dec19",
				Code: "CRYPTO:ETHUSD/DEC19",
				Name: "December 2019 ETH vs USD future",
				Metadata: &types.InstrumentMetadata{
					Tags: []string{
						"asset_class:fx/crypto",
						"product:futures",
					},
				},
				InitialMarkPrice: 99,
				Product: &types.Instrument_Future{
					Future: &types.Future{
						Maturity: closingAt.Format(time.RFC3339),
						Oracle: &types.Future_EthereumEvent{
							EthereumEvent: &types.EthereumEvent{
								ContractId: "0x0B484706fdAF3A4F24b2266446B1cb6d648E3cC1",
								Event:      "price_changed",
							},
						},
						SettlementAsset: "ETH",
						QuoteName:       "USD",
					},
				},
			},
			MarginCalculator: &types.MarginCalculator{
				ScalingFactors: &types.ScalingFactors{
					SearchLevel:       1.1,
					InitialMargin:     1.2,
					CollateralRelease: 1.4,
				},
			},
			RiskModel: &types.TradableInstrument_SimpleRiskModel{
				SimpleRiskModel: &types.SimpleRiskModel{
					Params: &types.SimpleModelParams{
						FactorLong:           0.15,
						FactorShort:          0.25,
						MaxMoveUp:            MAXMOVEUP,
						MinMoveDown:          MINMOVEDOWN,
						ProbabilityOfTrading: 0.1,
					},
				},
			},
		},
		OpeningAuction: openingAuctionDuration,
		TradingModeConfig: &types.Market_Continuous{
			Continuous: &types.ContinuousTrading{},
		},
		PriceMonitoringSettings: pMonitorSettings,
		TargetStakeParameters: &types.TargetStakeParameters{
			TimeWindow:    3600,
			ScalingFactor: 10,
		},
	}

	execution.SetMarketID(&mkt, 0)
	return []types.Market{mkt}
}

func addAccount(market *testMarket, party string) {
	market.collateraEngine.Deposit(context.Background(), party, market.asset, 1000000000)
	// market.broker.EXPECT().Send(gomock.Any()).AnyTimes()
}

func addAccountWithAmount(market *testMarket, party string, amnt uint64) {
	// market.broker.EXPECT().Send(gomock.Any()).Times(3)
	market.collateraEngine.Deposit(context.Background(), party, market.asset, amnt)
}

func TestMarketClosing(t *testing.T) {
	party1 := "party1"
	party2 := "party2"
	now := time.Unix(10, 0)
	closingAt := time.Unix(20, 0)
	tm := getTestMarket(t, now, closingAt, nil, nil)
	defer tm.ctrl.Finish()
	addAccount(tm, party1)
	addAccount(tm, party2)

	// check account gets updated
	closed := tm.market.OnChainTimeUpdate(context.Background(), closingAt.Add(1*time.Second))
	assert.True(t, closed)
}

func TestMarketWithTradeClosing(t *testing.T) {
	party1 := "party1"
	party2 := "party2"
	now := time.Unix(10, 0)
	closingAt := time.Unix(20, 0)
	tm := getTestMarket(t, now, closingAt, nil, nil)
	defer tm.ctrl.Finish()
	// add 2 traders to the party engine
	// this will create 2 traders, credit their account
	// and move some monies to the market
	// this will also output the close accounts
	addAccount(tm, party1)
	addAccount(tm, party2)

	// submit orders
	// party1 buys
	// party2 sells
	orderBuy := &types.Order{
		Type:        types.Order_TYPE_LIMIT,
		TimeInForce: types.Order_TIME_IN_FORCE_GTT,
		Status:      types.Order_STATUS_ACTIVE,
		Id:          "",
		Side:        types.Side_SIDE_BUY,
		PartyId:     party1,
		MarketId:    tm.market.GetID(),
		Size:        100,
		Price:       100,
		Remaining:   100,
		CreatedAt:   now.UnixNano(),
		ExpiresAt:   closingAt.UnixNano(),
		Reference:   "party1-buy-order",
	}
	orderSell := &types.Order{
		Type:        types.Order_TYPE_LIMIT,
		TimeInForce: types.Order_TIME_IN_FORCE_GTT,
		Status:      types.Order_STATUS_ACTIVE,
		Id:          "",
		Side:        types.Side_SIDE_SELL,
		PartyId:     party2,
		MarketId:    tm.market.GetID(),
		Size:        100,
		Price:       100,
		Remaining:   100,
		CreatedAt:   now.UnixNano(),
		ExpiresAt:   closingAt.UnixNano(),
		Reference:   "party2-sell-order",
	}

	// submit orders
	tm.broker.EXPECT().Send(gomock.Any()).AnyTimes()
	// tm.transferResponseStore.EXPECT().Add(gomock.Any()).AnyTimes()

	_, err := tm.market.SubmitOrder(context.Background(), orderBuy)
	assert.Nil(t, err)
	if err != nil {
		t.Fail()
	}
	_, err = tm.market.SubmitOrder(context.Background(), orderSell)
	assert.Nil(t, err)
	if err != nil {
		t.Fail()
	}

	// update collateral time first, normally done by execution engin
	futureTime := closingAt.Add(1 * time.Second)
	tm.collateraEngine.OnChainTimeUpdate(context.Background(), futureTime)
	closed := tm.market.OnChainTimeUpdate(context.Background(), futureTime)
	assert.True(t, closed)
}

func TestMarketGetMarginOnNewOrderEmptyBook(t *testing.T) {
	party1 := "party1"
	now := time.Unix(10, 0)
	closingAt := time.Unix(10000000000, 0)
	tm := getTestMarket(t, now, closingAt, nil, nil)
	defer tm.ctrl.Finish()
	// add 2 traders to the party engine
	// this will create 2 traders, credit their account
	// and move some monies to the market
	addAccount(tm, party1)

	// submit orders
	// party1 buys
	// party2 sells
	orderBuy := &types.Order{
		Type:        types.Order_TYPE_LIMIT,
		TimeInForce: types.Order_TIME_IN_FORCE_GTT,
		Status:      types.Order_STATUS_ACTIVE,
		Id:          "",
		Side:        types.Side_SIDE_BUY,
		PartyId:     party1,
		MarketId:    tm.market.GetID(),
		Size:        100,
		Price:       100,
		Remaining:   100,
		CreatedAt:   now.UnixNano(),
		ExpiresAt:   closingAt.UnixNano(),
		Reference:   "party1-buy-order",
	}

	// submit orders
	tm.broker.EXPECT().Send(gomock.Any()).AnyTimes()
	// tm.transferResponseStore.EXPECT().Add(gomock.Any()).AnyTimes()

	_, err := tm.market.SubmitOrder(context.Background(), orderBuy)
	assert.Nil(t, err)
	if err != nil {
		t.Fail()
	}
}

func TestMarketGetMarginOnFailNoFund(t *testing.T) {
	party1 := "party1"
	now := time.Unix(10, 0)
	closingAt := time.Unix(10000000000, 0)
	tm := getTestMarket(t, now, closingAt, nil, nil)
	defer tm.ctrl.Finish()
	// add 2 traders to the party engine
	// this will create 2 traders, credit their account
	// and move some monies to the market
	addAccountWithAmount(tm, party1, 0)

	// submit orders
	// party1 buys
	// party2 sells
	orderBuy := &types.Order{
		Type:        types.Order_TYPE_LIMIT,
		TimeInForce: types.Order_TIME_IN_FORCE_GTT,
		Status:      types.Order_STATUS_ACTIVE,
		Id:          "",
		Side:        types.Side_SIDE_BUY,
		PartyId:     party1,
		MarketId:    tm.market.GetID(),
		Size:        100,
		Price:       100,
		Remaining:   100,
		CreatedAt:   now.UnixNano(),
		ExpiresAt:   closingAt.UnixNano(),
		Reference:   "party1-buy-order",
	}

	// submit orders
	tm.broker.EXPECT().Send(gomock.Any()).AnyTimes()
	// tm.transferResponseStore.EXPECT().Add(gomock.Any()).AnyTimes()

	_, err := tm.market.SubmitOrder(context.Background(), orderBuy)
	assert.NotNil(t, err)
	assert.EqualError(t, err, "margin check failed")
}

func TestMarketGetMarginOnAmendOrderCancelReplace(t *testing.T) {
	party1 := "party1"
	now := time.Unix(100000, 0)
	closingAt := time.Unix(1000000, 0)
	tm := getTestMarket(t, now, closingAt, nil, nil)
	defer tm.ctrl.Finish()

	addAccount(tm, party1)

	// submit orders
	// party1 buys
	// party2 sells
	orderBuy := &types.Order{
		Type:        types.Order_TYPE_LIMIT,
		TimeInForce: types.Order_TIME_IN_FORCE_GTT,
		Status:      types.Order_STATUS_ACTIVE,
		Id:          "someid",
		Side:        types.Side_SIDE_BUY,
		PartyId:     party1,
		MarketId:    tm.market.GetID(),
		Size:        100,
		Price:       100,
		Remaining:   100,
		CreatedAt:   now.UnixNano(),
		ExpiresAt:   closingAt.UnixNano(),
		Reference:   "party1-buy-order",
		Version:     execution.InitialOrderVersion,
	}

	// submit orders
	tm.broker.EXPECT().Send(gomock.Any()).AnyTimes()
	// tm.transferResponseStore.EXPECT().Add(gomock.Any()).AnyTimes()

	_, err := tm.market.SubmitOrder(context.Background(), orderBuy)
	assert.Nil(t, err)
	if err != nil {
		t.Fail()
	}

	t.Log("amending order now")

	// now try to amend and make sure monies are updated
	amendedOrder := &types.OrderAmendment{
		OrderId:     orderBuy.Id,
		PartyId:     party1,
		Price:       &types.Price{Value: 200},
		SizeDelta:   -50,
		TimeInForce: types.Order_TIME_IN_FORCE_GTT,
		ExpiresAt:   &types.Timestamp{Value: orderBuy.ExpiresAt},
	}

	_, err = tm.market.AmendOrder(context.Background(), amendedOrder)
	if !assert.Nil(t, err) {
		t.Fatalf("Error: %v", err)
	}
}

func TestSetMarketID(t *testing.T) {
	t.Run("nil market config", func(t *testing.T) {
		marketcfg := &types.Market{}
		err := execution.SetMarketID(marketcfg, 0)
		assert.Error(t, err)
	})

	t.Run("good market config", func(t *testing.T) {
		marketcfg := &types.Market{
			Id: "", // ID will be generated
			TradableInstrument: &types.TradableInstrument{
				Instrument: &types.Instrument{
					Id:   "Crypto/ETHUSD/Futures/Dec19",
					Code: "FX:ETHUSD/DEC19",
					Name: "December 2019 ETH vs USD future",
					Metadata: &types.InstrumentMetadata{
						Tags: []string{
							"asset_class:fx/crypto",
							"product:futures",
						},
					},
					Product: &types.Instrument_Future{
						Future: &types.Future{
							Maturity: "2019-12-31T23:59:59Z",
							Oracle: &types.Future_EthereumEvent{
								EthereumEvent: &types.EthereumEvent{
									ContractId: "0x0B484706fdAF3A4F24b2266446B1cb6d648E3cC1",
									Event:      "price_changed",
								},
							},
							SettlementAsset: "Ethereum/Ether",
						},
					},
				},
				RiskModel: &types.TradableInstrument_LogNormalRiskModel{
					LogNormalRiskModel: &types.LogNormalRiskModel{
						RiskAversionParameter: 0.01,
						Tau:                   1.0 / 365.25 / 24,
						Params: &types.LogNormalModelParams{
							Mu:    0,
							R:     0.016,
							Sigma: 0.09,
						},
					},
				},
			},
			TradingModeConfig: &types.Market_Continuous{
				Continuous: &types.ContinuousTrading{},
			},
		}

		err := execution.SetMarketID(marketcfg, 0)
		assert.NoError(t, err)
		fmt.Println(marketcfg.Id)
		id := marketcfg.Id

		err = execution.SetMarketID(marketcfg, 0)
		assert.NoError(t, err)
		assert.Equal(t, id, marketcfg.Id)

		err = execution.SetMarketID(marketcfg, 1)
		assert.NoError(t, err)
		fmt.Println(marketcfg.Id)
		assert.NotEqual(t, id, marketcfg.Id)
	})
}

func TestTriggerByPriceNoTradesInAuction(t *testing.T) {
	party1 := "party1"
	party2 := "party2"
	now := time.Unix(10, 0)
	closingAt := time.Unix(10000000000, 0)
	var auctionExtensionSeconds int64 = 45
	auctionEndTime := now.Add(time.Duration(auctionExtensionSeconds) * time.Second)
	afterAuciton := auctionEndTime.Add(time.Nanosecond)
	pMonitorSettings := &types.PriceMonitoringSettings{
		Parameters: &types.PriceMonitoringParameters{
			Triggers: []*types.PriceMonitoringTrigger{
				{Horizon: 60, Probability: 0.95, AuctionExtension: auctionExtensionSeconds},
			},
		},
		UpdateFrequency: 600,
	}
	var initialPrice uint64 = 100
	var auctionTriggeringPrice uint64 = initialPrice + MAXMOVEUP + 1
	tm := getTestMarket(t, now, closingAt, pMonitorSettings, nil)

	addAccount(tm, party1)
	addAccount(tm, party2)
	tm.broker.EXPECT().Send(gomock.Any()).AnyTimes()

	orderBuy1 := &types.Order{
		Type:        types.Order_TYPE_LIMIT,
		TimeInForce: types.Order_TIME_IN_FORCE_GTT,
		Status:      types.Order_STATUS_ACTIVE,
		Id:          "someid1",
		Side:        types.Side_SIDE_BUY,
		PartyId:     party1,
		MarketId:    tm.market.GetID(),
		Size:        100,
		Price:       initialPrice,
		Remaining:   100,
		CreatedAt:   now.UnixNano(),
		ExpiresAt:   closingAt.UnixNano(),
		Reference:   "party1-buy-order-1",
	}
	confirmationBuy, err := tm.market.SubmitOrder(context.Background(), orderBuy1)
	assert.NotNil(t, confirmationBuy)
	assert.NoError(t, err)

	orderSell1 := &types.Order{
		Type:        types.Order_TYPE_LIMIT,
		TimeInForce: types.Order_TIME_IN_FORCE_FOK,
		Status:      types.Order_STATUS_ACTIVE,
		Id:          "someid2",
		Side:        types.Side_SIDE_SELL,
		PartyId:     party2,
		MarketId:    tm.market.GetID(),
		Size:        100,
		Price:       initialPrice,
		Remaining:   100,
		CreatedAt:   now.UnixNano(),
		Reference:   "party2-sell-order-1",
	}
	confirmationSell, err := tm.market.SubmitOrder(context.Background(), orderSell1)
	require.NotNil(t, confirmationSell)
	require.NoError(t, err)

	require.Equal(t, 1, len(confirmationSell.Trades))

	auctionEnd := tm.market.GetMarketData().AuctionEnd
	require.Equal(t, int64(0), auctionEnd) // Not in auction

	orderBuy2 := &types.Order{
		Type:        types.Order_TYPE_LIMIT,
		TimeInForce: types.Order_TIME_IN_FORCE_GTT,
		Status:      types.Order_STATUS_ACTIVE,
		Id:          "someid3",
		Side:        types.Side_SIDE_BUY,
		PartyId:     party1,
		MarketId:    tm.market.GetID(),
		Size:        100,
		Price:       auctionTriggeringPrice,
		Remaining:   100,
		CreatedAt:   now.UnixNano(),
		ExpiresAt:   closingAt.UnixNano(),
		Reference:   "party1-buy-order-2",
	}
	confirmationBuy, err = tm.market.SubmitOrder(context.Background(), orderBuy2)
	assert.NotNil(t, confirmationBuy)
	assert.NoError(t, err)

	orderSell2 := &types.Order{
		Type:        types.Order_TYPE_LIMIT,
		TimeInForce: types.Order_TIME_IN_FORCE_FOK,
		Status:      types.Order_STATUS_ACTIVE,
		Id:          "someid4",
		Side:        types.Side_SIDE_SELL,
		PartyId:     party2,
		MarketId:    tm.market.GetID(),
		Size:        100,
		Price:       auctionTriggeringPrice,
		Remaining:   100,
		CreatedAt:   now.UnixNano(),
		Reference:   "party2-sell-order-2",
	}
	confirmationSell, err = tm.market.SubmitOrder(context.Background(), orderSell2)
	require.NotNil(t, confirmationSell)
	require.NoError(t, err)

	require.Empty(t, confirmationSell.Trades)

	auctionEnd = tm.market.GetMarketData().AuctionEnd
	require.Equal(t, auctionEndTime.UnixNano(), auctionEnd) // In auction

	closed := tm.market.OnChainTimeUpdate(context.Background(), auctionEndTime)
	assert.False(t, closed)

	closed = tm.market.OnChainTimeUpdate(context.Background(), afterAuciton)
	assert.False(t, closed)
}

func TestTriggerByPriceAuctionPriceInBounds(t *testing.T) {
	party1 := "party1"
	party2 := "party2"
	now := time.Unix(10, 0)
	closingAt := time.Unix(10000000000, 0)
	var auctionExtensionSeconds int64 = 45
	auctionEndTime := now.Add(time.Duration(auctionExtensionSeconds) * time.Second)
	afterAuciton := auctionEndTime.Add(time.Nanosecond)
	pMonitorSettings := &types.PriceMonitoringSettings{
		Parameters: &types.PriceMonitoringParameters{
			Triggers: []*types.PriceMonitoringTrigger{
				{Horizon: 60, Probability: 0.95, AuctionExtension: auctionExtensionSeconds},
			},
		},
		UpdateFrequency: 600,
	}
	var initialPrice uint64 = 100
	var validPrice uint64 = initialPrice + (MAXMOVEUP+MINMOVEDOWN)/2
	var auctionTriggeringPrice uint64 = initialPrice + MAXMOVEUP + 1
	tm := getTestMarket(t, now, closingAt, pMonitorSettings, nil)

	addAccount(tm, party1)
	addAccount(tm, party2)
	tm.broker.EXPECT().Send(gomock.Any()).AnyTimes()

	orderSell1 := &types.Order{
		Type:        types.Order_TYPE_LIMIT,
		TimeInForce: types.Order_TIME_IN_FORCE_GTT,
		Status:      types.Order_STATUS_ACTIVE,
		Id:          "someid2",
		Side:        types.Side_SIDE_SELL,
		PartyId:     party2,
		MarketId:    tm.market.GetID(),
		Size:        100,
		Price:       initialPrice,
		Remaining:   100,
		CreatedAt:   now.UnixNano(),
		ExpiresAt:   closingAt.UnixNano(),
		Reference:   "party2-sell-order-1",
	}
	confirmationSell, err := tm.market.SubmitOrder(context.Background(), orderSell1)
	require.NotNil(t, confirmationSell)
	require.NoError(t, err)

	orderBuy1 := &types.Order{
		Type:        types.Order_TYPE_LIMIT,
		TimeInForce: types.Order_TIME_IN_FORCE_FOK,
		Status:      types.Order_STATUS_ACTIVE,
		Id:          "someid1",
		Side:        types.Side_SIDE_BUY,
		PartyId:     party1,
		MarketId:    tm.market.GetID(),
		Size:        100,
		Price:       initialPrice,
		Remaining:   100,
		CreatedAt:   now.UnixNano(),
		Reference:   "party1-buy-order-1",
	}
	confirmationBuy, err := tm.market.SubmitOrder(context.Background(), orderBuy1)
	assert.NotNil(t, confirmationBuy)
	assert.NoError(t, err)

	require.Equal(t, 1, len(confirmationBuy.Trades))

	auctionEnd := tm.market.GetMarketData().AuctionEnd
	require.Equal(t, int64(0), auctionEnd) // Not in auction

	orderSell2 := &types.Order{
		Type:        types.Order_TYPE_LIMIT,
		TimeInForce: types.Order_TIME_IN_FORCE_GTT,
		Status:      types.Order_STATUS_ACTIVE,
		Id:          "someid4",
		Side:        types.Side_SIDE_SELL,
		PartyId:     party2,
		MarketId:    tm.market.GetID(),
		Size:        100,
		Price:       auctionTriggeringPrice,
		Remaining:   100,
		CreatedAt:   now.UnixNano(),
		ExpiresAt:   closingAt.UnixNano(),
		Reference:   "party2-sell-order-2",
	}
	confirmationSell, err = tm.market.SubmitOrder(context.Background(), orderSell2)
	require.NotNil(t, confirmationSell)
	require.NoError(t, err)

	orderBuy2 := &types.Order{
		Type:        types.Order_TYPE_LIMIT,
		TimeInForce: types.Order_TIME_IN_FORCE_FOK,
		Status:      types.Order_STATUS_ACTIVE,
		Id:          "someid3",
		Side:        types.Side_SIDE_BUY,
		PartyId:     party1,
		MarketId:    tm.market.GetID(),
		Size:        100,
		Price:       auctionTriggeringPrice,
		Remaining:   100,
		CreatedAt:   now.UnixNano(),
		Reference:   "party1-buy-order-2",
	}
	confirmationBuy, err = tm.market.SubmitOrder(context.Background(), orderBuy2)
	assert.NotNil(t, confirmationBuy)
	assert.NoError(t, err)

	require.Empty(t, confirmationSell.Trades)

	closed := tm.market.OnChainTimeUpdate(context.Background(), auctionEndTime)
	assert.False(t, closed)

	now = auctionEndTime
	orderSell3 := &types.Order{
		Type:        types.Order_TYPE_LIMIT,
		TimeInForce: types.Order_TIME_IN_FORCE_GFA,
		Status:      types.Order_STATUS_ACTIVE,
		Id:          "someid6",
		Side:        types.Side_SIDE_SELL,
		PartyId:     party2,
		MarketId:    tm.market.GetID(),
		Size:        100,
		Price:       validPrice,
		Remaining:   100,
		CreatedAt:   now.UnixNano(),
		Reference:   "party2-sell-order-3",
	}
	confirmationSell, err = tm.market.SubmitOrder(context.Background(), orderSell3)
	assert.NotNil(t, confirmationSell)
	assert.NoError(t, err)

	orderBuy3 := &types.Order{
		Type:        types.Order_TYPE_LIMIT,
		TimeInForce: types.Order_TIME_IN_FORCE_GFA,
		Status:      types.Order_STATUS_ACTIVE,
		Id:          "someid5",
		Side:        types.Side_SIDE_BUY,
		PartyId:     party1,
		MarketId:    tm.market.GetID(),
		Size:        100,
		Price:       validPrice,
		Remaining:   100,
		CreatedAt:   now.UnixNano(),
		ExpiresAt:   closingAt.UnixNano(),
		Reference:   "party1-buy-order-3",
	}
	confirmationBuy, err = tm.market.SubmitOrder(context.Background(), orderBuy3)
	assert.NotNil(t, confirmationBuy)
	assert.NoError(t, err)
	require.Empty(t, confirmationBuy.Trades)

	auctionEnd = tm.market.GetMarketData().AuctionEnd
	require.Equal(t, auctionEndTime.UnixNano(), auctionEnd) // In auction

	closed = tm.market.OnChainTimeUpdate(context.Background(), afterAuciton)
	assert.False(t, closed)

	auctionEnd = tm.market.GetMarketData().AuctionEnd
	require.Equal(t, int64(0), auctionEnd) // Not in auction

	//TODO: Check that `party2-sell-order-3` & `party1-buy-order-3` get matched in auction and a trade is generated

	// Test that orders get matched as expected upon returning to continous trading
	now = afterAuciton.Add(time.Second)
	orderSell4 := &types.Order{
		Type:        types.Order_TYPE_LIMIT,
		TimeInForce: types.Order_TIME_IN_FORCE_GTT,
		Status:      types.Order_STATUS_ACTIVE,
		Id:          "someid8",
		Side:        types.Side_SIDE_SELL,
		PartyId:     party2,
		MarketId:    tm.market.GetID(),
		Size:        1,
		Price:       validPrice,
		Remaining:   1,
		CreatedAt:   now.UnixNano(),
		ExpiresAt:   closingAt.UnixNano(),
		Reference:   "party2-sell-order-4",
	}
	confirmationSell, err = tm.market.SubmitOrder(context.Background(), orderSell4)
	assert.NotNil(t, confirmationSell)
	assert.NoError(t, err)

	orderBuy4 := &types.Order{
		Type:        types.Order_TYPE_LIMIT,
		TimeInForce: types.Order_TIME_IN_FORCE_GTT,
		Status:      types.Order_STATUS_ACTIVE,
		Id:          "someid7",
		Side:        types.Side_SIDE_BUY,
		PartyId:     party1,
		MarketId:    tm.market.GetID(),
		Size:        1,
		Price:       validPrice,
		Remaining:   1,
		CreatedAt:   now.UnixNano(),
		ExpiresAt:   closingAt.UnixNano(),
		Reference:   "party1-buy-order-4",
	}
	confirmationBuy, err = tm.market.SubmitOrder(context.Background(), orderBuy4)
	require.NotNil(t, confirmationBuy)
	require.NoError(t, err)
	require.Equal(t, 1, len(confirmationBuy.Trades))

}

func TestTriggerByPriceAuctionPriceOutsideBounds(t *testing.T) {
	party1 := "party1"
	party2 := "party2"
	now := time.Unix(10, 0)
	closingAt := time.Unix(10000000000, 0)
	var auctionExtensionSeconds int64 = 45
	auctionEndTime := now.Add(time.Duration(auctionExtensionSeconds) * time.Second)
	initialAuctionEnd := auctionEndTime.Add(time.Second)
	pMonitorSettings := &types.PriceMonitoringSettings{
		Parameters: &types.PriceMonitoringParameters{
			Triggers: []*types.PriceMonitoringTrigger{
				{Horizon: 60, Probability: 0.95, AuctionExtension: auctionExtensionSeconds},
			},
		},
		UpdateFrequency: 600,
	}
	var initialPrice uint64 = 100
	var auctionTriggeringPrice uint64 = initialPrice + MAXMOVEUP + 1
	tm := getTestMarket(t, now, closingAt, pMonitorSettings, nil)

	addAccount(tm, party1)
	addAccount(tm, party2)
	tm.broker.EXPECT().Send(gomock.Any()).AnyTimes()

	orderSell1 := &types.Order{
		Type:        types.Order_TYPE_LIMIT,
		TimeInForce: types.Order_TIME_IN_FORCE_GTT,
		Status:      types.Order_STATUS_ACTIVE,
		Id:          "someid2",
		Side:        types.Side_SIDE_SELL,
		PartyId:     party2,
		MarketId:    tm.market.GetID(),
		Size:        100,
		Price:       initialPrice,
		Remaining:   100,
		CreatedAt:   now.UnixNano(),
		ExpiresAt:   closingAt.UnixNano(),
		Reference:   "party2-sell-order-1",
	}
	confirmationSell, err := tm.market.SubmitOrder(context.Background(), orderSell1)
	require.NotNil(t, confirmationSell)
	require.NoError(t, err)

	orderBuy1 := &types.Order{
		Type:        types.Order_TYPE_LIMIT,
		TimeInForce: types.Order_TIME_IN_FORCE_FOK,
		Status:      types.Order_STATUS_ACTIVE,
		Id:          "someid1",
		Side:        types.Side_SIDE_BUY,
		PartyId:     party1,
		MarketId:    tm.market.GetID(),
		Size:        100,
		Price:       initialPrice,
		Remaining:   100,
		CreatedAt:   now.UnixNano(),
		Reference:   "party1-buy-order-1",
	}
	confirmationBuy, err := tm.market.SubmitOrder(context.Background(), orderBuy1)
	assert.NotNil(t, confirmationBuy)
	assert.NoError(t, err)

	require.Equal(t, 1, len(confirmationBuy.Trades))

	auctionEnd := tm.market.GetMarketData().AuctionEnd
	require.Equal(t, int64(0), auctionEnd) // Not in auction

	orderSell2 := &types.Order{
		Type:        types.Order_TYPE_LIMIT,
		TimeInForce: types.Order_TIME_IN_FORCE_GTT,
		Status:      types.Order_STATUS_ACTIVE,
		Id:          "someid4",
		Side:        types.Side_SIDE_SELL,
		PartyId:     party2,
		MarketId:    tm.market.GetID(),
		Size:        100,
		Price:       auctionTriggeringPrice,
		Remaining:   100,
		CreatedAt:   now.UnixNano(),
		ExpiresAt:   closingAt.UnixNano(),
		Reference:   "party2-sell-order-2",
	}
	confirmationSell, err = tm.market.SubmitOrder(context.Background(), orderSell2)
	require.NotNil(t, confirmationSell)
	require.NoError(t, err)

	orderBuy2 := &types.Order{
		Type:        types.Order_TYPE_LIMIT,
		TimeInForce: types.Order_TIME_IN_FORCE_GTC,
		Status:      types.Order_STATUS_ACTIVE,
		Id:          "someid3",
		Side:        types.Side_SIDE_BUY,
		PartyId:     party1,
		MarketId:    tm.market.GetID(),
		Size:        100,
		Price:       auctionTriggeringPrice - 1,
		Remaining:   100,
		CreatedAt:   now.UnixNano(),
		Reference:   "party1-buy-order-2",
	}
	confirmationBuy, err = tm.market.SubmitOrder(context.Background(), orderBuy2)
	assert.NotNil(t, confirmationBuy)
	assert.NoError(t, err)

	require.Empty(t, confirmationBuy.Trades)

	auctionEnd = tm.market.GetMarketData().AuctionEnd
	require.Equal(t, int64(0), auctionEnd) // Not in auction

	amendedOrder := &types.OrderAmendment{
		OrderId:     orderBuy2.Id,
		PartyId:     party1,
		Price:       &types.Price{Value: auctionTriggeringPrice},
		SizeDelta:   0,
		TimeInForce: types.Order_TIME_IN_FORCE_GTC,
	}

	conf, err := tm.market.AmendOrder(context.Background(), amendedOrder)
	require.NoError(t, err)
	require.NotNil(t, conf)

	auctionEnd = tm.market.GetMarketData().AuctionEnd
	require.Equal(t, auctionEndTime.UnixNano(), auctionEnd) // In auction

	closed := tm.market.OnChainTimeUpdate(context.Background(), auctionEndTime)
	assert.False(t, closed)

	now = auctionEndTime
	orderSell3 := &types.Order{
		Type:        types.Order_TYPE_LIMIT,
		TimeInForce: types.Order_TIME_IN_FORCE_GFA,
		Status:      types.Order_STATUS_ACTIVE,
		Id:          "someid6",
		Side:        types.Side_SIDE_SELL,
		PartyId:     party2,
		MarketId:    tm.market.GetID(),
		Size:        100,
		Price:       auctionTriggeringPrice,
		Remaining:   100,
		CreatedAt:   now.UnixNano(),
		Reference:   "party2-sell-order-3",
	}
	confirmationSell, err = tm.market.SubmitOrder(context.Background(), orderSell3)
	assert.NotNil(t, confirmationSell)
	assert.NoError(t, err)

	orderBuy3 := &types.Order{
		Type:        types.Order_TYPE_LIMIT,
		TimeInForce: types.Order_TIME_IN_FORCE_GFA,
		Status:      types.Order_STATUS_ACTIVE,
		Id:          "someid5",
		Side:        types.Side_SIDE_BUY,
		PartyId:     party1,
		MarketId:    tm.market.GetID(),
		Size:        100,
		Price:       auctionTriggeringPrice,
		Remaining:   100,
		CreatedAt:   now.UnixNano(),
		ExpiresAt:   closingAt.UnixNano(),
		Reference:   "party1-buy-order-3",
	}
	confirmationBuy, err = tm.market.SubmitOrder(context.Background(), orderBuy3)
	assert.NotNil(t, confirmationBuy)
	assert.NoError(t, err)
	require.Empty(t, confirmationBuy.Trades)

	auctionEnd = tm.market.GetMarketData().AuctionEnd
	require.Equal(t, auctionEndTime.UnixNano(), auctionEnd) // In auction

	// Expecting market to still be in auction as auction resulted in invalid price
	closed = tm.market.OnChainTimeUpdate(context.Background(), initialAuctionEnd)
	assert.False(t, closed)

	auctionEnd = tm.market.GetMarketData().AuctionEnd
	require.Equal(t, int64(0), auctionEnd) // Not in auction (trigger can only start auction, but can't stop it from concluding at a higher price)
}

func TestTriggerByMarketOrder(t *testing.T) {
	party1 := "party1"
	party2 := "party2"
	now := time.Unix(10, 0)
	closingAt := time.Unix(10000000000, 0)
	var auctionExtensionSeconds int64 = 45
	auctionEndTime := now.Add(time.Duration(auctionExtensionSeconds) * time.Second)
	pMonitorSettings := &types.PriceMonitoringSettings{
		Parameters: &types.PriceMonitoringParameters{
			Triggers: []*types.PriceMonitoringTrigger{
				{Horizon: 60, Probability: 0.95, AuctionExtension: auctionExtensionSeconds},
			},
		},
		UpdateFrequency: 600,
	}
	var initialPrice uint64 = 100
	var auctionTriggeringPriceHigh uint64 = initialPrice + MAXMOVEUP + 1
	tm := getTestMarket(t, now, closingAt, pMonitorSettings, nil)

	addAccount(tm, party1)
	addAccount(tm, party2)
	tm.broker.EXPECT().Send(gomock.Any()).AnyTimes()

	orderSell1 := &types.Order{
		Type:        types.Order_TYPE_LIMIT,
		TimeInForce: types.Order_TIME_IN_FORCE_GTT,
		Status:      types.Order_STATUS_ACTIVE,
		Id:          "someid2",
		Side:        types.Side_SIDE_SELL,
		PartyId:     party2,
		MarketId:    tm.market.GetID(),
		Size:        100,
		Price:       initialPrice,
		Remaining:   100,
		CreatedAt:   now.UnixNano(),
		ExpiresAt:   closingAt.UnixNano(),
		Reference:   "party2-sell-order-1",
	}
	confirmationSell, err := tm.market.SubmitOrder(context.Background(), orderSell1)
	require.NotNil(t, confirmationSell)
	require.NoError(t, err)

	orderBuy1 := &types.Order{
		Type:        types.Order_TYPE_LIMIT,
		TimeInForce: types.Order_TIME_IN_FORCE_FOK,
		Status:      types.Order_STATUS_ACTIVE,
		Id:          "someid1",
		Side:        types.Side_SIDE_BUY,
		PartyId:     party1,
		MarketId:    tm.market.GetID(),
		Size:        100,
		Price:       initialPrice,
		Remaining:   100,
		CreatedAt:   now.UnixNano(),
		Reference:   "party1-buy-order-1",
	}
	confirmationBuy, err := tm.market.SubmitOrder(context.Background(), orderBuy1)
	assert.NotNil(t, confirmationBuy)
	assert.NoError(t, err)

	require.Equal(t, 1, len(confirmationBuy.Trades))

	auctionEnd := tm.market.GetMarketData().AuctionEnd
	require.Equal(t, int64(0), auctionEnd) // Not in auction

	orderSell2 := &types.Order{
		Type:        types.Order_TYPE_LIMIT,
		TimeInForce: types.Order_TIME_IN_FORCE_GTT,
		Status:      types.Order_STATUS_ACTIVE,
		Id:          "someid3",
		Side:        types.Side_SIDE_SELL,
		PartyId:     party2,
		MarketId:    tm.market.GetID(),
		Size:        3,
		Price:       auctionTriggeringPriceHigh - 1,
		Remaining:   3,
		CreatedAt:   now.UnixNano(),
		ExpiresAt:   closingAt.UnixNano(),
		Reference:   "party2-sell-order-2",
	}
	confirmationSell, err = tm.market.SubmitOrder(context.Background(), orderSell2)
	require.NotNil(t, confirmationSell)
	require.NoError(t, err)

	require.Empty(t, confirmationSell.Trades)

	auctionEnd = tm.market.GetMarketData().AuctionEnd
	require.Equal(t, int64(0), auctionEnd) // Not in auction

	orderSell3 := &types.Order{
		Type:        types.Order_TYPE_LIMIT,
		TimeInForce: types.Order_TIME_IN_FORCE_GTT,
		Status:      types.Order_STATUS_ACTIVE,
		Id:          "someid4",
		Side:        types.Side_SIDE_SELL,
		PartyId:     party2,
		MarketId:    tm.market.GetID(),
		Size:        1,
		Price:       auctionTriggeringPriceHigh,
		Remaining:   1,
		CreatedAt:   now.UnixNano(),
		ExpiresAt:   closingAt.UnixNano(),
		Reference:   "party2-sell-order-3",
	}
	confirmationSell, err = tm.market.SubmitOrder(context.Background(), orderSell3)
	require.NotNil(t, confirmationSell)
	require.NoError(t, err)

	require.Empty(t, confirmationSell.Trades)

	auctionEnd = tm.market.GetMarketData().AuctionEnd
	require.Equal(t, int64(0), auctionEnd) // Not in auction

	orderBuy2 := &types.Order{
		Type:      types.Order_TYPE_MARKET,
		Status:    types.Order_STATUS_ACTIVE,
		Id:        "someid5",
		Side:      types.Side_SIDE_BUY,
		PartyId:   party1,
		MarketId:  tm.market.GetID(),
		Size:      4,
		Remaining: 4,
		CreatedAt: now.UnixNano(),
		Reference: "party1-buy-order-2",
	}
	confirmationBuy, err = tm.market.SubmitOrder(context.Background(), orderBuy2)
	assert.NotNil(t, confirmationBuy)
	assert.NoError(t, err)

	require.Empty(t, confirmationSell.Trades)

	auctionEnd = tm.market.GetMarketData().AuctionEnd
	require.Equal(t, auctionEndTime.UnixNano(), auctionEnd) // In auction

	closed := tm.market.OnChainTimeUpdate(context.Background(), auctionEndTime)
	assert.False(t, closed)

	auctionEnd = tm.market.GetMarketData().AuctionEnd
	require.Equal(t, auctionEndTime.UnixNano(), auctionEnd) // Still in auction

	closed = tm.market.OnChainTimeUpdate(context.Background(), auctionEndTime.Add(time.Nanosecond))
	assert.False(t, closed)

	md := tm.market.GetMarketData()
	auctionEnd = md.AuctionEnd
	require.Equal(t, int64(0), auctionEnd) //Not in auction

	require.Equal(t, initialPrice, md.MarkPrice)
}

func TestPriceMonitoringBoundsInGetMarketData(t *testing.T) {
	party1 := "party1"
	party2 := "party2"
	now := time.Unix(10, 0)
	closingAt := time.Unix(10000000000, 0)
	t1 := &types.PriceMonitoringTrigger{Horizon: 60, Probability: 0.95, AuctionExtension: 45}
	t2 := &types.PriceMonitoringTrigger{Horizon: 120, Probability: 0.99, AuctionExtension: 90}
	pMonitorSettings := &types.PriceMonitoringSettings{
		Parameters: &types.PriceMonitoringParameters{
			Triggers: []*types.PriceMonitoringTrigger{
				t1,
				t2,
			},
		},
		UpdateFrequency: 600,
	}
	auctionEndTime := now.Add(time.Duration(t1.AuctionExtension+t2.AuctionExtension) * time.Second)
	var initialPrice uint64 = 100
	var auctionTriggeringPrice uint64 = initialPrice + MAXMOVEUP + 1
	tm := getTestMarket(t, now, closingAt, pMonitorSettings, nil)

	expectedPmRange1 := types.PriceMonitoringBounds{
		MinValidPrice:  uint64(int64(initialPrice) + MINMOVEDOWN),
		MaxValidPrice:  initialPrice + MAXMOVEUP,
		Trigger:        t1,
		ReferencePrice: float64(initialPrice),
	}
	expectedPmRange2 := types.PriceMonitoringBounds{
		MinValidPrice:  uint64(int64(initialPrice) + MINMOVEDOWN),
		MaxValidPrice:  initialPrice + MAXMOVEUP,
		Trigger:        t2,
		ReferencePrice: float64(initialPrice),
	}

	addAccount(tm, party1)
	addAccount(tm, party2)
	tm.broker.EXPECT().Send(gomock.Any()).AnyTimes()

	orderBuy1 := &types.Order{
		Type:        types.Order_TYPE_LIMIT,
		TimeInForce: types.Order_TIME_IN_FORCE_GTT,
		Status:      types.Order_STATUS_ACTIVE,
		Id:          "someid1",
		Side:        types.Side_SIDE_BUY,
		PartyId:     party1,
		MarketId:    tm.market.GetID(),
		Size:        100,
		Price:       initialPrice,
		Remaining:   100,
		CreatedAt:   now.UnixNano(),
		ExpiresAt:   closingAt.UnixNano(),
		Reference:   "party1-buy-order-1",
	}
	confirmationBuy, err := tm.market.SubmitOrder(context.Background(), orderBuy1)
	assert.NotNil(t, confirmationBuy)
	assert.NoError(t, err)

	orderSell1 := &types.Order{
		Type:        types.Order_TYPE_LIMIT,
		TimeInForce: types.Order_TIME_IN_FORCE_FOK,
		Status:      types.Order_STATUS_ACTIVE,
		Id:          "someid2",
		Side:        types.Side_SIDE_SELL,
		PartyId:     party2,
		MarketId:    tm.market.GetID(),
		Size:        100,
		Price:       initialPrice,
		Remaining:   100,
		CreatedAt:   now.UnixNano(),
		Reference:   "party2-sell-order-1",
	}
	confirmationSell, err := tm.market.SubmitOrder(context.Background(), orderSell1)
	require.NotNil(t, confirmationSell)
	require.NoError(t, err)
	require.Equal(t, 1, len(confirmationSell.Trades))

	md := tm.market.GetMarketData()
	require.NotNil(t, md)

	auctionEnd := md.AuctionEnd
	require.Equal(t, int64(0), auctionEnd) // Not in auction

	pmBounds := md.PriceMonitoringBounds
	require.Equal(t, 2, len(pmBounds))
	require.Equal(t, expectedPmRange1, *pmBounds[0])
	require.Equal(t, expectedPmRange2, *pmBounds[1])

	orderBuy2 := &types.Order{
		Type:        types.Order_TYPE_LIMIT,
		TimeInForce: types.Order_TIME_IN_FORCE_GTT,
		Status:      types.Order_STATUS_ACTIVE,
		Id:          "someid3",
		Side:        types.Side_SIDE_BUY,
		PartyId:     party1,
		MarketId:    tm.market.GetID(),
		Size:        100,
		Price:       auctionTriggeringPrice,
		Remaining:   100,
		CreatedAt:   now.UnixNano(),
		ExpiresAt:   closingAt.UnixNano(),
		Reference:   "party1-buy-order-2",
	}
	confirmationBuy, err = tm.market.SubmitOrder(context.Background(), orderBuy2)
	assert.NotNil(t, confirmationBuy)
	assert.NoError(t, err)

	orderSell2 := &types.Order{
		Type:        types.Order_TYPE_LIMIT,
		TimeInForce: types.Order_TIME_IN_FORCE_FOK,
		Status:      types.Order_STATUS_ACTIVE,
		Id:          "someid4",
		Side:        types.Side_SIDE_SELL,
		PartyId:     party2,
		MarketId:    tm.market.GetID(),
		Size:        100,
		Price:       auctionTriggeringPrice,
		Remaining:   100,
		CreatedAt:   now.UnixNano(),
		Reference:   "party2-sell-order-2",
	}
	confirmationSell, err = tm.market.SubmitOrder(context.Background(), orderSell2)
	require.NotNil(t, confirmationSell)
	require.NoError(t, err)

	require.Empty(t, confirmationSell.Trades)

	md = tm.market.GetMarketData()
	require.NotNil(t, md)
	auctionEnd = md.AuctionEnd
	require.Equal(t, auctionEndTime.UnixNano(), auctionEnd) // In auction

	require.Empty(t, md.PriceMonitoringBounds)

	closed := tm.market.OnChainTimeUpdate(context.Background(), auctionEndTime)
	assert.False(t, closed)

	md = tm.market.GetMarketData()
	require.NotNil(t, md)
	auctionEnd = md.AuctionEnd
	require.Equal(t, auctionEndTime.UnixNano(), auctionEnd) // In auction

	require.Empty(t, md.PriceMonitoringBounds)

	closed = tm.market.OnChainTimeUpdate(context.Background(), auctionEndTime.Add(time.Nanosecond))
	assert.False(t, closed)

	md = tm.market.GetMarketData()
	require.NotNil(t, md)
	auctionEnd = md.AuctionEnd
	require.Equal(t, int64(0), auctionEnd) // Not in auction

	require.Equal(t, 2, len(md.PriceMonitoringBounds))
	require.Equal(t, expectedPmRange1, *pmBounds[0])
	require.Equal(t, expectedPmRange2, *pmBounds[1])
}

func TestTargetStakeReturnedAndCorrect(t *testing.T) {
	party1 := "party1"
	party2 := "party2"
	var oi uint64 = 123
	var matchingPrice uint64 = 111
	now := time.Unix(10, 0)
	closingAt := time.Unix(10000000000, 0)
	tm := getTestMarket(t, now, closingAt, nil, nil)

	rmParams := tm.mktCfg.TradableInstrument.GetSimpleRiskModel().Params
	expectedTargetStake := float64(matchingPrice*oi) * math.Max(rmParams.FactorLong, rmParams.FactorShort) * tm.mktCfg.TargetStakeParameters.ScalingFactor

	addAccount(tm, party1)
	addAccount(tm, party2)
	tm.broker.EXPECT().Send(gomock.Any()).AnyTimes()

	orderSell1 := &types.Order{
		Type:        types.Order_TYPE_LIMIT,
		TimeInForce: types.Order_TIME_IN_FORCE_GTT,
		Status:      types.Order_STATUS_ACTIVE,
		Id:          "someid2",
		Side:        types.Side_SIDE_SELL,
		PartyId:     party2,
		MarketId:    tm.market.GetID(),
		Size:        oi,
		Price:       matchingPrice,
		Remaining:   oi,
		CreatedAt:   now.UnixNano(),
		ExpiresAt:   closingAt.UnixNano(),
		Reference:   "party2-sell-order-1",
	}
	confirmationSell, err := tm.market.SubmitOrder(context.Background(), orderSell1)
	require.NotNil(t, confirmationSell)
	require.NoError(t, err)

	orderBuy1 := &types.Order{
		Type:        types.Order_TYPE_LIMIT,
		TimeInForce: types.Order_TIME_IN_FORCE_FOK,
		Status:      types.Order_STATUS_ACTIVE,
		Id:          "someid1",
		Side:        types.Side_SIDE_BUY,
		PartyId:     party1,
		MarketId:    tm.market.GetID(),
		Size:        oi,
		Price:       matchingPrice,
		Remaining:   oi,
		CreatedAt:   now.UnixNano(),
		Reference:   "party1-buy-order-1",
	}
	confirmationBuy, err := tm.market.SubmitOrder(context.Background(), orderBuy1)
	assert.NotNil(t, confirmationBuy)
	assert.NoError(t, err)

	require.Equal(t, 1, len(confirmationBuy.Trades))

	mktData := tm.market.GetMarketData()
	require.NotNil(t, mktData)
	require.Equal(t, strconv.FormatFloat(expectedTargetStake, 'f', -1, 64), mktData.TargetStake)
}

func TestHandleLPCommitmentChange(t *testing.T) {
	ctx := context.Background()
	party1 := "party1"
	party2 := "party2"
	now := time.Unix(10, 0)
	closingAt := time.Unix(10000000000, 0)
	tm := getTestMarket(t, now, closingAt, nil, nil)
	var matchingPrice uint64 = 111

	addAccount(tm, party1)
	addAccount(tm, party2)
	tm.broker.EXPECT().Send(gomock.Any()).AnyTimes()

	//TODO (WG 07/01/21): Currently limit orders need to be present on order book for liquidity provision submission to work, remove once fixed.
	orderSell1 := &types.Order{
		Type:        types.Order_TYPE_LIMIT,
		TimeInForce: types.Order_TIME_IN_FORCE_GTT,
		Status:      types.Order_STATUS_ACTIVE,
		Id:          "someid2",
		Side:        types.Side_SIDE_SELL,
		PartyId:     party2,
		MarketId:    tm.market.GetID(),
		Size:        1,
		Price:       matchingPrice + 1,
		Remaining:   1,
		CreatedAt:   now.UnixNano(),
		ExpiresAt:   closingAt.UnixNano(),
		Reference:   "party2-sell-order-1",
	}
	confirmationSell, err := tm.market.SubmitOrder(ctx, orderSell1)
	require.NotNil(t, confirmationSell)
	require.NoError(t, err)

	orderBuy1 := &types.Order{
		Type:        types.Order_TYPE_LIMIT,
		TimeInForce: types.Order_TIME_IN_FORCE_GTT,
		Status:      types.Order_STATUS_ACTIVE,
		Id:          "someid1",
		Side:        types.Side_SIDE_BUY,
		PartyId:     party1,
		MarketId:    tm.market.GetID(),
		Size:        1,
		Price:       matchingPrice - 1,
		Remaining:   1,
		CreatedAt:   now.UnixNano(),
		ExpiresAt:   closingAt.UnixNano(),
		Reference:   "party1-buy-order-1",
	}
	_, err = tm.market.SubmitOrder(ctx, orderBuy1)
	require.NoError(t, err)

	lp := &types.LiquidityProvisionSubmission{
		MarketId:         tm.market.GetID(),
		CommitmentAmount: 2000,
		Fee:              "0.05",
		Buys: []*types.LiquidityOrder{
			{Reference: types.PeggedReference_PEGGED_REFERENCE_BEST_BID, Proportion: 1, Offset: 0},
		},
		Sells: []*types.LiquidityOrder{
			{Reference: types.PeggedReference_PEGGED_REFERENCE_BEST_ASK, Proportion: 1, Offset: 0},
		},
	}

	require.NoError(t,
		tm.market.SubmitLiquidityProvision(ctx, lp, party1, "id-lp"),
	)

	// this will make current target stake returns 2475
	tm.market.TSCalc().RecordOpenInterest(10, now)

	// by set a very low commitment we should fail
	lp.CommitmentAmount = 1
	require.Equal(t, execution.ErrNotEnoughStake,
		tm.market.SubmitLiquidityProvision(ctx, lp, party1, "id-lp"),
	)

	// 2000 - 475 should be enough
	lp.CommitmentAmount = 2000 - 475
	require.NoError(t,
		tm.market.SubmitLiquidityProvision(ctx, lp, party1, "id-lp"),
	)
}

func TestSuppliedStakeReturnedAndCorrect(t *testing.T) {
	party1 := "party1"
	party2 := "party2"
	now := time.Unix(10, 0)
	closingAt := time.Unix(10000000000, 0)
	tm := getTestMarket(t, now, closingAt, nil, nil)
	var matchingPrice uint64 = 111

	addAccount(tm, party1)
	addAccount(tm, party2)
	tm.broker.EXPECT().Send(gomock.Any()).AnyTimes()

	//TODO (WG 07/01/21): Currently limit orders need to be present on order book for liquidity provision submission to work, remove once fixed.
	orderSell1 := &types.Order{
		Type:        types.Order_TYPE_LIMIT,
		TimeInForce: types.Order_TIME_IN_FORCE_GTT,
		Status:      types.Order_STATUS_ACTIVE,
		Id:          "someid2",
		Side:        types.Side_SIDE_SELL,
		PartyId:     party2,
		MarketId:    tm.market.GetID(),
		Size:        1,
		Price:       matchingPrice + 1,
		Remaining:   1,
		CreatedAt:   now.UnixNano(),
		ExpiresAt:   closingAt.UnixNano(),
		Reference:   "party2-sell-order-1",
	}
	confirmationSell, err := tm.market.SubmitOrder(context.Background(), orderSell1)
	require.NotNil(t, confirmationSell)
	require.NoError(t, err)

	orderBuy1 := &types.Order{
		Type:        types.Order_TYPE_LIMIT,
		TimeInForce: types.Order_TIME_IN_FORCE_GTT,
		Status:      types.Order_STATUS_ACTIVE,
		Id:          "someid1",
		Side:        types.Side_SIDE_BUY,
		PartyId:     party1,
		MarketId:    tm.market.GetID(),
		Size:        1,
		Price:       matchingPrice - 1,
		Remaining:   1,
		CreatedAt:   now.UnixNano(),
		ExpiresAt:   closingAt.UnixNano(),
		Reference:   "party1-buy-order-1",
	}
	confirmationBuy, err := tm.market.SubmitOrder(context.Background(), orderBuy1)
	assert.NotNil(t, confirmationBuy)
	assert.NoError(t, err)

	require.Equal(t, 0, len(confirmationBuy.Trades))

	lp1 := &types.LiquidityProvisionSubmission{
		MarketId:         tm.market.GetID(),
		CommitmentAmount: 200,
		Fee:              "0.05",
		Buys: []*types.LiquidityOrder{
			{Reference: types.PeggedReference_PEGGED_REFERENCE_BEST_BID, Proportion: 1, Offset: 0},
		},
		Sells: []*types.LiquidityOrder{
			{Reference: types.PeggedReference_PEGGED_REFERENCE_BEST_ASK, Proportion: 1, Offset: 0},
		},
	}

	err = tm.market.SubmitLiquidityProvision(context.Background(), lp1, party1, "id-lp1")
	require.NoError(t, err)

	lp2 := &types.LiquidityProvisionSubmission{
		MarketId:         tm.market.GetID(),
		CommitmentAmount: 100,
		Fee:              "0.06",
		Buys: []*types.LiquidityOrder{
			{Reference: types.PeggedReference_PEGGED_REFERENCE_BEST_BID, Proportion: 1, Offset: 0},
		},
		Sells: []*types.LiquidityOrder{
			{Reference: types.PeggedReference_PEGGED_REFERENCE_BEST_ASK, Proportion: 1, Offset: 0},
		},
	}

	err = tm.market.SubmitLiquidityProvision(context.Background(), lp2, party2, "id-lp2")
	require.NoError(t, err)

	mktData := tm.market.GetMarketData()
	require.NotNil(t, mktData)
	expectedSuppliedStake := lp1.CommitmentAmount + lp2.CommitmentAmount

	require.Equal(t, strconv.FormatUint(expectedSuppliedStake, 10), mktData.SuppliedStake)
}

func TestSubmitLiquidityProvisionWithNoOrdersOnBook(t *testing.T) {
	ctx := context.Background()
	mainParty := "mainParty"
	auxParty := "auxParty"
	now := time.Unix(10, 0)
	closingAt := time.Unix(10000000000, 0)
	tm := getTestMarket(t, now, closingAt, nil, nil)
	var midPrice uint64 = 100

	addAccount(tm, mainParty)
	addAccount(tm, auxParty)
	tm.broker.EXPECT().Send(gomock.Any()).AnyTimes()

	lp1 := &types.LiquidityProvisionSubmission{
		MarketId:         tm.market.GetID(),
		CommitmentAmount: 200,
		Fee:              "0.05",
		Buys: []*types.LiquidityOrder{
			{Reference: types.PeggedReference_PEGGED_REFERENCE_BEST_BID, Proportion: 1, Offset: 0},
		},
		Sells: []*types.LiquidityOrder{
			{Reference: types.PeggedReference_PEGGED_REFERENCE_BEST_ASK, Proportion: 1, Offset: 0},
		},
	}

	err := tm.market.SubmitLiquidityProvision(ctx, lp1, mainParty, "id-lp1")
	require.NoError(t, err)

	orderSell1 := getMarketOrder(tm, now, types.Order_TYPE_LIMIT, types.Order_TIME_IN_FORCE_GTC, "auxParty-sell-order-1", types.Side_SIDE_SELL, auxParty, 1, midPrice+2)

	confirmationSell, err := tm.market.SubmitOrder(ctx, orderSell1)
	require.NotNil(t, confirmationSell)
	require.NoError(t, err)

	orderBuy1 := getMarketOrder(tm, now, types.Order_TYPE_LIMIT, types.Order_TIME_IN_FORCE_GTC, "auxParty-buy-order-1", types.Side_SIDE_BUY, auxParty, 1, midPrice-2)

	confirmationBuy, err := tm.market.SubmitOrder(ctx, orderBuy1)
	assert.NotNil(t, confirmationBuy)
	assert.NoError(t, err)

	// Check that liquidity orders appear on the book once reference prices exist
	mktData := tm.market.GetMarketData()
	lpOrderVolumeBid := mktData.BestBidVolume - mktData.BestStaticBidVolume
	lpOrderVolumeOffer := mktData.BestOfferVolume - mktData.BestStaticOfferVolume

	var zero uint64 = 0
	require.Greater(t, lpOrderVolumeBid, zero)
	require.Greater(t, lpOrderVolumeOffer, zero)
}

func TestSubmitLiquidityProvisionInOpeningAuction(t *testing.T) {
	ctx := context.Background()
	mainParty := "mainParty"
	auxParty := "auxParty"
	p1, p2 := "party1", "party2"
	now := time.Unix(10, 0)
	closingAt := time.Unix(10000000000, 0)
	var auctionDuration int64 = 5
	tm := getTestMarket2(t, now, closingAt, nil, &types.AuctionDuration{Duration: auctionDuration}, true)
	var midPrice uint64 = 100

	addAccount(tm, mainParty)
	addAccount(tm, auxParty)
	addAccount(tm, p1)
	addAccount(tm, p2)
	tm.broker.EXPECT().Send(gomock.Any()).AnyTimes()

	lp1 := &types.LiquidityProvisionSubmission{
		MarketId:         tm.market.GetID(),
		CommitmentAmount: 200,
		Fee:              "0.05",
		Buys: []*types.LiquidityOrder{
			{Reference: types.PeggedReference_PEGGED_REFERENCE_BEST_BID, Proportion: 1, Offset: 0},
		},
		Sells: []*types.LiquidityOrder{
			{Reference: types.PeggedReference_PEGGED_REFERENCE_BEST_ASK, Proportion: 1, Offset: 0},
		},
	}

	require.Equal(t, types.Market_TRADING_MODE_OPENING_AUCTION, tm.market.GetMarketData().MarketTradingMode)

	err := tm.market.SubmitLiquidityProvision(ctx, lp1, mainParty, "id-lp1")
	require.NoError(t, err)

	tradingOrders := []*types.Order{
		getMarketOrder(tm, now, types.Order_TYPE_LIMIT, types.Order_TIME_IN_FORCE_GTC, "p1-sell-order", types.Side_SIDE_SELL, p1, 1, midPrice),
		getMarketOrder(tm, now, types.Order_TYPE_LIMIT, types.Order_TIME_IN_FORCE_GTC, "p2-buy-order", types.Side_SIDE_BUY, p2, 1, midPrice),
	}
	for _, o := range tradingOrders {
		conf, err := tm.market.SubmitOrder(ctx, o)
		assert.NoError(t, err)
		assert.NotNil(t, conf)
	}
	orderSell1 := getMarketOrder(tm, now, types.Order_TYPE_LIMIT, types.Order_TIME_IN_FORCE_GTC, "auxParty-sell-order-1", types.Side_SIDE_SELL, auxParty, 1, midPrice+2)

	confirmationSell, err := tm.market.SubmitOrder(ctx, orderSell1)
	require.NotNil(t, confirmationSell)
	require.NoError(t, err)

	orderBuy1 := getMarketOrder(tm, now, types.Order_TYPE_LIMIT, types.Order_TIME_IN_FORCE_GTC, "auxParty-buy-order-1", types.Side_SIDE_BUY, auxParty, 1, midPrice-2)

	confirmationBuy, err := tm.market.SubmitOrder(ctx, orderBuy1)
	assert.NotNil(t, confirmationBuy)
	assert.NoError(t, err)

	tm.market.OnChainTimeUpdate(ctx, now.Add(time.Duration((auctionDuration+1)*time.Second.Nanoseconds())))

	// Check that liquidity orders appear on the book once reference prices exist
	mktData := tm.market.GetMarketData()
	lpOrderVolumeBid := mktData.BestBidVolume - mktData.BestStaticBidVolume
	lpOrderVolumeOffer := mktData.BestOfferVolume - mktData.BestStaticOfferVolume

	require.Equal(t, types.Market_TRADING_MODE_CONTINUOUS, mktData.MarketTradingMode)
	var zero uint64 = 0
	require.Greater(t, lpOrderVolumeBid, zero)
	require.Greater(t, lpOrderVolumeOffer, zero)

}

func TestLimitOrderChangesAffectLiquidityOrders(t *testing.T) {
	mainParty := "mainParty"
	auxParty := "auxParty"
	now := time.Unix(10, 0)
	closingAt := time.Unix(10000000000, 0)
	tm := getTestMarket(t, now, closingAt, nil, nil)
	var matchingPrice uint64 = 111
	ctx := context.Background()

	addAccount(tm, mainParty)
	addAccount(tm, auxParty)
	tm.broker.EXPECT().Send(gomock.Any()).AnyTimes()

	orderSell1 := getMarketOrder(tm, now, types.Order_TYPE_LIMIT, types.Order_TIME_IN_FORCE_GTC, "party1-sell-order-1", types.Side_SIDE_SELL, mainParty, 5, matchingPrice+2)

	confirmationSell, err := tm.market.SubmitOrder(ctx, orderSell1)
	require.NotNil(t, confirmationSell)
	require.NoError(t, err)

	orderBuy1 := getMarketOrder(tm, now, types.Order_TYPE_LIMIT, types.Order_TIME_IN_FORCE_GTC, "party1-buy-order-1", types.Side_SIDE_BUY, mainParty, 4, matchingPrice-2)

	confirmationBuy, err := tm.market.SubmitOrder(ctx, orderBuy1)
	assert.NotNil(t, confirmationBuy)
	assert.NoError(t, err)

	require.Equal(t, 0, len(confirmationBuy.Trades))

	mktData := tm.market.GetMarketData()
	require.Equal(t, mktData.BestBidPrice, mktData.BestStaticBidPrice)
	require.Equal(t, mktData.BestBidVolume, mktData.BestStaticBidVolume)
	require.Equal(t, mktData.BestOfferPrice, mktData.BestStaticOfferPrice)
	require.Equal(t, mktData.BestOfferVolume, mktData.BestStaticOfferVolume)

	lp1 := &types.LiquidityProvisionSubmission{
		MarketId:         tm.market.GetID(),
		CommitmentAmount: 200,
		Fee:              "0.05",
		Buys: []*types.LiquidityOrder{
			{Reference: types.PeggedReference_PEGGED_REFERENCE_BEST_BID, Proportion: 1, Offset: 0},
		},
		Sells: []*types.LiquidityOrder{
			{Reference: types.PeggedReference_PEGGED_REFERENCE_BEST_ASK, Proportion: 1, Offset: 0},
		},
	}

	err = tm.market.SubmitLiquidityProvision(ctx, lp1, mainParty, "id-lp1")
	require.NoError(t, err)

	mktDataPrev := mktData
	mktData = tm.market.GetMarketData()

	require.Greater(t, mktData.BestBidVolume, mktDataPrev.BestStaticBidVolume)
	require.Greater(t, mktData.BestOfferVolume, mktDataPrev.BestStaticOfferVolume)

	mktDataPrev = mktData
	lpOrderVolumeBidPrev := mktData.BestBidVolume - mktData.BestStaticBidVolume
	lpOrderVolumeOfferPrev := mktData.BestOfferVolume - mktData.BestStaticOfferVolume
	// Amend limit order
	amendment := &types.OrderAmendment{
		OrderId:   confirmationBuy.Order.Id,
		PartyId:   confirmationBuy.Order.PartyId,
		SizeDelta: 9,
	}
	_, err = tm.market.AmendOrder(ctx, amendment)
	require.NoError(t, err)

	mktData = tm.market.GetMarketData()
	lpOrderVolumeBid := mktData.BestBidVolume - mktData.BestStaticBidVolume
	lpOrderVolumeOffer := mktData.BestOfferVolume - mktData.BestStaticOfferVolume

	require.Equal(t, mktData.BestStaticOfferVolume, mktDataPrev.BestStaticOfferVolume)
	require.Equal(t, lpOrderVolumeOffer, lpOrderVolumeOfferPrev)
	require.Greater(t, mktData.BestStaticBidVolume, mktDataPrev.BestStaticBidVolume)
	require.Less(t, lpOrderVolumeBid, lpOrderVolumeBidPrev)
	require.Equal(t, uint64(amendment.SizeDelta), lpOrderVolumeBidPrev-lpOrderVolumeBid)

	lpOrderVolumeBidPrev = lpOrderVolumeBid
	lpOrderVolumeOfferPrev = lpOrderVolumeOffer
	mktDataPrev = mktData
	// Submit another non-lp order
	orderSell2 := getMarketOrder(tm, now, types.Order_TYPE_LIMIT, types.Order_TIME_IN_FORCE_GTC, "party1-sell-order-2", types.Side_SIDE_SELL, mainParty, 3, matchingPrice+3)
	confirmationSell2, err := tm.market.SubmitOrder(ctx, orderSell2)
	require.NotNil(t, confirmationSell2)
	require.NoError(t, err)

	mktData = tm.market.GetMarketData()
	lpOrderVolumeBid = mktData.BestBidVolume - mktData.BestStaticBidVolume
	lpOrderVolumeOffer = mktData.BestOfferVolume - mktData.BestStaticOfferVolume

	require.Equal(t, mktData.BestStaticBidVolume, mktDataPrev.BestStaticBidVolume)
	require.Equal(t, lpOrderVolumeBid, lpOrderVolumeBidPrev)
	require.Equal(t, mktData.BestStaticBidVolume, mktDataPrev.BestStaticBidVolume)
	require.Less(t, lpOrderVolumeOffer, lpOrderVolumeOfferPrev)

	lpOrderVolumeBidPrev = lpOrderVolumeBid
	lpOrderVolumeOfferPrev = lpOrderVolumeOffer
	mktDataPrev = mktData
	// Partial fill of the limit order
	auxOrder1 := getMarketOrder(tm, now, types.Order_TYPE_LIMIT, types.Order_TIME_IN_FORCE_GTC, "aux-order-1", types.Side_SIDE_BUY, auxParty, orderSell1.Size-1, orderSell1.Price)
	confirmationAux, err := tm.market.SubmitOrder(ctx, auxOrder1)
	assert.NoError(t, err)
	require.Equal(t, 1, len(confirmationAux.Trades))

	mktData = tm.market.GetMarketData()
	lpOrderVolumeBid = mktData.BestBidVolume - mktData.BestStaticBidVolume
	lpOrderVolumeOffer = mktData.BestOfferVolume - mktData.BestStaticOfferVolume

	require.Equal(t, mktData.BestStaticBidVolume, mktDataPrev.BestStaticBidVolume)
	require.Equal(t, lpOrderVolumeBid, lpOrderVolumeBidPrev)
	require.Equal(t, mktData.BestStaticOfferVolume, mktDataPrev.BestStaticOfferVolume-confirmationAux.Trades[0].Size)
	require.Equal(t, lpOrderVolumeOffer, lpOrderVolumeOfferPrev+confirmationAux.Trades[0].Size)

	lpOrderVolumeBidPrev = lpOrderVolumeBid
	lpOrderVolumeOfferPrev = lpOrderVolumeOffer
	mktDataPrev = mktData
	// Cancel limit order
	conf, err := tm.market.CancelOrder(ctx, orderSell1.PartyId, orderSell1.Id)
	require.NoError(t, err)
	require.NotNil(t, conf)

	mktData = tm.market.GetMarketData()
	lpOrderVolumeBid = mktData.BestBidVolume - mktData.BestStaticBidVolume
	lpOrderVolumeOffer = mktData.BestOfferVolume - mktData.BestStaticOfferVolume

	require.Equal(t, mktData.BestStaticBidVolume, mktDataPrev.BestStaticBidVolume)
	require.Equal(t, lpOrderVolumeBid, lpOrderVolumeBidPrev)
	require.Equal(t, mktData.BestStaticOfferVolume, orderSell2.Size)
	require.Greater(t, lpOrderVolumeOffer, lpOrderVolumeOfferPrev)

	lpOrderVolumeBidPrev = lpOrderVolumeBid
	lpOrderVolumeOfferPrev = lpOrderVolumeOffer
	mktDataPrev = mktData
	// Submit another limit order that fills partially on submission
	// Modify LP order so it's not on the best offer
	lp1.Sells[0].Offset = +1
	err = tm.market.SubmitLiquidityProvision(ctx, lp1, mainParty, "id-lp1")
	require.NoError(t, err)

	auxOrder2 := getMarketOrder(tm, now, types.Order_TYPE_LIMIT, types.Order_TIME_IN_FORCE_GTC, "aux-order-2", types.Side_SIDE_SELL, auxParty, 7, matchingPrice+1)
	confirmationAux, err = tm.market.SubmitOrder(ctx, auxOrder2)
	assert.NoError(t, err)
	require.Equal(t, 0, len(confirmationAux.Trades))

	var sizeDiff uint64 = 3
	orderBuy2 := getMarketOrder(tm, now, types.Order_TYPE_LIMIT, types.Order_TIME_IN_FORCE_GTC, "party1-buy-order-2", types.Side_SIDE_BUY, mainParty, auxOrder2.Size+sizeDiff, auxOrder2.Price)
	confirmationBuy2, err := tm.market.SubmitOrder(ctx, orderBuy2)
	require.NoError(t, err)
	require.Equal(t, 1, len(confirmationBuy2.Trades))
	require.Equal(t, auxOrder2.Size, confirmationBuy2.Trades[0].Size)
	require.Equal(t, sizeDiff, orderBuy2.Remaining)

	mktData = tm.market.GetMarketData()
	lpOrderVolumeBid = mktData.BestBidVolume - mktData.BestStaticBidVolume

	require.Equal(t, lpOrderVolumeBid, lpOrderVolumeBidPrev-sizeDiff)

	// Liquidity  order fills entirely
	// First add another limit not to loose the peg reference later on
	orderBuy3 := getMarketOrder(tm, now, types.Order_TYPE_LIMIT, types.Order_TIME_IN_FORCE_GTC, "party1-buy-order-3", types.Side_SIDE_BUY, mainParty, 1, matchingPrice)
	confirmationBuy3, err := tm.market.SubmitOrder(ctx, orderBuy3)
	require.NoError(t, err)
	require.Equal(t, 0, len(confirmationBuy3.Trades))

	mktData = tm.market.GetMarketData()
	lpOrderVolumeBidPrev = mktData.BestBidVolume - mktData.BestStaticBidVolume

	orderBuy2SizeBeforeTrade := orderBuy2.Remaining
	auxOrder3 := getMarketOrder(tm, now, types.Order_TYPE_LIMIT, types.Order_TIME_IN_FORCE_GTC, "aux-order-3", types.Side_SIDE_SELL, auxParty, 5, matchingPrice+1)
	confirmationAux, err = tm.market.SubmitOrder(ctx, auxOrder3)
	assert.NoError(t, err)
	require.Equal(t, 2, len(confirmationAux.Trades))

	mktData = tm.market.GetMarketData()
	lpOrderVolumeBid = mktData.BestBidVolume - mktData.BestStaticBidVolume

	require.Equal(t, lpOrderVolumeBidPrev+orderBuy2SizeBeforeTrade, lpOrderVolumeBid)

	// Liquidity  order fills partially
	// First add another limit not to loose the peg reference later on
	orderBuy4 := getMarketOrder(tm, now, types.Order_TYPE_LIMIT, types.Order_TIME_IN_FORCE_GTC, "party1-buy-order-4", types.Side_SIDE_BUY, mainParty, 1, matchingPrice-1)
	confirmationBuy4, err := tm.market.SubmitOrder(ctx, orderBuy4)
	require.NoError(t, err)
	require.Equal(t, 0, len(confirmationBuy4.Trades))

	mktData = tm.market.GetMarketData()
	lpOrderVolumeBidPrev = mktData.BestBidVolume - mktData.BestStaticBidVolume

	orderBuy3SizeBeforeTrade := orderBuy3.Remaining
	auxOrder4 := getMarketOrder(tm, now, types.Order_TYPE_LIMIT, types.Order_TIME_IN_FORCE_GTC, "aux-order-4", types.Side_SIDE_SELL, auxParty, orderBuy3.Size+1, orderBuy3.Price)
	confirmationAux, err = tm.market.SubmitOrder(ctx, auxOrder4)
	assert.NoError(t, err)
	require.Equal(t, 2, len(confirmationAux.Trades))

	mktData = tm.market.GetMarketData()
	lpOrderVolumeBid = mktData.BestBidVolume - mktData.BestStaticBidVolume

	require.Equal(t, lpOrderVolumeBidPrev+orderBuy3SizeBeforeTrade, lpOrderVolumeBid)
}

func getMarketOrder(tm *testMarket,
	now time.Time,
	orderType types.Order_Type,
	orderTIF types.Order_TimeInForce,
	id string,
	side types.Side,
	partyID string,
	size uint64,
	price uint64) *types.Order {
	order := &types.Order{
		Type:        orderType,
		TimeInForce: orderTIF,
		Status:      types.Order_STATUS_ACTIVE,
		Id:          id,
		Side:        side,
		PartyId:     partyID,
		MarketId:    tm.market.GetID(),
		Size:        size,
		Price:       price,
		Remaining:   size,
		CreatedAt:   now.UnixNano(),
		Reference:   "marketorder",
	}
	return order
}

func TestOrderBook_Crash2651(t *testing.T) {
	now := time.Unix(10, 0)
	closingAt := time.Unix(10000000000, 0)
	tm := getTestMarket(t, now, closingAt, nil, nil)
	ctx := context.Background()

	addAccount(tm, "613f")
	addAccount(tm, "f9e7")
	addAccount(tm, "98e1")
	addAccount(tm, "qqqq")
	tm.broker.EXPECT().Send(gomock.Any()).AnyTimes()

	// Switch to auction mode
	tm.mas.StartOpeningAuction(now, &types.AuctionDuration{Duration: 10})
	tm.mas.AuctionStarted(ctx)
	tm.market.EnterAuction(ctx)

	o1 := getMarketOrder(tm, now, types.Order_TYPE_LIMIT, types.Order_TIME_IN_FORCE_GFA, "Order01", types.Side_SIDE_BUY, "613f", 5, 9000)
	o1conf, err := tm.market.SubmitOrder(ctx, o1)
	require.NotNil(t, o1conf)
	require.NoError(t, err)

	o2 := getMarketOrder(tm, now, types.Order_TYPE_LIMIT, types.Order_TIME_IN_FORCE_GFA, "Order02", types.Side_SIDE_SELL, "f9e7", 5, 9000)
	o2conf, err := tm.market.SubmitOrder(ctx, o2)
	require.NotNil(t, o2conf)
	require.NoError(t, err)

	o3 := getMarketOrder(tm, now, types.Order_TYPE_LIMIT, types.Order_TIME_IN_FORCE_GFA, "Order03", types.Side_SIDE_BUY, "613f", 4, 8000)
	o3conf, err := tm.market.SubmitOrder(ctx, o3)
	require.NotNil(t, o3conf)
	require.NoError(t, err)

	o4 := getMarketOrder(tm, now, types.Order_TYPE_LIMIT, types.Order_TIME_IN_FORCE_GFA, "Order04", types.Side_SIDE_SELL, "f9e7", 4, 8000)
	o4conf, err := tm.market.SubmitOrder(ctx, o4)
	require.NotNil(t, o4conf)
	require.NoError(t, err)

	o5 := getMarketOrder(tm, now, types.Order_TYPE_LIMIT, types.Order_TIME_IN_FORCE_GFA, "Order05", types.Side_SIDE_BUY, "613f", 4, 3000)
	o5conf, err := tm.market.SubmitOrder(ctx, o5)
	require.NotNil(t, o5conf)
	require.NoError(t, err)

	o6 := getMarketOrder(tm, now, types.Order_TYPE_LIMIT, types.Order_TIME_IN_FORCE_GFA, "Order06", types.Side_SIDE_SELL, "f9e7", 3, 3000)
	o6conf, err := tm.market.SubmitOrder(ctx, o6)
	require.NotNil(t, o6conf)
	require.NoError(t, err)

	o7 := getMarketOrder(tm, now, types.Order_TYPE_LIMIT, types.Order_TIME_IN_FORCE_GTC, "Order07", types.Side_SIDE_SELL, "f9e7", 20, 0)
	o7.PeggedOrder = &types.PeggedOrder{Reference: types.PeggedReference_PEGGED_REFERENCE_BEST_ASK, Offset: 1000}
	o7conf, err := tm.market.SubmitOrder(ctx, o7)
	require.NotNil(t, o7conf)
	require.NoError(t, err)

	o8 := getMarketOrder(tm, now, types.Order_TYPE_LIMIT, types.Order_TIME_IN_FORCE_GFA, "Order08", types.Side_SIDE_SELL, "613f", 5, 10001)
	o8conf, err := tm.market.SubmitOrder(ctx, o8)
	require.NotNil(t, o8conf)
	require.NoError(t, err)

	o9 := getMarketOrder(tm, now, types.Order_TYPE_LIMIT, types.Order_TIME_IN_FORCE_GFA, "Order09", types.Side_SIDE_BUY, "613f", 5, 15001)
	o9conf, err := tm.market.SubmitOrder(ctx, o9)
	require.NotNil(t, o9conf)
	require.NoError(t, err)

	o10 := getMarketOrder(tm, now, types.Order_TYPE_LIMIT, types.Order_TIME_IN_FORCE_GTC, "Order10", types.Side_SIDE_BUY, "f9e7", 12, 0)
	o10.PeggedOrder = &types.PeggedOrder{Reference: types.PeggedReference_PEGGED_REFERENCE_BEST_BID, Offset: -1000}
	o10conf, err := tm.market.SubmitOrder(ctx, o10)
	require.NotNil(t, o10conf)
	require.NoError(t, err)

	o11 := getMarketOrder(tm, now, types.Order_TYPE_LIMIT, types.Order_TIME_IN_FORCE_GTC, "Order11", types.Side_SIDE_BUY, "613f", 21, 0)
	o11.PeggedOrder = &types.PeggedOrder{Reference: types.PeggedReference_PEGGED_REFERENCE_MID, Offset: -2000}
	o11conf, err := tm.market.SubmitOrder(ctx, o11)
	require.NotNil(t, o11conf)
	require.NoError(t, err)

	// Leave auction and uncross the book
	tm.market.LeaveAuction(ctx, now.Add(time.Second*20))
	require.Equal(t, 3, tm.market.GetPeggedOrderCount())
	require.Equal(t, 3, tm.market.GetParkedOrderCount())

	o12 := getMarketOrder(tm, now, types.Order_TYPE_LIMIT, types.Order_TIME_IN_FORCE_GTC, "Order12", types.Side_SIDE_SELL, "613f", 22, 9023)
	o12conf, err := tm.market.SubmitOrder(ctx, o12)
	require.NotNil(t, o12conf)
	require.NoError(t, err)

	o13 := getMarketOrder(tm, now, types.Order_TYPE_LIMIT, types.Order_TIME_IN_FORCE_GTC, "Order13", types.Side_SIDE_BUY, "98e1", 23, 11119)
	o13conf, err := tm.market.SubmitOrder(ctx, o13)
	require.NotNil(t, o13conf)
	require.NoError(t, err)

	// This order should cause a crash
	o14 := getMarketOrder(tm, now, types.Order_TYPE_LIMIT, types.Order_TIME_IN_FORCE_GTC, "Order14", types.Side_SIDE_BUY, "qqqq", 34, 11513)
	o14conf, err := tm.market.SubmitOrder(ctx, o14)
	require.NotNil(t, o14conf)
	require.NoError(t, err)
}

func TestOrderBook_Crash2599(t *testing.T) {
	now := time.Unix(10, 0)
	closingAt := time.Unix(10000000000, 0)
	tm := getTestMarket(t, now, closingAt, nil, nil)
	ctx := context.Background()

	addAccount(tm, "A")
	addAccount(tm, "B")
	addAccount(tm, "C")
	addAccount(tm, "D")
	addAccount(tm, "E")
	addAccount(tm, "F")
	addAccount(tm, "G")
	tm.broker.EXPECT().Send(gomock.Any()).AnyTimes()

	o1 := getMarketOrder(tm, now, types.Order_TYPE_LIMIT, types.Order_TIME_IN_FORCE_GFN, "Order01", types.Side_SIDE_BUY, "A", 5, 11500)
	o1conf, err := tm.market.SubmitOrder(ctx, o1)
	require.NotNil(t, o1conf)
	require.NoError(t, err)
	now = now.Add(time.Second * 1)
	tm.market.OnChainTimeUpdate(context.Background(), now)

	o2 := getMarketOrder(tm, now, types.Order_TYPE_LIMIT, types.Order_TIME_IN_FORCE_GFN, "Order02", types.Side_SIDE_SELL, "B", 25, 11000)
	o2conf, err := tm.market.SubmitOrder(ctx, o2)
	require.NotNil(t, o2conf)
	require.NoError(t, err)
	now = now.Add(time.Second * 1)
	tm.market.OnChainTimeUpdate(context.Background(), now)

	o3 := getMarketOrder(tm, now, types.Order_TYPE_LIMIT, types.Order_TIME_IN_FORCE_GFN, "Order03", types.Side_SIDE_BUY, "A", 10, 10500)
	o3conf, err := tm.market.SubmitOrder(ctx, o3)
	require.NotNil(t, o3conf)
	require.NoError(t, err)
	now = now.Add(time.Second * 1)
	tm.market.OnChainTimeUpdate(context.Background(), now)

	o4 := getMarketOrder(tm, now, types.Order_TYPE_MARKET, types.Order_TIME_IN_FORCE_IOC, "Order04", types.Side_SIDE_SELL, "C", 5, 0)
	o4conf, err := tm.market.SubmitOrder(ctx, o4)
	require.NotNil(t, o4conf)
	require.NoError(t, err)
	now = now.Add(time.Second * 1)
	tm.market.OnChainTimeUpdate(context.Background(), now)

	o5 := getMarketOrder(tm, now, types.Order_TYPE_LIMIT, types.Order_TIME_IN_FORCE_GTC, "Order05", types.Side_SIDE_BUY, "C", 35, 0)
	o5.PeggedOrder = &types.PeggedOrder{Reference: types.PeggedReference_PEGGED_REFERENCE_MID, Offset: -500}
	o5conf, err := tm.market.SubmitOrder(ctx, o5)
	require.NotNil(t, o5conf)
	require.NoError(t, err)
	now = now.Add(time.Second * 1)
	tm.market.OnChainTimeUpdate(context.Background(), now)

	o6 := getMarketOrder(tm, now, types.Order_TYPE_LIMIT, types.Order_TIME_IN_FORCE_GTC, "Order06", types.Side_SIDE_BUY, "D", 16, 0)
	o6.PeggedOrder = &types.PeggedOrder{Reference: types.PeggedReference_PEGGED_REFERENCE_BEST_BID, Offset: -2000}
	o6conf, err := tm.market.SubmitOrder(ctx, o6)
	require.NotNil(t, o6conf)
	require.NoError(t, err)
	now = now.Add(time.Second * 1)
	tm.market.OnChainTimeUpdate(context.Background(), now)

	o7 := getMarketOrder(tm, now, types.Order_TYPE_LIMIT, types.Order_TIME_IN_FORCE_GTT, "Order07", types.Side_SIDE_SELL, "E", 19, 0)
	o7.PeggedOrder = &types.PeggedOrder{Reference: types.PeggedReference_PEGGED_REFERENCE_BEST_ASK, Offset: +3000}
	o7.ExpiresAt = now.Add(time.Second * 60).UnixNano()
	o7conf, err := tm.market.SubmitOrder(ctx, o7)
	require.NotNil(t, o7conf)
	require.NoError(t, err)
	now = now.Add(time.Second * 1)
	tm.market.OnChainTimeUpdate(context.Background(), now)

	o8 := getMarketOrder(tm, now, types.Order_TYPE_LIMIT, types.Order_TIME_IN_FORCE_GTC, "Order08", types.Side_SIDE_BUY, "F", 25, 10000)
	o8conf, err := tm.market.SubmitOrder(ctx, o8)
	require.NotNil(t, o8conf)
	require.NoError(t, err)
	now = now.Add(time.Second * 1)
	tm.market.OnChainTimeUpdate(context.Background(), now)

	// This one should crash
	o9 := getMarketOrder(tm, now, types.Order_TYPE_LIMIT, types.Order_TIME_IN_FORCE_GTC, "Order09", types.Side_SIDE_SELL, "F", 25, 10250)
	o9conf, err := tm.market.SubmitOrder(ctx, o9)
	require.NotNil(t, o9conf)
	require.NoError(t, err)
	now = now.Add(time.Second * 1)
	tm.market.OnChainTimeUpdate(context.Background(), now)

	o10 := getMarketOrder(tm, now, types.Order_TYPE_LIMIT, types.Order_TIME_IN_FORCE_GTC, "Order10", types.Side_SIDE_BUY, "G", 45, 14000)
	o10conf, err := tm.market.SubmitOrder(ctx, o10)
	require.NotNil(t, o10conf)
	require.NoError(t, err)
	now = now.Add(time.Second * 1)
	tm.market.OnChainTimeUpdate(context.Background(), now)

	o11 := getMarketOrder(tm, now, types.Order_TYPE_LIMIT, types.Order_TIME_IN_FORCE_GTC, "Order11", types.Side_SIDE_SELL, "G", 45, 8500)
	o11conf, err := tm.market.SubmitOrder(ctx, o11)
	require.NotNil(t, o11conf)
	require.NoError(t, err)
	now = now.Add(time.Second * 1)
	tm.market.OnChainTimeUpdate(context.Background(), now)
}

func TestTriggerAfterOpeningAuction(t *testing.T) {
	party1 := "party1"
	party2 := "party2"
	party3 := "party3"
	party4 := "party4"
	now := time.Unix(10, 0)
	closingAt := time.Unix(10000000000, 0)
	var auctionExtensionSeconds int64 = 45
	openingAuctionDuration := &types.AuctionDuration{Duration: 10}
	openingAuctionEndTime := now.Add(time.Duration(openingAuctionDuration.Duration) * time.Second)
	afterOpeningAuction := openingAuctionEndTime.Add(time.Nanosecond)
	pMonitorAuctionEndTime := afterOpeningAuction.Add(time.Duration(auctionExtensionSeconds) * time.Second)
	afterPMonitorAuciton := pMonitorAuctionEndTime.Add(time.Nanosecond)
	pMonitorSettings := &types.PriceMonitoringSettings{
		Parameters: &types.PriceMonitoringParameters{
			Triggers: []*types.PriceMonitoringTrigger{
				{Horizon: 60, Probability: 0.95, AuctionExtension: auctionExtensionSeconds},
			},
		},
		UpdateFrequency: 600,
	}
	var initialPrice uint64 = 100
	var auctionTriggeringPrice uint64 = initialPrice + MAXMOVEUP + 1

	tm := getTestMarket(t, now, closingAt, pMonitorSettings, openingAuctionDuration)

	addAccount(tm, party1)
	addAccount(tm, party2)
	addAccount(tm, party3)
	addAccount(tm, party4)
	tm.broker.EXPECT().Send(gomock.Any()).AnyTimes()

	gtcOrders := []*types.Order{
		{
			Type:        types.Order_TYPE_LIMIT,
			TimeInForce: types.Order_TIME_IN_FORCE_GTC,
			Status:      types.Order_STATUS_ACTIVE,
			Id:          "someid3",
			Side:        types.Side_SIDE_BUY,
			PartyId:     party3,
			MarketId:    tm.market.GetID(),
			Size:        1,
			Price:       initialPrice - 5,
			Remaining:   1,
			CreatedAt:   now.UnixNano(),
			ExpiresAt:   closingAt.UnixNano(),
			Reference:   "party3-buy-order-1",
		},
		{
			Type:        types.Order_TYPE_LIMIT,
			TimeInForce: types.Order_TIME_IN_FORCE_GTC,
			Status:      types.Order_STATUS_ACTIVE,
			Id:          "someid4",
			Side:        types.Side_SIDE_SELL,
			PartyId:     party4,
			MarketId:    tm.market.GetID(),
			Size:        1,
			Price:       initialPrice + 10,
			Remaining:   1,
			CreatedAt:   now.UnixNano(),
			Reference:   "party4-sell-order-1",
		}}
	for _, o := range gtcOrders {
		conf, err := tm.market.SubmitOrder(context.Background(), o)
		assert.NotNil(t, conf)
		assert.NoError(t, err)
	}
	orderBuy1 := &types.Order{
		Type:        types.Order_TYPE_LIMIT,
		TimeInForce: types.Order_TIME_IN_FORCE_GTT,
		Status:      types.Order_STATUS_ACTIVE,
		Id:          "someid1",
		Side:        types.Side_SIDE_BUY,
		PartyId:     party1,
		MarketId:    tm.market.GetID(),
		Size:        100,
		Price:       initialPrice,
		Remaining:   100,
		CreatedAt:   now.UnixNano(),
		ExpiresAt:   closingAt.UnixNano(),
		Reference:   "party1-buy-order-1",
	}
	confirmationBuy, err := tm.market.SubmitOrder(context.Background(), orderBuy1)
	assert.NotNil(t, confirmationBuy)
	assert.NoError(t, err)

	orderSell1 := &types.Order{
		Type:        types.Order_TYPE_LIMIT,
		TimeInForce: types.Order_TIME_IN_FORCE_GTC,
		Status:      types.Order_STATUS_ACTIVE,
		Id:          "someid2",
		Side:        types.Side_SIDE_SELL,
		PartyId:     party2,
		MarketId:    tm.market.GetID(),
		Size:        100,
		Price:       initialPrice,
		Remaining:   100,
		CreatedAt:   now.UnixNano(),
		Reference:   "party2-sell-order-1",
	}
	confirmationSell, err := tm.market.SubmitOrder(context.Background(), orderSell1)
	require.NotNil(t, confirmationSell)
	require.NoError(t, err)

	require.Empty(t, confirmationSell.Trades)

	auctionEnd := tm.market.GetMarketData().AuctionEnd
	require.Equal(t, openingAuctionEndTime.UnixNano(), auctionEnd) // In opening auction

	closed := tm.market.OnChainTimeUpdate(context.Background(), afterOpeningAuction)
	assert.False(t, closed)
	auctionEnd = tm.market.GetMarketData().AuctionEnd
	require.Equal(t, int64(0), auctionEnd) // Not in auction

	// let's cancel the orders we had to place to end opening auction
	for _, o := range gtcOrders {
		_, err := tm.market.CancelOrder(context.Background(), o.PartyId, o.Id)
		assert.NoError(t, err)
	}
	orderBuy2 := &types.Order{
		Type:        types.Order_TYPE_LIMIT,
		TimeInForce: types.Order_TIME_IN_FORCE_GTT,
		Status:      types.Order_STATUS_ACTIVE,
		Id:          "someid3",
		Side:        types.Side_SIDE_BUY,
		PartyId:     party1,
		MarketId:    tm.market.GetID(),
		Size:        100,
		Price:       auctionTriggeringPrice,
		Remaining:   100,
		CreatedAt:   now.UnixNano(),
		ExpiresAt:   closingAt.UnixNano(),
		Reference:   "party1-buy-order-2",
	}
	confirmationBuy, err = tm.market.SubmitOrder(context.Background(), orderBuy2)
	assert.NotNil(t, confirmationBuy)
	assert.NoError(t, err)

	orderSell2 := &types.Order{
		Type:        types.Order_TYPE_LIMIT,
		TimeInForce: types.Order_TIME_IN_FORCE_FOK,
		Status:      types.Order_STATUS_ACTIVE,
		Id:          "someid4",
		Side:        types.Side_SIDE_SELL,
		PartyId:     party2,
		MarketId:    tm.market.GetID(),
		Size:        100,
		Price:       auctionTriggeringPrice,
		Remaining:   100,
		CreatedAt:   now.UnixNano(),
		Reference:   "party2-sell-order-2",
	}
	confirmationSell, err = tm.market.SubmitOrder(context.Background(), orderSell2)
	require.NotNil(t, confirmationSell)
	require.NoError(t, err)

	require.Empty(t, confirmationSell.Trades)

	auctionEnd = tm.market.GetMarketData().AuctionEnd
	require.Equal(t, pMonitorAuctionEndTime.UnixNano(), auctionEnd) // In auction

	closed = tm.market.OnChainTimeUpdate(context.Background(), pMonitorAuctionEndTime)
	assert.False(t, closed)

	closed = tm.market.OnChainTimeUpdate(context.Background(), afterPMonitorAuciton)
	assert.False(t, closed)
}

func TestOrderBook_Crash2718(t *testing.T) {
	now := time.Unix(10, 0)
	closingAt := time.Unix(10000000000, 0)
	tm := getTestMarket(t, now, closingAt, nil, nil)
	ctx := context.Background()

	addAccount(tm, "aaa")
	addAccount(tm, "bbb")
	tm.broker.EXPECT().Send(gomock.Any()).AnyTimes()

	// We start in continuous trading, create order to set best bid
	o1 := getMarketOrder(tm, now, types.Order_TYPE_LIMIT, types.Order_TIME_IN_FORCE_GTC, "Order01", types.Side_SIDE_BUY, "aaa", 1, 100)
	o1conf, err := tm.market.SubmitOrder(ctx, o1)
	require.NotNil(t, o1conf)
	require.NoError(t, err)
	now = now.Add(time.Second * 1)
	tm.market.OnChainTimeUpdate(context.Background(), now)

	// Now the pegged order which will be live
	o2 := getMarketOrder(tm, now, types.Order_TYPE_LIMIT, types.Order_TIME_IN_FORCE_GTC, "Order02", types.Side_SIDE_BUY, "bbb", 1, 0)
	o2.PeggedOrder = &types.PeggedOrder{Reference: types.PeggedReference_PEGGED_REFERENCE_BEST_BID, Offset: -10}
	o2conf, err := tm.market.SubmitOrder(ctx, o2)
	require.NotNil(t, o2conf)
	require.NoError(t, err)
	now = now.Add(time.Second * 1)
	tm.market.OnChainTimeUpdate(context.Background(), now)
	assert.Equal(t, types.Order_STATUS_ACTIVE, o2.Status)
	assert.Equal(t, uint64(90), o2.Price)

	// Force the pegged order to reprice
	o3 := getMarketOrder(tm, now, types.Order_TYPE_LIMIT, types.Order_TIME_IN_FORCE_GTC, "Order03", types.Side_SIDE_BUY, "aaa", 1, 110)
	o3conf, err := tm.market.SubmitOrder(ctx, o3)
	require.NotNil(t, o3conf)
	require.NoError(t, err)
	now = now.Add(time.Second * 1)
	tm.market.OnChainTimeUpdate(context.Background(), now)
	assert.Equal(t, types.Order_STATUS_ACTIVE, o2.Status)
	assert.Equal(t, uint64(100), o2.Price)

	// Flip to auction so the pegged order will be parked
	tm.mas.StartOpeningAuction(now, &types.AuctionDuration{Duration: 10})
	tm.mas.AuctionStarted(ctx)
	tm.market.EnterAuction(ctx)
	assert.Equal(t, types.Order_STATUS_PARKED, o2.Status)
	assert.Equal(t, uint64(0), o2.Price)

	// Flip out of auction to un-park it
	tm.market.LeaveAuction(ctx, now.Add(time.Second*20))
	assert.Equal(t, types.Order_STATUS_ACTIVE, o2.Status)
	assert.Equal(t, uint64(100), o2.Price)
}

func TestOrderBook_AmendPriceInParkedOrder(t *testing.T) {
	now := time.Unix(10, 0)
	closingAt := time.Unix(10000000000, 0)
	tm := getTestMarket(t, now, closingAt, nil, nil)
	ctx := context.Background()

	addAccount(tm, "aaa")
	tm.broker.EXPECT().Send(gomock.Any()).AnyTimes()

	// Create a parked pegged order
	o1 := getMarketOrder(tm, now, types.Order_TYPE_LIMIT, types.Order_TIME_IN_FORCE_GTC, "Order01", types.Side_SIDE_BUY, "aaa", 1, 0)
	o1.PeggedOrder = &types.PeggedOrder{Reference: types.PeggedReference_PEGGED_REFERENCE_BEST_BID, Offset: -10}
	o1conf, err := tm.market.SubmitOrder(ctx, o1)
	require.NotNil(t, o1conf)
	require.NoError(t, err)
	now = now.Add(time.Second * 1)
	tm.market.OnChainTimeUpdate(context.Background(), now)
	assert.Equal(t, types.Order_STATUS_PARKED, o1.Status)
	assert.Equal(t, uint64(0), o1.Price)

	// Try to amend the price
	amendment := &types.OrderAmendment{
		OrderId: o1.Id,
		PartyId: "aaa",
		Price:   &types.Price{Value: 200},
	}

	// This should fail as we cannot amend a pegged order price
	amendConf, err := tm.market.AmendOrder(ctx, amendment)
	require.Nil(t, amendConf)
	require.Error(t, types.OrderError_ORDER_ERROR_UNABLE_TO_AMEND_PRICE_ON_PEGGED_ORDER, err)
}

func TestOrderBook_ExpiredOrderTriggersReprice(t *testing.T) {
	now := time.Unix(10, 0)
	closingAt := time.Unix(10000000000, 0)
	tm := getTestMarket(t, now, closingAt, nil, nil)
	ctx := context.Background()

	addAccount(tm, "aaa")
	tm.broker.EXPECT().Send(gomock.Any()).AnyTimes()

	// Create an expiring order
	o1 := getMarketOrder(tm, now, types.Order_TYPE_LIMIT, types.Order_TIME_IN_FORCE_GTT, "Order01", types.Side_SIDE_BUY, "aaa", 1, 10)
	o1.ExpiresAt = now.Add(5 * time.Second).UnixNano()
	o1conf, err := tm.market.SubmitOrder(ctx, o1)
	require.NotNil(t, o1conf)
	require.NoError(t, err)

	// Create a pegged order that references it's price
	o2 := getMarketOrder(tm, now, types.Order_TYPE_LIMIT, types.Order_TIME_IN_FORCE_GTC, "Order02", types.Side_SIDE_BUY, "aaa", 1, 0)
	o2.PeggedOrder = &types.PeggedOrder{Reference: types.PeggedReference_PEGGED_REFERENCE_BEST_BID, Offset: -2}
	o2conf, err := tm.market.SubmitOrder(ctx, o2)
	require.NotNil(t, o2conf)
	require.NoError(t, err)

	// Move the clock forward to expire the first order
	now = now.Add(time.Second * 10)
	tm.market.OnChainTimeUpdate(context.Background(), now)
	orders, err := tm.market.RemoveExpiredOrders(now.UnixNano())
	require.NoError(t, err)

	// we have one order
	require.Len(t, orders, 1)
	// id == o1.Id
	assert.Equal(t, o1.Id, orders[0].Id)
	// status is expired
	assert.Equal(t, types.Order_STATUS_EXPIRED, orders[0].Status)
	assert.Equal(t, types.Order_STATUS_PARKED, o2.Status)
}

// This is a scenario to test issue: 2734
// Trader A - 100000000
//  A - Buy 5@15000 GTC
// Trader B - 100000000
//  B - Sell 10 IOC Market
// Trader C - Deposit 100000
//  C - Buy GTT 6@1001 (60s)
// Trader D- Fund 578
//  D - Pegged 3@BA +1
// Trader E - Deposit 100000
//  E - Sell GTC 3@1002
// C amends order price=1002
func TestOrderBook_CrashWithDistressedTraderPeggedOrderNotRemovedFromPeggedList2734(t *testing.T) {
	now := time.Unix(10, 0)
	closingAt := time.Unix(10000000000, 0)
	tm := getTestMarket(t, now, closingAt, nil, nil)
	ctx := context.Background()

	addAccountWithAmount(tm, "trader-A", 100000000)
	addAccountWithAmount(tm, "trader-B", 100000000)
	addAccountWithAmount(tm, "trader-C", 100000)
	addAccountWithAmount(tm, "trader-D", 578)
	addAccountWithAmount(tm, "trader-E", 100000)
	tm.broker.EXPECT().Send(gomock.Any()).AnyTimes()

	o1 := getMarketOrder(tm, now, types.Order_TYPE_LIMIT, types.Order_TIME_IN_FORCE_GTC, "Order01", types.Side_SIDE_BUY, "trader-A", 5, 15000)
	o1conf, err := tm.market.SubmitOrder(ctx, o1)
	require.NotNil(t, o1conf)
	require.NoError(t, err)

	o2 := getMarketOrder(tm, now, types.Order_TYPE_MARKET, types.Order_TIME_IN_FORCE_IOC, "Order02", types.Side_SIDE_SELL, "trader-B", 10, 0)
	o2conf, err := tm.market.SubmitOrder(ctx, o2)
	require.NotNil(t, o2conf)
	require.NoError(t, err)

	o3 := getMarketOrder(tm, now, types.Order_TYPE_LIMIT, types.Order_TIME_IN_FORCE_GTT, "Order03", types.Side_SIDE_BUY, "trader-C", 6, 1001)
	o3.ExpiresAt = now.Add(60 * time.Second).UnixNano()
	o3conf, err := tm.market.SubmitOrder(ctx, o3)
	require.NotNil(t, o3conf)
	require.NoError(t, err)

	o4 := getMarketOrder(tm, now, types.Order_TYPE_LIMIT, types.Order_TIME_IN_FORCE_GTC, "Order04", types.Side_SIDE_SELL, "trader-D", 3, 0)
	o4.PeggedOrder = &types.PeggedOrder{Reference: types.PeggedReference_PEGGED_REFERENCE_BEST_ASK, Offset: +1}
	o4conf, err := tm.market.SubmitOrder(ctx, o4)
	require.NotNil(t, o4conf)
	require.NoError(t, err)

	o5 := getMarketOrder(tm, now, types.Order_TYPE_LIMIT, types.Order_TIME_IN_FORCE_GTC, "Order05", types.Side_SIDE_SELL, "trader-E", 3, 1002)
	o5conf, err := tm.market.SubmitOrder(ctx, o5)
	require.NotNil(t, o5conf)
	require.NoError(t, err)

	// Try to amend the price
	amendment := &types.OrderAmendment{
		OrderId: o3.Id,
		PartyId: "trader-C",
		Price:   &types.Price{Value: 1002},
	}

	amendConf, err := tm.market.AmendOrder(ctx, amendment)
	require.NotNil(t, amendConf)
	require.NoError(t, err)

	// nothing to do we just expect no crash.
}

func TestOrderBook_Crash2733(t *testing.T) {
	now := time.Unix(10, 0)
	closingAt := now.Add(120 * time.Second)
	tm := getTestMarket(t, now, closingAt, nil, &types.AuctionDuration{Duration: 30})
	ctx := context.Background()

	addAccountWithAmount(tm, "trader-A", 1000000)
	addAccountWithAmount(tm, "trader-B", 1000000)
	addAccountWithAmount(tm, "trader-C", 100000000)
	tm.broker.EXPECT().Send(gomock.Any()).AnyTimes()

	for i := 1; i <= 10; i += 1 {
		o1 := getMarketOrder(tm, now, types.Order_TYPE_LIMIT, types.Order_TIME_IN_FORCE_GTC, fmt.Sprintf("Order1%v", i), types.Side_SIDE_BUY, "trader-A", uint64(i), 0)
		o1.PeggedOrder = &types.PeggedOrder{Reference: types.PeggedReference_PEGGED_REFERENCE_BEST_BID, Offset: -int64(i * 15)}
		o1conf, err := tm.market.SubmitOrder(ctx, o1)
		require.NotNil(t, o1conf)
		require.NoError(t, err)

		o2 := getMarketOrder(tm, now, types.Order_TYPE_LIMIT, types.Order_TIME_IN_FORCE_GTC, fmt.Sprintf("Order2%v", i), types.Side_SIDE_SELL, "trader-A", uint64(i), 0)
		o2.PeggedOrder = &types.PeggedOrder{Reference: types.PeggedReference_PEGGED_REFERENCE_BEST_ASK, Offset: int64(i * 10)}
		o2conf, err := tm.market.SubmitOrder(ctx, o2)
		require.NotNil(t, o2conf)
		require.NoError(t, err)

		o3 := getMarketOrder(tm, now, types.Order_TYPE_LIMIT, types.Order_TIME_IN_FORCE_GTC, fmt.Sprintf("Order3%v", i), types.Side_SIDE_BUY, "trader-A", uint64(i), 0)
		o3.PeggedOrder = &types.PeggedOrder{Reference: types.PeggedReference_PEGGED_REFERENCE_MID, Offset: -int64(i * 5)}
		o3conf, err := tm.market.SubmitOrder(ctx, o3)
		require.NotNil(t, o3conf)
		require.NoError(t, err)

	}

	// now move time to after auction
	now = now.Add(31 * time.Second)
	tm.market.OnChainTimeUpdate(context.Background(), now)

	for i := 1; i <= 10; i += 1 {
		o1 := getMarketOrder(tm, now, types.Order_TYPE_LIMIT, types.Order_TIME_IN_FORCE_GTC, fmt.Sprintf("Order4%v", i), types.Side_SIDE_SELL, "trader-B", uint64(i), uint64(i*150))
		o1conf, err := tm.market.SubmitOrder(ctx, o1)
		require.NotNil(t, o1conf)
		require.NoError(t, err)

	}

	for i := 1; i <= 20; i += 1 {
		o1 := getMarketOrder(tm, now, types.Order_TYPE_LIMIT, types.Order_TIME_IN_FORCE_GTC, fmt.Sprintf("Order5%v", i), types.Side_SIDE_BUY, "trader-C", uint64(i), uint64(i*100))
		o1conf, err := tm.market.SubmitOrder(ctx, o1)
		require.NotNil(t, o1conf)
		require.NoError(t, err)

	}
}

func TestOrderBook_Bug2747(t *testing.T) {
	now := time.Unix(10, 0)
	closingAt := time.Unix(10000000000, 0)
	tm := getTestMarket(t, now, closingAt, nil, nil)
	ctx := context.Background()

	addAccountWithAmount(tm, "trader-A", 100000000)
	addAccountWithAmount(tm, "trader-B", 100000000)
	tm.broker.EXPECT().Send(gomock.Any()).AnyTimes()

	o1 := getMarketOrder(tm, now, types.Order_TYPE_LIMIT, types.Order_TIME_IN_FORCE_GTC, "Order01", types.Side_SIDE_BUY, "trader-A", 100, 0)
	o1.PeggedOrder = &types.PeggedOrder{Reference: types.PeggedReference_PEGGED_REFERENCE_MID, Offset: -15}
	o1conf, err := tm.market.SubmitOrder(ctx, o1)
	require.NotNil(t, o1conf)
	require.NoError(t, err)

	// Try to amend the price
	amendment := &types.OrderAmendment{
		OrderId:         o1.Id,
		PartyId:         "trader-A",
		PeggedOffset:    &wrapperspb.Int64Value{Value: 20},
		PeggedReference: types.PeggedReference_PEGGED_REFERENCE_BEST_ASK,
	}
	amendConf, err := tm.market.AmendOrder(ctx, amendment)
	assert.Nil(t, amendConf)
	assert.EqualError(t, err, "OrderError: buy cannot reference best ask price")
}

func TestOrderBook_AmendTIME_IN_FORCEForPeggedOrder(t *testing.T) {
	now := time.Unix(10, 0)
	closingAt := time.Unix(10000000000, 0)
	tm := getTestMarket(t, now, closingAt, nil, nil)
	ctx := context.Background()

	addAccount(tm, "aaa")
	tm.broker.EXPECT().Send(gomock.Any()).AnyTimes()

	// Create a normal order to set a BB price
	o1 := getMarketOrder(tm, now, types.Order_TYPE_LIMIT, types.Order_TIME_IN_FORCE_GTC, "Order01", types.Side_SIDE_BUY, "aaa", 1, 10)
	o1conf, err := tm.market.SubmitOrder(ctx, o1)
	require.NotNil(t, o1conf)
	require.NoError(t, err)

	// Create a pegged order that references the BB price with an expiry time
	o2 := getMarketOrder(tm, now, types.Order_TYPE_LIMIT, types.Order_TIME_IN_FORCE_GTT, "Order02", types.Side_SIDE_BUY, "aaa", 1, 0)
	o2.PeggedOrder = &types.PeggedOrder{Reference: types.PeggedReference_PEGGED_REFERENCE_BEST_BID, Offset: -2}
	o2.ExpiresAt = now.Add(5 * time.Second).UnixNano()
	o2conf, err := tm.market.SubmitOrder(ctx, o2)
	require.NotNil(t, o2conf)
	require.NoError(t, err)

	// Amend the pegged order from GTT to GTC
	amendment := &types.OrderAmendment{
		OrderId:     o2.Id,
		PartyId:     "aaa",
		TimeInForce: types.Order_TIME_IN_FORCE_GTC,
	}

	amendConf, err := tm.market.AmendOrder(ctx, amendment)
	require.NotNil(t, amendConf)
	require.NoError(t, err)
	assert.Equal(t, types.Order_STATUS_ACTIVE, o2.Status)

	// Move the clock forward to expire any old orders
	now = now.Add(time.Second * 10)
	tm.market.OnChainTimeUpdate(context.Background(), now)
	orders, err := tm.market.RemoveExpiredOrders(now.UnixNano())
	require.Equal(t, 0, len(orders))
	require.NoError(t, err)

	// The pegged order should not be expired
	assert.Equal(t, types.Order_STATUS_ACTIVE.String(), o2.Status.String())
	assert.Equal(t, 0, tm.market.GetPeggedExpiryOrderCount())
}

func TestOrderBook_AmendTIME_IN_FORCEForPeggedOrder2(t *testing.T) {
	now := time.Unix(10, 0)
	closingAt := time.Unix(10000000000, 0)
	tm := getTestMarket(t, now, closingAt, nil, nil)
	ctx := context.Background()

	addAccount(tm, "aaa")
	tm.broker.EXPECT().Send(gomock.Any()).AnyTimes()

	// Create a normal order to set a BB price
	o1 := getMarketOrder(tm, now, types.Order_TYPE_LIMIT, types.Order_TIME_IN_FORCE_GTC, "Order01", types.Side_SIDE_BUY, "aaa", 1, 10)
	o1conf, err := tm.market.SubmitOrder(ctx, o1)
	require.NotNil(t, o1conf)
	require.NoError(t, err)

	// Create a pegged order that references the BB price
	o2 := getMarketOrder(tm, now, types.Order_TYPE_LIMIT, types.Order_TIME_IN_FORCE_GTC, "Order02", types.Side_SIDE_BUY, "aaa", 1, 0)
	o2.PeggedOrder = &types.PeggedOrder{Reference: types.PeggedReference_PEGGED_REFERENCE_BEST_BID, Offset: -2}
	o2conf, err := tm.market.SubmitOrder(ctx, o2)
	require.NotNil(t, o2conf)
	require.NoError(t, err)

	// Amend the pegged order so that is has an expiry
	amendment := &types.OrderAmendment{
		OrderId:     o2.Id,
		PartyId:     "aaa",
		TimeInForce: types.Order_TIME_IN_FORCE_GTT,
		ExpiresAt:   &types.Timestamp{Value: now.Add(5 * time.Second).UnixNano()},
	}

	amendConf, err := tm.market.AmendOrder(ctx, amendment)
	require.NotNil(t, amendConf)
	require.NoError(t, err)
	assert.Equal(t, types.Order_STATUS_ACTIVE, o2.Status)
	assert.Equal(t, 1, tm.market.GetPeggedExpiryOrderCount())

	// Move the clock forward to expire any old orders
	now = now.Add(time.Second * 10)
	tm.market.OnChainTimeUpdate(context.Background(), now)
	orders, err := tm.market.RemoveExpiredOrders(now.UnixNano())
	require.NoError(t, err)

	// 1 expired order
	require.Len(t, orders, 1)
	//
	assert.Equal(t, orders[0].Id, o2.Id)
	// The pegged order should be expired
	assert.Equal(t, types.Order_STATUS_EXPIRED, orders[0].Status)
	assert.Equal(t, 0, tm.market.GetPeggedExpiryOrderCount())
}

func TestOrderBook_AmendFilledWithActiveStatus2736(t *testing.T) {
	now := time.Unix(10, 0)
	closingAt := time.Unix(10000000000, 0)
	tm := getTestMarket(t, now, closingAt, nil, nil)
	ctx := context.Background()

	addAccount(tm, "trader-A")
	addAccount(tm, "trader-B")
	tm.broker.EXPECT().Send(gomock.Any()).AnyTimes()

	o1 := getMarketOrder(tm, now, types.Order_TYPE_LIMIT, types.Order_TIME_IN_FORCE_GTC, "Order01", types.Side_SIDE_SELL, "trader-A", 5, 5000)
	o1conf, err := tm.market.SubmitOrder(ctx, o1)
	assert.NotNil(t, o1conf)
	assert.NoError(t, err)

	o2 := getMarketOrder(tm, now, types.Order_TYPE_LIMIT, types.Order_TIME_IN_FORCE_GTC, "Order02", types.Side_SIDE_BUY, "trader-B", 5, 4500)
	o2conf, err := tm.market.SubmitOrder(ctx, o2)
	assert.NotNil(t, o2conf)
	assert.NoError(t, err)

	// Amend the pegged order so that is has an expiry
	amendment := &types.OrderAmendment{
		OrderId: o2.Id,
		PartyId: "trader-B",
		Price:   &types.Price{Value: 5000},
	}

	amendConf, err := tm.market.AmendOrder(ctx, amendment)
	assert.NotNil(t, amendConf)
	assert.NoError(t, err)
	assert.Equal(t, types.Order_STATUS_FILLED, o2.Status)
}

func TestOrderBook_PeggedOrderReprice2748(t *testing.T) {
	now := time.Unix(10, 0)
	closingAt := time.Unix(10000000000, 0)
	tm := getTestMarket(t, now, closingAt, nil, nil)
	ctx := context.Background()

	addAccountWithAmount(tm, "trader-A", 100000000)
	addAccountWithAmount(tm, "trader-B", 100000000)
	addAccountWithAmount(tm, "trader-C", 100000000)
	tm.broker.EXPECT().Send(gomock.Any()).AnyTimes()

	// set the mid price first to 6.5k
	o1 := getMarketOrder(tm, now, types.Order_TYPE_LIMIT, types.Order_TIME_IN_FORCE_GTC, "Order01", types.Side_SIDE_BUY, "trader-A", 5, 6000)
	o1conf, err := tm.market.SubmitOrder(ctx, o1)
	require.NotNil(t, o1conf)
	require.NoError(t, err)

	o2 := getMarketOrder(tm, now, types.Order_TYPE_LIMIT, types.Order_TIME_IN_FORCE_GTC, "Order02", types.Side_SIDE_SELL, "trader-B", 5, 7000)
	o2conf, err := tm.market.SubmitOrder(ctx, o2)
	require.NotNil(t, o2conf)
	require.NoError(t, err)

	// then place pegged order
	o3 := getMarketOrder(tm, now, types.Order_TYPE_LIMIT, types.Order_TIME_IN_FORCE_GTC, "Order03", types.Side_SIDE_BUY, "trader-C", 100, 0)
	o3.PeggedOrder = &types.PeggedOrder{Reference: types.PeggedReference_PEGGED_REFERENCE_MID, Offset: -15}
	o3conf, err := tm.market.SubmitOrder(ctx, o3)
	require.NotNil(t, o3conf)
	require.NoError(t, err)

	assert.Equal(t, o3conf.Order.Status, types.Order_STATUS_ACTIVE)
	assert.Equal(t, 0, tm.market.GetParkedOrderCount())

	// then amend
	// Amend the pegged order so that is has an expiry
	amendment := &types.OrderAmendment{
		OrderId:      o3.Id,
		PartyId:      "trader-C",
		PeggedOffset: &wrapperspb.Int64Value{Value: -6500},
	}

	amendConf, err := tm.market.AmendOrder(ctx, amendment)
	require.NotNil(t, amendConf)
	require.NoError(t, err)

	assert.Equal(t, amendConf.Order.Status, types.Order_STATUS_PARKED)
	assert.Equal(t, 1, tm.market.GetParkedOrderCount())
}

func TestOrderBook_AmendGFNToGTCOrGTTNotAllowed2486(t *testing.T) {
	now := time.Unix(10, 0)
	closingAt := time.Unix(10000000000, 0)
	tm := getTestMarket(t, now, closingAt, nil, nil)
	ctx := context.Background()

	addAccountWithAmount(tm, "trader-A", 100000000)
	tm.broker.EXPECT().Send(gomock.Any()).AnyTimes()

	// set the mid price first to 6.5k
	o1 := getMarketOrder(tm, now, types.Order_TYPE_LIMIT, types.Order_TIME_IN_FORCE_GFN, "Order01", types.Side_SIDE_BUY, "trader-A", 5, 6000)
	o1conf, err := tm.market.SubmitOrder(ctx, o1)
	require.NotNil(t, o1conf)
	require.NoError(t, err)

	// then amend
	// Amend the pegged order so that is has an expiry
	amendment := &types.OrderAmendment{
		OrderId:     o1.Id,
		PartyId:     "trader-A",
		TimeInForce: types.Order_TIME_IN_FORCE_GTC,
	}

	amendConf, err := tm.market.AmendOrder(ctx, amendment)
	assert.Nil(t, amendConf)
	assert.EqualError(t, err, "OrderError: Cannot amend TIF from GFA or GFN")
}

func TestOrderBook_CancelAll2771(t *testing.T) {
	now := time.Unix(10, 0)
	closingAt := time.Unix(10000000000, 0)
	tm := getTestMarket(t, now, closingAt, nil, nil)
	ctx := context.Background()

	addAccountWithAmount(tm, "trader-A", 100000000)
	tm.broker.EXPECT().Send(gomock.Any()).AnyTimes()

	o1 := getMarketOrder(tm, now, types.Order_TYPE_LIMIT, types.Order_TIME_IN_FORCE_GTC, "Order01", types.Side_SIDE_SELL, "trader-A", 1, 0)
	o1.PeggedOrder = &types.PeggedOrder{Reference: types.PeggedReference_PEGGED_REFERENCE_BEST_ASK, Offset: 10}
	o1conf, err := tm.market.SubmitOrder(ctx, o1)
	assert.Equal(t, o1conf.Order.Status, types.Order_STATUS_PARKED)
	require.NotNil(t, o1conf)
	require.NoError(t, err)

	o2 := getMarketOrder(tm, now, types.Order_TYPE_LIMIT, types.Order_TIME_IN_FORCE_GTC, "Order02", types.Side_SIDE_SELL, "trader-A", 1, 0)
	o2.PeggedOrder = &types.PeggedOrder{Reference: types.PeggedReference_PEGGED_REFERENCE_BEST_ASK, Offset: 10}
	o2conf, err := tm.market.SubmitOrder(ctx, o2)
	assert.Equal(t, o2conf.Order.Status, types.Order_STATUS_PARKED)
	require.NotNil(t, o2conf)
	require.NoError(t, err)

	confs, err := tm.market.CancelAllOrders(ctx, "trader-A")
	assert.NoError(t, err)
	assert.Len(t, confs, 2)
}

func TestOrderBook_RejectAmendPriceOnPeggedOrder2658(t *testing.T) {
	now := time.Unix(10, 0)
	closingAt := time.Unix(10000000000, 0)
	tm := getTestMarket(t, now, closingAt, nil, nil)
	ctx := context.Background()

	addAccount(tm, "trader-A")
	tm.broker.EXPECT().Send(gomock.Any()).AnyTimes()

	o1 := getMarketOrder(tm, now, types.Order_TYPE_LIMIT, types.Order_TIME_IN_FORCE_GTC, "Order01", types.Side_SIDE_BUY, "trader-A", 5, 5000)
	o1.PeggedOrder = &types.PeggedOrder{Reference: types.PeggedReference_PEGGED_REFERENCE_MID, Offset: -10}
	o1conf, err := tm.market.SubmitOrder(ctx, o1)
	assert.NotNil(t, o1conf)
	assert.NoError(t, err)

	// Try to amend the price
	amendment := &types.OrderAmendment{
		OrderId:   o1.Id,
		PartyId:   "trader-A",
		Price:     &types.Price{Value: 4000},
		SizeDelta: +10,
	}

	amendConf, err := tm.market.AmendOrder(ctx, amendment)
	assert.Nil(t, amendConf)
	assert.Error(t, types.OrderError_ORDER_ERROR_UNABLE_TO_AMEND_PRICE_ON_PEGGED_ORDER, err)
	assert.Equal(t, types.Order_STATUS_PARKED, o1.Status)
	assert.Equal(t, uint64(1), o1.Version)
}

func TestOrderBook_AmendToCancelForceReprice(t *testing.T) {
	now := time.Unix(10, 0)
	closingAt := time.Unix(10000000000, 0)
	tm := getTestMarket(t, now, closingAt, nil, nil)
	ctx := context.Background()

	addAccount(tm, "trader-A")
	tm.broker.EXPECT().Send(gomock.Any()).AnyTimes()

	o1 := getMarketOrder(tm, now, types.Order_TYPE_LIMIT, types.Order_TIME_IN_FORCE_GTC, "Order01", types.Side_SIDE_SELL, "trader-A", 1, 5000)
	o1conf, err := tm.market.SubmitOrder(ctx, o1)
	assert.NotNil(t, o1conf)
	assert.NoError(t, err)

	o2 := getMarketOrder(tm, now, types.Order_TYPE_LIMIT, types.Order_TIME_IN_FORCE_GTC, "Order02", types.Side_SIDE_SELL, "trader-A", 1, 0)
	o2.PeggedOrder = &types.PeggedOrder{Reference: types.PeggedReference_PEGGED_REFERENCE_BEST_ASK, Offset: 10}
	o2conf, err := tm.market.SubmitOrder(ctx, o2)
	assert.NotNil(t, o2conf)
	assert.NoError(t, err)

	// Try to amend the price
	amendment := &types.OrderAmendment{
		OrderId:   o1.Id,
		PartyId:   "trader-A",
		SizeDelta: -1,
	}

	amendConf, err := tm.market.AmendOrder(ctx, amendment)
	assert.NotNil(t, amendConf)
	assert.NoError(t, err)
	assert.Equal(t, types.Order_STATUS_PARKED, o2.Status)
	assert.Equal(t, types.Order_STATUS_CANCELLED, o1.Status)
}

func TestOrderBook_AmendExpPeristParkPeggedOrder(t *testing.T) {
	now := time.Unix(10, 0)
	closingAt := time.Unix(10000000000, 0)
	tm := getTestMarket(t, now, closingAt, nil, nil)
	ctx := context.Background()

	addAccount(tm, "trader-A")
	tm.broker.EXPECT().Send(gomock.Any()).AnyTimes()

	o1 := getMarketOrder(tm, now, types.Order_TYPE_LIMIT, types.Order_TIME_IN_FORCE_GTC, "Order01", types.Side_SIDE_SELL, "trader-A", 10, 4550)
	o1conf, err := tm.market.SubmitOrder(ctx, o1)
	assert.NotNil(t, o1conf)
	assert.NoError(t, err)

	o2 := getMarketOrder(tm, now, types.Order_TYPE_LIMIT, types.Order_TIME_IN_FORCE_GTC, "Order02", types.Side_SIDE_SELL, "trader-A", 105, 0)
	o2.PeggedOrder = &types.PeggedOrder{Reference: types.PeggedReference_PEGGED_REFERENCE_BEST_ASK, Offset: 100}
	o2conf, err := tm.market.SubmitOrder(ctx, o2)
	assert.NotNil(t, o2conf)
	assert.NoError(t, err)

	// Try to amend the price
	amendment := &types.OrderAmendment{
		OrderId:   o1.Id,
		PartyId:   "trader-A",
		SizeDelta: -10,
	}

	amendConf, err := tm.market.AmendOrder(ctx, amendment)
	assert.NotNil(t, amendConf)
	assert.NoError(t, err)
	assert.Equal(t, types.Order_STATUS_PARKED, o2.Status)
	assert.Equal(t, int(o2.Price), 0)
	assert.Equal(t, types.Order_STATUS_CANCELLED, o1.Status)
}

// This test is to make sure when we move into a price monitoring auction that we
// do not allow the parked orders to be repriced.
func TestOrderBook_ParkPeggedOrderWhenMovingToAuction(t *testing.T) {
	now := time.Unix(10, 0)
	closingAt := time.Unix(1000000000, 0)
	tm := getTestMarket(t, now, closingAt, nil, nil)
	ctx := context.Background()

	addAccount(tm, "trader-A")
	tm.broker.EXPECT().Send(gomock.Any()).AnyTimes()

	o1 := getMarketOrder(tm, now, types.Order_TYPE_LIMIT, types.Order_TIME_IN_FORCE_GFN, "Order01", types.Side_SIDE_SELL, "trader-A", 10, 1010)
	o1conf, err := tm.market.SubmitOrder(ctx, o1)
	require.NotNil(t, o1conf)
	require.NoError(t, err)

	o2 := getMarketOrder(tm, now, types.Order_TYPE_LIMIT, types.Order_TIME_IN_FORCE_GFN, "Order02", types.Side_SIDE_BUY, "trader-A", 10, 990)
	o2conf, err := tm.market.SubmitOrder(ctx, o2)
	require.NotNil(t, o2conf)
	require.NoError(t, err)

	o3 := getMarketOrder(tm, now, types.Order_TYPE_LIMIT, types.Order_TIME_IN_FORCE_GTC, "PeggyWeggy", types.Side_SIDE_SELL, "trader-A", 10, 0)
	o3.PeggedOrder = &types.PeggedOrder{Reference: types.PeggedReference_PEGGED_REFERENCE_BEST_ASK, Offset: 100}
	o3conf, err := tm.market.SubmitOrder(ctx, o3)
	require.NotNil(t, o3conf)
	require.NoError(t, err)
	assert.Equal(t, int64(3), tm.market.GetOrdersOnBookCount())

	// Move into a price monitoring auction so that the pegged orders are parked and the other orders are cancelled
	tm.market.StartPriceAuction(now)
	tm.market.EnterAuction(ctx)

	require.Equal(t, 1, tm.market.GetPeggedOrderCount())
	require.Equal(t, 1, tm.market.GetParkedOrderCount())
	assert.Equal(t, int64(0), tm.market.GetOrdersOnBookCount())
}

func TestMarket_LeaveAuctionRepricePeggedOrdersShouldFailIfNoMargin(t *testing.T) {
	now := time.Unix(10, 0)
	closingAt := time.Unix(1000000000, 0)
	tm := getTestMarket(t, now, closingAt, nil, nil)
	ctx := context.Background()

	// Create a new trader account with very little funding
	addAccountWithAmount(tm, "trader-C", 1)
	tm.broker.EXPECT().Send(gomock.Any()).AnyTimes()

	// Start the opening auction
	tm.mas.StartOpeningAuction(now, &types.AuctionDuration{Duration: 10})
	tm.mas.AuctionStarted(ctx)
	tm.market.EnterAuction(ctx)

	buys := []*types.LiquidityOrder{&types.LiquidityOrder{Reference: types.PeggedReference_PEGGED_REFERENCE_BEST_BID, Offset: -10, Proportion: 50},
		&types.LiquidityOrder{Reference: types.PeggedReference_PEGGED_REFERENCE_BEST_BID, Offset: -20, Proportion: 50}}
	sells := []*types.LiquidityOrder{&types.LiquidityOrder{Reference: types.PeggedReference_PEGGED_REFERENCE_BEST_ASK, Offset: 10, Proportion: 50},
		&types.LiquidityOrder{Reference: types.PeggedReference_PEGGED_REFERENCE_BEST_ASK, Offset: 20, Proportion: 50}}

	lps := &types.LiquidityProvisionSubmission{
		Fee:              "0.01",
		MarketId:         tm.market.GetID(),
		CommitmentAmount: 1000000000,
		Buys:             buys,
		Sells:            sells}

	// Because we do not have enough funds to support our commitment level, we should reject this call
	err := tm.market.SubmitLiquidityProvision(ctx, lps, "trader-C", "LPOrder01")
	require.Error(t, err)
}

func TestMarket_LeaveAuctionAndRepricePeggedOrders(t *testing.T) {
	now := time.Unix(10, 0)
	closingAt := time.Unix(1000000000, 0)
	tm := getTestMarket(t, now, closingAt, nil, nil)
	ctx := context.Background()

	addAccount(tm, "trader-A")
	addAccount(tm, "trader-B")
	addAccount(tm, "trader-C")
	tm.broker.EXPECT().Send(gomock.Any()).AnyTimes()

	// Start the opening auction
	tm.mas.StartOpeningAuction(now, &types.AuctionDuration{Duration: 10})
	tm.mas.AuctionStarted(ctx)
	tm.market.EnterAuction(ctx)

	// Add orders that will outlive the auction to set the reference prices
	o1 := getMarketOrder(tm, now, types.Order_TYPE_LIMIT, types.Order_TIME_IN_FORCE_GTC, "Order01", types.Side_SIDE_SELL, "trader-A", 10, 1010)
	o1conf, err := tm.market.SubmitOrder(ctx, o1)
	require.NotNil(t, o1conf)
	require.NoError(t, err)

	o2 := getMarketOrder(tm, now, types.Order_TYPE_LIMIT, types.Order_TIME_IN_FORCE_GTC, "Order02", types.Side_SIDE_BUY, "trader-A", 10, 990)
	o2conf, err := tm.market.SubmitOrder(ctx, o2)
	require.NotNil(t, o2conf)
	require.NoError(t, err)

	require.Equal(t, int64(2), tm.market.GetOrdersOnBookCount())

	buys := []*types.LiquidityOrder{&types.LiquidityOrder{Reference: types.PeggedReference_PEGGED_REFERENCE_BEST_BID, Offset: -10, Proportion: 50},
		&types.LiquidityOrder{Reference: types.PeggedReference_PEGGED_REFERENCE_BEST_BID, Offset: -20, Proportion: 50}}
	sells := []*types.LiquidityOrder{&types.LiquidityOrder{Reference: types.PeggedReference_PEGGED_REFERENCE_BEST_ASK, Offset: 10, Proportion: 50},
		&types.LiquidityOrder{Reference: types.PeggedReference_PEGGED_REFERENCE_BEST_ASK, Offset: 20, Proportion: 50}}

	lps := &types.LiquidityProvisionSubmission{
		Fee:              "0.01",
		MarketId:         tm.market.GetID(),
		CommitmentAmount: 1000000000,
		Buys:             buys,
		Sells:            sells}

	err = tm.market.SubmitLiquidityProvision(ctx, lps, "trader-C", "LPOrder01")
	require.NoError(t, err)

	// Leave the auction so pegged orders are unparked
	tm.market.LeaveAuction(ctx, now.Add(time.Second*20))

	// 6 live orders, 2 normal and 4 pegged
	require.Equal(t, int64(6), tm.market.GetOrdersOnBookCount())
	require.Equal(t, 4, tm.market.GetPeggedOrderCount())
	require.Equal(t, 0, tm.market.GetParkedOrderCount())

	// Remove an order to invalidate reference prices and force pegged orders to park
	tm.market.CancelOrder(ctx, o1.PartyId, o1.Id)

	// 3 live orders, 1 normal and 2 pegged with 2 parked pegged orders
	require.Equal(t, int64(3), tm.market.GetOrdersOnBookCount())
	require.Equal(t, 4, tm.market.GetPeggedOrderCount())
	require.Equal(t, 2, tm.market.GetParkedOrderCount())
}

func TestOrderBook_ParkLiquidityProvisionOrders(t *testing.T) {
	now := time.Unix(10, 0)
	closingAt := time.Unix(1000000000, 0)
	tm := getTestMarket(t, now, closingAt, nil, &types.AuctionDuration{
		Duration: 1000,
	})
	ctx := context.Background()

	addAccount(tm, "trader-A")

	lp := &types.LiquidityProvisionSubmission{
		MarketId:         tm.market.GetID(),
		CommitmentAmount: 200000,
		Fee:              "0.01",
		Sells: []*types.LiquidityOrder{
			{Reference: types.PeggedReference_PEGGED_REFERENCE_BEST_ASK, Proportion: 10, Offset: 2000},
			{Reference: types.PeggedReference_PEGGED_REFERENCE_BEST_ASK, Proportion: 13, Offset: 1000},
		},
		Buys: []*types.LiquidityOrder{
			{Reference: types.PeggedReference_PEGGED_REFERENCE_BEST_BID, Proportion: 10, Offset: -1000},
			{Reference: types.PeggedReference_PEGGED_REFERENCE_MID, Proportion: 13, Offset: -1500},
		},
	}

	require.NoError(t,
		tm.market.SubmitLiquidityProvision(ctx, lp, "trader-A", "id-lp"),
	)

	assert.Equal(t,
		len(lp.Sells)+len(lp.Buys),
		tm.market.GetParkedOrderCount(),
		"Market should Park shapes when can't reprice",
	)
}

<<<<<<< HEAD
func TestOrderBook_ClosingOutLPProviderShouldRemoveCommitment(t *testing.T) {
=======
func TestOrderBook_RemovingLiquidityProvisionOrders(t *testing.T) {
>>>>>>> aa93ce24
	now := time.Unix(10, 0)
	closingAt := time.Unix(1000000000, 0)
	tm := getTestMarket(t, now, closingAt, nil, &types.AuctionDuration{
		Duration: 1000,
	})
	ctx := context.Background()

<<<<<<< HEAD
	addAccountWithAmount(tm, "trader-A", 2000)
	addAccountWithAmount(tm, "trader-B", 10000000)
	addAccountWithAmount(tm, "trader-C", 10000000)

	// Leave auction right away
	tm.market.LeaveAuction(ctx, now.Add(time.Second*20))

	// Create some normal orders to set the reference prices
	o1 := getMarketOrder(tm, now, types.Order_TYPE_LIMIT, types.Order_TIME_IN_FORCE_GTC, "Order01", types.Side_SIDE_BUY, "trader-B", 10, 10)
	o1conf, err := tm.market.SubmitOrder(ctx, o1)
	require.NotNil(t, o1conf)
	require.NoError(t, err)

	o2 := getMarketOrder(tm, now, types.Order_TYPE_LIMIT, types.Order_TIME_IN_FORCE_GTC, "Order02", types.Side_SIDE_SELL, "trader-A", 1, 10)
	o2conf, err := tm.market.SubmitOrder(ctx, o2)
	require.NotNil(t, o2conf)
	require.NoError(t, err)

	o3 := getMarketOrder(tm, now, types.Order_TYPE_LIMIT, types.Order_TIME_IN_FORCE_GTC, "Order03", types.Side_SIDE_SELL, "trader-C", 1, 50)
	o3conf, err := tm.market.SubmitOrder(ctx, o3)
	require.NotNil(t, o3conf)
	require.NoError(t, err)

	o4 := getMarketOrder(tm, now, types.Order_TYPE_LIMIT, types.Order_TIME_IN_FORCE_GTC, "Order04", types.Side_SIDE_SELL, "trader-C", 10, 50000000)
	o4conf, err := tm.market.SubmitOrder(ctx, o4)
	require.NotNil(t, o4conf)
	require.NoError(t, err)

	// Create a LP order for trader-A
	lp := &types.LiquidityProvisionSubmission{
		MarketId:         tm.market.GetID(),
		CommitmentAmount: 500,
		Fee:              "0.01",
		Sells: []*types.LiquidityOrder{
			{Reference: types.PeggedReference_PEGGED_REFERENCE_BEST_ASK, Proportion: 25, Offset: 2},
			{Reference: types.PeggedReference_PEGGED_REFERENCE_BEST_ASK, Proportion: 25, Offset: 3},
		},
		Buys: []*types.LiquidityOrder{
			{Reference: types.PeggedReference_PEGGED_REFERENCE_BEST_BID, Proportion: 25, Offset: -2},
			{Reference: types.PeggedReference_PEGGED_REFERENCE_MID, Proportion: 25, Offset: -3},
		},
	}
	require.NoError(t, tm.market.SubmitLiquidityProvision(ctx, lp, "trader-A", "id-lp"))
	assert.Equal(t, 0, tm.market.GetParkedOrderCount())
	assert.Equal(t, int64(7), tm.market.GetOrdersOnBookCount())

	// Now move the mark price
	o10 := getMarketOrder(tm, now, types.Order_TYPE_MARKET, types.Order_TIME_IN_FORCE_IOC, "Order05", types.Side_SIDE_BUY, "trader-B", 2, 0)
	o10conf, err := tm.market.SubmitOrder(ctx, o10)
	require.NotNil(t, o10conf)
	require.NoError(t, err)
	assert.Equal(t, int64(2), tm.market.GetOrdersOnBookCount())
=======
	addAccount(tm, "trader-A")

	// Add a LPSubmission
	lp := &types.LiquidityProvisionSubmission{
		MarketId:         tm.market.GetID(),
		CommitmentAmount: 200000,
		Fee:              "0.01",
		Sells: []*types.LiquidityOrder{
			{Reference: types.PeggedReference_PEGGED_REFERENCE_BEST_ASK, Proportion: 10, Offset: 2000},
			{Reference: types.PeggedReference_PEGGED_REFERENCE_BEST_ASK, Proportion: 13, Offset: 1000},
		},
		Buys: []*types.LiquidityOrder{
			{Reference: types.PeggedReference_PEGGED_REFERENCE_BEST_BID, Proportion: 10, Offset: -1000},
			{Reference: types.PeggedReference_PEGGED_REFERENCE_MID, Proportion: 13, Offset: -1500},
		},
	}

	require.NoError(t, tm.market.SubmitLiquidityProvision(ctx, lp, "trader-A", "id-lp"))
	assert.Equal(t, 1, tm.market.GetLPSCount())

	// Remove the LPSubmission by setting the commitment to 0
	lp2 := &types.LiquidityProvisionSubmission{
		MarketId:         tm.market.GetID(),
		CommitmentAmount: 0,
		Fee:              "0.01",
		Sells: []*types.LiquidityOrder{
			{Reference: types.PeggedReference_PEGGED_REFERENCE_BEST_ASK, Proportion: 10, Offset: 2000},
			{Reference: types.PeggedReference_PEGGED_REFERENCE_BEST_ASK, Proportion: 13, Offset: 1000},
		},
		Buys: []*types.LiquidityOrder{
			{Reference: types.PeggedReference_PEGGED_REFERENCE_BEST_BID, Proportion: 10, Offset: -1000},
			{Reference: types.PeggedReference_PEGGED_REFERENCE_MID, Proportion: 13, Offset: -1500},
		},
	}
>>>>>>> aa93ce24

	require.NoError(t, tm.market.SubmitLiquidityProvision(ctx, lp2, "trader-A", "id-lp"))
	assert.Equal(t, 0, tm.market.GetLPSCount())
}<|MERGE_RESOLUTION|>--- conflicted
+++ resolved
@@ -3026,11 +3026,7 @@
 	)
 }
 
-<<<<<<< HEAD
-func TestOrderBook_ClosingOutLPProviderShouldRemoveCommitment(t *testing.T) {
-=======
 func TestOrderBook_RemovingLiquidityProvisionOrders(t *testing.T) {
->>>>>>> aa93ce24
 	now := time.Unix(10, 0)
 	closingAt := time.Unix(1000000000, 0)
 	tm := getTestMarket(t, now, closingAt, nil, &types.AuctionDuration{
@@ -3038,7 +3034,53 @@
 	})
 	ctx := context.Background()
 
-<<<<<<< HEAD
+	addAccount(tm, "trader-A")
+
+	// Add a LPSubmission
+	lp := &types.LiquidityProvisionSubmission{
+		MarketId:         tm.market.GetID(),
+		CommitmentAmount: 200000,
+		Fee:              "0.01",
+		Sells: []*types.LiquidityOrder{
+			{Reference: types.PeggedReference_PEGGED_REFERENCE_BEST_ASK, Proportion: 10, Offset: 2000},
+			{Reference: types.PeggedReference_PEGGED_REFERENCE_BEST_ASK, Proportion: 13, Offset: 1000},
+		},
+		Buys: []*types.LiquidityOrder{
+			{Reference: types.PeggedReference_PEGGED_REFERENCE_BEST_BID, Proportion: 10, Offset: -1000},
+			{Reference: types.PeggedReference_PEGGED_REFERENCE_MID, Proportion: 13, Offset: -1500},
+		},
+	}
+
+	require.NoError(t, tm.market.SubmitLiquidityProvision(ctx, lp, "trader-A", "id-lp"))
+	assert.Equal(t, 1, tm.market.GetLPSCount())
+
+	// Remove the LPSubmission by setting the commitment to 0
+	lp2 := &types.LiquidityProvisionSubmission{
+		MarketId:         tm.market.GetID(),
+		CommitmentAmount: 0,
+		Fee:              "0.01",
+		Sells: []*types.LiquidityOrder{
+			{Reference: types.PeggedReference_PEGGED_REFERENCE_BEST_ASK, Proportion: 10, Offset: 2000},
+			{Reference: types.PeggedReference_PEGGED_REFERENCE_BEST_ASK, Proportion: 13, Offset: 1000},
+		},
+		Buys: []*types.LiquidityOrder{
+			{Reference: types.PeggedReference_PEGGED_REFERENCE_BEST_BID, Proportion: 10, Offset: -1000},
+			{Reference: types.PeggedReference_PEGGED_REFERENCE_MID, Proportion: 13, Offset: -1500},
+		},
+	}
+
+	require.NoError(t, tm.market.SubmitLiquidityProvision(ctx, lp2, "trader-A", "id-lp"))
+	assert.Equal(t, 0, tm.market.GetLPSCount())
+}
+
+func TestOrderBook_ClosingOutLPProviderShouldRemoveCommitment(t *testing.T) {
+	now := time.Unix(10, 0)
+	closingAt := time.Unix(1000000000, 0)
+	tm := getTestMarket(t, now, closingAt, nil, &types.AuctionDuration{
+		Duration: 1000,
+	})
+	ctx := context.Background()
+
 	addAccountWithAmount(tm, "trader-A", 2000)
 	addAccountWithAmount(tm, "trader-B", 10000000)
 	addAccountWithAmount(tm, "trader-C", 10000000)
@@ -3091,43 +3133,4 @@
 	require.NotNil(t, o10conf)
 	require.NoError(t, err)
 	assert.Equal(t, int64(2), tm.market.GetOrdersOnBookCount())
-=======
-	addAccount(tm, "trader-A")
-
-	// Add a LPSubmission
-	lp := &types.LiquidityProvisionSubmission{
-		MarketId:         tm.market.GetID(),
-		CommitmentAmount: 200000,
-		Fee:              "0.01",
-		Sells: []*types.LiquidityOrder{
-			{Reference: types.PeggedReference_PEGGED_REFERENCE_BEST_ASK, Proportion: 10, Offset: 2000},
-			{Reference: types.PeggedReference_PEGGED_REFERENCE_BEST_ASK, Proportion: 13, Offset: 1000},
-		},
-		Buys: []*types.LiquidityOrder{
-			{Reference: types.PeggedReference_PEGGED_REFERENCE_BEST_BID, Proportion: 10, Offset: -1000},
-			{Reference: types.PeggedReference_PEGGED_REFERENCE_MID, Proportion: 13, Offset: -1500},
-		},
-	}
-
-	require.NoError(t, tm.market.SubmitLiquidityProvision(ctx, lp, "trader-A", "id-lp"))
-	assert.Equal(t, 1, tm.market.GetLPSCount())
-
-	// Remove the LPSubmission by setting the commitment to 0
-	lp2 := &types.LiquidityProvisionSubmission{
-		MarketId:         tm.market.GetID(),
-		CommitmentAmount: 0,
-		Fee:              "0.01",
-		Sells: []*types.LiquidityOrder{
-			{Reference: types.PeggedReference_PEGGED_REFERENCE_BEST_ASK, Proportion: 10, Offset: 2000},
-			{Reference: types.PeggedReference_PEGGED_REFERENCE_BEST_ASK, Proportion: 13, Offset: 1000},
-		},
-		Buys: []*types.LiquidityOrder{
-			{Reference: types.PeggedReference_PEGGED_REFERENCE_BEST_BID, Proportion: 10, Offset: -1000},
-			{Reference: types.PeggedReference_PEGGED_REFERENCE_MID, Proportion: 13, Offset: -1500},
-		},
-	}
->>>>>>> aa93ce24
-
-	require.NoError(t, tm.market.SubmitLiquidityProvision(ctx, lp2, "trader-A", "id-lp"))
-	assert.Equal(t, 0, tm.market.GetLPSCount())
 }