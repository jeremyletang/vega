package execution_test

import (
	"context"
	"fmt"
	"testing"
	"time"

	"code.vegaprotocol.io/vega/collateral"
	"code.vegaprotocol.io/vega/execution"
	"code.vegaprotocol.io/vega/execution/mocks"
	"code.vegaprotocol.io/vega/fee"
	"code.vegaprotocol.io/vega/logging"
	"code.vegaprotocol.io/vega/matching"
	"code.vegaprotocol.io/vega/positions"
	types "code.vegaprotocol.io/vega/proto"
	"code.vegaprotocol.io/vega/risk"
	"code.vegaprotocol.io/vega/settlement"

	"github.com/golang/mock/gomock"
	"github.com/stretchr/testify/assert"
)

type testMarket struct {
	market          *execution.Market
	log             *logging.Logger
	ctrl            *gomock.Controller
	collateraEngine *collateral.Engine
	broker          *mocks.MockBroker
	now             time.Time
	asset           string
	auctionTriggers []*mocks.MockAuctionTrigger
}

func getTestMarket(t *testing.T, now time.Time, closingAt time.Time, numberOfTriggers int) *testMarket {
	ctrl := gomock.NewController(t)
	log := logging.NewTestLogger()
	riskConfig := risk.NewDefaultConfig()
	positionConfig := positions.NewDefaultConfig()
	settlementConfig := settlement.NewDefaultConfig()
	matchingConfig := matching.NewDefaultConfig()
	feeConfig := fee.NewDefaultConfig()

	broker := mocks.NewMockBroker(ctrl)

	// catch all expected calls
	broker.EXPECT().SendBatch(gomock.Any()).AnyTimes()
	broker.EXPECT().Send(gomock.Any()).AnyTimes()

	collateralEngine, err := collateral.New(log, collateral.NewDefaultConfig(), broker, now)
	assert.Nil(t, err)
	collateralEngine.EnableAsset(context.Background(), types.Asset{
		Symbol: "ETH",
		ID:     "ETH",
	})

	// add the token asset
	tokAsset := types.Asset{
		ID:          collateral.TokenAssetSource.GetBuiltinAsset().Symbol,
		Name:        collateral.TokenAssetSource.GetBuiltinAsset().Name,
		Symbol:      collateral.TokenAssetSource.GetBuiltinAsset().Symbol,
		Decimals:    collateral.TokenAssetSource.GetBuiltinAsset().Decimals,
		TotalSupply: collateral.TokenAssetSource.GetBuiltinAsset().TotalSupply,
		Source:      collateral.TokenAssetSource,
	}
	collateralEngine.EnableAsset(context.Background(), tokAsset)

	mkts := getMarkets(closingAt)
<<<<<<< HEAD
	mktEngine, err := execution.NewMarket(context.Background(),
=======
	mockTriggers := getMockTriggers(numberOfTriggers, ctrl)

	triggers := make([]execution.AuctionTrigger, len(mockTriggers))
	for i, mt := range mockTriggers {
		triggers[i] = mt
	}

	mktEngine, err := execution.NewMarket(
>>>>>>> 810a7f55
		log, riskConfig, positionConfig, settlementConfig, matchingConfig,
		feeConfig, collateralEngine, &mkts[0], now, broker, execution.NewIDGen(), triggers)
	assert.NoError(t, err)

	asset, err := mkts[0].GetAsset()
	assert.NoError(t, err)

	// ignore response ids here + this cannot fail
	_, _, err = collateralEngine.CreateMarketAccounts(context.Background(), mktEngine.GetID(), asset, 0)
	assert.NoError(t, err)

	return &testMarket{
		market:          mktEngine,
		log:             log,
		ctrl:            ctrl,
		collateraEngine: collateralEngine,
		broker:          broker,
		now:             now,
		asset:           asset,
		auctionTriggers: mockTriggers,
	}
}

func getMarkets(closingAt time.Time) []types.Market {
	mkt := types.Market{
		Fees: &types.Fees{
			Factors: &types.FeeFactors{
				LiquidityFee:      "0.001",
				InfrastructureFee: "0.0005",
				MakerFee:          "0.00025",
			},
		},
		TradableInstrument: &types.TradableInstrument{
			Instrument: &types.Instrument{
				Id:        "Crypto/ETHUSD/Futures/Dec19",
				Code:      "CRYPTO:ETHUSD/DEC19",
				Name:      "December 2019 ETH vs USD future",
				BaseName:  "ETH",
				QuoteName: "USD",
				Metadata: &types.InstrumentMetadata{
					Tags: []string{
						"asset_class:fx/crypto",
						"product:futures",
					},
				},
				InitialMarkPrice: 99,
				Product: &types.Instrument_Future{
					Future: &types.Future{
						Maturity: closingAt.Format(time.RFC3339),
						Oracle: &types.Future_EthereumEvent{
							EthereumEvent: &types.EthereumEvent{
								ContractID: "0x0B484706fdAF3A4F24b2266446B1cb6d648E3cC1",
								Event:      "price_changed",
							},
						},
						Asset: "ETH",
					},
				},
			},
			MarginCalculator: &types.MarginCalculator{
				ScalingFactors: &types.ScalingFactors{
					SearchLevel:       1.1,
					InitialMargin:     1.2,
					CollateralRelease: 1.4,
				},
			},
			RiskModel: &types.TradableInstrument_SimpleRiskModel{
				SimpleRiskModel: &types.SimpleRiskModel{
					Params: &types.SimpleModelParams{
						FactorLong:  0.15,
						FactorShort: 0.25,
					},
				},
			},
		},
		// For now all tests are done without an opening auction
		//		OpeningAuction: &types.AuctionDuration{},
		TradingMode: &types.Market_Continuous{
			Continuous: &types.ContinuousTrading{},
		},
	}

	execution.SetMarketID(&mkt, 0)
	return []types.Market{mkt}
}

func addAccount(market *testMarket, party string) {
	market.collateraEngine.Deposit(context.Background(), party, market.asset, 1000000000)
	market.broker.EXPECT().Send(gomock.Any()).AnyTimes()
}
func addAccountWithAmount(market *testMarket, party string, amnt uint64) {
	market.collateraEngine.Deposit(context.Background(), party, market.asset, amnt)
	market.broker.EXPECT().Send(gomock.Any()).AnyTimes()
}

func getMockTriggers(numberOfTriggers int, ctrl *gomock.Controller) []*mocks.MockAuctionTrigger {
	triggers := make([]*mocks.MockAuctionTrigger, numberOfTriggers)
	for i := 0; i < numberOfTriggers; i++ {
		triggers[i] = mocks.NewMockAuctionTrigger(ctrl)
	}
	return triggers
}

func TestMarketClosing(t *testing.T) {
	party1 := "party1"
	party2 := "party2"
	now := time.Unix(10, 0)
	closingAt := time.Unix(20, 0)
	tm := getTestMarket(t, now, closingAt, 0)
	defer tm.ctrl.Finish()
	addAccount(tm, party1)
	addAccount(tm, party2)

	// check account gets updated
	closed := tm.market.OnChainTimeUpdate(closingAt.Add(1 * time.Second))
	assert.True(t, closed)
}

func TestMarketWithTradeClosing(t *testing.T) {
	party1 := "party1"
	party2 := "party2"
	now := time.Unix(10, 0)
	closingAt := time.Unix(20, 0)
	tm := getTestMarket(t, now, closingAt, 0)
	defer tm.ctrl.Finish()
	// add 2 traders to the party engine
	// this will create 2 traders, credit their account
	// and move some monies to the market
	// this will also output the close accounts
	addAccount(tm, party1)
	addAccount(tm, party2)

	// submit orders
	// party1 buys
	// party2 sells
	orderBuy := &types.Order{
		Type:        types.Order_TYPE_LIMIT,
		TimeInForce: types.Order_TIF_GTT,
		Status:      types.Order_STATUS_ACTIVE,
		Id:          "",
		Side:        types.Side_SIDE_BUY,
		PartyID:     party1,
		MarketID:    tm.market.GetID(),
		Size:        100,
		Price:       100,
		Remaining:   100,
		CreatedAt:   now.UnixNano(),
		ExpiresAt:   closingAt.UnixNano(),
		Reference:   "party1-buy-order",
	}
	orderSell := &types.Order{
		Type:        types.Order_TYPE_LIMIT,
		TimeInForce: types.Order_TIF_GTT,
		Status:      types.Order_STATUS_ACTIVE,
		Id:          "",
		Side:        types.Side_SIDE_SELL,
		PartyID:     party2,
		MarketID:    tm.market.GetID(),
		Size:        100,
		Price:       100,
		Remaining:   100,
		CreatedAt:   now.UnixNano(),
		ExpiresAt:   closingAt.UnixNano(),
		Reference:   "party2-sell-order",
	}

	// submit orders
	tm.broker.EXPECT().Send(gomock.Any()).AnyTimes()
	// tm.transferResponseStore.EXPECT().Add(gomock.Any()).AnyTimes()

	_, err := tm.market.SubmitOrder(context.TODO(), orderBuy)
	assert.Nil(t, err)
	if err != nil {
		t.Fail()
	}
	_, err = tm.market.SubmitOrder(context.TODO(), orderSell)
	assert.Nil(t, err)
	if err != nil {
		t.Fail()
	}

	// update collateral time first, normally done by execution engin
	futureTime := closingAt.Add(1 * time.Second)
	tm.collateraEngine.OnChainTimeUpdate(futureTime)
	closed := tm.market.OnChainTimeUpdate(futureTime)
	assert.True(t, closed)
}

func TestMarketGetMarginOnNewOrderEmptyBook(t *testing.T) {
	party1 := "party1"
	now := time.Unix(10, 0)
	closingAt := time.Unix(10000000000, 0)
	tm := getTestMarket(t, now, closingAt, 0)
	defer tm.ctrl.Finish()
	// add 2 traders to the party engine
	// this will create 2 traders, credit their account
	// and move some monies to the market
	addAccount(tm, party1)

	// submit orders
	// party1 buys
	// party2 sells
	orderBuy := &types.Order{
		Type:        types.Order_TYPE_LIMIT,
		TimeInForce: types.Order_TIF_GTT,
		Status:      types.Order_STATUS_ACTIVE,
		Id:          "",
		Side:        types.Side_SIDE_BUY,
		PartyID:     party1,
		MarketID:    tm.market.GetID(),
		Size:        100,
		Price:       100,
		Remaining:   100,
		CreatedAt:   now.UnixNano(),
		ExpiresAt:   closingAt.UnixNano(),
		Reference:   "party1-buy-order",
	}

	// submit orders
	tm.broker.EXPECT().Send(gomock.Any()).AnyTimes()
	// tm.transferResponseStore.EXPECT().Add(gomock.Any()).AnyTimes()

	_, err := tm.market.SubmitOrder(context.TODO(), orderBuy)
	assert.Nil(t, err)
	if err != nil {
		t.Fail()
	}
}

func TestMarketGetMarginOnFailNoFund(t *testing.T) {
	party1 := "party1"
	now := time.Unix(10, 0)
	closingAt := time.Unix(10000000000, 0)
	tm := getTestMarket(t, now, closingAt, 0)
	defer tm.ctrl.Finish()
	// add 2 traders to the party engine
	// this will create 2 traders, credit their account
	// and move some monies to the market
	addAccountWithAmount(tm, party1, 0)

	// submit orders
	// party1 buys
	// party2 sells
	orderBuy := &types.Order{
		Type:        types.Order_TYPE_LIMIT,
		TimeInForce: types.Order_TIF_GTT,
		Status:      types.Order_STATUS_ACTIVE,
		Id:          "",
		Side:        types.Side_SIDE_BUY,
		PartyID:     party1,
		MarketID:    tm.market.GetID(),
		Size:        100,
		Price:       100,
		Remaining:   100,
		CreatedAt:   now.UnixNano(),
		ExpiresAt:   closingAt.UnixNano(),
		Reference:   "party1-buy-order",
	}

	// submit orders
	tm.broker.EXPECT().Send(gomock.Any()).AnyTimes()
	// tm.transferResponseStore.EXPECT().Add(gomock.Any()).AnyTimes()

	_, err := tm.market.SubmitOrder(context.Background(), orderBuy)
	assert.NotNil(t, err)
	assert.EqualError(t, err, "margin check failed")
}

func TestMarketGetMarginOnAmendOrderCancelReplace(t *testing.T) {
	party1 := "party1"
	now := time.Unix(100000, 0)
	closingAt := time.Unix(1000000, 0)
	tm := getTestMarket(t, now, closingAt, 0)
	defer tm.ctrl.Finish()

	addAccount(tm, party1)

	// submit orders
	// party1 buys
	// party2 sells
	orderBuy := &types.Order{
		Type:        types.Order_TYPE_LIMIT,
		TimeInForce: types.Order_TIF_GTT,
		Status:      types.Order_STATUS_ACTIVE,
		Id:          "someid",
		Side:        types.Side_SIDE_BUY,
		PartyID:     party1,
		MarketID:    tm.market.GetID(),
		Size:        100,
		Price:       100,
		Remaining:   100,
		CreatedAt:   now.UnixNano(),
		ExpiresAt:   closingAt.UnixNano(),
		Reference:   "party1-buy-order",
		Version:     execution.InitialOrderVersion,
	}

	// submit orders
	tm.broker.EXPECT().Send(gomock.Any()).AnyTimes()
	// tm.transferResponseStore.EXPECT().Add(gomock.Any()).AnyTimes()

	_, err := tm.market.SubmitOrder(context.TODO(), orderBuy)
	assert.Nil(t, err)
	if err != nil {
		t.Fail()
	}

	t.Log("amending order now")

	// now try to amend and make sure monies are updated
	amendedOrder := &types.OrderAmendment{
		OrderID:     orderBuy.Id,
		PartyID:     party1,
		Price:       &types.Price{Value: 200},
		SizeDelta:   -50,
		TimeInForce: types.Order_TIF_GTT,
		ExpiresAt:   &types.Timestamp{Value: orderBuy.ExpiresAt},
	}

	_, err = tm.market.AmendOrder(context.TODO(), amendedOrder)
	if !assert.Nil(t, err) {
		t.Fatalf("Error: %v", err)
	}
}

func TestSetMarketID(t *testing.T) {
	t.Run("nil market config", func(t *testing.T) {
		marketcfg := &types.Market{}
		err := execution.SetMarketID(marketcfg, 0)
		assert.Error(t, err)
	})

	t.Run("good market config", func(t *testing.T) {
		marketcfg := &types.Market{
			Id: "", // ID will be generated
			TradableInstrument: &types.TradableInstrument{
				Instrument: &types.Instrument{
					Id:   "Crypto/ETHUSD/Futures/Dec19",
					Code: "FX:ETHUSD/DEC19",
					Name: "December 2019 ETH vs USD future",
					Metadata: &types.InstrumentMetadata{
						Tags: []string{
							"asset_class:fx/crypto",
							"product:futures",
						},
					},
					Product: &types.Instrument_Future{
						Future: &types.Future{
							Maturity: "2019-12-31T23:59:59Z",
							Oracle: &types.Future_EthereumEvent{
								EthereumEvent: &types.EthereumEvent{
									ContractID: "0x0B484706fdAF3A4F24b2266446B1cb6d648E3cC1",
									Event:      "price_changed",
								},
							},
							Asset: "Ethereum/Ether",
						},
					},
				},
				RiskModel: &types.TradableInstrument_LogNormalRiskModel{
					LogNormalRiskModel: &types.LogNormalRiskModel{
						RiskAversionParameter: 0.01,
						Tau:                   1.0 / 365.25 / 24,
						Params: &types.LogNormalModelParams{
							Mu:    0,
							R:     0.016,
							Sigma: 0.09,
						},
					},
				},
			},
			TradingMode: &types.Market_Continuous{
				Continuous: &types.ContinuousTrading{},
			},
		}

		err := execution.SetMarketID(marketcfg, 0)
		assert.NoError(t, err)
		fmt.Println(marketcfg.Id)
		id := marketcfg.Id

		err = execution.SetMarketID(marketcfg, 0)
		assert.NoError(t, err)
		assert.Equal(t, id, marketcfg.Id)

		err = execution.SetMarketID(marketcfg, 1)
		assert.NoError(t, err)
		fmt.Println(marketcfg.Id)
		assert.NotEqual(t, id, marketcfg.Id)
	})
}

func TestMarketCancelOrder(t *testing.T) {
	party1 := "party1"
	now := time.Unix(10, 0)
	closingAt := time.Unix(10000000000, 0)
	tm := getTestMarket(t, now, closingAt, 0)

	addAccount(tm, party1)
	tm.broker.EXPECT().Send(gomock.Any()).AnyTimes()

	orderBuy := &types.Order{
		Type:        types.Order_TYPE_LIMIT,
		TimeInForce: types.Order_TIF_GTT,
		Status:      types.Order_STATUS_ACTIVE,
		Id:          "someid",
		Side:        types.Side_SIDE_BUY,
		PartyID:     party1,
		MarketID:    tm.market.GetID(),
		Size:        100,
		Price:       100,
		Remaining:   100,
		CreatedAt:   now.UnixNano(),
		ExpiresAt:   closingAt.UnixNano(),
		Reference:   "party1-buy-order",
	}
	confirmation, err := tm.market.SubmitOrder(context.TODO(), orderBuy)
	assert.NotNil(t, confirmation)
	assert.NoError(t, err)

	cancelled, err := tm.market.CancelOrderByID(confirmation.Order.Id)
	assert.NotNil(t, cancelled, "cancelled freshly submitted order")
	assert.NoError(t, err)
	assert.EqualValues(t, confirmation.Order.Id, cancelled.Order.Id)

	cancelled, err = tm.market.CancelOrderByID(confirmation.Order.Id)
	assert.Nil(t, cancelled, "cancelling same order twice should not work")
	assert.Error(t, err, "it should be an error to cancel same order twice")

	cancelled, err = tm.market.CancelOrderByID("an id that does not exist")
	assert.Nil(t, cancelled, "cancelling non-exitant order should not work")
	assert.Error(t, err, "it should be an error to cancel an order that does not exist")
}

func TestTriggerByTime(t *testing.T) {
	now := time.Unix(10, 0)
	closingAt := time.Unix(10000000000, 0)
	auctionStartTime := now.Add(1 * time.Second)
	stillAuction := auctionStartTime.Add(1 * time.Second)
	auctionEndTime := stillAuction.Add(1 * time.Second)
	tm := getTestMarket(t, now, closingAt, 1)

	tm.auctionTriggers[0].EXPECT().EnterPerTime(now).Return(false).Times(1)

	closed := tm.market.OnChainTimeUpdate(now)
	assert.False(t, closed)
	assert.Equal(t, int32(types.MarketState_MARKET_STATE_CONTINUOUS), int32(tm.market.GetTradingMode()))

	tm.auctionTriggers[0].EXPECT().EnterPerTime(auctionStartTime).Return(true).Times(1)

	closed = tm.market.OnChainTimeUpdate(auctionStartTime)
	assert.False(t, closed)
	assert.Equal(t, int32(types.MarketState_MARKET_STATE_AUCTION), int32(tm.market.GetTradingMode()))

	tm.auctionTriggers[0].EXPECT().LeavePerTime(stillAuction).Return(false).Times(1)

	closed = tm.market.OnChainTimeUpdate(stillAuction)
	assert.False(t, closed)
	assert.Equal(t, int32(types.MarketState_MARKET_STATE_AUCTION), int32(tm.market.GetTradingMode()))

	tm.auctionTriggers[0].EXPECT().LeavePerTime(auctionEndTime).Return(true).Times(1)
	tm.auctionTriggers[0].EXPECT().EnterPerTime(auctionEndTime).Return(false).Times(1)
	tm.auctionTriggers[0].EXPECT().EnterPerPrice(gomock.Any()).Return(false).Times(1)

	closed = tm.market.OnChainTimeUpdate(auctionEndTime)
	assert.False(t, closed)
	assert.Equal(t, int32(types.MarketState_MARKET_STATE_CONTINUOUS), int32(tm.market.GetTradingMode()))

}

func TestTriggerByPriceNoTradesInAuction(t *testing.T) {
	party1 := "party1"
	party2 := "party2"
	now := time.Unix(10, 0)
	closingAt := time.Unix(10000000000, 0)
	var auctionTriggeringPrice uint64 = 110
	stillAuction := now.Add(10 * time.Second)
	auctionEndTime := stillAuction.Add(1 * time.Minute)

	tm := getTestMarket(t, now, closingAt, 1)
	tm.auctionTriggers[0].EXPECT().EnterPerPrice(auctionTriggeringPrice).Return(true).Times(1)
	tm.auctionTriggers[0].EXPECT().LeavePerTime(stillAuction).Return(false).Times(1)
	tm.auctionTriggers[0].EXPECT().LeavePerTime(auctionEndTime).Return(true).Times(1)
	tm.auctionTriggers[0].EXPECT().EnterPerTime(auctionEndTime).Return(false).Times(1)

	addAccount(tm, party1)
	addAccount(tm, party2)
	tm.broker.EXPECT().Send(gomock.Any()).AnyTimes()

	orderBuy := &types.Order{
		Type:        types.Order_TYPE_LIMIT,
		TimeInForce: types.Order_TIF_GTT,
		Status:      types.Order_STATUS_ACTIVE,
		Id:          "someid1",
		Side:        types.Side_SIDE_BUY,
		PartyID:     party1,
		MarketID:    tm.market.GetID(),
		Size:        100,
		Price:       auctionTriggeringPrice,
		Remaining:   100,
		CreatedAt:   now.UnixNano(),
		ExpiresAt:   closingAt.UnixNano(),
		Reference:   "party1-buy-order",
	}
	confirmation, err := tm.market.SubmitOrder(context.TODO(), orderBuy)
	assert.NotNil(t, confirmation)
	assert.NoError(t, err)

	orderSell := &types.Order{
		Type:        types.Order_TYPE_LIMIT,
		TimeInForce: types.Order_TIF_FOK,
		Status:      types.Order_STATUS_ACTIVE,
		Id:          "someid2",
		Side:        types.Side_SIDE_SELL,
		PartyID:     party2,
		MarketID:    tm.market.GetID(),
		Size:        100,
		Price:       auctionTriggeringPrice,
		Remaining:   100,
		CreatedAt:   now.UnixNano(),
		Reference:   "party2-sell-order",
	}
	confirmation, err = tm.market.SubmitOrder(context.TODO(), orderSell)
	assert.NotNil(t, confirmation)
	assert.NoError(t, err)

	tradingMode := tm.market.GetTradingMode()
	assert.Equal(t, 0, len(confirmation.Trades))
	assert.Equal(t, int32(types.MarketState_MARKET_STATE_AUCTION), int32(tradingMode))
	closed := tm.market.OnChainTimeUpdate(stillAuction)
	assert.False(t, closed)
	assert.Equal(t, int32(types.MarketState_MARKET_STATE_AUCTION), int32(tm.market.GetTradingMode()))

	closed = tm.market.OnChainTimeUpdate(auctionEndTime)
	assert.False(t, closed)
	assert.Equal(t, int32(types.MarketState_MARKET_STATE_CONTINUOUS), int32(tm.market.GetTradingMode()))

}

func TestTriggerByPriceValidPriceInAuction(t *testing.T) {
	party1 := "party1"
	party2 := "party2"
	now := time.Unix(10, 0)
	closingAt := time.Unix(10000000000, 0)
	var auctionTriggeringPrice uint64 = 110
	var nonTriggeringUncrossingPrice uint64 = auctionTriggeringPrice - 1
	stillAuction := now.Add(10 * time.Second)
	auctionEndTime := stillAuction.Add(1 * time.Minute)

	tm := getTestMarket(t, now, closingAt, 1)
	tm.auctionTriggers[0].EXPECT().EnterPerPrice(auctionTriggeringPrice).Return(true).Times(1)
	tm.auctionTriggers[0].EXPECT().LeavePerTime(stillAuction).Return(false).Times(1)
	tm.auctionTriggers[0].EXPECT().LeavePerTime(auctionEndTime).Return(true).Times(1)
	tm.auctionTriggers[0].EXPECT().EnterPerTime(auctionEndTime).Return(false).Times(1)
	tm.auctionTriggers[0].EXPECT().EnterPerPrice(nonTriggeringUncrossingPrice).Return(false).Times(1)

	addAccount(tm, party1)
	addAccount(tm, party2)
	tm.broker.EXPECT().Send(gomock.Any()).AnyTimes()

	orderBuy := &types.Order{
		Type:        types.Order_TYPE_LIMIT,
		TimeInForce: types.Order_TIF_GTT,
		Status:      types.Order_STATUS_ACTIVE,
		Id:          "someid1",
		Side:        types.Side_SIDE_BUY,
		PartyID:     party1,
		MarketID:    tm.market.GetID(),
		Size:        100,
		Price:       auctionTriggeringPrice,
		Remaining:   100,
		CreatedAt:   now.UnixNano(),
		ExpiresAt:   closingAt.UnixNano(),
		Reference:   "party1-buy-order",
	}
	confirmationBuy, err := tm.market.SubmitOrder(context.TODO(), orderBuy)
	assert.NotNil(t, confirmationBuy)
	assert.NoError(t, err)
	assert.Equal(t, 0, len(confirmationBuy.Trades))

	orderSell := &types.Order{
		Type:        types.Order_TYPE_LIMIT,
		TimeInForce: types.Order_TIF_FOK,
		Status:      types.Order_STATUS_ACTIVE,
		Id:          "someid2",
		Side:        types.Side_SIDE_SELL,
		PartyID:     party2,
		MarketID:    tm.market.GetID(),
		Size:        100,
		Price:       auctionTriggeringPrice,
		Remaining:   100,
		CreatedAt:   now.UnixNano(),
		Reference:   "party2-sell-order",
	}
	confirmation, err := tm.market.SubmitOrder(context.TODO(), orderSell)
	assert.NotNil(t, confirmation)
	assert.NoError(t, err)
	assert.Equal(t, 0, len(confirmation.Trades))
	assert.Equal(t, 0, len(confirmation.Trades))
	assert.Equal(t, int32(types.MarketState_MARKET_STATE_AUCTION), int32(tm.market.GetTradingMode()))

	cancelled, err := tm.market.CancelOrderByID(confirmationBuy.Order.Id)
	assert.NotNil(t, cancelled, "cancelled freshly submitted order")
	assert.NoError(t, err)
	assert.EqualValues(t, confirmationBuy.Order.Id, cancelled.Order.Id)

	closed := tm.market.OnChainTimeUpdate(stillAuction)
	assert.False(t, closed)
	assert.Equal(t, int32(types.MarketState_MARKET_STATE_AUCTION), int32(tm.market.GetTradingMode()))

	orderBuy2 := &types.Order{
		Type:        types.Order_TYPE_LIMIT,
		TimeInForce: types.Order_TIF_GTT,
		Status:      types.Order_STATUS_ACTIVE,
		Id:          "someid3",
		Side:        types.Side_SIDE_BUY,
		PartyID:     party1,
		MarketID:    tm.market.GetID(),
		Size:        100,
		Price:       nonTriggeringUncrossingPrice,
		Remaining:   100,
		CreatedAt:   now.UnixNano(),
		ExpiresAt:   closingAt.UnixNano(),
		Reference:   "party1-buy-order",
	}
	confirmation, err = tm.market.SubmitOrder(context.TODO(), orderBuy2)
	assert.NotNil(t, confirmation)
	assert.NoError(t, err)
	assert.Equal(t, 0, len(confirmation.Trades))

	orderSell2 := &types.Order{
		Type:        types.Order_TYPE_LIMIT,
		TimeInForce: types.Order_TIF_GTT,
		Status:      types.Order_STATUS_ACTIVE,
		Id:          "someid4",
		Side:        types.Side_SIDE_SELL,
		PartyID:     party2,
		MarketID:    tm.market.GetID(),
		Size:        100,
		Price:       nonTriggeringUncrossingPrice,
		Remaining:   100,
		CreatedAt:   now.UnixNano(),
		ExpiresAt:   closingAt.UnixNano(),
		Reference:   "party2-sell-order",
	}

	confirmation, err = tm.market.SubmitOrder(context.TODO(), orderSell2)
	assert.NotNil(t, confirmation)
	assert.NoError(t, err)
	assert.Equal(t, 0, len(confirmation.Trades))

	closed = tm.market.OnChainTimeUpdate(auctionEndTime)
	assert.False(t, closed)
	assert.Equal(t, int32(types.MarketState_MARKET_STATE_CONTINUOUS), int32(tm.market.GetTradingMode()))
}

func TestTriggerByPriceExitStoppedByOtherTirggerPrice(t *testing.T) {
	party1 := "party1"
	party2 := "party2"
	now := time.Unix(10, 0)
	closingAt := time.Unix(10000000000, 0)
	var trigger1Price uint64 = 110
	var trigger2Price uint64 = trigger1Price - 1
	stillAuction := now.Add(10 * time.Second)
	auctionEndTime := stillAuction.Add(1 * time.Minute)

	tm := getTestMarket(t, now, closingAt, 2)
	tm.auctionTriggers[0].EXPECT().EnterPerPrice(trigger1Price).Return(true).Times(1)
	tm.auctionTriggers[1].EXPECT().EnterPerPrice(trigger1Price).Return(false).Times(1) //Trigger 1 doesn't mind the price at this stage
	tm.auctionTriggers[0].EXPECT().LeavePerTime(stillAuction).Return(false).Times(1)
	tm.auctionTriggers[1].EXPECT().LeavePerTime(stillAuction).Return(true).Times(1)
	tm.auctionTriggers[0].EXPECT().LeavePerTime(auctionEndTime).Return(true).Times(1)
	tm.auctionTriggers[1].EXPECT().LeavePerTime(auctionEndTime).Return(true).Times(1)
	tm.auctionTriggers[0].EXPECT().EnterPerTime(auctionEndTime).Return(false).Times(1)
	tm.auctionTriggers[1].EXPECT().EnterPerTime(auctionEndTime).Return(false).Times(1)
	tm.auctionTriggers[0].EXPECT().EnterPerPrice(trigger2Price).Return(false).Times(1)
	tm.auctionTriggers[1].EXPECT().EnterPerPrice(trigger2Price).Return(true).Times(1)

	addAccount(tm, party1)
	addAccount(tm, party2)
	tm.broker.EXPECT().Send(gomock.Any()).AnyTimes()

	orderBuy := &types.Order{
		Type:        types.Order_TYPE_LIMIT,
		TimeInForce: types.Order_TIF_GTT,
		Status:      types.Order_STATUS_ACTIVE,
		Id:          "someid1",
		Side:        types.Side_SIDE_BUY,
		PartyID:     party1,
		MarketID:    tm.market.GetID(),
		Size:        100,
		Price:       trigger1Price,
		Remaining:   100,
		CreatedAt:   now.UnixNano(),
		ExpiresAt:   closingAt.UnixNano(),
		Reference:   "party1-buy-order",
	}
	confirmationBuy, err := tm.market.SubmitOrder(context.TODO(), orderBuy)
	assert.NotNil(t, confirmationBuy)
	assert.NoError(t, err)
	assert.Equal(t, 0, len(confirmationBuy.Trades))

	orderSell := &types.Order{
		Type:        types.Order_TYPE_LIMIT,
		TimeInForce: types.Order_TIF_FOK,
		Status:      types.Order_STATUS_ACTIVE,
		Id:          "someid2",
		Side:        types.Side_SIDE_SELL,
		PartyID:     party2,
		MarketID:    tm.market.GetID(),
		Size:        100,
		Price:       trigger1Price,
		Remaining:   100,
		CreatedAt:   now.UnixNano(),
		Reference:   "party2-sell-order",
	}
	confirmation, err := tm.market.SubmitOrder(context.TODO(), orderSell)
	assert.NotNil(t, confirmation)
	assert.NoError(t, err)
	assert.Equal(t, 0, len(confirmation.Trades))
	assert.Equal(t, 0, len(confirmation.Trades))
	assert.Equal(t, int32(types.MarketState_MARKET_STATE_AUCTION), int32(tm.market.GetTradingMode()))

	cancelled, err := tm.market.CancelOrderByID(confirmationBuy.Order.Id)
	assert.NotNil(t, cancelled, "cancelled freshly submitted order")
	assert.NoError(t, err)
	assert.EqualValues(t, confirmationBuy.Order.Id, cancelled.Order.Id)

	closed := tm.market.OnChainTimeUpdate(stillAuction)
	assert.False(t, closed)
	assert.Equal(t, int32(types.MarketState_MARKET_STATE_AUCTION), int32(tm.market.GetTradingMode()))

	orderBuy2 := &types.Order{
		Type:        types.Order_TYPE_LIMIT,
		TimeInForce: types.Order_TIF_GTT,
		Status:      types.Order_STATUS_ACTIVE,
		Id:          "someid3",
		Side:        types.Side_SIDE_BUY,
		PartyID:     party1,
		MarketID:    tm.market.GetID(),
		Size:        100,
		Price:       trigger2Price,
		Remaining:   100,
		CreatedAt:   now.UnixNano(),
		ExpiresAt:   closingAt.UnixNano(),
		Reference:   "party1-buy-order",
	}
	confirmation, err = tm.market.SubmitOrder(context.TODO(), orderBuy2)
	assert.NotNil(t, confirmation)
	assert.NoError(t, err)
	assert.Equal(t, 0, len(confirmation.Trades))

	orderSell2 := &types.Order{
		Type:        types.Order_TYPE_LIMIT,
		TimeInForce: types.Order_TIF_GTT,
		Status:      types.Order_STATUS_ACTIVE,
		Id:          "someid4",
		Side:        types.Side_SIDE_SELL,
		PartyID:     party2,
		MarketID:    tm.market.GetID(),
		Size:        100,
		Price:       trigger2Price,
		Remaining:   100,
		CreatedAt:   now.UnixNano(),
		ExpiresAt:   closingAt.UnixNano(),
		Reference:   "party2-sell-order",
	}

	confirmation, err = tm.market.SubmitOrder(context.TODO(), orderSell2)
	assert.NotNil(t, confirmation)
	assert.NoError(t, err)
	assert.Equal(t, 0, len(confirmation.Trades))

	closed = tm.market.OnChainTimeUpdate(auctionEndTime)
	assert.False(t, closed)
	assert.Equal(t, int32(types.MarketState_MARKET_STATE_AUCTION), int32(tm.market.GetTradingMode()))
}

func TestTriggerByPriceExitStoppedByOtherTirggerTime(t *testing.T) {
	party1 := "party1"
	party2 := "party2"
	now := time.Unix(10, 0)
	closingAt := time.Unix(10000000000, 0)
	var auctionTriggeringPrice uint64 = 110
	var nonTriggeringPrice uint64 = auctionTriggeringPrice - 1
	stillAuction := now.Add(10 * time.Second)
	auctionEndTime := stillAuction.Add(1 * time.Minute)

	tm := getTestMarket(t, now, closingAt, 2)
	tm.auctionTriggers[0].EXPECT().EnterPerPrice(auctionTriggeringPrice).Return(true).Times(1)
	tm.auctionTriggers[1].EXPECT().EnterPerPrice(auctionTriggeringPrice).Return(false).Times(1) //Trigger 1 doesn't mind the price at this stage
	tm.auctionTriggers[0].EXPECT().LeavePerTime(stillAuction).Return(false).Times(1)
	tm.auctionTriggers[1].EXPECT().LeavePerTime(stillAuction).Return(true).Times(1)
	tm.auctionTriggers[0].EXPECT().LeavePerTime(auctionEndTime).Return(true).Times(1)
	tm.auctionTriggers[1].EXPECT().LeavePerTime(auctionEndTime).Return(true).Times(1)
	tm.auctionTriggers[0].EXPECT().EnterPerTime(auctionEndTime).Return(false).Times(1)
	tm.auctionTriggers[1].EXPECT().EnterPerTime(auctionEndTime).Return(true).Times(1)
	tm.auctionTriggers[0].EXPECT().EnterPerPrice(nonTriggeringPrice).Return(false).Times(1)
	tm.auctionTriggers[1].EXPECT().EnterPerPrice(nonTriggeringPrice).Return(false).Times(1)

	addAccount(tm, party1)
	addAccount(tm, party2)
	tm.broker.EXPECT().Send(gomock.Any()).AnyTimes()

	orderBuy := &types.Order{
		Type:        types.Order_TYPE_LIMIT,
		TimeInForce: types.Order_TIF_GTT,
		Status:      types.Order_STATUS_ACTIVE,
		Id:          "someid1",
		Side:        types.Side_SIDE_BUY,
		PartyID:     party1,
		MarketID:    tm.market.GetID(),
		Size:        100,
		Price:       auctionTriggeringPrice,
		Remaining:   100,
		CreatedAt:   now.UnixNano(),
		ExpiresAt:   closingAt.UnixNano(),
		Reference:   "party1-buy-order",
	}
	confirmationBuy, err := tm.market.SubmitOrder(context.TODO(), orderBuy)
	assert.NotNil(t, confirmationBuy)
	assert.NoError(t, err)
	assert.Equal(t, 0, len(confirmationBuy.Trades))

	orderSell := &types.Order{
		Type:        types.Order_TYPE_LIMIT,
		TimeInForce: types.Order_TIF_FOK,
		Status:      types.Order_STATUS_ACTIVE,
		Id:          "someid2",
		Side:        types.Side_SIDE_SELL,
		PartyID:     party2,
		MarketID:    tm.market.GetID(),
		Size:        100,
		Price:       auctionTriggeringPrice,
		Remaining:   100,
		CreatedAt:   now.UnixNano(),
		Reference:   "party2-sell-order",
	}
	confirmation, err := tm.market.SubmitOrder(context.TODO(), orderSell)
	assert.NotNil(t, confirmation)
	assert.NoError(t, err)
	assert.Equal(t, 0, len(confirmation.Trades))
	assert.Equal(t, 0, len(confirmation.Trades))
	assert.Equal(t, int32(types.MarketState_MARKET_STATE_AUCTION), int32(tm.market.GetTradingMode()))

	cancelled, err := tm.market.CancelOrderByID(confirmationBuy.Order.Id)
	assert.NotNil(t, cancelled, "cancelled freshly submitted order")
	assert.NoError(t, err)
	assert.EqualValues(t, confirmationBuy.Order.Id, cancelled.Order.Id)

	closed := tm.market.OnChainTimeUpdate(stillAuction)
	assert.False(t, closed)
	assert.Equal(t, int32(types.MarketState_MARKET_STATE_AUCTION), int32(tm.market.GetTradingMode()))

	orderBuy2 := &types.Order{
		Type:        types.Order_TYPE_LIMIT,
		TimeInForce: types.Order_TIF_GTT,
		Status:      types.Order_STATUS_ACTIVE,
		Id:          "someid3",
		Side:        types.Side_SIDE_BUY,
		PartyID:     party1,
		MarketID:    tm.market.GetID(),
		Size:        100,
		Price:       nonTriggeringPrice,
		Remaining:   100,
		CreatedAt:   now.UnixNano(),
		ExpiresAt:   closingAt.UnixNano(),
		Reference:   "party1-buy-order",
	}
	confirmation, err = tm.market.SubmitOrder(context.TODO(), orderBuy2)
	assert.NotNil(t, confirmation)
	assert.NoError(t, err)
	assert.Equal(t, 0, len(confirmation.Trades))

	orderSell2 := &types.Order{
		Type:        types.Order_TYPE_LIMIT,
		TimeInForce: types.Order_TIF_GTT,
		Status:      types.Order_STATUS_ACTIVE,
		Id:          "someid4",
		Side:        types.Side_SIDE_SELL,
		PartyID:     party2,
		MarketID:    tm.market.GetID(),
		Size:        100,
		Price:       nonTriggeringPrice,
		Remaining:   100,
		CreatedAt:   now.UnixNano(),
		ExpiresAt:   closingAt.UnixNano(),
		Reference:   "party2-sell-order",
	}

	confirmation, err = tm.market.SubmitOrder(context.TODO(), orderSell2)
	assert.NotNil(t, confirmation)
	assert.NoError(t, err)
	assert.Equal(t, 0, len(confirmation.Trades))

	closed = tm.market.OnChainTimeUpdate(auctionEndTime)
	assert.False(t, closed)
	assert.Equal(t, int32(types.MarketState_MARKET_STATE_AUCTION), int32(tm.market.GetTradingMode()))
}<|MERGE_RESOLUTION|>--- conflicted
+++ resolved
@@ -66,9 +66,6 @@
 	collateralEngine.EnableAsset(context.Background(), tokAsset)
 
 	mkts := getMarkets(closingAt)
-<<<<<<< HEAD
-	mktEngine, err := execution.NewMarket(context.Background(),
-=======
 	mockTriggers := getMockTriggers(numberOfTriggers, ctrl)
 
 	triggers := make([]execution.AuctionTrigger, len(mockTriggers))
@@ -76,8 +73,7 @@
 		triggers[i] = mt
 	}
 
-	mktEngine, err := execution.NewMarket(
->>>>>>> 810a7f55
+	mktEngine, err := execution.NewMarket(context.Background(),
 		log, riskConfig, positionConfig, settlementConfig, matchingConfig,
 		feeConfig, collateralEngine, &mkts[0], now, broker, execution.NewIDGen(), triggers)
 	assert.NoError(t, err)
