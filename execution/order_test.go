package execution_test

import (
	"context"
	"testing"
	"time"

	types "code.vegaprotocol.io/vega/proto"

	"github.com/golang/mock/gomock"
	"github.com/stretchr/testify/assert"
	"github.com/stretchr/testify/require"
)

func TestOrderBufferOutputCount(t *testing.T) {
	party1 := "party1"
	now := time.Unix(10, 0)
	closingAt := time.Unix(10000000000, 0)
	tm := getTestMarket(t, now, closingAt, nil)

	addAccount(tm, party1)
	tm.broker.EXPECT().Send(gomock.Any()).MinTimes(11)

	orderBuy := &types.Order{
		Type:        types.Order_TYPE_LIMIT,
		TimeInForce: types.Order_TIF_GTC,
		Status:      types.Order_STATUS_ACTIVE,
		Id:          "someid",
		Side:        types.Side_SIDE_BUY,
		PartyID:     party1,
		MarketID:    tm.market.GetID(),
		Size:        100,
		Price:       100,
		Remaining:   100,
		CreatedAt:   now.UnixNano(),
		ExpiresAt:   0,
		Reference:   "party1-buy-order",
	}
	orderAmend := *orderBuy

	// Create an order (generates one order message)
	confirmation, err := tm.market.SubmitOrder(context.TODO(), orderBuy)
	assert.NotNil(t, confirmation)
	assert.NoError(t, err)

	// Cancel it (generates one order message)
	cancelled, err := tm.market.CancelOrderByID(confirmation.Order.Id)
	assert.NotNil(t, cancelled, "cancelled freshly submitted order")
	assert.NoError(t, err)
	assert.EqualValues(t, confirmation.Order.Id, cancelled.Order.Id)

	// Create a new order (generates one order message)
	orderAmend.Id = "amendingorder"
	orderAmend.Reference = "amendingorderreference"
	confirmation, err = tm.market.SubmitOrder(context.TODO(), &orderAmend)
	assert.NotNil(t, confirmation)
	assert.NoError(t, err)

	amend := &types.OrderAmendment{
		MarketID: tm.market.GetID(),
		PartyID:  party1,
		OrderID:  orderAmend.Id,
	}

	// Amend price down (generates one order message)
	amend.Price = &types.Price{Value: orderBuy.Price - 1}
	amendConf, err := tm.market.AmendOrder(context.TODO(), amend)
	assert.NotNil(t, amendConf)
	assert.NoError(t, err)

	// Amend price up (generates one order message)
	amend.Price = &types.Price{Value: orderBuy.Price + 1}
	amendConf, err = tm.market.AmendOrder(context.TODO(), amend)
	assert.NotNil(t, amendConf)
	assert.NoError(t, err)

	// Amend size down (generates one order message)
	amend.Price = nil
	amend.SizeDelta = -1
	amendConf, err = tm.market.AmendOrder(context.TODO(), amend)
	assert.NotNil(t, amendConf)
	assert.NoError(t, err)

	// Amend size up (generates one order message)
	amend.SizeDelta = +1
	amendConf, err = tm.market.AmendOrder(context.TODO(), amend)
	assert.NotNil(t, amendConf)
	assert.NoError(t, err)

	// Amend TIF -> GTT (generates one order message)
	amend.SizeDelta = 0
	amend.TimeInForce = types.Order_TIF_GTT
	amend.ExpiresAt = &types.Timestamp{Value: now.UnixNano() + 100000000000}
	amendConf, err = tm.market.AmendOrder(context.TODO(), amend)
	assert.NotNil(t, amendConf)
	assert.NoError(t, err)

	// Amend TIF -> GTC (generates one order message)
	amend.TimeInForce = types.Order_TIF_GTC
	amend.ExpiresAt = nil
	amendConf, err = tm.market.AmendOrder(context.TODO(), amend)
	assert.NotNil(t, amendConf)
	assert.NoError(t, err)

	// Amend ExpiresAt (generates two order messages)
	amend.TimeInForce = types.Order_TIF_GTT
	amend.ExpiresAt = &types.Timestamp{Value: now.UnixNano() + 100000000000}
	amendConf, err = tm.market.AmendOrder(context.TODO(), amend)
	assert.NotNil(t, amendConf)
	assert.NoError(t, err)

	amend.ExpiresAt = &types.Timestamp{Value: now.UnixNano() + 200000000000}
	amendConf, err = tm.market.AmendOrder(context.TODO(), amend)
	assert.NotNil(t, amendConf)
	assert.NoError(t, err)
}

func TestAmendCancelResubmit(t *testing.T) {
	party1 := "party1"
	now := time.Unix(10, 0)
	closingAt := time.Unix(10000000000, 0)
	tm := getTestMarket(t, now, closingAt, nil)

	addAccount(tm, party1)
	tm.broker.EXPECT().Send(gomock.Any()).AnyTimes()

	orderBuy := &types.Order{
		Status:      types.Order_STATUS_ACTIVE,
		Type:        types.Order_TYPE_LIMIT,
		TimeInForce: types.Order_TIF_GTC,
		Id:          "someid",
		Side:        types.Side_SIDE_BUY,
		PartyID:     party1,
		MarketID:    tm.market.GetID(),
		Size:        100,
		Price:       100,
		Remaining:   100,
		CreatedAt:   now.UnixNano(),
		Reference:   "party1-buy-order",
	}
	// Submit the original order
	confirmation, err := tm.market.SubmitOrder(context.TODO(), orderBuy)
	assert.NotNil(t, confirmation)
	assert.NoError(t, err)

	orderID := confirmation.GetOrder().Id

	// Amend the price to force a cancel+resubmit to the order book

	amend := &types.OrderAmendment{
		OrderID:  orderID,
		PartyID:  confirmation.GetOrder().GetPartyID(),
		MarketID: confirmation.GetOrder().GetMarketID(),
		Price:    &types.Price{Value: 101},
	}
	amended, err := tm.market.AmendOrder(context.TODO(), amend)
	assert.NotNil(t, amended)
	assert.NoError(t, err)

	amend = &types.OrderAmendment{
		OrderID:   orderID,
		PartyID:   confirmation.GetOrder().GetPartyID(),
		MarketID:  confirmation.GetOrder().GetMarketID(),
		Price:     &types.Price{Value: 101},
		SizeDelta: 1,
	}
	amended, err = tm.market.AmendOrder(context.TODO(), amend)
	assert.NotNil(t, amended)
	assert.NoError(t, err)
}

func TestCancelWithWrongPartyID(t *testing.T) {
	party1 := "party1"
	party2 := "party2"
	now := time.Unix(10, 0)
	closingAt := time.Unix(10000000000, 0)
	tm := getTestMarket(t, now, closingAt, nil)

	addAccount(tm, party1)
	addAccount(tm, party2)
	tm.broker.EXPECT().Send(gomock.Any()).AnyTimes()

	orderBuy := &types.Order{
		Status:      types.Order_STATUS_ACTIVE,
		Type:        types.Order_TYPE_LIMIT,
		TimeInForce: types.Order_TIF_GTC,
		Id:          "someid",
		Side:        types.Side_SIDE_BUY,
		PartyID:     party1,
		MarketID:    tm.market.GetID(),
		Size:        100,
		Price:       100,
		Remaining:   100,
		CreatedAt:   now.UnixNano(),
		Reference:   "party1-buy-order",
	}
	// Submit the original order
	confirmation, err := tm.market.SubmitOrder(context.TODO(), orderBuy)
	assert.NotNil(t, confirmation)
	assert.NoError(t, err)

	// Now attempt to cancel it with the wrong partyID
	cancelOrder := &types.OrderCancellation{
		OrderID:  confirmation.GetOrder().Id,
		MarketID: confirmation.GetOrder().MarketID,
		PartyID:  party2,
	}
	cancelconf, err := tm.market.CancelOrder(context.TODO(), cancelOrder.PartyID, cancelOrder.OrderID)
	assert.Nil(t, cancelconf)
	assert.Error(t, err, types.ErrInvalidPartyID)
}

func TestMarkPriceUpdateAfterPartialFill(t *testing.T) {
	party1 := "party1"
	party2 := "party2"
	now := time.Unix(10, 0)
	closingAt := time.Unix(10000000000, 0)
	tm := getTestMarket(t, now, closingAt, nil)

	addAccount(tm, party1)
	addAccount(tm, party2)
	tm.broker.EXPECT().Send(gomock.Any()).AnyTimes()

	orderBuy := &types.Order{
		Status:      types.Order_STATUS_ACTIVE,
		TimeInForce: types.Order_TIF_GTC,
		Id:          "someid",
		Side:        types.Side_SIDE_BUY,
		PartyID:     party1,
		MarketID:    tm.market.GetID(),
		Size:        100,
		Price:       10,
		Remaining:   100,
		CreatedAt:   now.UnixNano(),
		Reference:   "party1-buy-order",
		Type:        types.Order_TYPE_LIMIT,
	}
	// Submit the original order
	buyConfirmation, err := tm.market.SubmitOrder(context.TODO(), orderBuy)
	assert.NotNil(t, buyConfirmation)
	assert.NoError(t, err)

	orderSell := &types.Order{
		Status:      types.Order_STATUS_ACTIVE,
		TimeInForce: types.Order_TIF_IOC,
		Id:          "someid",
		Side:        types.Side_SIDE_SELL,
		PartyID:     party2,
		MarketID:    tm.market.GetID(),
		Size:        50,
		Price:       10,
		Remaining:   50,
		CreatedAt:   now.UnixNano(),
		Reference:   "party2-sell-order",
		Type:        types.Order_TYPE_MARKET,
	}
	// Submit an opposite order to partially fill
	sellConfirmation, err := tm.market.SubmitOrder(context.TODO(), orderSell)
	assert.NotNil(t, sellConfirmation)
	assert.NoError(t, err)

	// Validate that the mark price has been updated
	assert.EqualValues(t, tm.market.GetMarketData().MarkPrice, 10)
}

func TestExpireCancelGTCOrder(t *testing.T) {
	party1 := "party1"
	now := time.Unix(10, 0)
	closingAt := time.Unix(10000000000, 0)
	tm := getTestMarket(t, now, closingAt, nil)

	addAccount(tm, party1)

	orderBuy := &types.Order{
		CreatedAt:   10000000000,
		Status:      types.Order_STATUS_ACTIVE,
		TimeInForce: types.Order_TIF_GTC,
		Id:          "someid",
		Side:        types.Side_SIDE_BUY,
		PartyID:     party1,
		MarketID:    tm.market.GetID(),
		Size:        100,
		Price:       10,
		Remaining:   100,
		Reference:   "party1-buy-order",
		Type:        types.Order_TYPE_LIMIT,
	}
	// Submit the original order
	buyConfirmation, err := tm.market.SubmitOrder(context.Background(), orderBuy)
	assert.NotNil(t, buyConfirmation)
	assert.NoError(t, err)

	// Move the current time forward
	tm.market.OnChainTimeUpdate(context.Background(), time.Unix(10, 100))

	amend := &types.OrderAmendment{
		OrderID:     buyConfirmation.GetOrder().GetId(),
		PartyID:     party1,
		MarketID:    tm.market.GetID(),
		ExpiresAt:   &types.Timestamp{Value: 10000000010},
		TimeInForce: types.Order_TIF_GTT,
	}
	amended, err := tm.market.AmendOrder(context.Background(), amend)
	assert.NotNil(t, amended)
	assert.NoError(t, err)

	// Validate that the mark price has been updated
	assert.EqualValues(t, amended.Order.TimeInForce, types.Order_TIF_GTT)
	assert.EqualValues(t, amended.Order.Status, types.Order_STATUS_EXPIRED)
	assert.EqualValues(t, amended.Order.CreatedAt, 10000000000)
	assert.EqualValues(t, amended.Order.ExpiresAt, 10000000010)
	assert.EqualValues(t, amended.Order.UpdatedAt, 10000000100)
}

func TestAmendPartialFillCancelReplace(t *testing.T) {
	party1 := "party1"
	party2 := "party2"
	now := time.Unix(10, 0)
	closingAt := time.Unix(10000000000, 0)
	tm := getTestMarket(t, now, closingAt, nil)

	addAccount(tm, party1)
	addAccount(tm, party2)
	tm.broker.EXPECT().Send(gomock.Any()).AnyTimes()

	orderBuy := &types.Order{
		Status:      types.Order_STATUS_ACTIVE,
		TimeInForce: types.Order_TIF_GTC,
		Side:        types.Side_SIDE_BUY,
		PartyID:     party1,
		MarketID:    tm.market.GetID(),
		Size:        20,
		Price:       5,
		Remaining:   20,
		Reference:   "party1-buy-order",
		Type:        types.Order_TYPE_LIMIT,
	}
	// Place an order
	buyConfirmation, err := tm.market.SubmitOrder(context.Background(), orderBuy)
	assert.NotNil(t, buyConfirmation)
	assert.NoError(t, err)

	orderSell := &types.Order{
		Status:      types.Order_STATUS_ACTIVE,
		TimeInForce: types.Order_TIF_IOC,
		Side:        types.Side_SIDE_SELL,
		PartyID:     party2,
		MarketID:    tm.market.GetID(),
		Size:        10,
		Price:       5,
		Remaining:   10,
		Reference:   "party2-sell-order",
		Type:        types.Order_TYPE_MARKET,
	}
	// Partially fill the original order
	sellConfirmation, err := tm.market.SubmitOrder(context.Background(), orderSell)
	assert.NotNil(t, sellConfirmation)
	assert.NoError(t, err)

	amend := &types.OrderAmendment{
		OrderID:  buyConfirmation.GetOrder().GetId(),
		PartyID:  party1,
		MarketID: tm.market.GetID(),
		Price:    &types.Price{Value: 20},
	}
	amended, err := tm.market.AmendOrder(context.Background(), amend)
	assert.NotNil(t, amended)
	assert.NoError(t, err)

	// Check the values are correct
	assert.EqualValues(t, amended.Order.Price, 20)
	assert.EqualValues(t, amended.Order.Remaining, 10)
	assert.EqualValues(t, amended.Order.Size, 20)
}

func TestAmendWrongPartyID(t *testing.T) {
	party1 := "party1"
	party2 := "party2"
	now := time.Unix(10, 0)
	closingAt := time.Unix(10000000000, 0)
	tm := getTestMarket(t, now, closingAt, nil)

	addAccount(tm, party1)
	addAccount(tm, party2)
	tm.broker.EXPECT().Send(gomock.Any()).AnyTimes()

	orderBuy := &types.Order{
		Status:      types.Order_STATUS_ACTIVE,
		Type:        types.Order_TYPE_LIMIT,
		TimeInForce: types.Order_TIF_GTC,
		Side:        types.Side_SIDE_BUY,
		PartyID:     party1,
		MarketID:    tm.market.GetID(),
		Size:        100,
		Price:       100,
		Remaining:   100,
		CreatedAt:   now.UnixNano(),
		Reference:   "party1-buy-order",
	}
	// Submit the original order
	confirmation, err := tm.market.SubmitOrder(context.Background(), orderBuy)
	assert.NotNil(t, confirmation)
	assert.NoError(t, err)

	// Send an aend but use the wrong partyID
	amend := &types.OrderAmendment{
		OrderID:  confirmation.GetOrder().GetId(),
		PartyID:  party2,
		MarketID: confirmation.GetOrder().GetMarketID(),
		Price:    &types.Price{Value: 101},
	}
	amended, err := tm.market.AmendOrder(context.Background(), amend)
	assert.Nil(t, amended)
	assert.Error(t, err, types.ErrInvalidPartyID)
}

func TestPartialFilledWashTrade(t *testing.T) {
	party1 := "party1"
	party2 := "party2"
	now := time.Unix(10, 0)
	closingAt := time.Unix(10000000000, 0)
	tm := getTestMarket(t, now, closingAt, nil)

	addAccount(tm, party1)
	addAccount(tm, party2)
	tm.broker.EXPECT().Send(gomock.Any()).AnyTimes()

	orderSell1 := &types.Order{
		Status:      types.Order_STATUS_ACTIVE,
		Type:        types.Order_TYPE_LIMIT,
		TimeInForce: types.Order_TIF_GTC,
		Side:        types.Side_SIDE_SELL,
		PartyID:     party1,
		MarketID:    tm.market.GetID(),
		Size:        15,
		Price:       55,
		Remaining:   15,
		CreatedAt:   now.UnixNano(),
		Reference:   "party1-sell-order",
	}
	confirmation, err := tm.market.SubmitOrder(context.Background(), orderSell1)
	assert.NotNil(t, confirmation)
	assert.NoError(t, err)

	orderSell2 := &types.Order{
		Status:      types.Order_STATUS_ACTIVE,
		Type:        types.Order_TYPE_LIMIT,
		TimeInForce: types.Order_TIF_GTC,
		Side:        types.Side_SIDE_SELL,
		PartyID:     party2,
		MarketID:    tm.market.GetID(),
		Size:        15,
		Price:       53,
		Remaining:   15,
		CreatedAt:   now.UnixNano(),
		Reference:   "party2-sell-order",
	}
	confirmation, err = tm.market.SubmitOrder(context.Background(), orderSell2)
	assert.NotNil(t, confirmation)
	assert.NoError(t, err)

	// This order should partially fill and then be rejected
	orderBuy1 := &types.Order{
		Status:      types.Order_STATUS_ACTIVE,
		Type:        types.Order_TYPE_LIMIT,
		TimeInForce: types.Order_TIF_GTC,
		Side:        types.Side_SIDE_BUY,
		PartyID:     party1,
		MarketID:    tm.market.GetID(),
		Size:        30,
		Price:       60,
		Remaining:   30,
		CreatedAt:   now.UnixNano(),
		Reference:   "party1-buy-order",
	}
	confirmation, err = tm.market.SubmitOrder(context.Background(), orderBuy1)
	assert.NotNil(t, confirmation)
	assert.NoError(t, err)
	assert.Equal(t, confirmation.Order.Status, types.Order_STATUS_REJECTED)
	assert.Equal(t, confirmation.Order.Remaining, uint64(15))
}

<<<<<<< HEAD
func getAmend(market string, party string, orderID string, sizeDelta int64, price uint64,
	tif types.Order_TimeInForce, expiresAt int64) *types.OrderAmendment {

=======
func amendOrder(t *testing.T, tm *testMarket, party string, orderID string, sizeDelta int64, price uint64,
	tif types.Order_TimeInForce, expiresAt int64, pass bool) *types.OrderConfirmation {
>>>>>>> d4ddbf5f
	amend := &types.OrderAmendment{
		OrderID:     orderID,
		PartyID:     party,
		MarketID:    market,
		SizeDelta:   sizeDelta,
		TimeInForce: tif,
	}

	if price > 0 {
		amend.Price = &types.Price{Value: price}
	}

	if expiresAt > 0 {
		amend.ExpiresAt = &types.Timestamp{Value: expiresAt}
	}

	return amend
}

func amendOrder(t *testing.T, tm *testMarket, party string, orderID string, sizeDelta int64, price uint64,
	tif types.Order_TimeInForce, expiresAt int64, pass bool) {
	amend := getAmend(tm.market.GetID(), party, orderID, sizeDelta, price, tif, expiresAt)

	amended, err := tm.market.AmendOrder(context.Background(), amend)
	if pass {
		assert.NotNil(t, amended)
		assert.NoError(t, err)
	}
	return amended
}

func getOrder(t *testing.T, tm *testMarket, now *time.Time, orderType types.Order_Type, tif types.Order_TimeInForce,
	expiresAt int64, side types.Side, party string, size uint64, price uint64) types.Order {
	order := types.Order{
		Status:      types.Order_STATUS_ACTIVE,
		Type:        orderType,
		TimeInForce: tif,
		Side:        side,
		PartyID:     party,
		MarketID:    tm.market.GetID(),
		Size:        size,
		Price:       price,
		Remaining:   size,
		CreatedAt:   now.UnixNano(),
		Reference:   "",
	}

	if expiresAt > 0 {
		order.ExpiresAt = expiresAt
	}
	return order
}

func sendOrder(t *testing.T, tm *testMarket, now *time.Time, orderType types.Order_Type, tif types.Order_TimeInForce, expiresAt int64, side types.Side, party string,
	size uint64, price uint64) string {
	order := &types.Order{
		Status:      types.Order_STATUS_ACTIVE,
		Type:        orderType,
		TimeInForce: tif,
		Side:        side,
		PartyID:     party,
		MarketID:    tm.market.GetID(),
		Size:        size,
		Price:       price,
		Remaining:   size,
		CreatedAt:   now.UnixNano(),
		Reference:   "",
	}

	if expiresAt > 0 {
		order.ExpiresAt = expiresAt
	}

	confirmation, err := tm.market.SubmitOrder(context.Background(), order)
	assert.NotNil(t, confirmation)
	assert.NoError(t, err)

	// Move time forward one second
	//	*now = now.Add(time.Second)
	//	tm.market.OnChainTimeUpdate(*now)

	return confirmation.GetOrder().Id
}

func TestAmendToFill(t *testing.T) {
	now := time.Unix(10, 0)
	closingAt := time.Unix(10000000000, 0)
	tm := getTestMarket(t, now, closingAt, nil)

	addAccount(tm, "party1")
	addAccount(tm, "party2")
	tm.broker.EXPECT().Send(gomock.Any()).AnyTimes()

	// test_AmendMarketOrderFail
	orderId := sendOrder(t, tm, &now, types.Order_TYPE_LIMIT, types.Order_TIF_GTC, 0, types.Side_SIDE_SELL, "party1", 10, 100) // 1 - a8
	orderId = sendOrder(t, tm, &now, types.Order_TYPE_LIMIT, types.Order_TIF_GTC, 0, types.Side_SIDE_SELL, "party1", 10, 110)  // 1 - a8
	orderId = sendOrder(t, tm, &now, types.Order_TYPE_LIMIT, types.Order_TIF_GTC, 0, types.Side_SIDE_SELL, "party1", 10, 120)  // 1 - a8
	orderId = sendOrder(t, tm, &now, types.Order_TYPE_LIMIT, types.Order_TIF_GTC, 0, types.Side_SIDE_BUY, "party2", 40, 50)    // 1 - a8
	amendOrder(t, tm, "party2", orderId, 0, 500, types.Order_TIF_UNSPECIFIED, 0, true)
}

func TestUnableToAmendGFAGFN(t *testing.T) {
	now := time.Unix(10, 0)
	closeSec := int64(10000000000)
	closingAt := time.Unix(closeSec, 0)
	tm := getTestMarket(t, now, closingAt, nil)

	addAccount(tm, "party1")
	tm.broker.EXPECT().Send(gomock.Any()).AnyTimes()

	// test_AmendMarketOrderFail
	orderId := sendOrder(t, tm, &now, types.Order_TYPE_LIMIT, types.Order_TIF_GTC, 0, types.Side_SIDE_SELL, "party1", 10, 100)
	amendOrder(t, tm, "party1", orderId, 0, 0, types.Order_TIF_GFA, 0, false)
	amendOrder(t, tm, "party1", orderId, 0, 0, types.Order_TIF_GFN, 0, false)

	orderId2 := sendOrder(t, tm, &now, types.Order_TYPE_LIMIT, types.Order_TIF_GFN, 0, types.Side_SIDE_SELL, "party1", 10, 100)
	amendOrder(t, tm, "party1", orderId2, 0, 0, types.Order_TIF_GTC, 0, false)
	amendOrder(t, tm, "party1", orderId2, 0, 0, types.Order_TIF_GFA, 0, false)

	// EnterAuction should actually trigger an auction here...
	tm.mas.StartPriceAuction(now, &types.AuctionDuration{
		Duration: closeSec / 10, // some time in the future, before closing
	})
	tm.market.EnterAuction(context.Background())
	orderId3 := sendOrder(t, tm, &now, types.Order_TYPE_LIMIT, types.Order_TIF_GFA, 0, types.Side_SIDE_SELL, "party1", 10, 100)
	amendOrder(t, tm, "party1", orderId3, 0, 0, types.Order_TIF_GTC, 0, false)
	amendOrder(t, tm, "party1", orderId3, 0, 0, types.Order_TIF_GFN, 0, false)
}

func TestPeggedOrders(t *testing.T) {
	t.Run("pegged orders must be LIMIT orders ", testPeggedOrderTypes)
	t.Run("pegged orders must be either GTT or GTC ", testPeggedOrderTIFs)
	t.Run("pegged orders buy side validation", testPeggedOrderBuys)
	t.Run("pegged orders sell side validation", testPeggedOrderSells)
	t.Run("pegged orders are parked when price below 0", testPeggedOrderParkWhenPriceBelowZero)
	t.Run("pegged orders are parked when price reprices below 0", testPeggedOrderParkWhenPriceRepricesBelowZero)
	t.Run("pegged order when there is no market prices", testPeggedOrderAddWithNoMarketPrice)
	t.Run("pegged order add to order book", testPeggedOrderAdd)
	t.Run("pegged order test when placing a pegged order forces a reprice", testPeggedOrderWithReprice)
	t.Run("pegged order entry during an auction", testPeggedOrderParkWhenInAuction)
	t.Run("Pegged orders unpark order after leaving auction", testPeggedOrderUnparkAfterLeavingAuction)
	t.Run("pegged order repricing", testPeggedOrderRepricing)
	t.Run("pegged order check that a filled pegged order is handled correctly", testPeggedOrderFilledOrder)
	t.Run("parked orders during normal trading are unparked when possible", testParkedOrdersAreUnparkedWhenPossible)
	t.Run("pegged orders are handled correctly when moving into auction", testPeggedOrdersEnteringAuction)
	t.Run("pegged orders are handled correctly when moving out of auction", testPeggedOrdersLeavingAuction)
	t.Run("pegged orders amend to move reference", testPeggedOrderAmendToMoveReference)
	t.Run("pegged orders are removed when expired", testPeggedOrderExpiring)
}

func testPeggedOrderAmendToMoveReference(t *testing.T) {
	now := time.Unix(10, 0)
	closeSec := int64(10000000000)
	closingAt := time.Unix(closeSec, 0)
	tm := getTestMarket(t, now, closingAt, nil)
	ctx := context.Background()

	addAccount(tm, "party1")
	tm.broker.EXPECT().Send(gomock.Any()).AnyTimes()

	// Place 2 orders to create valid reference prices
	bestBidOrder := sendOrder(t, tm, &now, types.Order_TYPE_LIMIT, types.Order_TIF_GTC, 0, types.Side_SIDE_BUY, "party1", 1, 90)
	sendOrder(t, tm, &now, types.Order_TYPE_LIMIT, types.Order_TIF_GTC, 0, types.Side_SIDE_SELL, "party1", 1, 110)

	// Place a valid pegged order which will be added to the order book
	order := getOrder(t, tm, &now, types.Order_TYPE_LIMIT, types.Order_TIF_GTC, 0, types.Side_SIDE_BUY, "party1", 1, 100)
	order.PeggedOrder = &types.PeggedOrder{Reference: types.PeggedReference_PEGGED_REFERENCE_BEST_BID, Offset: -10}
	_, err := tm.market.SubmitOrder(ctx, &order)
	require.NoError(t, err)

	// Amend best bid price
	amendConf1 := amendOrder(t, tm, "party1", bestBidOrder, 0, 88, types.Order_TIF_UNSPECIFIED, 0, true)
	assert.NotNil(t, amendConf1)
	amendConf2 := amendOrder(t, tm, "party1", bestBidOrder, 0, 86, types.Order_TIF_UNSPECIFIED, 0, true)
	assert.NotNil(t, amendConf2)
}

func testPeggedOrderFilledOrder(t *testing.T) {
	now := time.Unix(10, 0)
	closeSec := int64(10000000000)
	closingAt := time.Unix(closeSec, 0)
	tm := getTestMarket(t, now, closingAt, nil)
	ctx := context.Background()

	addAccount(tm, "party1")
	addAccount(tm, "party2")
	tm.broker.EXPECT().Send(gomock.Any()).AnyTimes()

	// Place 2 orders to create valid reference prices
	sendOrder(t, tm, &now, types.Order_TYPE_LIMIT, types.Order_TIF_GTC, 0, types.Side_SIDE_BUY, "party1", 1, 90)
	sendOrder(t, tm, &now, types.Order_TYPE_LIMIT, types.Order_TIF_GTC, 0, types.Side_SIDE_SELL, "party1", 1, 110)

	// Place a valid pegged order which will be added to the order book
	order := getOrder(t, tm, &now, types.Order_TYPE_LIMIT, types.Order_TIF_GTC, 0, types.Side_SIDE_BUY, "party1", 1, 100)
	order.PeggedOrder = &types.PeggedOrder{Reference: types.PeggedReference_PEGGED_REFERENCE_BEST_BID, Offset: -1}
	_, err := tm.market.SubmitOrder(ctx, &order)
	require.NoError(t, err)

	// Place a sell MARKET order to fill the buy orders
	sendOrder(t, tm, &now, types.Order_TYPE_MARKET, types.Order_TIF_IOC, 0, types.Side_SIDE_SELL, "party2", 2, 0)

	assert.Equal(t, 0, tm.market.GetParkedOrderCount())
	assert.Equal(t, 0, tm.market.GetPeggedOrderCount())
}

func testParkedOrdersAreUnparkedWhenPossible(t *testing.T) {
	now := time.Unix(10, 0)
	closeSec := int64(10000000000)
	closingAt := time.Unix(closeSec, 0)
	tm := getTestMarket(t, now, closingAt, nil)
	ctx := context.Background()

	addAccount(tm, "party1")
	addAccount(tm, "party2")
	tm.broker.EXPECT().Send(gomock.Any()).AnyTimes()

	// Place 2 orders to create valid reference prices
	sendOrder(t, tm, &now, types.Order_TYPE_LIMIT, types.Order_TIF_GTC, 0, types.Side_SIDE_BUY, "party1", 1, 5)
	sendOrder(t, tm, &now, types.Order_TYPE_LIMIT, types.Order_TIF_GTC, 0, types.Side_SIDE_SELL, "party1", 1, 100)

	// Place a valid pegged order which will be added to the order book
	order := getOrder(t, tm, &now, types.Order_TYPE_LIMIT, types.Order_TIF_GTC, 0, types.Side_SIDE_BUY, "party1", 1, 1)
	order.PeggedOrder = &types.PeggedOrder{Reference: types.PeggedReference_PEGGED_REFERENCE_BEST_BID, Offset: -10}
	_, err := tm.market.SubmitOrder(ctx, &order)
	require.NoError(t, err)

	assert.Equal(t, 1, tm.market.GetParkedOrderCount())
	assert.Equal(t, 1, tm.market.GetPeggedOrderCount())

	// Send a higher buy price order to move the BEST BID price up
	sendOrder(t, tm, &now, types.Order_TYPE_LIMIT, types.Order_TIF_GTC, 0, types.Side_SIDE_BUY, "party1", 1, 50)

	assert.Equal(t, 0, tm.market.GetParkedOrderCount())
	assert.Equal(t, 1, tm.market.GetPeggedOrderCount())
}

func testPeggedOrdersLeavingAuction(t *testing.T) {
	now := time.Unix(10, 0)
	auctionClose := now.Add(101 * time.Second)
	closeSec := int64(10000000000)
	closingAt := time.Unix(closeSec, 0)
	tm := getTestMarket(t, now, closingAt, nil)
	ctx := context.Background()

	addAccount(tm, "party1")
	tm.broker.EXPECT().Send(gomock.Any()).AnyTimes()

	// Move into auction
	tm.mas.StartOpeningAuction(now, &types.AuctionDuration{Duration: 100})
	tm.market.EnterAuction(ctx)

	// Place 2 orders to create valid reference prices
	sendOrder(t, tm, &now, types.Order_TYPE_LIMIT, types.Order_TIF_GTC, 0, types.Side_SIDE_BUY, "party1", 1, 90)
	sendOrder(t, tm, &now, types.Order_TYPE_LIMIT, types.Order_TIF_GTC, 0, types.Side_SIDE_SELL, "party1", 1, 100)

	// Pegged order must be a LIMIT order
	order := getOrder(t, tm, &now, types.Order_TYPE_LIMIT, types.Order_TIF_GTC, 0, types.Side_SIDE_BUY, "party1", 10, 100)
	order.PeggedOrder = &types.PeggedOrder{Reference: types.PeggedReference_PEGGED_REFERENCE_MID, Offset: -10}
	confirmation, err := tm.market.SubmitOrder(ctx, &order)
	require.NoError(t, err)
	assert.NotNil(t, confirmation)
	assert.Equal(t, confirmation.Order.Status, types.Order_STATUS_PARKED)
	assert.Equal(t, 1, tm.market.GetPeggedOrderCount())
	// During an auction all pegged orders are parked so we don't add them to the list
	assert.Equal(t, 0, tm.market.GetParkedOrderCount())

	// Update the time to force the auction to end
	tm.market.OnChainTimeUpdate(ctx, auctionClose)
	assert.Equal(t, 1, tm.market.GetPeggedOrderCount())
	assert.Equal(t, 0, tm.market.GetParkedOrderCount())
}

func testPeggedOrdersEnteringAuction(t *testing.T) {
	now := time.Unix(10, 0)
	closeSec := int64(10000000000)
	closingAt := time.Unix(closeSec, 0)
	tm := getTestMarket(t, now, closingAt, nil)
	ctx := context.Background()

	addAccount(tm, "party1")
	tm.broker.EXPECT().Send(gomock.Any()).AnyTimes()

	// Place 2 orders to create valid reference prices
	sendOrder(t, tm, &now, types.Order_TYPE_LIMIT, types.Order_TIF_GTC, 0, types.Side_SIDE_BUY, "party1", 1, 90)
	sendOrder(t, tm, &now, types.Order_TYPE_LIMIT, types.Order_TIF_GTC, 0, types.Side_SIDE_SELL, "party1", 1, 100)

	// Pegged order must be a LIMIT order
	order := getOrder(t, tm, &now, types.Order_TYPE_LIMIT, types.Order_TIF_GTC, 0, types.Side_SIDE_BUY, "party1", 10, 100)
	order.PeggedOrder = &types.PeggedOrder{Reference: types.PeggedReference_PEGGED_REFERENCE_MID, Offset: -10}
	confirmation, err := tm.market.SubmitOrder(ctx, &order)
	require.NoError(t, err)
	assert.NotNil(t, confirmation)
	assert.Equal(t, confirmation.Order.Status, types.Order_STATUS_ACTIVE)
	assert.Equal(t, 1, tm.market.GetPeggedOrderCount())
	assert.Equal(t, 0, tm.market.GetParkedOrderCount())

	tm.mas.StartOpeningAuction(now, &types.AuctionDuration{Duration: 100})
	tm.market.EnterAuction(ctx)

	assert.Equal(t, 1, tm.market.GetPeggedOrderCount())
	assert.Equal(t, 0, tm.market.GetParkedOrderCount())
}

func testPeggedOrderAddWithNoMarketPrice(t *testing.T) {
	now := time.Unix(10, 0)
	closeSec := int64(10000000000)
	closingAt := time.Unix(closeSec, 0)
	tm := getTestMarket(t, now, closingAt, nil)
	ctx := context.Background()

	addAccount(tm, "party1")
	tm.broker.EXPECT().Send(gomock.Any()).AnyTimes()

	// Place a valid pegged order which will be parked
	order := getOrder(t, tm, &now, types.Order_TYPE_LIMIT, types.Order_TIF_GTC, 0, types.Side_SIDE_BUY, "party1", 10, 100)
	order.PeggedOrder = &types.PeggedOrder{Reference: types.PeggedReference_PEGGED_REFERENCE_MID, Offset: -3}
	confirmation, err := tm.market.SubmitOrder(ctx, &order)
	assert.NotNil(t, confirmation)
	assert.Equal(t, confirmation.Order.Status, types.Order_STATUS_PARKED)
	assert.NoError(t, err)
	assert.Equal(t, 1, tm.market.GetParkedOrderCount())
	assert.Equal(t, 1, tm.market.GetPeggedOrderCount())
}

func testPeggedOrderAdd(t *testing.T) {
	now := time.Unix(10, 0)
	closeSec := int64(10000000000)
	closingAt := time.Unix(closeSec, 0)
	tm := getTestMarket(t, now, closingAt, nil)
	ctx := context.Background()

	addAccount(tm, "party1")
	tm.broker.EXPECT().Send(gomock.Any()).AnyTimes()

	sendOrder(t, tm, &now, types.Order_TYPE_LIMIT, types.Order_TIF_GTC, 0, types.Side_SIDE_BUY, "party1", 1, 100)
	sendOrder(t, tm, &now, types.Order_TYPE_LIMIT, types.Order_TIF_GTC, 0, types.Side_SIDE_SELL, "party1", 1, 102)

	// Place a valid pegged order which will be added to the order book
	order := getOrder(t, tm, &now, types.Order_TYPE_LIMIT, types.Order_TIF_GTC, 0, types.Side_SIDE_BUY, "party1", 10, 100)
	order.PeggedOrder = &types.PeggedOrder{Reference: types.PeggedReference_PEGGED_REFERENCE_MID, Offset: -3}
	confirmation, err := tm.market.SubmitOrder(ctx, &order)
	require.NoError(t, err)

	assert.NotNil(t, confirmation)
	assert.Equal(t, types.Order_STATUS_ACTIVE, confirmation.Order.Status)
	assert.Equal(t, 0, tm.market.GetParkedOrderCount())
	assert.Equal(t, 1, tm.market.GetPeggedOrderCount())

	assert.Equal(t, uint64(98), order.Price)
}

func testPeggedOrderWithReprice(t *testing.T) {
	now := time.Unix(10, 0)
	closeSec := int64(10000000000)
	closingAt := time.Unix(closeSec, 0)
	tm := getTestMarket(t, now, closingAt, nil)
	ctx := context.Background()

	addAccount(tm, "party1")
	tm.broker.EXPECT().Send(gomock.Any()).AnyTimes()

	sendOrder(t, tm, &now, types.Order_TYPE_LIMIT, types.Order_TIF_GTC, 0, types.Side_SIDE_BUY, "party1", 1, 90)
	sendOrder(t, tm, &now, types.Order_TYPE_LIMIT, types.Order_TIF_GTC, 0, types.Side_SIDE_SELL, "party1", 1, 110)

	md := tm.market.GetMarketData()
	assert.Equal(t, uint64(100), md.MidPrice)
	// Place a valid pegged order which will be added to the order book
	// This order will cause the MID price to move and thus a reprice multiple times until it settles
	order := getOrder(t, tm, &now, types.Order_TYPE_LIMIT, types.Order_TIF_GTC, 0, types.Side_SIDE_BUY, "party1", 10, 100)
	order.PeggedOrder = &types.PeggedOrder{Reference: types.PeggedReference_PEGGED_REFERENCE_MID, Offset: -3}
	_, err := tm.market.SubmitOrder(ctx, &order)
	require.NoError(t, err)

	// Check to make sure the existing pegged order is repriced correctly
	assert.Equal(t, 0, tm.market.GetParkedOrderCount())
	assert.Equal(t, 1, tm.market.GetPeggedOrderCount())

	// TODO need to find a way to validate details of the amended order
}

func testPeggedOrderParkWhenInAuction(t *testing.T) {
	now := time.Unix(10, 0)
	closeSec := int64(10000000000)
	closingAt := time.Unix(closeSec, 0)
	tm := getTestMarket(t, now, closingAt, nil)
	ctx := context.Background()

	addAccount(tm, "party1")
	tm.broker.EXPECT().Send(gomock.Any()).AnyTimes()

	// Move into auction
	tm.mas.StartOpeningAuction(now, &types.AuctionDuration{Duration: 100})
	tm.market.EnterAuction(ctx)

	// Pegged order must be a LIMIT order
	order := getOrder(t, tm, &now, types.Order_TYPE_LIMIT, types.Order_TIF_GTC, 0, types.Side_SIDE_BUY, "party1", 10, 100)
	order.PeggedOrder = &types.PeggedOrder{Reference: types.PeggedReference_PEGGED_REFERENCE_MID, Offset: -3}
	confirmation, err := tm.market.SubmitOrder(ctx, &order)
	assert.NotNil(t, confirmation)
	assert.Equal(t, confirmation.Order.Status, types.Order_STATUS_PARKED)
	assert.NoError(t, err)
}

func testPeggedOrderUnparkAfterLeavingAuction(t *testing.T) {
	now := time.Unix(10, 0)
	closeSec := int64(10000000000)
	closingAt := time.Unix(closeSec, 0)
	tm := getTestMarket(t, now, closingAt, nil)
	ctx := context.Background()

	addAccount(tm, "party1")
	tm.broker.EXPECT().Send(gomock.Any()).AnyTimes()

	// Move into auction
	tm.mas.StartOpeningAuction(now, &types.AuctionDuration{Duration: 100})
	tm.market.EnterAuction(ctx)

	// Pegged order must be a LIMIT order
	order := getOrder(t, tm, &now, types.Order_TYPE_LIMIT, types.Order_TIF_GTC, 0, types.Side_SIDE_BUY, "party1", 10, 100)
	order.PeggedOrder = &types.PeggedOrder{Reference: types.PeggedReference_PEGGED_REFERENCE_BEST_BID, Offset: -3}
	confirmation, err := tm.market.SubmitOrder(ctx, &order)
	assert.NotNil(t, confirmation)
	assert.Equal(t, confirmation.Order.Status, types.Order_STATUS_PARKED)
	assert.NoError(t, err)

	buy := getOrder(t, tm, &now, types.Order_TYPE_LIMIT, types.Order_TIF_GTC, 0, types.Side_SIDE_BUY, "party1", 10, 90)
	confirmation, err = tm.market.SubmitOrder(context.Background(), &buy)
	require.NotNil(t, confirmation)
	assert.NoError(t, err)

	require.NotNil(t, buy)
	sell := getOrder(t, tm, &now, types.Order_TYPE_LIMIT, types.Order_TIF_GTC, 0, types.Side_SIDE_SELL, "party1", 10, 110)
	confirmation, err = tm.market.SubmitOrder(context.Background(), &sell)
	require.NotNil(t, confirmation)
	assert.NoError(t, err)

	tm.market.LeaveAuction(ctx, closingAt)
	assert.Equal(t, 0, tm.market.GetParkedOrderCount())
}

func testPeggedOrderTypes(t *testing.T) {
	now := time.Unix(10, 0)
	closeSec := int64(10000000000)
	closingAt := time.Unix(closeSec, 0)
	tm := getTestMarket(t, now, closingAt, nil)

	addAccount(tm, "party1")
	tm.broker.EXPECT().Send(gomock.Any()).AnyTimes()

	// Pegged order must be a LIMIT order
	order := getOrder(t, tm, &now, types.Order_TYPE_LIMIT, types.Order_TIF_GTC, 0, types.Side_SIDE_BUY, "party1", 10, 100)
	order.PeggedOrder = &types.PeggedOrder{Reference: types.PeggedReference_PEGGED_REFERENCE_MID, Offset: -3}
	confirmation, err := tm.market.SubmitOrder(context.Background(), &order)
	assert.NotNil(t, confirmation)
	assert.NoError(t, err)

	// Not MARKET
	order.Type = types.Order_TYPE_MARKET
	confirmation, err = tm.market.SubmitOrder(context.Background(), &order)
	assert.Nil(t, confirmation)
	assert.Error(t, err)
}

func testPeggedOrderTIFs(t *testing.T) {
	now := time.Unix(10, 0)
	closeSec := int64(10000000000)
	closingAt := time.Unix(closeSec, 0)
	tm := getTestMarket(t, now, closingAt, nil)

	addAccount(tm, "party1")
	tm.broker.EXPECT().Send(gomock.Any()).AnyTimes()

	// Pegged order must be a LIMIT order
	order := getOrder(t, tm, &now, types.Order_TYPE_LIMIT, types.Order_TIF_GTC, 0, types.Side_SIDE_BUY, "party1", 10, 100)
	order.PeggedOrder = &types.PeggedOrder{Reference: types.PeggedReference_PEGGED_REFERENCE_MID, Offset: -3}

	// Only allowed GTC
	order.Type = types.Order_TYPE_LIMIT
	order.TimeInForce = types.Order_TIF_GTC
	confirmation, err := tm.market.SubmitOrder(context.Background(), &order)
	assert.NotNil(t, confirmation)
	assert.NoError(t, err)

	// and GTT
	order.TimeInForce = types.Order_TIF_GTT
	order.ExpiresAt = now.UnixNano() + 1000000000
	confirmation, err = tm.market.SubmitOrder(context.Background(), &order)
	assert.NotNil(t, confirmation)
	assert.NoError(t, err)

	// but not IOC
	order.ExpiresAt = 0
	order.TimeInForce = types.Order_TIF_IOC
	confirmation, err = tm.market.SubmitOrder(context.Background(), &order)
	assert.Nil(t, confirmation)
	assert.Error(t, err)

	// or FOK
	order.TimeInForce = types.Order_TIF_FOK
	confirmation, err = tm.market.SubmitOrder(context.Background(), &order)
	assert.Nil(t, confirmation)
	assert.Error(t, err)
}

func testPeggedOrderBuys(t *testing.T) {
	now := time.Unix(10, 0)
	closeSec := int64(10000000000)
	closingAt := time.Unix(closeSec, 0)
	tm := getTestMarket(t, now, closingAt, nil)

	addAccount(tm, "party1")
	tm.broker.EXPECT().Send(gomock.Any()).AnyTimes()

	order := getOrder(t, tm, &now, types.Order_TYPE_LIMIT, types.Order_TIF_GTC, 0, types.Side_SIDE_BUY, "party1", 10, 100)

	// BEST BID peg must be <= 0
	order.PeggedOrder = &types.PeggedOrder{Reference: types.PeggedReference_PEGGED_REFERENCE_BEST_BID, Offset: -3}
	confirmation, err := tm.market.SubmitOrder(context.Background(), &order)
	assert.NotNil(t, confirmation)
	assert.NoError(t, err)

	order.PeggedOrder = &types.PeggedOrder{Reference: types.PeggedReference_PEGGED_REFERENCE_BEST_BID, Offset: 3}
	confirmation, err = tm.market.SubmitOrder(context.Background(), &order)
	assert.Nil(t, confirmation)
	assert.Error(t, err)

	order.PeggedOrder = &types.PeggedOrder{Reference: types.PeggedReference_PEGGED_REFERENCE_BEST_BID, Offset: 0}
	confirmation, err = tm.market.SubmitOrder(context.Background(), &order)
	assert.NotNil(t, confirmation)
	assert.NoError(t, err)

	// MID peg must be < 0
	order.PeggedOrder = &types.PeggedOrder{Reference: types.PeggedReference_PEGGED_REFERENCE_MID, Offset: 0}
	confirmation, err = tm.market.SubmitOrder(context.Background(), &order)
	assert.Nil(t, confirmation)
	assert.Error(t, err)

	order.PeggedOrder = &types.PeggedOrder{Reference: types.PeggedReference_PEGGED_REFERENCE_MID, Offset: 3}
	confirmation, err = tm.market.SubmitOrder(context.Background(), &order)
	assert.Nil(t, confirmation)
	assert.Error(t, err)

	order.PeggedOrder = &types.PeggedOrder{Reference: types.PeggedReference_PEGGED_REFERENCE_MID, Offset: -3}
	confirmation, err = tm.market.SubmitOrder(context.Background(), &order)
	assert.NotNil(t, confirmation)
	assert.NoError(t, err)

	// BEST ASK peg not allowed
	order.PeggedOrder = &types.PeggedOrder{Reference: types.PeggedReference_PEGGED_REFERENCE_BEST_ASK, Offset: -3}
	confirmation, err = tm.market.SubmitOrder(context.Background(), &order)
	assert.Nil(t, confirmation)
	assert.Error(t, err)

	order.PeggedOrder = &types.PeggedOrder{Reference: types.PeggedReference_PEGGED_REFERENCE_BEST_ASK, Offset: 3}
	confirmation, err = tm.market.SubmitOrder(context.Background(), &order)
	assert.Nil(t, confirmation)
	assert.Error(t, err)

	order.PeggedOrder = &types.PeggedOrder{Reference: types.PeggedReference_PEGGED_REFERENCE_BEST_ASK, Offset: 0}
	confirmation, err = tm.market.SubmitOrder(context.Background(), &order)
	assert.Nil(t, confirmation)
	assert.Error(t, err)
}

func testPeggedOrderSells(t *testing.T) {
	now := time.Unix(10, 0)
	closeSec := int64(10000000000)
	closingAt := time.Unix(closeSec, 0)
	tm := getTestMarket(t, now, closingAt, nil)

	addAccount(tm, "party1")
	tm.broker.EXPECT().Send(gomock.Any()).AnyTimes()

	order := getOrder(t, tm, &now, types.Order_TYPE_LIMIT, types.Order_TIF_GTC, 0, types.Side_SIDE_SELL, "party1", 10, 100)

	// BEST BID peg not allowed
	order.PeggedOrder = &types.PeggedOrder{Reference: types.PeggedReference_PEGGED_REFERENCE_BEST_BID, Offset: -3}
	confirmation, err := tm.market.SubmitOrder(context.Background(), &order)
	assert.Nil(t, confirmation)
	assert.Error(t, err)

	order.PeggedOrder = &types.PeggedOrder{Reference: types.PeggedReference_PEGGED_REFERENCE_BEST_BID, Offset: 3}
	confirmation, err = tm.market.SubmitOrder(context.Background(), &order)
	assert.Nil(t, confirmation)
	assert.Error(t, err)

	order.PeggedOrder = &types.PeggedOrder{Reference: types.PeggedReference_PEGGED_REFERENCE_BEST_BID, Offset: 0}
	confirmation, err = tm.market.SubmitOrder(context.Background(), &order)
	assert.Nil(t, confirmation)
	assert.Error(t, err)

	// MID peg must be > 0
	order.PeggedOrder = &types.PeggedOrder{Reference: types.PeggedReference_PEGGED_REFERENCE_MID, Offset: 0}
	confirmation, err = tm.market.SubmitOrder(context.Background(), &order)
	assert.Nil(t, confirmation)
	assert.Error(t, err)

	order.PeggedOrder = &types.PeggedOrder{Reference: types.PeggedReference_PEGGED_REFERENCE_MID, Offset: 3}
	confirmation, err = tm.market.SubmitOrder(context.Background(), &order)
	assert.NotNil(t, confirmation)
	assert.NoError(t, err)

	order.PeggedOrder = &types.PeggedOrder{Reference: types.PeggedReference_PEGGED_REFERENCE_MID, Offset: -3}
	confirmation, err = tm.market.SubmitOrder(context.Background(), &order)
	assert.Nil(t, confirmation)
	assert.Error(t, err)

	// BEST ASK peg mudst be >= 0
	order.PeggedOrder = &types.PeggedOrder{Reference: types.PeggedReference_PEGGED_REFERENCE_BEST_ASK, Offset: -3}
	confirmation, err = tm.market.SubmitOrder(context.Background(), &order)
	assert.Nil(t, confirmation)
	assert.Error(t, err)

	order.PeggedOrder = &types.PeggedOrder{Reference: types.PeggedReference_PEGGED_REFERENCE_BEST_ASK, Offset: 3}
	confirmation, err = tm.market.SubmitOrder(context.Background(), &order)
	assert.NotNil(t, confirmation)
	assert.NoError(t, err)

	order.PeggedOrder = &types.PeggedOrder{Reference: types.PeggedReference_PEGGED_REFERENCE_BEST_ASK, Offset: 0}
	confirmation, err = tm.market.SubmitOrder(context.Background(), &order)
	assert.NotNil(t, confirmation)
	assert.NoError(t, err)
}

<<<<<<< HEAD
func TestPeggedOrderAmendWhileParked(t *testing.T) {
=======
func testPeggedOrderParkWhenPriceBelowZero(t *testing.T) {
>>>>>>> d4ddbf5f
	now := time.Unix(10, 0)
	closeSec := int64(10000000000)
	closingAt := time.Unix(closeSec, 0)
	tm := getTestMarket(t, now, closingAt, nil)
<<<<<<< HEAD

	addAccount(tm, "party1")
	tm.broker.EXPECT().Send(gomock.Any()).AnyTimes()

	// Place a pegged order when there is no reference price so it will be parked
	order := getOrder(t, tm, &now, types.Order_TYPE_LIMIT, types.Order_TIF_GTC, 0, types.Side_SIDE_SELL, "party1", 10, 100)
	order.PeggedOrder = &types.PeggedOrder{Reference: types.PeggedReference_PEGGED_REFERENCE_BEST_BID, Offset: -3}
	confirmation, err := tm.market.SubmitOrder(context.Background(), &order)
	require.Nil(t, confirmation)
	assert.Error(t, err)

	// Try to amend the offset value
	amend := getAmend(tm.market.GetID(), "party1", confirmation.Order.Id, 0, 0, types.Order_TIF_UNSPECIFIED, 0)
	amend.PeggedOffset = &types.PeggedOffset{Value: -5}
	amended, err := tm.market.AmendOrder(context.Background(), amend)
	require.NotNil(t, amended)
	assert.NoError(t, err)

	// Try to amend the reference price
	amend = getAmend(tm.market.GetID(), "party1", confirmation.Order.Id, 0, 0, types.Order_TIF_UNSPECIFIED, 0)
	amend.PeggedReference = types.PeggedReference_PEGGED_REFERENCE_MID
	amended, err = tm.market.AmendOrder(context.Background(), amend)
	require.NotNil(t, amended)
	assert.NoError(t, err)

	// Try to amend the size of the order
	amend = getAmend(tm.market.GetID(), "party1", confirmation.Order.Id, 1, 0, types.Order_TIF_UNSPECIFIED, 0)
	amended, err = tm.market.AmendOrder(context.Background(), amend)
	require.NotNil(t, amended)
	assert.NoError(t, err)

	// Try to amend the price of the order
	amend = getAmend(tm.market.GetID(), "party1", confirmation.Order.Id, 0, 101, types.Order_TIF_UNSPECIFIED, 0)
	amended, err = tm.market.AmendOrder(context.Background(), amend)
	require.Nil(t, amended)
	assert.Error(t, err)

	// Try to amend the time in force of the order
	amend = getAmend(tm.market.GetID(), "party1", confirmation.Order.Id, 0, 101, types.Order_TIF_GTT, 10000000000)
	amended, err = tm.market.AmendOrder(context.Background(), amend)
	require.NotNil(t, amended)
	assert.NoError(t, err)
}

func TestPeggedOrderAmendOffsetWhileLive(t *testing.T) {
=======
	ctx := context.Background()

	for _, acc := range []string{"buyer", "seller", "pegged"} {
		addAccount(tm, acc)
		tm.broker.EXPECT().Send(gomock.Any()).AnyTimes()
	}

	buy := getOrder(t, tm, &now, types.Order_TYPE_LIMIT, types.Order_TIF_GTC, 0, types.Side_SIDE_BUY, "buyer", 10, 4)
	_, err := tm.market.SubmitOrder(ctx, &buy)
	require.NoError(t, err)

	sell := getOrder(t, tm, &now, types.Order_TYPE_LIMIT, types.Order_TIF_GTC, 0, types.Side_SIDE_SELL, "seller", 10, 8)
	_, err = tm.market.SubmitOrder(ctx, &sell)
	require.NoError(t, err)

	order := getOrder(t, tm, &now, types.Order_TYPE_LIMIT, types.Order_TIF_GTC, 0, types.Side_SIDE_BUY, "pegged", 10, 4)
	order.PeggedOrder = &types.PeggedOrder{Reference: types.PeggedReference_PEGGED_REFERENCE_MID, Offset: -10}
	confirmation, err := tm.market.SubmitOrder(ctx, &order)
	require.NoError(t, err)
	assert.Equal(t,
		types.Order_STATUS_PARKED.String(),
		confirmation.Order.Status.String(), "When pegged price below zero (MIDPRICE - OFFSET) <= 0")
}

func testPeggedOrderParkWhenPriceRepricesBelowZero(t *testing.T) {
>>>>>>> d4ddbf5f
	now := time.Unix(10, 0)
	closeSec := int64(10000000000)
	closingAt := time.Unix(closeSec, 0)
	tm := getTestMarket(t, now, closingAt, nil)
<<<<<<< HEAD

	addAccount(tm, "party1")
	tm.broker.EXPECT().Send(gomock.Any()).AnyTimes()

	// Place 2 trades so we have a valid BEST_BID+MID+BEST_ASK price
	buyOrder := sendOrder(t, tm, &now, types.Order_TYPE_LIMIT, types.Order_TIF_GTC, 0, types.Side_SIDE_BUY, "party1", 10, 99)
	require.NotNil(t, buyOrder)
	sellOrder := sendOrder(t, tm, &now, types.Order_TYPE_LIMIT, types.Order_TIF_GTC, 0, types.Side_SIDE_SELL, "party1", 10, 101)
	require.NotNil(t, sellOrder)

	// Place the pegged order
	order := getOrder(t, tm, &now, types.Order_TYPE_LIMIT, types.Order_TIF_GTC, 0, types.Side_SIDE_SELL, "party1", 10, 100)
	order.PeggedOrder = &types.PeggedOrder{Reference: types.PeggedReference_PEGGED_REFERENCE_BEST_BID, Offset: -3}
	confirmation, err := tm.market.SubmitOrder(context.Background(), &order)
	require.Nil(t, confirmation)
	assert.Error(t, err)

	// Try to amend the offset value
	amend := getAmend(tm.market.GetID(), "party1", confirmation.Order.Id, 0, 0, types.Order_TIF_UNSPECIFIED, 0)
	amend.PeggedOffset = &types.PeggedOffset{Value: -5}
	amended, err := tm.market.AmendOrder(context.Background(), amend)
	require.NotNil(t, amended)
	assert.NoError(t, err)

	// Try to amend the reference price
	amend = getAmend(tm.market.GetID(), "party1", confirmation.Order.Id, 0, 0, types.Order_TIF_UNSPECIFIED, 0)
	amend.PeggedReference = types.PeggedReference_PEGGED_REFERENCE_MID
	amended, err = tm.market.AmendOrder(context.Background(), amend)
	require.NotNil(t, amended)
	assert.NoError(t, err)

	// Try to amend the size of the order
	amend = getAmend(tm.market.GetID(), "party1", confirmation.Order.Id, 1, 0, types.Order_TIF_UNSPECIFIED, 0)
	amended, err = tm.market.AmendOrder(context.Background(), amend)
	require.NotNil(t, amended)
	assert.NoError(t, err)

	// Try to amend the price of the order
	amend = getAmend(tm.market.GetID(), "party1", confirmation.Order.Id, 0, 101, types.Order_TIF_UNSPECIFIED, 0)
	amended, err = tm.market.AmendOrder(context.Background(), amend)
	require.Nil(t, amended)
	assert.Error(t, err)

	// Try to amend the time in force of the order
	amend = getAmend(tm.market.GetID(), "party1", confirmation.Order.Id, 0, 0, types.Order_TIF_GTT, 10000000000)
	amended, err = tm.market.AmendOrder(context.Background(), amend)
	require.NotNil(t, amended)
	assert.NoError(t, err)
}

func TestPeggedOrderAmendForcesPark(t *testing.T) {
	now := time.Unix(10, 0)
	closeSec := int64(10000000000)
	closingAt := time.Unix(closeSec, 0)
	tm := getTestMarket(t, now, closingAt, nil)

	addAccount(tm, "party1")
	tm.broker.EXPECT().Send(gomock.Any()).AnyTimes()

	// Place 2 trades so we have a valid BEST_BID+MID+BEST_ASK price
	buyOrder := sendOrder(t, tm, &now, types.Order_TYPE_LIMIT, types.Order_TIF_GTC, 0, types.Side_SIDE_BUY, "party1", 10, 9)
	require.NotNil(t, buyOrder)
	sellOrder := sendOrder(t, tm, &now, types.Order_TYPE_LIMIT, types.Order_TIF_GTC, 0, types.Side_SIDE_SELL, "party1", 10, 11)
	require.NotNil(t, sellOrder)

	// Place the pegged order
	order := getOrder(t, tm, &now, types.Order_TYPE_LIMIT, types.Order_TIF_GTC, 0, types.Side_SIDE_SELL, "party1", 10, 10)
	order.PeggedOrder = &types.PeggedOrder{Reference: types.PeggedReference_PEGGED_REFERENCE_BEST_BID, Offset: -3}
	confirmation, err := tm.market.SubmitOrder(context.Background(), &order)
	require.Nil(t, confirmation)
	assert.Error(t, err)

	// Amend offset so we cannot reprice
	amend := getAmend(tm.market.GetID(), "party1", confirmation.Order.Id, 0, 0, types.Order_TIF_UNSPECIFIED, 0)
	amend.PeggedOffset = &types.PeggedOffset{Value: -15}
	amended, err := tm.market.AmendOrder(context.Background(), amend)
	require.Nil(t, amended)
	assert.Error(t, err)
}

func TestPeggedOrderAmendForcesUnPark(t *testing.T) {
	now := time.Unix(10, 0)
	closeSec := int64(10000000000)
	closingAt := time.Unix(closeSec, 0)
	tm := getTestMarket(t, now, closingAt, nil)

	addAccount(tm, "party1")
	tm.broker.EXPECT().Send(gomock.Any()).AnyTimes()

	// Place 2 trades so we have a valid BEST_BID+MID+BEST_ASK price
	buyOrder := sendOrder(t, tm, &now, types.Order_TYPE_LIMIT, types.Order_TIF_GTC, 0, types.Side_SIDE_BUY, "party1", 10, 9)
	require.NotNil(t, buyOrder)
	sellOrder := sendOrder(t, tm, &now, types.Order_TYPE_LIMIT, types.Order_TIF_GTC, 0, types.Side_SIDE_SELL, "party1", 10, 11)
	require.NotNil(t, sellOrder)

	// Place the pegged order which will be parked
	order := getOrder(t, tm, &now, types.Order_TYPE_LIMIT, types.Order_TIF_GTC, 0, types.Side_SIDE_SELL, "party1", 10, 10)
	order.PeggedOrder = &types.PeggedOrder{Reference: types.PeggedReference_PEGGED_REFERENCE_BEST_BID, Offset: -20}
	confirmation, err := tm.market.SubmitOrder(context.Background(), &order)
	require.Nil(t, confirmation)
	assert.Error(t, err)

	// Amend offset so we can reprice
	amend := getAmend(tm.market.GetID(), "party1", confirmation.Order.Id, 0, 0, types.Order_TIF_UNSPECIFIED, 0)
	amend.PeggedOffset = &types.PeggedOffset{Value: -5}
	amended, err := tm.market.AmendOrder(context.Background(), amend)
	require.Nil(t, amended)
	assert.Error(t, err)
=======
	ctx := context.Background()

	for _, acc := range []string{"buyer", "seller", "pegged"} {
		addAccount(tm, acc)
		tm.broker.EXPECT().Send(gomock.Any()).AnyTimes()
	}

	buy := getOrder(t, tm, &now, types.Order_TYPE_LIMIT, types.Order_TIF_GTC, 0, types.Side_SIDE_BUY, "buyer", 10, 4)
	_, err := tm.market.SubmitOrder(ctx, &buy)
	require.NoError(t, err)

	sell := getOrder(t, tm, &now, types.Order_TYPE_LIMIT, types.Order_TIF_GTC, 0, types.Side_SIDE_SELL, "seller", 10, 8)
	_, err = tm.market.SubmitOrder(ctx, &sell)
	require.NoError(t, err)

	order := getOrder(t, tm, &now, types.Order_TYPE_LIMIT, types.Order_TIF_GTC, 0, types.Side_SIDE_BUY, "pegged", 10, 4)
	order.PeggedOrder = &types.PeggedOrder{Reference: types.PeggedReference_PEGGED_REFERENCE_MID, Offset: -5}
	confirmation, err := tm.market.SubmitOrder(ctx, &order)
	require.NoError(t, err)

	amendOrder(t, tm, "buyer", buy.Id, 0, 1, types.Order_TIF_UNSPECIFIED, 0, true)

	assert.Equal(t, types.Order_STATUS_PARKED.String(), confirmation.Order.Status.String())
	//	assert.Equal(t,
	//		types.Order_STATUS_PARKED.String(),
	//		confirmation.Order.Status.String(), "When pegged price below zero (MIDPRICE - OFFSET) <= 0")
}

func testPeggedOrderRepricing(t *testing.T) {
	// Create the market
	now := time.Unix(10, 0)
	closeSec := int64(10000000000)
	closingAt := time.Unix(closeSec, 0)

	var (
		buyPrice  uint64 = 90
		sellPrice uint64 = 110
		midPrice         = (sellPrice + buyPrice) / 2
	)

	tests := []struct {
		reference      types.PeggedReference
		side           types.Side
		offset         int64
		expectedPrice  uint64
		expectingError string
	}{
		{
			reference:     types.PeggedReference_PEGGED_REFERENCE_BEST_BID,
			side:          types.Side_SIDE_BUY,
			offset:        -3,
			expectedPrice: buyPrice - 3,
		},
		{
			reference:      types.PeggedReference_PEGGED_REFERENCE_BEST_BID,
			side:           types.Side_SIDE_BUY,
			offset:         3,
			expectingError: "can't have a positive offset on Buy orders",
		},
		{
			reference:     types.PeggedReference_PEGGED_REFERENCE_MID,
			side:          types.Side_SIDE_BUY,
			offset:        -5,
			expectedPrice: midPrice - 1,
		},
		{
			reference:     types.PeggedReference_PEGGED_REFERENCE_MID,
			side:          types.Side_SIDE_SELL,
			offset:        5,
			expectedPrice: midPrice,
		},
		{
			reference:     types.PeggedReference_PEGGED_REFERENCE_BEST_ASK,
			side:          types.Side_SIDE_SELL,
			offset:        5,
			expectedPrice: sellPrice + 5,
		},
		{
			reference:      types.PeggedReference_PEGGED_REFERENCE_BEST_ASK,
			side:           types.Side_SIDE_SELL,
			offset:         -5,
			expectingError: "can't have a negative offset on Sell orders",
		},
	}

	for _, test := range tests {
		t.Run("", func(t *testing.T) {
			// Create market
			tm := getTestMarket(t, now, closingAt, nil)

			// Create the party
			addAccount(tm, "party")
			tm.broker.EXPECT().Send(gomock.Any()).AnyTimes()

			// Create buy and sell orders
			sendOrder(t, tm, &now, types.Order_TYPE_LIMIT, types.Order_TIF_GTC, 0, types.Side_SIDE_BUY, "party", 1, buyPrice)
			sendOrder(t, tm, &now, types.Order_TYPE_LIMIT, types.Order_TIF_GTC, 0, types.Side_SIDE_SELL, "party", 1, sellPrice)

			// Create pegged order
			order := getOrder(t, tm, &now, types.Order_TYPE_LIMIT, types.Order_TIF_GTC, 0, test.side, "party", 10, 0)
			order.PeggedOrder = &types.PeggedOrder{Reference: test.reference, Offset: test.offset}
			conf, err := tm.market.SubmitOrder(context.Background(), &order)
			if msg := test.expectingError; msg != "" {
				require.Error(t, err, msg)
			} else {
				require.NoError(t, err)
				assert.Equal(t, test.expectedPrice, conf.Order.Price)
			}
		})
	}
}

func testPeggedOrderExpiring(t *testing.T) {
	// Create the market
	now := time.Unix(10, 0)
	closeSec := int64(10000000000)
	closingAt := time.Unix(closeSec, 0)

	tm := getTestMarket(t, now, closingAt, nil)
	addAccount(tm, "party")
	tm.broker.EXPECT().Send(gomock.Any()).AnyTimes()

	// Create buy and sell orders
	sendOrder(t, tm, &now, types.Order_TYPE_LIMIT, types.Order_TIF_GTC, 0, types.Side_SIDE_BUY, "party", 1, 100)
	sendOrder(t, tm, &now, types.Order_TYPE_LIMIT, types.Order_TIF_GTC, 0, types.Side_SIDE_SELL, "party", 1, 200)

	// let's create N orders with different expiration time
	expirations := []struct {
		party      string
		expiration time.Time
	}{
		{"party-10", now.Add(10 * time.Minute)},
		{"party-20", now.Add(20 * time.Minute)},
		{"party-30", now.Add(30 * time.Minute)},
	}
	for _, test := range expirations {
		addAccount(tm, test.party)

		order := getOrder(t, tm, &now, types.Order_TYPE_LIMIT, types.Order_TIF_GTC, 0, types.Side_SIDE_BUY, test.party, 10, 150)
		order.PeggedOrder = &types.PeggedOrder{Reference: types.PeggedReference_PEGGED_REFERENCE_BEST_BID, Offset: -10}
		order.ExpiresAt = test.expiration.UnixNano()
		_, err := tm.market.SubmitOrder(context.Background(), &order)
		require.NoError(t, err)
	}
	assert.Equal(t, len(expirations), tm.market.GetPeggedOrderCount())

	orders, err := tm.market.RemoveExpiredOrders(now.Add(25 * time.Minute).UnixNano())
	require.NoError(t, err)
	assert.Empty(t, orders, "expiring pegged orders shouldn't be in the books expiring list")
	assert.Equal(t, 1, tm.market.GetPeggedOrderCount(), "1 order should still be in the market")
>>>>>>> d4ddbf5f
}<|MERGE_RESOLUTION|>--- conflicted
+++ resolved
@@ -480,14 +480,9 @@
 	assert.Equal(t, confirmation.Order.Remaining, uint64(15))
 }
 
-<<<<<<< HEAD
 func getAmend(market string, party string, orderID string, sizeDelta int64, price uint64,
 	tif types.Order_TimeInForce, expiresAt int64) *types.OrderAmendment {
 
-=======
-func amendOrder(t *testing.T, tm *testMarket, party string, orderID string, sizeDelta int64, price uint64,
-	tif types.Order_TimeInForce, expiresAt int64, pass bool) *types.OrderConfirmation {
->>>>>>> d4ddbf5f
 	amend := &types.OrderAmendment{
 		OrderID:     orderID,
 		PartyID:     party,
@@ -516,7 +511,6 @@
 		assert.NotNil(t, amended)
 		assert.NoError(t, err)
 	}
-	return amended
 }
 
 func getOrder(t *testing.T, tm *testMarket, now *time.Time, orderType types.Order_Type, tif types.Order_TimeInForce,
@@ -659,10 +653,8 @@
 	require.NoError(t, err)
 
 	// Amend best bid price
-	amendConf1 := amendOrder(t, tm, "party1", bestBidOrder, 0, 88, types.Order_TIF_UNSPECIFIED, 0, true)
-	assert.NotNil(t, amendConf1)
-	amendConf2 := amendOrder(t, tm, "party1", bestBidOrder, 0, 86, types.Order_TIF_UNSPECIFIED, 0, true)
-	assert.NotNil(t, amendConf2)
+	amendOrder(t, tm, "party1", bestBidOrder, 0, 88, types.Order_TIF_UNSPECIFIED, 0, true)
+	amendOrder(t, tm, "party1", bestBidOrder, 0, 86, types.Order_TIF_UNSPECIFIED, 0, true)
 }
 
 func testPeggedOrderFilledOrder(t *testing.T) {
@@ -1112,62 +1104,14 @@
 	assert.NoError(t, err)
 }
 
-<<<<<<< HEAD
-func TestPeggedOrderAmendWhileParked(t *testing.T) {
-=======
 func testPeggedOrderParkWhenPriceBelowZero(t *testing.T) {
->>>>>>> d4ddbf5f
-	now := time.Unix(10, 0)
-	closeSec := int64(10000000000)
-	closingAt := time.Unix(closeSec, 0)
-	tm := getTestMarket(t, now, closingAt, nil)
-<<<<<<< HEAD
-
-	addAccount(tm, "party1")
-	tm.broker.EXPECT().Send(gomock.Any()).AnyTimes()
-
-	// Place a pegged order when there is no reference price so it will be parked
-	order := getOrder(t, tm, &now, types.Order_TYPE_LIMIT, types.Order_TIF_GTC, 0, types.Side_SIDE_SELL, "party1", 10, 100)
-	order.PeggedOrder = &types.PeggedOrder{Reference: types.PeggedReference_PEGGED_REFERENCE_BEST_BID, Offset: -3}
-	confirmation, err := tm.market.SubmitOrder(context.Background(), &order)
-	require.Nil(t, confirmation)
-	assert.Error(t, err)
-
-	// Try to amend the offset value
-	amend := getAmend(tm.market.GetID(), "party1", confirmation.Order.Id, 0, 0, types.Order_TIF_UNSPECIFIED, 0)
-	amend.PeggedOffset = &types.PeggedOffset{Value: -5}
-	amended, err := tm.market.AmendOrder(context.Background(), amend)
-	require.NotNil(t, amended)
-	assert.NoError(t, err)
-
-	// Try to amend the reference price
-	amend = getAmend(tm.market.GetID(), "party1", confirmation.Order.Id, 0, 0, types.Order_TIF_UNSPECIFIED, 0)
-	amend.PeggedReference = types.PeggedReference_PEGGED_REFERENCE_MID
-	amended, err = tm.market.AmendOrder(context.Background(), amend)
-	require.NotNil(t, amended)
-	assert.NoError(t, err)
-
-	// Try to amend the size of the order
-	amend = getAmend(tm.market.GetID(), "party1", confirmation.Order.Id, 1, 0, types.Order_TIF_UNSPECIFIED, 0)
-	amended, err = tm.market.AmendOrder(context.Background(), amend)
-	require.NotNil(t, amended)
-	assert.NoError(t, err)
-
-	// Try to amend the price of the order
-	amend = getAmend(tm.market.GetID(), "party1", confirmation.Order.Id, 0, 101, types.Order_TIF_UNSPECIFIED, 0)
-	amended, err = tm.market.AmendOrder(context.Background(), amend)
-	require.Nil(t, amended)
-	assert.Error(t, err)
-
-	// Try to amend the time in force of the order
-	amend = getAmend(tm.market.GetID(), "party1", confirmation.Order.Id, 0, 101, types.Order_TIF_GTT, 10000000000)
-	amended, err = tm.market.AmendOrder(context.Background(), amend)
-	require.NotNil(t, amended)
-	assert.NoError(t, err)
-}
-
-func TestPeggedOrderAmendOffsetWhileLive(t *testing.T) {
-=======
+	now := time.Unix(10, 0)
+	closeSec := int64(10000000000)
+	closingAt := time.Unix(closeSec, 0)
+	tm := getTestMarket(t, now, closingAt, nil)
+
+	addAccount(tm, "party1")
+	tm.broker.EXPECT().Send(gomock.Any()).AnyTimes()
 	ctx := context.Background()
 
 	for _, acc := range []string{"buyer", "seller", "pegged"} {
@@ -1193,121 +1137,13 @@
 }
 
 func testPeggedOrderParkWhenPriceRepricesBelowZero(t *testing.T) {
->>>>>>> d4ddbf5f
-	now := time.Unix(10, 0)
-	closeSec := int64(10000000000)
-	closingAt := time.Unix(closeSec, 0)
-	tm := getTestMarket(t, now, closingAt, nil)
-<<<<<<< HEAD
-
-	addAccount(tm, "party1")
-	tm.broker.EXPECT().Send(gomock.Any()).AnyTimes()
-
-	// Place 2 trades so we have a valid BEST_BID+MID+BEST_ASK price
-	buyOrder := sendOrder(t, tm, &now, types.Order_TYPE_LIMIT, types.Order_TIF_GTC, 0, types.Side_SIDE_BUY, "party1", 10, 99)
-	require.NotNil(t, buyOrder)
-	sellOrder := sendOrder(t, tm, &now, types.Order_TYPE_LIMIT, types.Order_TIF_GTC, 0, types.Side_SIDE_SELL, "party1", 10, 101)
-	require.NotNil(t, sellOrder)
-
-	// Place the pegged order
-	order := getOrder(t, tm, &now, types.Order_TYPE_LIMIT, types.Order_TIF_GTC, 0, types.Side_SIDE_SELL, "party1", 10, 100)
-	order.PeggedOrder = &types.PeggedOrder{Reference: types.PeggedReference_PEGGED_REFERENCE_BEST_BID, Offset: -3}
-	confirmation, err := tm.market.SubmitOrder(context.Background(), &order)
-	require.Nil(t, confirmation)
-	assert.Error(t, err)
-
-	// Try to amend the offset value
-	amend := getAmend(tm.market.GetID(), "party1", confirmation.Order.Id, 0, 0, types.Order_TIF_UNSPECIFIED, 0)
-	amend.PeggedOffset = &types.PeggedOffset{Value: -5}
-	amended, err := tm.market.AmendOrder(context.Background(), amend)
-	require.NotNil(t, amended)
-	assert.NoError(t, err)
-
-	// Try to amend the reference price
-	amend = getAmend(tm.market.GetID(), "party1", confirmation.Order.Id, 0, 0, types.Order_TIF_UNSPECIFIED, 0)
-	amend.PeggedReference = types.PeggedReference_PEGGED_REFERENCE_MID
-	amended, err = tm.market.AmendOrder(context.Background(), amend)
-	require.NotNil(t, amended)
-	assert.NoError(t, err)
-
-	// Try to amend the size of the order
-	amend = getAmend(tm.market.GetID(), "party1", confirmation.Order.Id, 1, 0, types.Order_TIF_UNSPECIFIED, 0)
-	amended, err = tm.market.AmendOrder(context.Background(), amend)
-	require.NotNil(t, amended)
-	assert.NoError(t, err)
-
-	// Try to amend the price of the order
-	amend = getAmend(tm.market.GetID(), "party1", confirmation.Order.Id, 0, 101, types.Order_TIF_UNSPECIFIED, 0)
-	amended, err = tm.market.AmendOrder(context.Background(), amend)
-	require.Nil(t, amended)
-	assert.Error(t, err)
-
-	// Try to amend the time in force of the order
-	amend = getAmend(tm.market.GetID(), "party1", confirmation.Order.Id, 0, 0, types.Order_TIF_GTT, 10000000000)
-	amended, err = tm.market.AmendOrder(context.Background(), amend)
-	require.NotNil(t, amended)
-	assert.NoError(t, err)
-}
-
-func TestPeggedOrderAmendForcesPark(t *testing.T) {
-	now := time.Unix(10, 0)
-	closeSec := int64(10000000000)
-	closingAt := time.Unix(closeSec, 0)
-	tm := getTestMarket(t, now, closingAt, nil)
-
-	addAccount(tm, "party1")
-	tm.broker.EXPECT().Send(gomock.Any()).AnyTimes()
-
-	// Place 2 trades so we have a valid BEST_BID+MID+BEST_ASK price
-	buyOrder := sendOrder(t, tm, &now, types.Order_TYPE_LIMIT, types.Order_TIF_GTC, 0, types.Side_SIDE_BUY, "party1", 10, 9)
-	require.NotNil(t, buyOrder)
-	sellOrder := sendOrder(t, tm, &now, types.Order_TYPE_LIMIT, types.Order_TIF_GTC, 0, types.Side_SIDE_SELL, "party1", 10, 11)
-	require.NotNil(t, sellOrder)
-
-	// Place the pegged order
-	order := getOrder(t, tm, &now, types.Order_TYPE_LIMIT, types.Order_TIF_GTC, 0, types.Side_SIDE_SELL, "party1", 10, 10)
-	order.PeggedOrder = &types.PeggedOrder{Reference: types.PeggedReference_PEGGED_REFERENCE_BEST_BID, Offset: -3}
-	confirmation, err := tm.market.SubmitOrder(context.Background(), &order)
-	require.Nil(t, confirmation)
-	assert.Error(t, err)
-
-	// Amend offset so we cannot reprice
-	amend := getAmend(tm.market.GetID(), "party1", confirmation.Order.Id, 0, 0, types.Order_TIF_UNSPECIFIED, 0)
-	amend.PeggedOffset = &types.PeggedOffset{Value: -15}
-	amended, err := tm.market.AmendOrder(context.Background(), amend)
-	require.Nil(t, amended)
-	assert.Error(t, err)
-}
-
-func TestPeggedOrderAmendForcesUnPark(t *testing.T) {
-	now := time.Unix(10, 0)
-	closeSec := int64(10000000000)
-	closingAt := time.Unix(closeSec, 0)
-	tm := getTestMarket(t, now, closingAt, nil)
-
-	addAccount(tm, "party1")
-	tm.broker.EXPECT().Send(gomock.Any()).AnyTimes()
-
-	// Place 2 trades so we have a valid BEST_BID+MID+BEST_ASK price
-	buyOrder := sendOrder(t, tm, &now, types.Order_TYPE_LIMIT, types.Order_TIF_GTC, 0, types.Side_SIDE_BUY, "party1", 10, 9)
-	require.NotNil(t, buyOrder)
-	sellOrder := sendOrder(t, tm, &now, types.Order_TYPE_LIMIT, types.Order_TIF_GTC, 0, types.Side_SIDE_SELL, "party1", 10, 11)
-	require.NotNil(t, sellOrder)
-
-	// Place the pegged order which will be parked
-	order := getOrder(t, tm, &now, types.Order_TYPE_LIMIT, types.Order_TIF_GTC, 0, types.Side_SIDE_SELL, "party1", 10, 10)
-	order.PeggedOrder = &types.PeggedOrder{Reference: types.PeggedReference_PEGGED_REFERENCE_BEST_BID, Offset: -20}
-	confirmation, err := tm.market.SubmitOrder(context.Background(), &order)
-	require.Nil(t, confirmation)
-	assert.Error(t, err)
-
-	// Amend offset so we can reprice
-	amend := getAmend(tm.market.GetID(), "party1", confirmation.Order.Id, 0, 0, types.Order_TIF_UNSPECIFIED, 0)
-	amend.PeggedOffset = &types.PeggedOffset{Value: -5}
-	amended, err := tm.market.AmendOrder(context.Background(), amend)
-	require.Nil(t, amended)
-	assert.Error(t, err)
-=======
+	now := time.Unix(10, 0)
+	closeSec := int64(10000000000)
+	closingAt := time.Unix(closeSec, 0)
+	tm := getTestMarket(t, now, closingAt, nil)
+
+	addAccount(tm, "party1")
+	tm.broker.EXPECT().Send(gomock.Any()).AnyTimes()
 	ctx := context.Background()
 
 	for _, acc := range []string{"buyer", "seller", "pegged"} {
@@ -1458,5 +1294,113 @@
 	require.NoError(t, err)
 	assert.Empty(t, orders, "expiring pegged orders shouldn't be in the books expiring list")
 	assert.Equal(t, 1, tm.market.GetPeggedOrderCount(), "1 order should still be in the market")
->>>>>>> d4ddbf5f
+}
+
+func TestPeggedOrderAmendForcesUnPark(t *testing.T) {
+	/*	now := time.Unix(10, 0)
+		closeSec := int64(10000000000)
+		closingAt := time.Unix(closeSec, 0)
+		tm := getTestMarket(t, now, closingAt, nil)
+
+		addAccount(tm, "party1")
+		tm.broker.EXPECT().Send(gomock.Any()).AnyTimes()
+
+		// Place 2 trades so we have a valid BEST_BID+MID+BEST_ASK price
+		buyOrder := sendOrder(t, tm, &now, types.Order_TYPE_LIMIT, types.Order_TIF_GTC, 0, types.Side_SIDE_BUY, "party1", 10, 9)
+		require.NotNil(t, buyOrder)
+		sellOrder := sendOrder(t, tm, &now, types.Order_TYPE_LIMIT, types.Order_TIF_GTC, 0, types.Side_SIDE_SELL, "party1", 10, 11)
+		require.NotNil(t, sellOrder)
+
+		// Place the pegged order which will be parked
+		order := getOrder(t, tm, &now, types.Order_TYPE_LIMIT, types.Order_TIF_GTC, 0, types.Side_SIDE_SELL, "party1", 10, 10)
+		order.PeggedOrder = &types.PeggedOrder{Reference: types.PeggedReference_PEGGED_REFERENCE_BEST_BID, Offset: -20}
+		confirmation, err := tm.market.SubmitOrder(context.Background(), &order)
+		require.Nil(t, confirmation)
+		assert.Error(t, err)
+
+		// Amend offset so we can reprice
+		amend := getAmend(tm.market.GetID(), "party1", confirmation.Order.Id, 0, 0, types.Order_TIF_UNSPECIFIED, 0)
+		amend.PeggedOffset = &types.PeggedOffset{Value: -5}
+		amended, err := tm.market.AmendOrder(context.Background(), amend)
+		require.Nil(t, amended)
+		assert.Error(t, err)*/
+}
+
+func TestPeggedOrderAmendForcesPark(t *testing.T) {
+	/*	now := time.Unix(10, 0)
+		closeSec := int64(10000000000)
+		closingAt := time.Unix(closeSec, 0)
+		tm := getTestMarket(t, now, closingAt, nil)
+
+		addAccount(tm, "party1")
+		tm.broker.EXPECT().Send(gomock.Any()).AnyTimes()
+
+		// Place 2 trades so we have a valid BEST_BID+MID+BEST_ASK price
+		buyOrder := sendOrder(t, tm, &now, types.Order_TYPE_LIMIT, types.Order_TIF_GTC, 0, types.Side_SIDE_BUY, "party1", 10, 9)
+		require.NotNil(t, buyOrder)
+		sellOrder := sendOrder(t, tm, &now, types.Order_TYPE_LIMIT, types.Order_TIF_GTC, 0, types.Side_SIDE_SELL, "party1", 10, 11)
+		require.NotNil(t, sellOrder)
+
+		// Place the pegged order
+		order := getOrder(t, tm, &now, types.Order_TYPE_LIMIT, types.Order_TIF_GTC, 0, types.Side_SIDE_SELL, "party1", 10, 10)
+		order.PeggedOrder = &types.PeggedOrder{Reference: types.PeggedReference_PEGGED_REFERENCE_BEST_BID, Offset: -3}
+		confirmation, err := tm.market.SubmitOrder(context.Background(), &order)
+		require.Nil(t, confirmation)
+		assert.Error(t, err)
+
+		// Amend offset so we cannot reprice
+		amend := getAmend(tm.market.GetID(), "party1", confirmation.Order.Id, 0, 0, types.Order_TIF_UNSPECIFIED, 0)
+		amend.PeggedOffset = &types.PeggedOffset{Value: -15}
+		amended, err := tm.market.AmendOrder(context.Background(), amend)
+		require.Nil(t, amended)
+		assert.Error(t, err)*/
+}
+
+func TestPeggedOrderAmendWhileParked(t *testing.T) {
+	/*	now := time.Unix(10, 0)
+		closeSec := int64(10000000000)
+		closingAt := time.Unix(closeSec, 0)
+		tm := getTestMarket(t, now, closingAt, nil)
+
+		addAccount(tm, "party1")
+		tm.broker.EXPECT().Send(gomock.Any()).AnyTimes()
+
+		// Place a pegged order when there is no reference price so it will be parked
+		order := getOrder(t, tm, &now, types.Order_TYPE_LIMIT, types.Order_TIF_GTC, 0, types.Side_SIDE_SELL, "party1", 10, 100)
+		order.PeggedOrder = &types.PeggedOrder{Reference: types.PeggedReference_PEGGED_REFERENCE_BEST_BID, Offset: -3}
+		confirmation, err := tm.market.SubmitOrder(context.Background(), &order)
+		require.Nil(t, confirmation)
+		assert.Error(t, err)
+
+		// Try to amend the offset value
+		amend := getAmend(tm.market.GetID(), "party1", confirmation.Order.Id, 0, 0, types.Order_TIF_UNSPECIFIED, 0)
+		amend.PeggedOffset = &types.PeggedOffset{Value: -5}
+		amended, err := tm.market.AmendOrder(context.Background(), amend)
+		require.NotNil(t, amended)
+		assert.NoError(t, err)
+
+		// Try to amend the reference price
+		amend = getAmend(tm.market.GetID(), "party1", confirmation.Order.Id, 0, 0, types.Order_TIF_UNSPECIFIED, 0)
+		amend.PeggedReference = types.PeggedReference_PEGGED_REFERENCE_MID
+		amended, err = tm.market.AmendOrder(context.Background(), amend)
+		require.NotNil(t, amended)
+		assert.NoError(t, err)
+
+		// Try to amend the size of the order
+		amend = getAmend(tm.market.GetID(), "party1", confirmation.Order.Id, 1, 0, types.Order_TIF_UNSPECIFIED, 0)
+		amended, err = tm.market.AmendOrder(context.Background(), amend)
+		require.NotNil(t, amended)
+		assert.NoError(t, err)
+
+		// Try to amend the price of the order
+		amend = getAmend(tm.market.GetID(), "party1", confirmation.Order.Id, 0, 101, types.Order_TIF_UNSPECIFIED, 0)
+		amended, err = tm.market.AmendOrder(context.Background(), amend)
+		require.Nil(t, amended)
+		assert.Error(t, err)
+
+		// Try to amend the time in force of the order
+		amend = getAmend(tm.market.GetID(), "party1", confirmation.Order.Id, 0, 101, types.Order_TIF_GTT, 10000000000)
+		amended, err = tm.market.AmendOrder(context.Background(), amend)
+		require.NotNil(t, amended)
+		assert.NoError(t, err)*/
 }