--- conflicted
+++ resolved
@@ -81,34 +81,12 @@
 	amend.TimeInForce = types.Order_TIF_GTT
 	amend.ExpiresAt = &types.Timestamp{Value: now.UnixNano() + 100000000000}
 	amend.SizeDelta = 0
-<<<<<<< HEAD
-	tm.orderStore.EXPECT().Add(gomock.Any()).Times(1).Do(func(order types.Order) {
-		assert.EqualValues(t, order.Id, orderID)
-		assert.EqualValues(t, order.Price, price-1)
-		assert.EqualValues(t, order.Size, size-1)
-		assert.EqualValues(t, order.Remaining, size-1)
-		assert.EqualValues(t, order.TimeInForce, types.Order_TIF_GTT)
-		assert.EqualValues(t, order.Version, uint64(6))
-	})
-=======
->>>>>>> 0d6295ce
 	amendment, err = tm.market.AmendOrder(context.TODO(), amend)
 	assert.NotNil(t, amendment)
 	assert.NoError(t, err)
 
 	// Update expiry time, check version moves to 7
 	amend.ExpiresAt = &types.Timestamp{Value: now.UnixNano() + 100000000000}
-<<<<<<< HEAD
-	tm.orderStore.EXPECT().Add(gomock.Any()).Times(1).Do(func(order types.Order) {
-		assert.EqualValues(t, order.Id, orderID)
-		assert.EqualValues(t, order.Price, price-1)
-		assert.EqualValues(t, order.Size, size-1)
-		assert.EqualValues(t, order.Remaining, size-1)
-		assert.EqualValues(t, order.TimeInForce, types.Order_TIF_GTT)
-		assert.EqualValues(t, order.Version, uint64(7))
-	})
-=======
->>>>>>> 0d6295ce
 	amendment, err = tm.market.AmendOrder(context.TODO(), amend)
 	assert.NotNil(t, amendment)
 	assert.NoError(t, err)
@@ -116,17 +94,6 @@
 	// Flip back GTC, check version moves to 8
 	amend.TimeInForce = types.Order_TIF_GTC
 	amend.ExpiresAt = nil
-<<<<<<< HEAD
-	tm.orderStore.EXPECT().Add(gomock.Any()).Times(1).Do(func(order types.Order) {
-		assert.EqualValues(t, order.Id, orderID)
-		assert.EqualValues(t, order.Price, price-1)
-		assert.EqualValues(t, order.Size, size-1)
-		assert.EqualValues(t, order.Remaining, size-1)
-		assert.EqualValues(t, order.TimeInForce, types.Order_TIF_GTC)
-		assert.EqualValues(t, order.Version, uint64(8))
-	})
-=======
->>>>>>> 0d6295ce
 	amendment, err = tm.market.AmendOrder(context.TODO(), amend)
 	assert.NotNil(t, amendment)
 	assert.NoError(t, err)
