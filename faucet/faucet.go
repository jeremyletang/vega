package faucet

import (
	"context"
	"crypto/rand"
	"encoding/json"
	"errors"
	"fmt"
	"io/ioutil"
	"math/big"
	"net/http"
	"strconv"

	"code.vegaprotocol.io/vega/fsutil"
	"code.vegaprotocol.io/vega/gateway"
	"code.vegaprotocol.io/vega/logging"
	types "code.vegaprotocol.io/vega/proto"
	"code.vegaprotocol.io/vega/proto/api"
	"code.vegaprotocol.io/vega/wallet"
	"code.vegaprotocol.io/vega/wallet/crypto"

	"github.com/cenkalti/backoff"
	"github.com/golang/protobuf/proto"
	"github.com/julienschmidt/httprouter"
	"github.com/rs/cors"
	"google.golang.org/grpc"
)

const (
	defaultVegaFaucetOwner = "vega-faucet"
)

var (
	// ErrNotABuiltinAsset is raised when a party try to top up for a non builtin asset
	ErrNotABuiltinAsset = errors.New("asset is not a builtin asset")

	// ErrAssetNotFound is raised when an asset id is not found
	ErrAssetNotFound = errors.New("asset was not found")
)

type Faucet struct {
	*httprouter.Router

<<<<<<< HEAD
	log   *logging.Logger
	cfg   Config
	wal   *wallet.Wallet
	s     *http.Server
	rl    *gateway.RateLimit
	cfunc context.CancelFunc
=======
	log    *logging.Logger
	cfg    Config
	wal    *wallet.Wallet
	s      *http.Server
	rl     *RateLimit
	cfunc  context.CancelFunc
	stopCh chan struct{}
>>>>>>> c749bd89

	// node connections stuff
	clt     api.TradingClient
	cltdata api.TradingDataClient
	conn    *grpc.ClientConn
}

type MintRequest struct {
	Party  string `json:"party"`
	Amount uint64 `json:"amount"`
	Asset  string `json:"asset"`
}

type MintResponse struct {
	Success bool `json:"success"`
}

func New(log *logging.Logger, cfg Config, passphrase string) (*Faucet, error) {
	log = log.Named(namedLogger)
	log.SetLevel(cfg.Level.Level)
	wal, err := wallet.ReadWalletFile(cfg.WalletPath, passphrase)
	if err != nil {
		return nil, err
	}
	nodeAddr := fmt.Sprintf("%v:%v", cfg.Node.IP, cfg.Node.Port)
	conn, err := grpc.Dial(nodeAddr, grpc.WithInsecure())
	if err != nil {
		return nil, err
	}

	client := api.NewTradingClient(conn)
	clientData := api.NewTradingDataClient(conn)

	ctx, cfunc := context.WithCancel(context.Background())

	f := &Faucet{
		Router:  httprouter.New(),
		log:     log,
		cfg:     cfg,
		wal:     wal,
		clt:     client,
		cltdata: clientData,
		conn:    conn,
		cfunc:   cfunc,
<<<<<<< HEAD
		rl:      gateway.NewRateLimit(ctx, cfg.RateLimit),
=======
		stopCh:  make(chan struct{}),
		rl:      NewRateLimit(ctx, cfg),
>>>>>>> c749bd89
	}

	f.POST("/api/v1/mint", f.Mint)
	return f, nil
}

func (f *Faucet) Mint(w http.ResponseWriter, r *http.Request, _ httprouter.Params) {
	// unmarshal request
	req := MintRequest{}
	if err := unmarshalBody(r, &req); err != nil {
		writeError(w, newError(err.Error()), http.StatusBadRequest)
		return
	}

	// validation
	if len(req.Party) <= 0 {
		writeError(w, newError("missing party field"), http.StatusBadRequest)
		return
	}
	if req.Amount == 0 {
		writeError(w, newError("amount need to be a > 0 unsigned integer"), http.StatusBadRequest)
		return
	}
	if len(req.Asset) <= 0 {
		writeError(w, newError("missing asset field"), http.StatusBadRequest)
		return
	}

	if err := f.getAllowedAmount(r.Context(), req.Amount, req.Asset); err != nil {
		if errors.Is(err, ErrAssetNotFound) {
			writeError(w, newError(err.Error()), http.StatusBadRequest)
			return
		}
		writeError(w, newError(err.Error()), http.StatusInternalServerError)
		return
	}
	rlkey := fmt.Sprintf("party-%s-asset-%s", req.Party, req.Asset)
	if err := f.rl.NewRequest(rlkey); err != nil {
		f.log.Debug("Mint denied - rate limit", logging.String("rlkey", rlkey))
		writeError(w, newError(err.Error()), http.StatusForbidden)
		return
	}

	ce := &types.ChainEvent{
		Nonce: makeNonce(),
		Event: &types.ChainEvent_Builtin{
			Builtin: &types.BuiltinAssetEvent{
				Action: &types.BuiltinAssetEvent_Deposit{
					Deposit: &types.BuiltinAssetDeposit{
						VegaAssetID: req.Asset,
						PartyID:     req.Party,
						Amount:      req.Amount,
					},
				},
			},
		},
	}

	msg, err := proto.Marshal(ce)
	if err != nil {
		writeError(w, newError("unable to marshal"), http.StatusInternalServerError)
		return
	}

	alg, err := crypto.NewSignatureAlgorithm(crypto.Ed25519)
	if err != nil {
		f.log.Error("unable to instanciate new algorithm", logging.Error(err))
		writeError(w, newError("unable to instanciate crypto"), http.StatusInternalServerError)
		return
	}

	sig, err := wallet.Sign(alg, &f.wal.Keypairs[0], msg)
	if err != nil {
		f.log.Error("unable to sign", logging.Error(err))
		writeError(w, newError("unable to sign crypto"), http.StatusInternalServerError)
	}

	preq := &api.PropagateChainEventRequest{
		Evt:       ce,
		PubKey:    f.wal.Keypairs[0].Pub,
		Signature: sig,
	}

	var ok bool
	err = backoff.Retry(
		func() error {
			resp, err := f.clt.PropagateChainEvent(context.Background(), preq)
			if err != nil {
				return err
			}
			ok = resp.Success
			return nil
		},
		backoff.WithMaxRetries(backoff.NewExponentialBackOff(), f.cfg.Node.Retries),
	)
	if err != nil {
		writeError(w, newError(err.Error()), http.StatusInternalServerError)
		return
	}

	resp := MintResponse{ok}
	writeSuccess(w, resp, http.StatusOK)
}

func (f *Faucet) getAllowedAmount(ctx context.Context, amount uint64, asset string) error {
	req := &api.AssetByIDRequest{
		ID: asset,
	}
	resp, err := f.cltdata.AssetByID(ctx, req)
	if err != nil {
		if resp == nil {
			return ErrAssetNotFound
		}
		return err
	}
	source := resp.Asset.Source.GetBuiltinAsset()
	if source == nil {
		return ErrNotABuiltinAsset
	}
	maxAmount, err := strconv.ParseUint(source.MaxFaucetAmountMint, 10, 64)
	if err != nil {
		return err
	}
	if maxAmount < amount {
		return fmt.Errorf("amount request exceed maximal amount of %v", maxAmount)
	}

	return nil
}

func (f *Faucet) Start() error {
	f.s = &http.Server{
		Addr:    fmt.Sprintf("%s:%v", f.cfg.IP, f.cfg.Port),
		Handler: cors.AllowAll().Handler(f), // middleware with cors
	}

	f.log.Info("starting faucet server", logging.String("address", f.s.Addr))

	errCh := make(chan error)
	go func() {
		errCh <- f.s.ListenAndServe()
	}()

	defer func() {
		f.cfunc()
		f.conn.Close()
	}()

	// close the rate limit
	select {
	case err := <-errCh:
		return err
	case <-f.stopCh:
		f.s.Shutdown(context.Background())
		return nil
	}
}

func (f *Faucet) Stop() error {
	f.stopCh <- struct{}{}
	return nil
}

func Init(path, passphrase string) (string, error) {
	if ok, _ := fsutil.PathExists(path); ok {
		return "", fmt.Errorf("faucet file already exists %v", path)
	}

	w, err := wallet.CreateWalletFile(path, defaultVegaFaucetOwner, passphrase)
	if err != nil {
		return "", err
	}

	// gen the keypair
	algo := crypto.NewEd25519()
	kp, err := wallet.GenKeypair(algo.Name())
	if err != nil {
		return "", fmt.Errorf("unable to generate new key pair: %v", err)
	}

	w.Keypairs = append(w.Keypairs, *kp)
	_, err = wallet.WriteWalletFile(w, path, passphrase)
	if err != nil {
		return "", err
	}

	return kp.Pub, nil
}

func unmarshalBody(r *http.Request, into interface{}) error {
	defer r.Body.Close()
	body, err := ioutil.ReadAll(r.Body)
	if err != nil {
		return ErrInvalidRequest
	}
	return json.Unmarshal(body, into)
}

func writeError(w http.ResponseWriter, e error, status int) {
	w.Header().Set("Content-Type", "application/json")
	w.WriteHeader(status)
	buf, _ := json.Marshal(e)
	w.Write(buf)
}

func writeSuccess(w http.ResponseWriter, data interface{}, status int) {
	w.Header().Set("Content-Type", "application/json")
	w.WriteHeader(status)
	buf, _ := json.Marshal(data)
	w.Write(buf)
}

var (
	ErrInvalidRequest = newError("invalid request")
)

type HTTPError struct {
	ErrorStr string `json:"error"`
}

func (e HTTPError) Error() string {
	return e.ErrorStr
}

func newError(e string) HTTPError {
	return HTTPError{
		ErrorStr: e,
	}
}

func makeNonce() uint64 {
	max := &big.Int{}
	// set it to the max value of the uint64
	max.SetUint64(^uint64(0))
	nonce, _ := rand.Int(rand.Reader, max)
	return nonce.Uint64()
}<|MERGE_RESOLUTION|>--- conflicted
+++ resolved
@@ -41,22 +41,13 @@
 type Faucet struct {
 	*httprouter.Router
 
-<<<<<<< HEAD
-	log   *logging.Logger
-	cfg   Config
-	wal   *wallet.Wallet
-	s     *http.Server
-	rl    *gateway.RateLimit
-	cfunc context.CancelFunc
-=======
 	log    *logging.Logger
 	cfg    Config
 	wal    *wallet.Wallet
 	s      *http.Server
-	rl     *RateLimit
+	rl     *gateway.RateLimit
 	cfunc  context.CancelFunc
 	stopCh chan struct{}
->>>>>>> c749bd89
 
 	// node connections stuff
 	clt     api.TradingClient
@@ -101,12 +92,8 @@
 		cltdata: clientData,
 		conn:    conn,
 		cfunc:   cfunc,
-<<<<<<< HEAD
 		rl:      gateway.NewRateLimit(ctx, cfg.RateLimit),
-=======
 		stopCh:  make(chan struct{}),
-		rl:      NewRateLimit(ctx, cfg),
->>>>>>> c749bd89
 	}
 
 	f.POST("/api/v1/mint", f.Mint)
