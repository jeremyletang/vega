--- conflicted
+++ resolved
@@ -1,12 +1,6 @@
 package gql
 
 import (
-<<<<<<< HEAD
-	"math"
-=======
-	"strings"
->>>>>>> d2055670
-
 	types "code.vegaprotocol.io/vega/proto"
 	protoapi "code.vegaprotocol.io/vega/proto/api"
 	"github.com/pkg/errors"
