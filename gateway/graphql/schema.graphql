## VEGA - GraphQL schema

schema {
    query: Query
    subscription: Subscription
    mutation: Mutation
}

"Mutations are similar to GraphQL queries, however they allow a caller to change or mutate data."
type Mutation {

  """
  Send a submit order request to be prepared, and returns a blob of the transaction to submit.
  The OrderSubmit data is validated. Price and expiration will be converted to uint64 internally.
  """
  prepareOrderSubmit(
    "ID of the market to place the order"
    marketId: String!
    "ID of the party placing the order"
    partyId: String!
    "Price of the asset"
    price: String
    "Size of the order"
    size: String!
    "Side of the order (Buy or Sell)"
    side: Side!
    "TimeInForce of the order"
    timeInForce: OrderTimeInForce!
    "exiration of the the order"
    expiration: String
    "type of the order"
    type: OrderType!
    "client reference for the order"
    reference: String
    "pegged order details"
    peggedOrder: PeggedOrderInput
  ): PreparedSubmitOrder!

  """
  Send a cancel order request to be prepared. Returns a pending order + blob of the transaction to submit.
  The data is verified. The response can be signed and submitted through the submitTransaction mutation.
  """
  prepareOrderCancel(
    "ID of the order to cancel"
    id: ID
    "ID of the party placing the order"
    partyId: String!
    "ID of the market where to find the order"
    marketId: String
  ): PreparedCancelOrder!

  """
  Send an amend order request to be prepared. Returns a pending order + blob of the transaction to submit.
  The data is verified. The response can be signed and submitted through the submitTransaction mutation.
  """
  prepareOrderAmend(
    "ID of the order to amend"
    id: ID!
    "ID of the party which created the order"
    partyId: String!
    "New price for this order"
    price: String!
    "New size for this order"
    sizeDelta: String!
    "New expiration time"
    expiration: String
    "Time in force"
    timeInForce: OrderTimeInForce!
    "The reference point for pegged orders"
    peggedReference: PeggedReference
    "The offset from the reference price for pegged orders"
    peggedOffset: String
  ): PreparedAmendOrder!

  """
  Prepare a proposal so it can be sent into the network.
  Returns a pending proposal along with a transaction blob ready for submission.
  The data is verified. The response can be signed and submitted through the submitTransaction mutation.
  """
  prepareProposal(
    "ID of the party which created this proposal"
    partyId: String!
    "A UUID reference for the caller to aid in tracking operations on VEGA"
    reference: String
    "Terms of the proposal"
    proposalTerms: ProposalTermsInput!
  ): PreparedProposal!

  """
  Prepare a vote so it can be signed and submitted.
  Returns a pending vote with a transaction blob for signing.
  No validation other than the vote value being correct is done.
  """
  prepareVote(
    "vote value"
    value: VoteValue!
    "the party casting the vote"
    partyID: String!
    "the proposal voted on"
    propopsalID: String!
  ): PreparedVote!

  """
  Prepare a withdrawal so it can be signed and submitted.
  Returns a pending withdrawSubmission with a transaction blob for signing.
  """
  prepareWithdrawal(
    "The party which wants to withdraw funds"
    partyID: String!
    "The amount to be withdrawn"
    amount: String!
    "The asset from which we want to withdraw funds"
    asset: String!

    """
    ERC20 specific details to process the withdrawal
    nullable as not required by all kind of withdrawals
    """
    erc20Details: Erc20WithdrawalDetailsInput
  ): PreparedWithdrawal!

  """
  Submit a new, signed, transaction to the VEGA network. This transaction will not be executed immediately.
  It validates the signature, and sends the transaction out for consensus

  """
  submitTransaction(
    "The signed transaction"
    data: String!
    "The signature"
    sig: SignatureInput!
    "The way to send the transaction"
    type: SubmitTransactionType
): TransactionSubmitted!

  "Prepare a Liquidity provision order so it can be signed and submitted"
  prepareLiquidityProvision(
    "Market identifier for the order"
    marketID: String!
    "Specified as a unitless number that represents the amount of settlement asset of the market."
    commitmentAmount: Int!
    "nominated liquidity fee factor, which is an input to the calculation of taker fees on the market, as per setting fees and rewarding liquidity providers."
    fee: String!
    "a set of liquidity sell orders to meet the liquidity provision obligation, see MM orders spec."
    sells: [LiquidityOrderInput!]!
    "a set of liquidity buy orders to meet the liquidity provision obligation, see MM orders spec."
    buys:  [LiquidityOrderInput!]!
  ): PreparedLiquidityProvision!
}

"The way the transaction is sent to the blockchain"
enum SubmitTransactionType {
  "The call will return as soon as submitted"
  Async
  "The call will return once the mempool has run CheckTx on the transaction"
  Sync
  "The call will return once the transaction has been processed by the core"
  Commit
}

<<<<<<< HEAD
"Create an order linked to an index rather than a price"
input PeggedOrderInput {
  "Index to link this order to"
  reference: PeggedReference!
  "Price offset from the peg"
  offset: String!
}

"Create an order linked to an index rather than a price"
=======
"Create an order linked to an index rather than a price"
input PeggedOrderInput {
  "Index to link this order to"
  reference: PeggedReference!
  "Price offset from the peg"
  offset: String!
}

"Create an order linked to an index rather than a price"
>>>>>>> f4464ab1
type PeggedOrder {
  "Index to link this order to"
  reference: PeggedReference!
  "Price offset from the peg"
  offset: String!
}

"ERC20 specific details to start a withdrawal"
input Erc20WithdrawalDetailsInput {
  "The ethereum address to which the withdrawn funds will be send to"
  receiverAddress: String!
}

"A signature to be bundled with a transaction"
input SignatureInput {
  "The signature, base64 encoded"
  sig: String!
  "The algorithm used to produice the signature"
  algo: String!
  "The version of the signature"
  version: Int!
}

"Subscriptions allow a caller to receive new information as it is available from the VEGA platform."
type Subscription {
  "Subscribe to the candles updates"
  candles(
    "ID of the market we want to listen candles for"
    marketId: String!
    "Interval of the candles we want to listen for"
    interval: Interval!
  ): Candle!

  "Subscribe to orders updates"
  orders(
    "ID of the market from which we want orders updates"
    marketId: String
    "ID of the party from which we want orders updates"
    partyId: String
  ): [Order!]

  "Subscribe to the trades updates"
  trades(
    "ID of the market from which we want trades updates"
    marketId: String
    "ID of the party from which we want trades updates"
    partyId: String
  ): [Trade!]

  "Subscribe to the positions updates"
  positions(
    "ID of the party from we want updates for"
    partyId: String
    "ID of the market from which we want postion updates"
    marketId: String
  ): Position!

  "Subscribe to the market depths update"
  marketDepth(
    "ID of the market we want to receive market depth updates for"
    marketId: String!
  ): MarketDepth!

  "Subscribe to price level market depth updates"
  marketDepthUpdate(
    "ID of the market we want to receive market depth pricelevel updates for"
    marketId: String!
  ): MarketDepthUpdate!

  "Subscribe to the accounts updates"
  accounts(
    "ID of the market from which we want accounts updates"
    marketId: String
    "ID of the party from which we want accounts updates"
    partyId: String,
    "Asset code"
    asset: String,
    "Type of the account"
    type: AccountType
  ): Account!

  "Subscribe to the mark price changes"
  marketData(
    "id of the market we want to subscribe to the market data changes"
    marketId: String
  ): MarketData!

  "Subscribe to the margin changes"
  margins(
    "id of the trader we want to subscribe for margin updates"
    partyId: String!
    "market we want to listen to margin updates (nil if we want updates for all markets)"
    marketID: String
  ): MarginLevels!

  "Subscribe to proposals. Leave out all arguments to receive all proposals"
  proposals(
    "Optional party id whose proposals are to be streamed"
    partyID: String
  ): Proposal!

  "Subscribe to votes, either by proposal id or pary id"
  votes(
    "Optional proposal id which votes are to be streamed"
    proposalId: String
    "Optional party id whose votes are to be streamed"
    partyID: String
  ): ProposalVote!

  "Subscribe to event data from the event bus"
  busEvents(
    "the types to subscribe to has to be an array"
    types: [BusEventType!]!
    "optional filter by market ID"
    marketID: String
    "optional filter by party ID"
    partyID: String
    "Specifies the size that the client will receive events in. Using 0 results in a variable batch size being sent. The stream will be closed if the client fails to read a batch within 5 seconds"
    batchSize: Int!
  ): [BusEvent!]
}

"Margins for a given a trader"
type MarginLevels {
  "market in which the margin is required for this trader"
  market: Market!
  "asset for the current margins"
  asset: Asset!
  "id of the trader for this margin"
  party: Party!
  "minimal margin for the position to be maintained in the network (unsigned int actually)"
  maintenanceLevel: String!
  "if the margin is between maintenance and search, the network will initiate a collateral search (unsigned int actually)"
  searchLevel: String!
  "this is the minimal margin required for a trader to place a new order on the network (unsigned int actually)"
  initialLevel: String!

  """
  If the margin of the trader is greater than this level, then collateral will be released from the margin account into
  the general account of the trader for the given asset.
  """
  collateralReleaseLevel: String!

  "time at which these margin level were relevant"
  timestamp: String!
}

"Live data of a Market"
type MarketData {
  "market id of the associated mark price"
  market: Market!
  "the mark price (actually an unsgined int)"
  markPrice: String!
  "the highest price level on an order book for buy orders."
  bestBidPrice: String!
  "the aggregated volume being bid at the best bid price."
  bestBidVolume: String!
  "the lowest price level on an order book for offer orders."
  bestOfferPrice: String!
  "the aggregated volume being offered at the best offer price."
  bestOfferVolume: String!
  "the highest price level on an order book for buy orders not including pegged orders."
  bestStaticBidPrice: String!
  "the aggregated volume being offered at the best static bid price, excluding pegged orders"
  bestStaticBidVolume: String!
  "the lowest price level on an order book for offer orders not including pegged orders."
  bestStaticOfferPrice: String!
  "the aggregated volume being offered at the best static offer price, excluding pegged orders."
  bestStaticOfferVolume: String!
  "the arithmetic average of the best bid price and best offer price."
  midPrice: String!
  "the arithmetic average of the best static bid price and best static offer price"
  staticMidPrice: String!
  "time at which this mark price was relevant"
  timestamp: String!
  "the sum of the size of all positions greater than 0."
  openInterest: String!
  "time at which the auction will stop (null if not in auction mode"
  auctionEnd: String
  "time at which the next auction will start (null if none is scheduled)"
  auctionStart: String
  "indicative price if the auction ended now, 0 if not in auction mode"
  indicativePrice: String!
  "indicative volume if the auction ended now, 0 if not in auction mode"
  indicativeVolume: String!
  "what state the market is in (auction, continuous etc)"
  marketState: MarketState!
  "what triggered an auction (if an auction was started)"
  trigger: AuctionTrigger!
  "the amount of stake targeted for this market"
  targetStake: String
  "the supplied stake for the market"
  suppliedStake: String
  "The liquidity commitments for a given market"
  commitments: MarketDataCommitments!
}

"The MM commitments for this market"
type MarketDataCommitments {
  "a set of liquidity sell orders to meet the liquidity provision obligation, see MM orders spec."
  sells: [LiquidityOrderReference!]
  "a set of liquidity buy orders to meet the liquidity provision obligation, see MM orders spec."
  buys:  [LiquidityOrderReference!]
}

type PreparedWithdrawal {
  "the raw transaction to sign & submit"
  blob: String!
}

type PreparedSubmitOrder {
  "the raw transaction to sign & submit"
  blob: String!
}

type PreparedCancelOrder {
  "the raw transaction to sign & submit"
  blob: String!
}

type PreparedAmendOrder {
  "the raw transaction to sign & submit"
  blob: String!
}

type TransactionSubmitted {
  success: Boolean!
}

"Queries allow a caller to read data and filter data via GraphQL."
type Query {

  "One or more instruments that are trading on the VEGA network"
  markets(
    "ID of the market"
    id: String
  ): [Market!]

  "An instrument that is trading on the VEGA network"
  market(
    "Optional ID of a market"
    id: String!
  ): Market

  "One or more entities that are trading on the VEGA network"
  parties(
    "Optional ID of a party"
    id: String
  ): [Party!]

  "An entity that is trading on the VEGA network"
  party(
    "ID of a party"
    id: String!
  ): Party

  "a bunch of statistics about the node"
  statistics: Statistics!

  "An order in the VEGA network found by orderID"
  orderByID(
    "ID for an order"
    orderID: String!

    "version of the order (omitted or 0 for most recent; 1 for original; 2 for first amendment, etc)"
    version: Int
  ): Order!

  "Order versions (created via amendments if any) found by orderID"
  orderVersions(
    "ID for an order"
    orderID: String!

    "Pagination skip"
    skip: Int
    "Pagination first element"
    first: Int
    "Pagination last element"
    last: Int): [Order!]

  "An order in the VEGA network found by referenceID"
  orderByReference(
    "ReferenceID for an order"
    referenceID: String!
  ): Order!

  "All governance proposals in the VEGA network"
  proposals(
    "Returns only proposals in the specified state. Leave out to get all proposals"
    inState: ProposalState
  ): [Proposal!]

  "A governance proposal located by either its id or reference. If both are set, id is used."
  proposal(
    "Optionally, locate proposal by its id"
    id: String
    "Optionally, locate proposal by its reference. If id is set, this parameter is ignored."
    reference: String
  ): Proposal!

  "Governance proposals that aim creating new markets"
  newMarketProposals(
    "Returns only proposals in the specified state. Leave out to get all proposals"
    inState: ProposalState
  ): [Proposal!]

  "Governance proposals that aim updating existing markets"
  updateMarketProposals(
    "Optionally, select proposals for a specific market. Leave out for all"
    marketId: String
    "Returns only proposals in the specified state. Leave out to get all proposals"
    inState: ProposalState
  ): [Proposal!]

  "Governance proposals that aim updating Vega network parameters"
  networkParametersProposals(
    "Returns only proposals in the specified state. Leave out to get all proposals"
    inState: ProposalState
  ): [Proposal!]

  "Governance proposals that aim creating new assets in Vega"
  newAssetProposals(
    "Returns only proposals in the specified state. Leave out to get all proposals"
    inState: ProposalState
  ): [Proposal!]

  "Return a list of aggregated node signature for a given resource ID"
  nodeSignatures(
    resourceId: String!
  ): [NodeSignature!]

  "An asset which is used in the vega network"
  asset(
   "Id of the asset"
    assetId: String!
  ): Asset

  "The list of all assets in use in the vega network"
  assets: [Asset!]

  "return an estiamation of the potential cost for a new order"
  estimateOrder(
    "ID of the market to place the order"
    marketId: String!
    "ID of the party placing the order"
    partyId: String!
    "Price of the asset"
    price: String
    "Size of the order"
    size: String!
    "Side of the order (Buy or Sell)"
    side: Side!
    "TimeInForce of the order"
    timeInForce: OrderTimeInForce!
    "exiration of the the order"
    expiration: String
    "type of the order"
    type: OrderType!
  ): OrderEstimate!

  "find a withdrawal using its id"
  withdrawal(
    "id of the withdrawal"
    id: String!
  ): Withdrawal

  "find a erc20 withdrawal approval using it a withdrawal id"
  erc20WithdrawalApproval(
    "id of the withdrawal"
    withdrawalId: String!
  ): Erc20WithdrawalApproval

  "find a deposit using its id"
  deposit(
    "id of the Deposit"
    id: String!
  ): Deposit

  "return the full list of network parameters"
  networkParameters: [NetworkParameter!]
}

"Represents an asset in vega"
type Asset {
  "The id of the asset"
  id: String!

  "The full name of the asset (e.g: Great British Pound)"
  name: String!

  "The symbol of the asset (e.g: GBP)"
  symbol: String!

  "The total supply of the market"
  totalSupply: String!

  "The precision of the asset"
  decimals: Int!

  "The origin source of the asset (e.g: an erc20 asset)"
  source: AssetSource!

  "The infrastructure fee account for this asset"
  infrastructureFeeAccount: Account!
}

"One of the possible asset sources"
union AssetSource = BuiltinAsset | ERC20

"An asset originated from an Ethereum ERC20 Token"
type ERC20 {
  "The address of the erc20 contract"
  contractAddress: String!
}

"A vega builtin asset, mostly for testing purpose"
type BuiltinAsset {
  "The id of the asset"
  id: String!

  "The full name of the asset (e.g: Great British Pound)"
  name: String!

  "The symbol of the asset (e.g: GBP)"
  symbol: String!

  "The total supply of the market"
  totalSupply: String!

  "The precision of the asset"
  decimals: Int!

  "Maximum amount that can be requested by a party through the built-in asset faucet at a time"
  maxFaucetAmountMint: String!
}

"Represents a signature for the approval of a resource from a validator"
type NodeSignature {
  "The id of the resource being signed for"
  id: String!

  "The signature, as base64 encoding"
  signature: String

  "The kind of signature this is (e.g: withdrawal, new asset, etc)"
  kind: NodeSignatureKind
}

"Represents the type signature provided by a node"
enum NodeSignatureKind {
  "A signature for proposing a new asset into the network"
  AssetNew

  "A signature for allowing a withdrawal of funds"
  AssetWithdrawal
}

"Statistics about the node"
type Statistics {
  "Current block number"
  blockHeight: Int!

  "Number of items in the backlog"
  backlogLength: Int!

  "Total number of peers on the vega network"
  totalPeers: Int!

  "Genesis time of the chain"
  genesisTime: String!

  "Current time (real)"
  currentTime: String!

  "Uptime of the node"
  upTime: String!

  "Current time of the chain (decided through consensus)"
  vegaTime: String!

  "Status of the vega application connection with the chain"
  status: String!

  "Number of transaction processed per block"
  txPerBlock: Int!

  "Average size of the transactions"
  averageTxBytes: Int!

  "Average number of orders added per blocks"
  averageOrdersPerBlock: Int!

  "Number of the trades per seconds"
  tradesPerSecond: Int!

  "Number of orders per seconds"
  ordersPerSecond: Int!

  "Total number of markets"
  totalMarkets: Int!

  "Total number of amended orders"
  totalAmendOrder: Int!

  "Total number of cancelled orders"
  totalCancelOrder: Int!

  "Total number of orders created"
  totalCreateOrder: Int!

  "Total number of orders"
  totalOrders: Int!

  "Total number of trades"
  totalTrades: Int!

  "Version commit hash of the vega node"
  appVersionHash: String!

  "Version of the vega node (semver)"
  appVersion: String!

  "Version of the chain (semver)"
  chainVersion: String!

  "Duration of the last block, in nanoseconds"
  blockDuration: Int!

  "Number of orders subscriptions"
  orderSubscriptions: Int!

  "Number of trades subscriptions"
  tradeSubscriptions: Int!

  "Number of candles subscriptions"
  candleSubscriptions: Int!

  "Number of market depth subscriptions"
  marketDepthSubscriptions: Int!

  "Number of market depth update subscriptions"
  marketDepthUpdateSubscriptions: Int!

  "Number of positions subscriptions"
  positionsSubscriptions: Int!
}

"A mode where Vega try to execute order as soon as they are received"
type ContinuousTrading {
  "Size of an increment in price in terms of the quote currency"
  tickSize: String!
}

"Frequent batch auctions trading mode"
type DiscreteTrading {
  "Duration of the discrete trading batch in nanoseconds. Maximum 1 month."
  duration: Int!
  "Size of an increment in price in terms of the quote currency"
  tickSize: String!
}

union TradingMode = ContinuousTrading | DiscreteTrading

"Parameters for the log normal risk model"
type LogNormalModelParams {
  "mu parameter"
  mu: Float!
  "r parameter"
  r: Float!
  "sigma parameter"
  sigma: Float!
}

"Parameters for the simple risk model"
type SimpleRiskModelParams {
  "Risk factor for long"
  factorLong: Float!
  "Risk factor for short"
  factorShort: Float!
}


"A type of risk model for futures trading"
type LogNormalRiskModel {
  "Lambda parameter of the risk model"
  riskAversionParameter: Float!
  "Tau parameter of the risk model"
  tau: Float!
  "Params for the log normal risk model"
  params: LogNormalModelParams!
}

"A type of simple/dummy risk model where we can specify the risk factor long and short in params"
type SimpleRiskModel {
  "Params for the simple risk model"
  params: SimpleRiskModelParams!
}

union RiskModel = LogNormalRiskModel | SimpleRiskModel

"A set of metadata to associate to an instruments"
type InstrumentMetadata {

  "An arbitrary list of tags to associated to associate to the Instrument (string list)"
  tags: [String!]
}

"An Ethereum oracle"
type EthereumEvent {

  "The ID of the ethereum contract to use (string)"
  contractId: String!

  "Name of the Ethereum event to listen to. (string)"
  event: String!
}

union Oracle = EthereumEvent

"A Future product"
type Future {

  "The maturity date of the product (ISO8601/RFC3339 timestamp)"
  maturity: String!

  "The name of the asset (string)"
  asset: Asset!

  "The oracle used for this product (Oracle union)"
  oracle: Oracle!
}

union Product = Future

"Describe something that can be traded on Vega"
type Instrument {

  "Uniquely identify an instrument accrods all instruments available on Vega (string)"
  id: String!

  "A short non necessarily unique code used to easily describe the instrument (e.g: FX:BTCUSD/DEC18) (string)"
  code: String!

  "Full and fairly descriptive name for the instrument"
  name: String!

  "String representing the quote (e.g. BTCUSD -> USD is quote)"
  quoteName: String!

  "Metadata for this instrument"
  metadata: InstrumentMetadata!

  "A reference to or instance of a fully specified product, including all required product parameters for that product (Product union)"
  product: Product!
}

type MarginCalculator {
  "The scaling factors that will be used for margin calculation"
  scalingFactors: ScalingFactors!
}

type ScalingFactors {
  "the scaling factor that determines the margin level at which we have to search for more money"
  searchLevel: Float!

  "the scaling factor that determines the optimal margin level"
  initialMargin: Float!

  "The scaling factor that determines the overflow margin level"
  collateralRelease: Float!
}

"A tradable instrument is a combination of an instrument and a risk model"
type TradableInstrument {
  "An instance of or reference to a fully specified instrument."
  instrument: Instrument!

  "A reference to a risk model that is valid for the instrument"
  riskModel: RiskModel!

  "Margin calculation info, currently only the scaling factors (search, initial, release) for this tradable instrument"
  marginCalculator: MarginCalculator
}

"The factors applied to calculate the fees"
type FeeFactors {
  "The factor applied to calculate MakerFees, a non-negative float"
  makerFee: String!
  "The factor applied to calculate InfrastructureFees, a non-negative float"
  infrastructureFee: String!
  "The factor applied to calculate LiquidityFees, a non-negative float"
  liquidityFee: String!
}

"The fees applicable to a market"
type Fees {
  "The factors used to calculate the different fees"
  factors: FeeFactors!
}

"""
An auction duration is used to configure 3 auction periods:
1. `duration > 0`, `volume == 0`:
  The auction will last for at least N seconds.
2. `duration == 0`, `volume > 0`:
  The auction will end once we can close with given traded volume.
3. `duration > 0`, `volume > 0`:
  The auction will take at least N seconds, but can end sooner if we can trade a certain volume.
"""
type AuctionDuration {
  "Duration of the auction in seconds"
  durationSecs: Int!
  "Target uncrossing trading volume"
  volume: Int!
}


"""
PriceMonitoringParameters holds a list of triggers
"""
type PriceMonitoringParameters {
  "The list of triggers for this price monitoring"
  triggers: [PriceMonitoringTrigger!]
}

"""
PriceMonitoringParameters holds together price projection horizon τ, probability level p, and auction extension duration
"""
type PriceMonitoringTrigger {
  "Price monitoring projection horizon τ in seconds (> 0)."
  horizonSecs: Int!
  "Price monitoring probability level p. (>0 and < 1)"
  probability: Float!
  """
  Price monitoring auction extension duration in seconds should the price
  breach it's theoretical level over the specified horizon at the specified
  probability level (> 0)
  """
  auctionExtensionSecs: Int!
}


"Configuration of a market price monitorings auctions triggers"
type PriceMonitoringSettings {
  "Specified a set of PriceMonitoringParameters to be use for price monitoring purposes"
  parameters: PriceMonitoringParameters
  "How often (in seconds) the price monitoring bounds should be updated"
  updateFrequencySecs: Int!
}

"TargetStakeParameters contains parameters used in target stake calculation"
type TargetStakeParameters {
  "Specifies length of time window expressed in seconds for target stake calculation"
  timeWindow: Int!

  "Specifies scaling factors used in target stake calculation"
  scalingFactor: Float!
}

"Represents a product & associated parameters that can be traded on Vega, has an associated OrderBook and Trade history"
type Market {

  "Market ID"
  id: String!

  "Market full name"
  name: String!

  "Fees related data"
  fees: Fees!

  "An instance of or reference to a tradable instrument."
  tradableInstrument: TradableInstrument!

  "Definitions and required configuration for the trading mode"
  tradingMode: TradingMode!

  """
  decimalPlaces indicates the number of decimal places that an integer must be shifted by in order to get a correct
  number denominated in the currency of the Market. (uint64)

  Examples:
    Currency     Balance  decimalPlaces  Real Balance
    GBP              100              0       GBP 100
    GBP              100              2       GBP   1.00
    GBP              100              4       GBP   0.01
    GBP                1              4       GBP   0.0001   (  0.01p  )

    GBX (pence)      100              0       GBP   1.00     (100p     )
    GBX (pence)      100              2       GBP   0.01     (  1p     )
    GBX (pence)      100              4       GBP   0.0001   (  0.01p  )
    GBX (pence)        1              4       GBP   0.000001 (  0.0001p)
  """
  decimalPlaces: Int!

  """
  Auction duration specifies how long the opening auction will run (minimum
  duration and optionally a minimum traded volume).
  """
  openingAuction: AuctionDuration!

  "Price monitoring settings for the market"
  priceMonitoringSettings: PriceMonitoringSettings!

  "Taget stake parameter"
  targetStakeParameters: TargetStakeParameters!

  "Orders on a market"
  orders (
    "Pagination skip"
    skip: Int
    "Pagination first element"
    first: Int
    "Pagination last element"
    last: Int
  ): [Order!]

  "Get account for a party or market"
  accounts(
    "Id of the party to get the margin account for"
    partyId: String
  ): [Account!]

  "Trades on a market"
  trades (
    "Pagination skip"
    skip: Int
    "Pagination first element"
    first: Int
    "Pagination last element"
    last: Int): [Trade!]

  "Current depth on the orderbook for this market"
  depth(
    "Maximum market order book depth (returns whole order book if omitted)"
    maxDepth: Int): MarketDepth!

  "Candles on a market, for the 'last' n candles, at 'interval' seconds as specified by params"
  candles (
    "RFC3339Nano encoded time from when to get candles"
    since: String!
    "Interval of the candles"
    interval: Interval!
  ): [Candle]

  "marketData for the given market"
  data: MarketData!

  "The list of the liquidity provision commitment for this market"
  liquidityProvisions(
    "An optional party id"
    party: String
  ): [LiquidityProvision!]


}

"""
Market Depth is a measure of the number of open buy and sell orders for a security or currency at different prices.
The depth of market measure provides an indication of the liquidity and depth for the instrument.
"""
type MarketDepth {

    "Market id"
    market: Market!

    "Buy side price levels (if available)"
    buy: [PriceLevel!]

    "Sell side price levels (if available)"
    sell: [PriceLevel!]

    "Last trade for the given market (if available)"
    lastTrade: Trade

    "Sequence number for the current snapshot of the market depth"
    sequenceNumber: String!
}

"""
Market Depth Update is a delta to the current market depth which can be used to update the
market depth structure to keep it correct
"""
type MarketDepthUpdate {

    "Market id"
    market: Market!

    "Buy side price levels (if available)"
    buy: [PriceLevel!]

    "Sell side price levels (if available)"
    sell: [PriceLevel!]

    "Sequence number for the current snapshot of the market depth"
    sequenceNumber: String!
}

"Represents a price on either the buy or sell side and all the orders at that price"
type PriceLevel {

    "The price of all the orders at this level (uint64)"
    price: String!

    "The total remaining size of all orders at this level (uint64)"
    volume: String!

    "The number of orders at this price level (uint64)"
    numberOfOrders: String!
}

"Candle stick representation of trading"
type Candle {

    "Unix epoch+nanoseconds for when the candle occurred"
    timestamp: String!

    "ISO-8601 RFC3339+Nano formatted data and time for the candle"
    datetime: String!

    "High price (uint64)"
    high: String!

    "Low price (uint64)"
    low: String!

    "Open price (uint64)"
    open: String!

    "Close price (uint64)"
    close: String!

    "Volume price (uint64)"
    volume: String!

    "Interval price (string)"
    interval: Interval!
}

"Represents a party on Vega, could be an ethereum wallet address in the future"
type Party {
  "Party identifier"
  id: String!

  "Orders relating to a party"
  orders(
    "Pagination skip"
    skip: Int
    "Pagination first element"
    first: Int
    "Pagination last element"
    last: Int): [Order!]

  "Trades relating to a party (specifically where party is either buyer OR seller)"
  trades(
    "ID of the market we want to get trades for"
    marketId: String
    "Pagination skip"
    skip: Int
    "Pagination first element"
    first: Int
    "Pagination last element"
    last: Int): [Trade!]

  "Collateral accounts relating to a party"
  accounts(
    "Market ID - specify what market accounts for the party to return"
    marketId: String
    "Asset (USD, EUR etc)"
    asset: String,
    "Filter accounts by type (General account, margin account, etc...)"
    type: AccountType
  ): [Account!]

  "Trading positions relating to a party"
  positions: [Position!]

  "marginLevels"
  margins(
    "market id off the margin to get, nil if all markets"
    marketId: String,
  ): [MarginLevels!]

  proposals(
    "Select only proposals in the specified state. Leave out to get all proposals"
    inState: ProposalState
  ): [Proposal]

  votes: [ProposalVote]

  "The list of all withdrawals initiated by the party"
  withdrawals: [Withdrawal!]

  "The list of all deposits for a party by the party"
  deposits: [Deposit!]

  "The list of the liquidity provision commitment from this party"
  liquidityProvisions(
    "An optional market id"
    market: String
  ): [LiquidityProvision!]
}

"""
An individual trader at any point in time is considered net long or net short. This refers to their Open Volume,
calculated using FIFO. This volume is signed as either negative for LONG positions and positive for SHORT positions. A
single trade may end up "splitting" with some of its volume matched into closed volume and some of its volume
remaining as open volume. This is why we don't refer to positions being comprised of trades, rather of volume.
"""
type Position {

  "Market relating to this position"
  market: Market!

  "The party holding this position"
  party: Party!

  "Open volume (uint64)"
  openVolume: String!

  "Realised Profit and Loss (int64)"
  realisedPNL: String!

  "Unrealised Profit and Loss (int64)"
  unrealisedPNL: String!

  "Average entry price for this position"
  averageEntryPrice: String!

  "margins of the party for the given position"
  margins: [MarginLevels!]

  "last time the position was updated (RFC3339Nano)"
  updatedAt: String!
}

"An order in Vega, if active it will be on the OrderBook for the market"
type Order {

  "Hash of the order data"
  id: ID!

  "The worst price the order will trade at (e.g. buy for price or less, sell for price or more) (uint64)"
  price: String!

  "The timeInForce of order (determines how and if it executes, and whether it persists on the book)"
  timeInForce: OrderTimeInForce!

  "Whether the order is to buy or sell"
  side: Side!

  "The market the order is trading on (probably stored internally as a hash of the market details)"
  market: Market!

  "Total number of contracts that may be bought or sold (immutable) (uint64)"
  size: String!

  "Number of contracts remaining of the total that have not yet been bought or sold (uint64)"
  remaining: String!

  "The trader who place the order (probably stored internally as the trader's public key)"
  party: Party!

  "ISO-8601 RFC3339+Nano formatted date and time for when the order was created (timestamp)"
  createdAt: String!

  "Expiration time of this order (ISO-8601 RFC3339+Nano formatted date)"
  expiresAt: String

  "The status of an order, for example 'Active'"
  status: OrderStatus!

  "The external reference (if available) for the order"
  reference: String!

  "Trades relating to this order"
  trades: [Trade!]

  "Type the order type (defaults to TRADER)"
  type: OrderType

  "Reason for the order to be rejected"
  rejectionReason: OrderRejectionReason

  "Version of this order, counts the number of amends"
  version: String!

  "UpdatedAt is the last time the order was altered"
  updatedAt: String!

  "PeggedOrder contains the details about a pegged order"
  peggedOrder: PeggedOrder
}

"An estimate of the fee to be paid by the order"
type OrderEstimate {
  "The estimated fee if the order was to trade"
  fee: TradeFee!

  "The total estimated amount of fee if the order was to trade"
  totalFeeAmount: String!

  "The margin requirement for this order"
  marginLevels: MarginLevels!
}

"A trade on Vega, the result of two orders being 'matched' in the market"
type Trade {

  "The hash of the trade data"
  id: ID!

  "The market the trade occurred on"
  market: Market!

  "The order that bought"
  buyOrder: String!

  "The order that sold"
  sellOrder: String!

  "The party that bought"
  buyer: Party!

  "The party that sold"
  seller: Party!

  "The aggressor indicates whether this trade was related to a BUY or SELL"
  aggressor: Side!

  "The price of the trade (probably initially the passive order price, other determination algorithms are possible though) (uint64)"
  price: String!

  "The number of contracts trades, will always be <= the remaining size of both orders immediately before the trade (uint64)"
  size: String!

  "RFC3339Nano for when the trade occurred"
  createdAt: String!

  "The type of trade"
  type: TradeType!

  "The fee paid by the buyer side of the trade"
  buyerFee: TradeFee!

  "The fee paid by the seller side of the trade"
  sellerFee: TradeFee!

  "The batch in witch the buyer order was submitted (applies only for Auctions modes)"
  buyerAuctionBatch: Int

  "The batch in witch the seller order was submitted (applies only for Auctions modes)"
  sellerAuctionBatch: Int
}

"The fee paid by the party when a trade occurs"
type TradeFee {
  "The maker fee, aggressive party to the other party (the one who had an order in the book)"
  makerFee: String!

  "The infrastructure fee, a fee paid to the node runner to maintain the vega network"
  infrastructureFee: String!

  "The fee paid to the market makers to provide liquidity in the market"
  liquidityFee: String!
}


"Valid trade types"
enum TradeType {

  "Default trade type"
  Default

  "Network close-out - good"
  NetworkCloseOutGood

  "Network close-out - bad"
  NetworkCloseOutBad
}

"An account record"
type Account {
  "Balance as string - current account balance (approx. as balances can be updated several times per second)"
  balance: String!
  "Asset, the 'currency'"
  asset: Asset!
  "Account type (General, Margin, etc)"
  type: AccountType!
  "Market (only relevant to margin accounts)"
  market: Market
}

"All the data related to the approval of a withdrawal from the network"
type Erc20WithdrawalApproval {
  "The source asset in the ethereum network"
  assetSource: String!
  "The amount to be withdrawan"
  amount: String!
  "The expiry of the approval (RFC3339Nano)"
  expiry: String!
  "The nonce to be used in the request"
  nonce: String!
  """
  Signature aggregate from the nodes, in the following format:
  0x + sig1 + sig2 + ... + sigN
  """
  signatures: String!
}

"The details of a withdrawal processed by vega"
type Withdrawal {
  "The Vega internal id of the withdrawal"
  id: String!
  "The PartyID initiating the witndrawal"
  party: Party!
  "The amount to be withdrawn"
  amount: String!
  "The asset to be withdrawn"
  asset: Asset!
  "The current status of the withdrawal"
  status: WithdrawalStatus!
  "A reference the foreign chain can use to refere to when processing the withdrawal"
  ref: String!
  "The time until when the withdrawal will be valid (RFC3339Nano)"
  expiry: String!
  "Time at which the withdrawal was created (RFC3339Nano)"
  createdTimestamp: String!
  "Time at which the withdrawal was finalized (RFC3339Nano)"
  withdrawnTimestamp: String
  "Hash of the transaction on the foreign chain"
  txHash: String
  "Foreign chain specific details about the withdrawal"
  details: WithdrawalDetails
}

union WithdrawalDetails = Erc20WithdrawalDetails

"Specific details for an erc20 withdrawal"
type Erc20WithdrawalDetails {
  "The ethereum address of the receiver of the asset funds"
  receiverAddress: String!
}

"The status of a withdrawal"
enum WithdrawalStatus {
  "The withdrawal is open and being processed by the network"
  Open
  "The withdrawal have been cancelled by the network, either because it expired, or something went wrong with the foreign chain"
  Cancelled
  "The withdrawal was finalized, it was first valid, the foreign chain have executed it and the network updated all accounts"
  Finalized
}

"The details of a deposit processed by vega"
type Deposit {
  "The Vega internal id of the deposit"
  id: String!
  "The PartyID initiating the deposit"
  party: Party!
  "The amount to be withdrawn"
  amount: String!
  "The asset to be withdrawn"
  asset: Asset!
  "The current status of the deposit"
  status: DepositStatus!
  "Time at which the deposit was created (RFC3339Nano)"
  createdTimestamp: String!
  "Time at which the deposit was finalized (RFC3339Nano)"
  creditedTimestamp: String
  "Hash of the transaction on the foreign chain"
  txHash: String
}

"The status of a deposit"
enum DepositStatus {
  "The deposit is open and being processed by the network"
  Open
  "The deposit have been cancelled by the network, either because it expired, or something went wrong with the foreign chain"
  Cancelled
  "The deposit was finalized, it was first valid, the foreign chain have executed it and the network updated all accounts"
  Finalized
}

"Valid order types, these determine what happens when an order is added to the book"
enum OrderTimeInForce {

    "The order either trades completely (remainingSize == 0 after adding) or not at all, does not remain on the book if it doesn't trade"
    FOK

    "The order trades any amount and as much as possible but does not remain on the book (whether it trades or not)"
    IOC

    "This order trades any amount and as much as possible and remains on the book until it either trades completely or is cancelled"
    GTC

    """
    This order type trades any amount and as much as possible and remains on the book until they either trade completely, are cancelled, or expires at a set time
    NOTE: this may in future be multiple types or have sub types for orders that provide different ways of specifying expiry
    """
    GTT

    "This order is only accepted during an auction period"
    GFA

    "This order is only accepted during normal trading (that can be continuous trading or frequent batched auctions)"
    GFN
}

"Valid references used for pegged orders."
enum PeggedReference {
  "Peg the order against the mid price of the order book"
  Mid
  "Peg the order against the best bid price of the order book"
  BestBid
  "Peg the order against the best ask price of the order book"
  BestAsk
}

"Valid order statuses, these determine several states for an order that cannot be expressed with other fields in Order."
enum OrderStatus {

  """
  The order is active and not cancelled or expired, it could be unfilled, partially filled or fully filled.
  Active does not necessarily mean it's still on the order book.
  """
  Active

  "This order trades any amount and as much as possible and remains on the book until it either trades completely or expires."
  Expired

  "The order is cancelled, the order could be partially filled or unfilled before it was cancelled. It is not possible to cancel an order with 0 remaining."
  Cancelled

  "This order was of type IOC or FOK and could not be processed by the matching engine due to lack of liquidity."
  Stopped

  "This order is fully filled with remaining equals zero."
  Filled

  "This order was rejected while beeing processed in the core."
  Rejected

  "This order was partially filled."
  PartiallyFilled

  "This order has been removed from the order book and applies to pegged orders only"
  Parked
}

"Reason for the proposal beeing rejected by the core node"
enum ProposalRejectionReason {
  "The specified close time is too early based on network parameters"
  CloseTimeTooSoon
  "The specified close time is too late based on network parameters"
  CloseTimeTooLate
  "The specified enactment time is too early based on network parameters"
  EnactTimeTooSoon
  "The specified enactment time is too late based on network parameters"
  EnactTimeTooLate
  "The proposer for this proposal as insufficient token"
  InsufficientTokens
  "The instrument quote name and base name were the same"
  InvalidInstrumentSecurity
  "The proposal has no product specified"
  NoProduct
  "The specified product is not supported"
  UnsupportedProduct
  "Invalid future maturity timestamp (expect RFC3339)"
  InvalidFutureMaturityTimestamp
  "The product maturity is already in the past"
  ProductMaturityIsPassed
  "The proposal has no trading mode"
  NoTradingMode
  "The proposal has an unsupported trading mode"
  UnsupportedTradingMode
  "The proposal failed node validation"
  NodeValidationFailed
  "A builtin asset configuration is missing"
  MissingBuiltinAssetField
  "The ERC20 contract address is missing from an ERC20 asset proposal"
  MissingERC20ContractAddress
  "The specified asset for the market proposal is invalid"
  InvalidAsset
  "proposal terms timestamps are not compatible (Validation < Closing < Enactment)"
  IncompatibleTimestamps
  "Risk parameters are missing from the market proposal"
  NoRiskParameters
  "Invalid key in update network parameter proposal"
  NetworkParameterInvalidKey
  "Invalid valid in update network parameter proposal"
  NetworkParameterInvalidValue
  "Validation failed for network parameter proposal"
  NetworkParameterValidationFailed
}

"Reason for the order beeing rejected by the core node"
enum OrderRejectionReason {

  "Market id is invalid"
  InvalidMarketId

  "Order id is invalid"
  InvalidOrderId

  "Order is out of sequence"
  OrderOutOfSequence

  "Remaining size in the order is invalid"
  InvalidRemainingSize

  "Time has failed us"
  TimeFailure

  "Unable to remove the order"
  OrderRemovalFailure

  "Expiration time is invalid"
  InvalidExpirationTime

  "Order reference is invalid"
  InvalidOrderReference

  "Edit is not allowed"
  EditNotAllowed

  "Order amend fail"
  OrderAmendFailure

  "Order does not exist"
  OrderNotFound

  "Party id is invalid"
  InvalidPartyId

  "Market is closed"
  MarketClosed

  "Margin check failed"
  MarginCheckFailed

  "Order missing general account"
  MissingGeneralAccount

  "An internal error happend"
  InternalError

  "Invalid size"
  InvalidSize

  "Invalid persistence"
  InvalidPersistence

  "Invalid type"
  InvalidType

  "Self trading"
  SelfTrading

  "Insufficient funds to pay fees"
  InsufficientFundsToPayFees

  "Invalid Time In Force"
  InvalidTimeInForce

  "Attempt to amend order to GTT without ExpiryAt"
  AmendToGTTWithoutExpiryAt

  "Attempt to amend ExpiryAt to a value before CreatedAt"
  ExpiryAtBeforeCreatedAt

  "Attempt to amend to GTC without an ExpiryAt value"
  GTCWithExpiryAtNotValid

  "Amending to FOK or IOC is invalid"
  CannotAmendToFOKOrIOC

  "Amending to GFA or GFN is invalid"
  CannotAmendToGFAOrGFN

  "Amending from GFA or GFN is invalid"
  CannotAmendFromGFAOrGFN

  "Invalid Market Type"
  InvalidMarketType

  "Good for normal order received during an auction"
  GFAOrderDuringAuction

  "Good for auction order received during continuous trading"
  GFNOrderDuringContinuousTrading

  "IOC orders are not allowed during auction"
  IOCOrderDuringAuction

  "FOK orders are not allowed during auction"
  FOKOrderDuringAuction

  "Pegged orders must be LIMIT orders"
  PeggedOrderMustBeLimitOrder

  "Pegged orders can only have TIF GTC or GTT"
  PeggedOrderMustBeGTTOrGTC

  "Pegged order must have a reference price"
  PeggedOrderWithoutReferencePrice

  "Buy pegged order cannot reference best ask price"
  PeggedOrderBuyCannotReferenceBestAskPrice

  "Pegged order offset must be <= 0"
  PeggedOrderOffsetMustBeLessOrEqualToZero

  "Pegged order offset must be < 0"
  PeggedOrderOffsetMustBeLessThanZero

  "Pegged order offset must be >= 0"
  PeggedOrderOffsetMustBeGreaterOrEqualToZero

  "Sell pegged order cannot reference best bid price"
  PeggedOrderSellCannotReferenceBestBidPrice

  "Pegged order offset must be > zero"
	PeggedOrderOffsetMustBeGreaterThanZero

  "Insufficient balance to submit the order (no deposit made)"
  InsufficientAssetBalance

  "Cannot change pegged order fields on a non pegged order"
  CannotAmendPeggedOrderDetailsOnNonPeggedOrder

  "Unable to reprice a pegged order"
  UnableToRepricePeggedOrder
}

enum OrderType {
  "the default order type"
  MARKET

  "mentioned in ticket, but as yet unused order type"
  LIMIT

  """
  Used for distressed traders, an order placed by the network to close out distressed traders
  similar to MARKET order, only no party is attached to the order.
  """
  NETWORK
}

"What market state are we in"
enum MarketState {
  "Continuous trading where orders are processed and potentially matched on arrival"
  CONTINUOUS

  "Auction trading where orders are uncrossed at the end of the opening auction period"
  OPENING_AUCTION

  "Auction as normal trading mode for the market, where orders are uncrossed periodically"
  BATCH_AUCTION

  "Auction triggered by price/liquidity monitoring"
  MONITORING_AUCTION
}

"Whether the placer of an order is aiming to buy or sell on the market"
enum Side {
  "The Placer of the order is aiming to buy"
  Buy

  "The placer of the order is aiming to sell"
  Sell
}

"The interval for trade candles when subscribing via VEGA graphql, default is I15M"
enum Interval {
  "1 minute interval"
  I1M

  "5 minute interval"
  I5M

  "15 minute interval (default)"
  I15M

  "1 hour interval"
  I1H

  "6 hour interval"
  I6H

  "1 day interval"
  I1D
}

"The various account types we have (used by collateral)"
enum AccountType {
  "Insurance pool account - only for 'system' party"
  Insurance
  "Settlement - only for 'system' party"
  Settlement
  "Margin - The leverage account for traders"
  Margin
  "General account - the account containing 'unused' collateral for traders"
  General
  "Infrastructure fee account - the account where all infrastructure fees are collected"
  FeeInfrastructure
  "Liquidity fee account - the account where all infrastructure fees are collected"
  FeeLiquidity
  "LockWithdraw - and account use for party in the process of withdrawing funds"
  LockWithdraw
  "Bond - an account use to maintain MM commitments"
  Bond
}

input SimpleRiskModelParamsInput {
  "Risk factor for long"
  factorLong: Float!
  "Risk factor for short"
  factorShort: Float!
}

input LogNormalModelParamsInput {
  "mu parameter"
  mu: Float!
  "r parameter"
  r: Float!
  "sigma parameter"
  sigma: Float!
}

input LogNormalRiskModelInput {
  "Lambda parameter of the risk model"
  riskAversionParameter: Float!
  "Tau parameter of the risk model"
  tau: Float!
  "Params for the log normal risk model"
  params: LogNormalModelParamsInput!
}

input RiskParametersInput {
  "Simple risk model parameters. Set only if risk model is Simple"
  simple: SimpleRiskModelParamsInput
  "Log normal risk model parameters. Set only if risk model is LogNormal"
  logNormal: LogNormalRiskModelInput
}

"Future product configuration"
input FutureProductInput {
  "Future product maturity (ISO8601/RFC3339 timestamp)"
  maturity: String!
  "Product asset name"
  asset: String!
}

type FutureProduct {
  "Future product maturity (ISO8601/RFC3339 timestamp)"
  maturity: String!
  "Product asset name"
  asset: Asset!
}

input InstrumentConfigurationInput {
  "Full and fairly descriptive name for the instrument"
  name: String!
  "A short non necessarily unique code used to easily describe the instrument (e.g: FX:BTCUSD/DEC18)"
  code: String!
  "String representing the quote (e.g. BTCUSD -> USD is quote)"
  quoteName: String!
  "Future product specification"
  futureProduct: FutureProductInput
}

type InstrumentConfiguration {
  "Full and fairly descriptive name for the instrument"
  name: String!
  "A short non necessarily unique code used to easily describe the instrument (e.g: FX:BTCUSD/DEC18)"
  code: String!
  "String representing the quote (e.g. BTCUSD -> USD is quote)"
  quoteName: String!
  "Future product specification"
  futureProduct: FutureProduct
}

"A mode where Vega try to execute order as soon as they are received"
input ContinuousTradingInput {
  "Size of an increment in price in terms of the quote currency. Note this field should not be used and will be ignored"
  tickSize: String
}

"Frequent batch auctions trading mode"
input DiscreteTradingInput {
  "Duration of the discrete trading batch in nanoseconds. Maximum 1 month."
  duration: Int!
  "Size of an increment in price in terms of the quote currency. Note this field should not be used and will be ignored"
  tickSize: String
}

"""
PriceMonitoringParameters holds a list of triggers
"""
input PriceMonitoringParametersInput {
  "The list of triggers for this price monitoring"
  triggers: [PriceMonitoringTriggerInput!]
}

"""
PriceMonitoringParameters holds together price projection horizon τ, probability level p, and auction extension duration
"""
input PriceMonitoringTriggerInput {
  "Price monitoring projection horizon τ in seconds (> 0)."
  horizonSecs: Int!
  "Price monitoring probability level p. (>0 and < 1)"
  probability: Float!
  """
  Price monitoring auction extension duration in seconds should the price
  breach it's theoretical level over the specified horizon at the specified
  probability level (> 0)
  """
  auctionExtensionSecs: Int!
}

"Configuration of a market price monitorings auctions triggers"
input PriceMonitoringSettingsInput {
  "Specified a set of PriceMonitoringParameters to be use for price monitoring purposes"
  parameters: PriceMonitoringParametersInput
  "How often (in seconds) the price monitoring bounds should be updated"
  updateFrequencySecs: Int
}

"""
Allows creating new markets on the network
"""
input NewMarketInput {
  "New market instrument configuration"
  instrument: InstrumentConfigurationInput!
  "Decimal places used for the new market"
  decimalPlaces: Int!
  "New market risk configuration"
  riskParameters: RiskParametersInput!
  "Metadata for this instrument, tags"
  metadata: [String!]
  "The proposed duration for the opening auction for this market in seconds"
  openingAuctionDurationSecs: Int
  "Price monitoring configuration"
  priceMonitoringParameters: PriceMonitoringParametersInput

  "A mode where Vega try to execute order as soon as they are received. Valid only if discreteTrading is not set"
  continuousTrading: ContinuousTradingInput
  "Frequent batch auctions trading mode. Valid only if continuousTrading is not set"
  discreteTrading: DiscreteTradingInput
}

type NewMarket {
  "New market instrument configuration"
  instrument: InstrumentConfiguration!
  "Decimal places used for the new market"
  decimalPlaces: Int!
  "New market risk configuration"
  riskParameters: RiskModel!
  "Metadata for this instrument, tags"
  metadata: [String!]
  "Trading mode"
  tradingMode: TradingMode!
}

"""
Incomplete change definition for governance proposal terms
TODO: complete the type
"""
type UpdateMarket {
  marketId: String!
}
input UpdateMarketInput {
  marketId: String!
}

"A new asset proposal change"
type NewAsset {
  "the source of the new Asset"
  source: AssetSource!
}

"Allows submitting a proposal for changing network parameters"
type UpdateNetworkParameter {
  networkParameter: NetworkParameter!
}

"Allows submitting a proposal for changing network parameters"
input UpdateNetworkParameterInput {
  networkParameter: NetworkParameterInput!
}

"Representation of a network parameter"
type NetworkParameter {
  "The name of the network parameter"
  key: String!
  "The value of the network parameter"
  value: String!
}

"Representation of a network parameter"
input NetworkParameterInput {
  "The name of the network parameter"
  key: String!
  "The value of the network parameter"
  value: String!
}

union ProposalChange = NewMarket | UpdateMarket | UpdateNetworkParameter | NewAsset
# there are no unions for input types as of today, see: https://github.com/graphql/graphql-spec/issues/488

type ProposalTerms {
  """
  ISO-8601 time and date when voting closes for this proposal.
  Constrained by "minCloseInSeconds" and "maxCloseInSeconds" network parameters.
  """
  closingDatetime: String!
  """
  ISO-8601 time and date when this proposal is executed (if passed). Note that it has to be after closing date time.
  Constrained by "minEnactInSeconds" and "maxEnactInSeconds" network parameters.
  """
  enactmentDatetime: String!

  "Actual change being introduced by the proposal - action the proposal triggers if passed and enacted."
  change: ProposalChange!
}

# there are no unions for input types as of today, see: https://github.com/graphql/graphql-spec/issues/488
"Proposal terms input. Only one kind of change is expected. Proposals with no changes or more than one will not be accepted."
input ProposalTermsInput {
  """
  ISO-8601 time and date when voting closes for this proposal.
  Constrained by "minCloseInSeconds" and "maxCloseInSeconds" network parameters.
  """
  closingDatetime: String!
  """
  ISO-8601 time and date when this proposal is executed (if passed). Note that it has to be after closing date time.
  Constrained by "minEnactInSeconds" and "maxEnactInSeconds" network parameters.
  """
  enactmentDatetime: String!


  """
  Field defining new market change - the proposal will create new market if passed and enacted.
  It can only be set if "updateMarket" and "updateNetwork" are not set (the proposal will be rejected otherwise).
  One of "newMarket", "updateMarket", "updateNetwork" must be set (the proposal will be rejected otherwise).
  """
  newMarket: NewMarketInput
  """
  Field defining update market change - the proposal will update existing market if passed and enacted.
  It can only be set if "newMarket" and "updateNetwork" are not set (the proposal will be rejected otherwise).
  One of "newMarket", "updateMarket", "updateNetwork" must be set (the proposal will be rejected otherwise).
  """
  updateMarket: UpdateMarketInput

  """
  Field defining update network change - the proposal will update Vega network parameters if passed and enacted.
  It can only be set if "newMarket" and "updateMarket" are not set (the proposal will be rejected otherwise).
  One of "newMarket", "updateMarket", "updateNetwork" must be set (the proposal will be rejected otherwise).
  """
  updateNetworkParameter: UpdateNetworkParameterInput

  "a new Asset proposal, this will create a new asset to be used in the vega network"
  newAsset: NewAssetInput

}

"A new asset to be added into vega"
input NewAssetInput {
  "A new builtin assed to be created"
  builtinAsset: BuiltinAssetInput

  "A new ERC20 asset to be created"
  erc20: ERC20Input
}

"An asset originated from an Ethereum ERC20 Token"
input ERC20Input {
  "The address of the erc20 contract"
  contractAddress: String!
}

"A vega builtin asset, mostly for testing purpose"
input BuiltinAssetInput {
  "The full name of the asset (e.g: Great British Pound)"
  name: String!

  "The symbol of the asset (e.g: GBP)"
  symbol: String!

  "The total supply of the market"
  totalSupply: String!

  "The precision of the asset"
  decimals: Int!

  "Maximum amount that can be requested by a party through the built-in asset faucet at a time"
  maxFaucetAmountMint: String!
}

"""
Varoius states a proposal can transition through:
  Open ->
      - Passed -> Enacted.
      - Rejected.
  Proposal can enter Failed state from any other state.
"""
enum ProposalState {
  "Proposal became invalid and cannot be processed"
  Failed
  "Proposal is open for voting"
  Open
  "Proposal has gained enough support to be executed"
  Passed
  "Proposal didn't get enough votes"
  Declined
  "Proposal has could not gain enough support to be executed"
  Rejected
  "Proposal has been executed and the changes under this proposal have now been applied"
  Enacted
  "Proposal is waiting for the node to run validation"
  WaitingForNodeVote
}

type Proposal {
  "Proposal id that is filled by VEGA once proposal reaches the network"
  id: ID
  "A UUID reference to aid tracking proposals on VEGA"
  reference: String!
  "Party that prepared the proposal"
  party: Party!
  "State of the proposal"
  state: ProposalState!
  "ISO-8601 time and date when the proposal reached Vega network"
  datetime: String!
  "Terms of the proposal"
  terms: ProposalTerms!

  "Yes votes cast for this proposal"
  yesVotes: [Vote]
  "No votes cast for this proposal"
  noVotes: [Vote]

  "Reason for the proposal to be rejected by the core"
  rejectionReason: ProposalRejectionReason
}

type PreparedProposal {
  "Raw transaction data to sign & submit"
  blob: String!
  "The pending proposal"
  pendingProposal: Proposal!
}

enum VoteValue {
  "NO reject a proposal"
  NO
  "YES accept a proposal"
  YES
}

type Vote {
  "The vote value cast"
  value: VoteValue!

  "The party casting the vote"
  party: Party!

  "ISO-8601 time and date when the vote reached Vega network"
  datetime: String!

  "The ID of the proposal this vote applies to"
  proposalId: ID!
}

type ProposalVote {
  "Cast vote"
  vote: Vote!

  "Proposal casting the vote on"
  proposalId: ID!
}

type PreparedVote {
  "Raw, serialised vote to be signed"
  blob: String!
  "The vote serialised in the blob field"
  vote: ProposalVote!
}

type TimeUpdate {
  "timestamp - new block time"
  timestamp: String!
}

type MarketEvent {
  "the market ID"
  marketID: String!
  "the message - market events are used for logging"
  payload: String!
}

type TransferBalance {
  "Account involved in transfer"
  account: Account!
  "The new balance of the account"
  balance: Int!
}

type LedgerEntry {
  "account from which the asset was taken"
  fromAccount: String!
  "account to which the balance was transferred"
  toAccount: String!
  "the amount transferred"
  amount: Int!
  "The transfer reference"
  reference: String!
  "Type of ledger entry"
  type: String!
  "The time at which the transfer was made"
  timestamp: String!
}

type TransferResponse {
  "the ledger entries and balances resulting from a transfer request"
  transfers: [LedgerEntry!]
  "the balances of accounts involved in the transfer"
  balances: [TransferBalance!]
}

type TransferResponses {
  "a group of transfer responses - events from core"
  responses: [TransferResponse!]
}

type PositionResolution {
  "the market ID where position resolution happened"
  marketID: String!
  "number of distressed traders on market"
  distressed: Int!
  "number of traders closed out"
  closed: Int!
  "the mark price at which traders were distressed/closed out"
  markPrice: Int!
}

type LossSocialization {
  "the market ID where loss socialization happened"
  marketID: String!
  "the party that was part of the loss socialization"
  partyID: String!
  "the amount lost"
  amount: Int!
}

type TradeSettlement {
  "the size of the trade"
  size: Int!
  "the price of the trade"
  price: Int!
}

type SettlePosition {
  "the market in which a position was settled"
  marketID: String!
  "the party who settled a position"
  partyID: String!
  "the settle price"
  price: Int!
  "the trades that were settled to close the overall position"
  tradeSettlements: [TradeSettlement!]
}

type SettleDistressed {
  "the market in which a position was closed out"
  marketID: String!
  "the party who closed out"
  partyID: String!
  "the margin taken from distressed trader"
  margin: Int!
  "the price at which position was closed out"
  price: Int!
}

type MarketTick {
  "the market ID"
  marketID: String!
  "the block time"
  time: String!
}

type AuctionEvent {
  "the market ID"
  marketID: String!
  "event fired because of auction end"
  leave: Boolean!
  "event related to opening auction"
  openingAuction: Boolean!
  "start time of auction"
  auctionStart: String!
  "optional end time of auction"
  auctionEnd: String!
  "What triggered the auction"
  trigger: AuctionTrigger!
}

enum AuctionTrigger {
  "Invalid trigger (or no auction)"
  Unspecified
  "Auction because market is trading FBA"
  Batch
  "Opening auction"
  Opening
  "Price monitoring"
  Price
  "Liquidity monitoring"
  Liquidity
}

enum BusEventType {
  "Vega Time has changed"
  TimeUpdate
  "A balance has been transferred between accounts"
  TransferResponses
  "A position resolution event has occurred"
  PositionResolution
  "An order has been created or updated"
  Order
  "An account has been updated"
  Account
  "A party has been updated"
  Party
  "A trade has been created"
  Trade
  "Margin levels have changed for a position"
  MarginLevels
  "A governance proposal has been created or updated"
  Proposal
  "A vote has been placed on a governance proposal"
  Vote
  "Market data has been updated"
  MarketData
  "Validator nodes signatures for an event"
  NodeSignature
  "A position has been closed without sufficient insurance pool balance to cover it"
  LossSocialization
  "A position has been settled"
  SettlePosition
  "A distressed position has been settled"
  SettleDistressed
  "A new market has been created"
  MarketCreated
  "An asset has been created or update"
  Asset
  "A market has progressed by one tick"
  MarketTick
  "A market has either entered or exited auction"
  Auction
  "A risk factor adjustment was made"
  RiskFactor
  "A liquidity commitment change occurred"
  LiquidityProvision
  "Collateral has deposited in to this Vega network via the bridge"
  Deposit
  "Collateral has been withdrawn from this Vega network via the bridge"
  Withdrawal
  "constant for market events - mainly used for logging"
  Market
}

"union type for wrapped events in stream PROPOSAL is mapped to governance data, something to keep in mind"
union Event = TimeUpdate | MarketEvent | TransferResponses | PositionResolution | Order | Trade | Account | Party | MarginLevels | Proposal | Vote | MarketData | NodeSignature | LossSocialization | SettlePosition | Market | Asset | MarketTick | SettleDistressed | AuctionEvent | RiskFactor | Deposit | Withdrawal

type BusEvent {
  "the id for this event"
  eventID: String!
  "the block hash"
  block: String!
  "the type of event we're dealing with"
  type: BusEventType!
  "the payload - the wrapped event"
  event: Event!
}

"A risk factor emitted by the risk model for a given market"
type RiskFactor {
  "market the risk factor was emitted for"
  market: String!
  "short factor"
  short: Float!
  "long factor"
  long: Float!
}

"A special order type for liquidity providers"
type LiquidityOrder {
  "The value to which this order is tied"
  reference: PeggedReference!
  "The proportion of the commitment allocted to this order"
  proportion: Int!
  "Offset from the pegged reference"
  offset: Int!
}

"A special order type for liquidity providers"
input LiquidityOrderInput {
  "The value to which this order is tied"
  reference: PeggedReference!
  "The proportion of the commitment allocted to this order"
  proportion: Int!
  "Offset from the pegged reference"
  offset: Int!
}

"Status of a liquidity provision order"
enum LiquidityProvisionStatus {
  "An active liquidity provision"
  Active
  "A liquidity provision stopped by the network"
  Stopped
  "A Cancelled Liquidity provision"
  Cancelled
  "A liquidity provision was invalid and got rejected"
  Rejected
}

type LiquidityOrderReference {
  "The id of the pegged order generated to fullfill this commitment"
  order: Order!
  "The liquidity order"
  liquidityOrder: LiquidityOrder!
}

"The command to be sent to the chain for a liquidity provision submission"
type LiquidityProvision {
  "Unique identifier for the order (set by the system after consensus)"
  id: String
  "The Id of the party making this commitment"
  party: Party!
  "When the liquidity provision was initially created (formatted RFC3339)"
  createdAt: String!
  "When the liquidity provision was updated (formatted RFC3339)"
  updatedAt: String!
  "Market identifier for the order"
  market: Market!
  "Specified as a unitless number that represents the amount of settlement asset of the market."
  commitmentAmount: Int!
  "nominated liquidity fee factor, which is an input to the calculation of taker fees on the market, as per setting fees and rewarding liquidity providers."
  fee: String!
  "a set of liquidity sell orders to meet the liquidity provision obligation, see MM orders spec."
  sells: [LiquidityOrderReference!]!
  "a set of liquidity buy orders to meet the liquidity provision obligation, see MM orders spec."
  buys:  [LiquidityOrderReference!]!
  "The version of this LiquidityProvision"
  version: String!
  "The current status of this liquidity provision"
  status: LiquidityProvisionStatus!
}

"A prepared LiquidityProvision command"
type PreparedLiquidityProvision {
  "The blob to be send to the wallet and to be signed"
  blob: String!
}<|MERGE_RESOLUTION|>--- conflicted
+++ resolved
@@ -158,7 +158,6 @@
   Commit
 }
 
-<<<<<<< HEAD
 "Create an order linked to an index rather than a price"
 input PeggedOrderInput {
   "Index to link this order to"
@@ -168,17 +167,6 @@
 }
 
 "Create an order linked to an index rather than a price"
-=======
-"Create an order linked to an index rather than a price"
-input PeggedOrderInput {
-  "Index to link this order to"
-  reference: PeggedReference!
-  "Price offset from the peg"
-  offset: String!
-}
-
-"Create an order linked to an index rather than a price"
->>>>>>> f4464ab1
 type PeggedOrder {
   "Index to link this order to"
   reference: PeggedReference!
