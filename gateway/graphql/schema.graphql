--- conflicted
+++ resolved
@@ -1361,14 +1361,6 @@
   Constrained by "minEnactInSeconds" and "maxEnactInSeconds" network parameters.
   """
   enactmentDatetime: String!
-<<<<<<< HEAD
-  "Minimum participation stake required for this proposal to pass"
-  minParticipationStake: Int!
-
-  "Optional field to define update market change. If this is set along with another change, proposal will not be accepted."
-  updateMarket: UpdateMarketInput
-  "Optional field to define new market change. If this is set along with another change, proposal will not be accepted."
-=======
 
 
   """
@@ -1376,7 +1368,6 @@
   It can only be set if "updateMarket" and "updateNetwork" are not set (the proposal will be rejected otherwise).
   One of "newMarket", "updateMarket", "updateNetwork" must be set (the proposal will be rejected otherwise).
   """
->>>>>>> d2055670
   newMarket: NewMarketInput
   """
   Field defining update market change - the proposal will update existing market if passed and enacted.
@@ -1384,7 +1375,7 @@
   One of "newMarket", "updateMarket", "updateNetwork" must be set (the proposal will be rejected otherwise).
   """
   updateMarket: UpdateMarketInput
-  
+
   """
   Field defining update network change - the proposal will update Vega network parameters if passed and enacted.
   It can only be set if "newMarket" and "updateMarket" are not set (the proposal will be rejected otherwise).
