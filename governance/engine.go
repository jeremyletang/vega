--- conflicted
+++ resolved
@@ -118,14 +118,10 @@
 		if p.Terms.ClosingTimestamp < now {
 			e.closeProposal(p, counter, totalStake)
 		}
-<<<<<<< HEAD
 		if p.State != types.Proposal_OPEN && p.State != types.Proposal_PASSED {
 			delete(e.proposals, k)
 			delete(e.proposalRefs, p.Reference)
 		} else if p.State == types.Proposal_PASSED && p.Terms.EnactmentTimestamp < now {
-=======
-		if p.State == types.Proposal_STATE_PASSED && p.Terms.EnactmentTimestamp < now {
->>>>>>> f2b38859
 			toBeEnacted = append(toBeEnacted, p.Proposal)
 			delete(e.proposals, k)
 			delete(e.proposalRefs, p.Reference)
@@ -242,7 +238,6 @@
 	no := counter.countVotes(data.no)
 	totalVotes := float64(yes + no)
 
-<<<<<<< HEAD
 	// yes          > (yes + no)* required majority ratio
 	if float64(yes) > totalVotes*float64(data.Terms.MinRequiredMajorityStake) &&
 		//(yes+no) >= (yes + no + novote) * participation ratio
@@ -257,15 +252,6 @@
 			logging.Float64("total-votes-stake", totalVotes),
 			logging.Float64("min-total-votes-required", float64(totalStake)*float64(data.Terms.MinParticipationStake)),
 		)
-=======
-	proposal.State = types.Proposal_STATE_DECLINED
-	if yes > no {
-		participationStake := float64(yes + no)
-		minParticipationStake := float64(proposal.Terms.MinParticipationStake*totalStake) / 100
-		if participationStake >= minParticipationStake {
-			proposal.State = types.Proposal_STATE_PASSED
-		}
->>>>>>> f2b38859
 	}
 	e.buf.Add(*data.Proposal)
 }
