package core_test

import (
	"fmt"
	"strconv"
	"strings"
	"time"

	// cmocks "code.vegaprotocol.io/vega/collateral/mocks"
	"code.vegaprotocol.io/vega/execution"
	"code.vegaprotocol.io/vega/logging"
	"code.vegaprotocol.io/vega/matching"
	"code.vegaprotocol.io/vega/positions"
	"code.vegaprotocol.io/vega/proto"
	"code.vegaprotocol.io/vega/risk"
	"code.vegaprotocol.io/vega/settlement"
	"code.vegaprotocol.io/vega/storage"

	"github.com/DATA-DOG/godog/gherkin"
	uuid "github.com/satori/go.uuid"
)

type traderState struct {
	pos             int
	margin, general int64
	markPrice       int
	gAcc            *proto.Account
	mAcc            *proto.Account
}

var (
	core     *execution.Market
	accounts *storage.Account
)

func initialiseMarket(row *gherkin.TableRow, mkt *proto.Market) {
	// the header of the feature file (ie where to find the data in the row) looks like this:
	// | name      | markprice | risk model | lamd | tau         | mu | r | sigma     | release factor | initial factor | search factor |

	// general stuff like name, ID, code, asset, and initial mark price
	mkt.Name = row.Cells[0].Value
	parts := strings.Split(mkt.Name, "/")
	mkt.Id = fmt.Sprintf("Crypto/%s/Futures/%s", parts[0], parts[1])
	mkt.TradableInstrument.Instrument.Code = fmt.Sprintf("FX:%s%s", parts[0], parts[1])
	prod := mkt.TradableInstrument.Instrument.GetFuture()
	prod.Asset = parts[0]
	mkt.TradableInstrument.Instrument.Product = &proto.Instrument_Future{
		Future: prod,
	} // set asset, reassign the product
	mkt.TradableInstrument.Instrument.InitialMarkPrice, _ = strconv.ParseUint(row.Cells[1].Value, 10, 64)

	// wheter it's lambd/tau or short/long depends on the risk model
	lambdShort, _ := strconv.ParseFloat(row.Cells[3].Value, 64)
	tauLong, _ := strconv.ParseFloat(row.Cells[4].Value, 64)
	// we'll always need to use these
	release, _ := strconv.ParseFloat(row.Cells[8].Value, 64)
	initial, _ := strconv.ParseFloat(row.Cells[9].Value, 64)
	search, _ := strconv.ParseFloat(row.Cells[10].Value, 64)

	// set scaling factors
	mkt.TradableInstrument.MarginCalculator.ScalingFactors = &proto.ScalingFactors{
		SearchLevel:       search,
		InitialMargin:     initial,
		CollateralRelease: release,
	}

	// simple risk model:
	if row.Cells[2].Value == "simple" {
		mkt.TradableInstrument.RiskModel = &proto.TradableInstrument_SimpleRiskModel{
			SimpleRiskModel: &proto.SimpleRiskModel{
				Params: &proto.SimpleModelParams{
					FactorLong:  tauLong,
					FactorShort: lambdShort,
				},
			},
		}
		return
	}
	// for now, default to/assume future (forward risk model)
	mu, _ := strconv.ParseFloat(row.Cells[5].Value, 64)
	r, _ := strconv.ParseFloat(row.Cells[6].Value, 64)
	sigma, _ := strconv.ParseFloat(row.Cells[7].Value, 64)
	mkt.TradableInstrument.RiskModel = &proto.TradableInstrument_ForwardRiskModel{
		ForwardRiskModel: &proto.ForwardRiskModel{
			RiskAversionParameter: lambdShort,
			Tau:                   tauLong,
			Params: &proto.ModelParamsBS{
				Mu:    mu,
				R:     r,
				Sigma: sigma,
			},
		},
	}
}

func theMarket(mSetup *gherkin.DataTable) error {
	// generic market config, ready to be populated with specs from scenario
	mkt := &proto.Market{
		TradableInstrument: &proto.TradableInstrument{
			Instrument: &proto.Instrument{
				Metadata: &proto.InstrumentMetadata{
					Tags: []string{
						"asset_class:fx/crypto",
						"product:futures",
					},
				},
				Product: &proto.Instrument_Future{
					Future: &proto.Future{
						Maturity: "2019-12-31T00:00:00Z",
						Oracle: &proto.Future_EthereumEvent{
							EthereumEvent: &proto.EthereumEvent{
								ContractID: "0x0B484706fdAF3A4F24b2266446B1cb6d648E3cC1",
								Event:      "price_changed",
							},
						},
					},
				},
			},
			MarginCalculator: &proto.MarginCalculator{},
		},
		TradingMode: &proto.Market_Continuous{
			Continuous: &proto.ContinuousTrading{},
		},
	}
	for _, row := range mSetup.Rows {
		// skip header
		if row.Cells[0].Value == "name" {
			continue
		}
		initialiseMarket(row, mkt)
	}
	log := logging.NewTestLogger()
	// the controller needs the reporter to report on errors or clunk out with fatal
	mktsetup = getMarketTestSetup(mkt)
	// create the party engine, and add to the test setup
	// so we can register parties and their account balances
	mktsetup.party = execution.NewParty(log, mktsetup.colE, []proto.Market{*mkt}, mktsetup.parties)
	m, err := execution.NewMarket(
		log,
		risk.NewDefaultConfig(),
		positions.NewDefaultConfig(),
		settlement.NewDefaultConfig(),
		matching.NewDefaultConfig(),
		mktsetup.colE,
		mktsetup.party, // party-engine here!
		mkt,
		mktsetup.candles,
		mktsetup.orders,
		mktsetup.parties,
		mktsetup.trades,
		mktsetup.transfer,
<<<<<<< HEAD
		NewSettlementStub(),
=======
		mktsetup.marginLevelsBuf,
>>>>>>> d6c1812f
		time.Now(),
		execution.NewIDGen(),
	)
	if err != nil {
		return err
	}
	mktsetup.core = m
	core = m
	return nil
}

func theSystemAccounts(systemAccounts *gherkin.DataTable) error {
	// we currently have N accounts, creating system accounts should create 2 more accounts
	current := len(mktsetup.accounts.data)
	// this should create market accounts, currently same way it's done in execution engine (register market)
	asset, _ := mktsetup.market.GetAsset()
	_, _ = mktsetup.colE.CreateMarketAccounts(mktsetup.core.GetID(), asset, 0)
	if len(mktsetup.accounts.data) != current+2 {
		reporter.err = fmt.Errorf("error creating system accounts")
	}
	return reporter.err
}

func tradersHaveTheFollowingState(traders *gherkin.DataTable) error {
	// this is going to be tricky... we have no product set up, we can only ensure the trader accounts are created,  but that's about it...
	// damn... positions engine is not open here, let's just ram through the trades, and update the balances after the fact
	market := core.GetID()
	maxPos := 100 // ensure we can move 100 positions either long or short, doesn't really matter which way
	for _, row := range traders.Rows {
		// skip first row
		if row.Cells[0].Value == "trader" {
			continue
		}
		// it's safe to ignore this error for now
		pos, err := strconv.Atoi(row.Cells[1].Value)
		if err != nil {
			return err
		}
		marginBal, err := strconv.ParseInt(row.Cells[2].Value, 10, 64)
		if err != nil {
			return err
		}
		generalBal, err := strconv.ParseInt(row.Cells[3].Value, 10, 64)
		if err != nil {
			return err
		}
		// highest net pos
		if pos > maxPos {
			maxPos = pos
		}
		asset, _ := mktsetup.market.GetAsset()
		// get the account balance, ensure we can set the margin balance in this step if we want to
		// and get the account ID's so we can keep track of the state correctly
		general := mktsetup.colE.CreatePartyGeneralAccount(row.Cells[0].Value, asset)
		margin, _ := mktsetup.colE.CreatePartyMarginAccount(row.Cells[0].Value, market, asset)
		_ = mktsetup.colE.IncrementBalance(margin, marginBal)
		// add trader accounts to map - this is the state they should have now
		mktsetup.traderAccs[row.Cells[0].Value] = map[proto.AccountType]*proto.Account{
			proto.AccountType_MARGIN: &proto.Account{
				Id:      margin,
				Type:    proto.AccountType_MARGIN,
				Balance: marginBal,
			},
			proto.AccountType_GENERAL: &proto.Account{
				Id:      general,
				Type:    proto.AccountType_GENERAL,
				Balance: generalBal,
			},
		}
		notif := &proto.NotifyTraderAccount{
			TraderID: row.Cells[0].Value,
			Amount:   uint64(generalBal),
		}
		// we should be able to safely ignore the error, if this fails, the tests will
		_ = mktsetup.party.NotifyTraderAccountWithTopUpAmount(notif, generalBal)
	}
	return nil
}

func theFollowingOrders(orderT *gherkin.DataTable) error {
	tomorrow := time.Now().Add(time.Hour * 24)
	core := mktsetup.core
	market := core.GetID()
	calls := len(orderT.Rows)
	// if the first row is a header row, exclude from the call count
	if orderT.Rows[0].Cells[0].Value == "trader" {
		calls--
	}
	// build + place all orders
	for _, row := range orderT.Rows {
		if row.Cells[0].Value == "trader" {
			continue
		}
		// else expect call to get party
		// setup.parties.EXPECT().GetByID(row.Cells[0].Value).Times(1).Return(
		// 	&proto.Party{
		// 		Id: row.Cells[0].Value,
		// 	},
		// 	nil,
		// )

		side := proto.Side_Buy
		if row.Cells[1].Value == "sell" {
			side = proto.Side_Sell
		}
		vol, err := strconv.Atoi(row.Cells[2].Value)
		if err != nil {
			return err
		}
		price, err := strconv.ParseInt(row.Cells[3].Value, 10, 64)
		if err != nil {
			return err
		}
		expTrades, err := strconv.Atoi(row.Cells[4].Value)
		if err != nil {
			return err
		}
		order := proto.Order{
			Id:          uuid.NewV4().String(),
			MarketID:    market,
			PartyID:     row.Cells[0].Value,
			Side:        side,
			Price:       uint64(price),
			Size:        uint64(vol),
			Remaining:   uint64(vol),
			ExpiresAt:   tomorrow.Unix(),
			Type:        proto.Order_LIMIT,
			TimeInForce: proto.Order_GTT,
			CreatedAt:   time.Now().UnixNano(),
		}
		result, err := core.SubmitOrder(&order)
		if err != nil {
			return err
		}
		if len(result.Trades) != expTrades {
			return fmt.Errorf("expected %d trades, instead saw %d (%#v)", expTrades, len(result.Trades), *result)
		}
	}
	return nil
}

func tradersLiability(liablityTbl *gherkin.DataTable) error {
	for _, row := range liablityTbl.Rows {
		// skip header
		if row.Cells[0].Value == "trader" {
			continue
		}
		trader := row.Cells[0].Value
		margin, err := strconv.ParseInt(row.Cells[4].Value, 10, 64)
		if err != nil {
			return err
		}
		general, err := strconv.ParseInt(row.Cells[5].Value, 10, 64)
		if err != nil {
			return err
		}
		accounts := mktsetup.traderAccs[trader]
		acc, err := mktsetup.colE.GetAccountByID(accounts[proto.AccountType_MARGIN].Id)
		if err != nil {
			return err
		}
		// sync margin account state
		mktsetup.traderAccs[trader][proto.AccountType_MARGIN] = acc
		if acc.Balance != margin {
			return fmt.Errorf("expected %s margin account balance to be %d instead saw %d", trader, margin, acc.Balance)
		}
		acc, err = mktsetup.colE.GetAccountByID(accounts[proto.AccountType_GENERAL].Id)
		if err != nil {
			return err
		}
		if acc.Balance != general {
			return fmt.Errorf("expected %s general account balance to be %d, instead saw %d", trader, general, acc.Balance)
		}
		// sync general account state
		mktsetup.traderAccs[trader][proto.AccountType_GENERAL] = acc
	}
	return nil
}

func hasNotBeenAddedToTheMarket(trader string) error {
	accounts := mktsetup.traderAccs[trader]
	acc, err := mktsetup.colE.GetAccountByID(accounts[proto.AccountType_MARGIN].Id)
	if err != nil || acc.Balance == 0 {
		return nil
	}
	return fmt.Errorf("didn't expect %s to hava a margin account with balance, instead saw %d", trader, acc.Balance)
}

func theMarkPriceIs(markPrice string) error {
	price, _ := strconv.ParseUint(markPrice, 10, 64)
	marketMarkPrice := mktsetup.core.GetMarketData().MarkPrice
	if marketMarkPrice != price {
		return fmt.Errorf("expected mark price of %d instead saw %d", price, marketMarkPrice)
	}

	return nil
}<|MERGE_RESOLUTION|>--- conflicted
+++ resolved
@@ -149,11 +149,8 @@
 		mktsetup.parties,
 		mktsetup.trades,
 		mktsetup.transfer,
-<<<<<<< HEAD
+		mktsetup.marginLevelsBuf,
 		NewSettlementStub(),
-=======
-		mktsetup.marginLevelsBuf,
->>>>>>> d6c1812f
 		time.Now(),
 		execution.NewIDGen(),
 	)
