package core_test

import (
	"errors"
	"fmt"
	"strconv"
	"time"

	"code.vegaprotocol.io/vega/proto"

	"github.com/cucumber/godog/gherkin"
	uuid "github.com/satori/go.uuid"
)

func theMarketsStartsOnAndExpiresOn(start, expires string) error {
	_, err := time.Parse("2006-01-02T15:04:05Z", start)
	if err != nil {
		return fmt.Errorf("invalid start date %v", err)
	}
	_, err = time.Parse("2006-01-02T15:04:05Z", expires)
	if err != nil {
		return fmt.Errorf("invalid expiry date %v", err)
	}
	marketStart = start
	marketExpiry = expires

	return nil
}

func theInsurancePoolInitialBalanceForTheMarketsIs(amountstr string) error {
	amount, _ := strconv.ParseUint(amountstr, 10, 0)
	execsetup = getExecutionSetupEmptyWithInsurancePoolBalance(amount)
	return nil
}

func theExecutonEngineHaveTheseMarkets(arg1 *gherkin.DataTable) error {
	mkts := []proto.Market{}
	for _, row := range arg1.Rows {
		if val(row, 0) == "name" {
			continue
		}
		mkt := baseMarket(row)
		mkts = append(mkts, mkt)
	}

	t, _ := time.Parse("2006-01-02T15:04:05Z", marketStart)
	execsetup = getExecutionTestSetup(t, mkts)

	// reset market startime and expiry for next run
	marketExpiry = defaultMarketExpiry
	marketStart = defaultMarketStart

	return nil
}

func theFollowingTraders(arg1 *gherkin.DataTable) error {
	// create the trader from the table using NotifyTraderAccount
	for _, row := range arg1.Rows {
		if val(row, 0) == "name" {
			continue
		}

		// row.0 = traderID, row.1 = amount to topup
		notif := proto.NotifyTraderAccount{
			TraderID: val(row, 0),
			Amount:   u64val(row, 1),
		}

		err := execsetup.engine.NotifyTraderAccount(&notif)
		if err != nil {
			return err
		}

		// expected general accounts for the trader
		// added expected market margin accounts
		for _, mkt := range execsetup.mkts {
			asset, err := mkt.GetAsset()
			if err != nil {
				return err
			}

			if !traderHaveGeneralAccount(execsetup.accs[val(row, 0)], asset) {
				acc := account{
					Type:    proto.AccountType_GENERAL,
					Balance: u64val(row, 1),
					Asset:   asset,
				}
				execsetup.accs[val(row, 0)] = append(execsetup.accs[val(row, 0)], acc)
			}

			acc := account{
				Type:    proto.AccountType_MARGIN,
				Balance: 0,
				Market:  mkt.Name,
				Asset:   asset,
			}
			execsetup.accs[val(row, 0)] = append(execsetup.accs[val(row, 0)], acc)
		}

	}
	return nil
}

func iExpectTheTradersToHaveNewGeneralAccount(arg1 *gherkin.DataTable) error {
	for _, row := range arg1.Rows {
		if val(row, 0) == "name" {
			continue
		}

		_, err := execsetup.accounts.getTraderGeneralAccount(val(row, 0), val(row, 1))
		if err != nil {
			return fmt.Errorf("missing general account for trader=%v asset=%v", val(row, 0), val(row, 1))
		}
	}
	return nil
}

func generalAccountsBalanceIs(arg1, arg2 string) error {
	balance, _ := strconv.ParseUint(arg2, 10, 0)
	for _, mkt := range execsetup.mkts {
		asset, _ := mkt.GetAsset()
		acc, err := execsetup.accounts.getTraderGeneralAccount(arg1, asset)
		if err != nil {
			return err
		}
		if uint64(acc.Balance) != balance {
			return fmt.Errorf("invalid general account balance, expected %v got %v", arg2, acc.Balance)
		}
	}
	return nil
}

func haveOnlyOneAccountPerAsset(arg1 string) error {
	assets := map[string]struct{}{}

	for _, acc := range execsetup.accounts.data {
		if acc.Owner == arg1 && acc.Type == proto.AccountType_GENERAL {
			if _, ok := assets[acc.Asset]; ok {
				return fmt.Errorf("trader=%v have multiple account for asset=%v", arg1, acc.Asset)
			}
			assets[acc.Asset] = struct{}{}
		}
	}
	return nil
}

func haveOnlyOnMarginAccountPerMarket(arg1 string) error {
	assets := map[string]struct{}{}

	for _, acc := range execsetup.accounts.data {
		if acc.Owner == arg1 && acc.Type == proto.AccountType_MARGIN {
			if _, ok := assets[acc.MarketID]; ok {
				return fmt.Errorf("trader=%v have multiple account for market=%v", arg1, acc.MarketID)
			}
			assets[acc.MarketID] = struct{}{}
		}
	}
	return nil
}

func theMakesADepositOfIntoTheAccount(trader, amountstr, asset string) error {
	amount, _ := strconv.ParseUint(amountstr, 10, 0)
	// row.0 = traderID, row.1 = amount to topup
	notif := proto.NotifyTraderAccount{
		TraderID: trader,
		Amount:   amount,
	}

	err := execsetup.engine.NotifyTraderAccount(&notif)
	if err != nil {
		return err
	}

	return nil
}

func generalAccountForAssetBalanceIs(trader, asset, balancestr string) error {
	balance, _ := strconv.ParseUint(balancestr, 10, 0)
	acc, err := execsetup.accounts.getTraderGeneralAccount(trader, asset)
	if err != nil {
		return err
	}

	if uint64(acc.Balance) != balance {
		return fmt.Errorf("invalid general asset=%v account balance=%v for trader=%v", asset, acc.Balance, trader)
	}

	return nil
}

func theWithdrawFromTheAccount(trader, amountstr, asset string) error {
	amount, _ := strconv.ParseUint(amountstr, 10, 0)
	// row.0 = traderID, row.1 = amount to topup
	notif := proto.Withdraw{
		PartyID: trader,
		Amount:  amount,
		Asset:   asset,
	}

	err := execsetup.engine.Withdraw(&notif)
	if err != nil {
		return err
	}

	return nil

}

func tradersPlaceFollowingOrders(orders *gherkin.DataTable) error {
	for _, row := range orders.Rows {
		if val(row, 0) == "trader" {
			continue
		}

		oty, err := ordertypeval(row, 6)
		if err != nil {
			return err
		}
		tif, err := tifval(row, 7)
		if err != nil {
			return err
		}

		order := proto.Order{
			Id:          uuid.NewV4().String(),
			MarketID:    val(row, 1),
			PartyID:     val(row, 0),
			Side:        sideval(row, 2),
			Price:       u64val(row, 4),
			Size:        u64val(row, 3),
			Remaining:   u64val(row, 3),
			ExpiresAt:   time.Now().Add(24 * time.Hour).UnixNano(),
			Type:        oty,
			TimeInForce: tif,
			CreatedAt:   time.Now().UnixNano(),
		}
		result, err := execsetup.engine.SubmitOrder(&order)
		if err != nil {
			return fmt.Errorf("unable to place order, err=%v (trader=%v)", err, val(row, 0))
		}

		if int64(len(result.Trades)) != i64val(row, 5) {
			return fmt.Errorf("expected %d trades, instead saw %d (%#v)", i64val(row, 5), len(result.Trades), *result)
		}
	}
	return nil
}

func tradersPlaceFollowingOrdersWithReferences(orders *gherkin.DataTable) error {
	for _, row := range orders.Rows {
		if val(row, 0) == "trader" {
			continue
		}

		oty, err := ordertypeval(row, 6)
		if err != nil {
			return err
		}
		tif, err := tifval(row, 7)
		if err != nil {
			return err
		}

		order := proto.Order{
			Id:          uuid.NewV4().String(),
			MarketID:    val(row, 1),
			PartyID:     val(row, 0),
			Side:        sideval(row, 2),
			Price:       u64val(row, 4),
			Size:        u64val(row, 3),
			Remaining:   u64val(row, 3),
			ExpiresAt:   time.Now().Add(24 * time.Hour).UnixNano(),
			Type:        oty,
			TimeInForce: tif,
			CreatedAt:   time.Now().UnixNano(),
			Reference:   val(row, 8),
		}
		result, err := execsetup.engine.SubmitOrder(&order)
		if err != nil {
			return err
		}
		if int64(len(result.Trades)) != i64val(row, 5) {
			return fmt.Errorf("expected %d trades, instead saw %d (%#v)", i64val(row, 5), len(result.Trades), *result)
		}
	}
	return nil
}

func tradersCancelsTheFollowingOrdersReference(refs *gherkin.DataTable) error {
	for _, row := range refs.Rows {
		if val(row, 0) == "trader" {
			continue
		}

		o, err := execsetup.orders.getByReference(val(row, 0), val(row, 1))
		if err != nil {
			return err
		}

		cancel := proto.OrderCancellation{
			OrderID:  o.Id,
			PartyID:  o.PartyID,
			MarketID: o.MarketID,
		}

		_, err = execsetup.engine.CancelOrder(&cancel)
		if err != nil {
			return fmt.Errorf("unable to cancel order for trader %s, reference %s", o.PartyID, o.Reference)
		}
	}

	return nil
}

func iExpectTheTraderToHaveAMargin(arg1 *gherkin.DataTable) error {
	for _, row := range arg1.Rows {
		if val(row, 0) == "trader" {
			continue
		}

		generalAccount, err := execsetup.accounts.getTraderGeneralAccount(val(row, 0), val(row, 1))
		if err != nil {
			return err
		}

		var hasError bool

		if generalAccount.GetBalance() != i64val(row, 4) {
			hasError = true
		}
		marginAccount, err := execsetup.accounts.getTraderMarginAccount(val(row, 0), val(row, 2))
		if err != nil {
			return err
		}
		if marginAccount.GetBalance() != i64val(row, 3) {
			hasError = true
		}

		if hasError {
			return fmt.Errorf("expected balances to be margin(%d) general(%v), instead saw margin(%v), general(%v), (trader: %v)", i64val(row, 3), i64val(row, 4), marginAccount.GetBalance(), generalAccount.GetBalance(), val(row, 0))
		}

	}
	return nil
}

func allBalancesCumulatedAreWorth(amountstr string) error {
	amount, _ := strconv.ParseUint(amountstr, 10, 0)
	var cumul uint64
	for _, v := range execsetup.accounts.data {
		cumul += uint64(v.Balance)
	}

	if amount != cumul {
		return fmt.Errorf("expected cumul balances to be %v but found %v", amount, cumul)
	}
	return nil
}

func theFollowingTransfersHappend(arg1 *gherkin.DataTable) error {
	for _, row := range arg1.Rows {
		if val(row, 0) == "from" {
			continue
		}

		fromAccountID := accountID(val(row, 4), val(row, 0), val(row, 6), proto.AccountType_value[val(row, 2)])
		toAccountID := accountID(val(row, 4), val(row, 1), val(row, 6), proto.AccountType_value[val(row, 3)])

		var ledgerEntry *proto.LedgerEntry
		for _, v := range execsetup.transfers.data {
			for _, _v := range v.GetTransfers() {
				if _v.FromAccount == fromAccountID && _v.ToAccount == toAccountID {
					if _v.Amount != i64val(row, 5) {
						continue
					}
					ledgerEntry = _v
					break
				}
			}
			if ledgerEntry != nil {
				break
			}
		}

		if ledgerEntry == nil {
			return fmt.Errorf("missing transfers between %v and %v for amount %v", fromAccountID, toAccountID, i64val(row, 5))
		}
		if ledgerEntry.Amount != i64val(row, 5) {
			return fmt.Errorf("invalid amount transfer %v and %v", ledgerEntry.Amount, i64val(row, 5))
		}
	}

	execsetup.transfers.Flush()
	return nil
}

func theSettlementAccountBalanceIsForTheMarketBeforeMTM(amountstr, market string) error {
	amount, _ := strconv.ParseInt(amountstr, 10, 0)
	acc, err := execsetup.accounts.getMarketSettlementAccount(market)
	if err != nil {
		return err
	}
	if amount != acc.Balance {
		return fmt.Errorf("invalid balance for market settlement account, expected %v, got %v", amount, acc.Balance)
	}
	return nil
}

func theInsurancePoolBalanceIsForTheMarket(amountstr, market string) error {
	amount, _ := strconv.ParseInt(amountstr, 10, 0)
	acc, err := execsetup.accounts.getMarketInsurancePoolAccount(market)
	if err != nil {
		return err
	}
	if amount != acc.Balance {
		return fmt.Errorf("invalid balance for market insurance pool, expected %v, got %v", amount, acc.Balance)
	}
	return nil
}

func theTimeIsUpdatedTo(newTime string) error {
	t, err := time.Parse("2006-01-02T15:04:05Z", newTime)
	if err != nil {
		return fmt.Errorf("invalid start date %v", err)
	}

	execsetup.timesvc.SetTime(t)
	return nil
}

func tradersCannotPlaceTheFollowingOrdersAnymore(orders *gherkin.DataTable) error {
	for _, row := range orders.Rows {
		if val(row, 0) == "trader" {
			continue
		}

		order := proto.Order{
			Id:          uuid.NewV4().String(),
			MarketID:    val(row, 1),
			PartyID:     val(row, 0),
			Side:        sideval(row, 2),
			Price:       u64val(row, 4),
			Size:        u64val(row, 3),
			Remaining:   u64val(row, 3),
			ExpiresAt:   time.Now().Add(24 * time.Hour).UnixNano(),
			Type:        proto.Order_LIMIT,
			TimeInForce: proto.Order_GTT,
			CreatedAt:   time.Now().UnixNano(),
		}
		_, err := execsetup.engine.SubmitOrder(&order)
		if err == nil {
			return fmt.Errorf("expected error (%v) but got (%v)", val(row, 6), err)
		}
		if err.Error() != val(row, 6) {
			return fmt.Errorf("expected error (%v) but got (%v)", val(row, 6), err)
		}
	}
	return nil
}

func theMarginsLevelsForTheTradersAre(traders *gherkin.DataTable) error {
	for _, row := range traders.Rows {
		if val(row, 0) == "trader" {
			continue
		}

		partyID, marketID := val(row, 0), val(row, 1)
		ml, err := execsetup.marginLevelsBuf.getMarginByPartyAndMarket(partyID, marketID)
		if err != nil {
			return err
		}

		var hasError bool

		if ml.MaintenanceMargin != i64val(row, 2) {
			hasError = true
		}
		if ml.SearchLevel != i64val(row, 3) {
			hasError = true
		}
		if ml.InitialMargin != i64val(row, 4) {
			hasError = true
		}
		if ml.CollateralReleaseLevel != i64val(row, 5) {
			hasError = true
		}
		if hasError {
			return fmt.Errorf(
				"invalid margins, expected maintenance(%v), search(%v), initial(%v), release(%v) but got maintenance(%v), search(%v), initial(%v), release(%v) (trader=%v)", i64val(row, 2), i64val(row, 3), i64val(row, 4), i64val(row, 5), ml.MaintenanceMargin, ml.SearchLevel, ml.InitialMargin, ml.CollateralReleaseLevel, val(row, 0))
		}

	}
	return nil
}

func tradersPlaceFollowingFailingOrders(orders *gherkin.DataTable) error {
	for _, row := range orders.Rows {
		if val(row, 0) == "trader" {
			continue
		}

		order := proto.Order{
			Id:          uuid.NewV4().String(),
			MarketID:    val(row, 1),
			PartyID:     val(row, 0),
			Side:        sideval(row, 2),
			Price:       u64val(row, 4),
			Size:        u64val(row, 3),
			Remaining:   u64val(row, 3),
			ExpiresAt:   time.Now().Add(24 * time.Hour).UnixNano(),
			Type:        proto.Order_LIMIT,
			TimeInForce: proto.Order_GTT,
			CreatedAt:   time.Now().UnixNano(),
		}
		_, err := execsetup.engine.SubmitOrder(&order)
		if err == nil {
			return fmt.Errorf("expected error (%v) but got (%v)", val(row, 5), err)
		}
		if err.Error() != val(row, 5) {
			return fmt.Errorf("expected error (%v) but got (%v)", val(row, 5), err)
		}
	}
	return nil

}

func theFollowingOrdersAreRejected(orders *gherkin.DataTable) error {
	ordCnt := len(orders.Rows) - 1
	for _, row := range orders.Rows {
		if val(row, 0) == "trader" {
			continue
		}

		for _, v := range execsetup.orders.data {
			if v.PartyID == val(row, 0) && v.MarketID == val(row, 1) &&
				v.Status == proto.Order_Rejected && v.Reason.String() == val(row, 2) {
				ordCnt -= 1
			}
		}
	}

	if ordCnt > 0 {
		return errors.New("some orders were not rejected")
	}
	return nil
}

func positionAPIProduceTheFollowingRow(row *gherkin.TableRow) (err error) {
<<<<<<< HEAD
	var retries = 2
	var posRetry bool // retry if the expected values are incorrect once
=======
	var retries = 9
>>>>>>> 2860744d

	party, volume, realisedPNL, unrealisedPNL := val(row, 0), i64val(row, 1), i64val(row, 3), i64val(row, 2)

	var pos []*proto.Position
	sleepTime := 100 // milliseconds
	for retries > 0 {
		pos, err = execsetup.positionPlugin.GetPositionsByParty(party)
		if err != nil {
			// Do not retry. Fail immediately.
			return fmt.Errorf("error getting party position, party(%v), err(%v)", party, err)
		}

		if len(pos) == 1 && pos[0].OpenVolume == volume && pos[0].RealisedPNL == realisedPNL && pos[0].UnrealisedPNL == unrealisedPNL {
			return nil
		}

		// The positions engine runs asynchronously, so wait for the right numbers to show up.
		// Sleep times: 100ms, 200ms, 400ms, ..., 51.2s, then give up.
		time.Sleep(time.Duration(sleepTime) * time.Millisecond)
		sleepTime *= 2
		retries--
	}

	if len(pos) <= 0 {
		return fmt.Errorf("party do not have a position, party(%v)", party)
	}

	return fmt.Errorf("invalid positions api values for party(%v): volume (expected %v, got %v), unrealisedPNL (expected %v, got %v), realisedPNL (expected %v, got %v)",
		party, volume, pos[0].OpenVolume, unrealisedPNL, pos[0].UnrealisedPNL, realisedPNL, pos[0].RealisedPNL)
}

func positionAPIProduceTheFollowing(table *gherkin.DataTable) error {
	for _, row := range table.Rows {
		if val(row, 0) == "trader" {
			continue
		}
		if err := positionAPIProduceTheFollowingRow(row); err != nil {
			return err
		}
	}
	return nil
}

func theMarkPriceForTheMarketIs(market, markPriceStr string) error {
	markPrice, err := strconv.ParseUint(markPriceStr, 10, 0)
	if err != nil {
		return fmt.Errorf("markPrice is not a integer: markPrice(%v), err(%v)", markPriceStr, err)
	}

	mktdata, err := execsetup.engine.GetMarketData(market)
	if err != nil {
		return fmt.Errorf("unable to get mark price for market(%v), err(%v)", markPriceStr, err)
	}

	if mktdata.MarkPrice != markPrice {
		return fmt.Errorf("mark price if wrong for market(%v), expected(%v) got(%v)", market, markPrice, mktdata.MarkPrice)
	}

	return nil
}

func theFollowingNetworkTradesHappened(trades *gherkin.DataTable) error {
	var err error
	for _, row := range trades.Rows {
		if val(row, 0) == "trader" {
			continue
		}
		ok := false
		party, side, volume := val(row, 0), sideval(row, 1), u64val(row, 2)
		for _, v := range execsetup.trades.data {
			if (v.Buyer == party || v.Seller == party) && v.Aggressor == side && v.Size == volume {
				ok = true
				break
			}
		}

		if !ok {
			err = fmt.Errorf("expecting trade was missing: %v, %v, %v", party, side, volume)
			break
		}
	}

	return err
}

func dumpTransfers() error {
	for _, _v := range execsetup.transfers.data {
		for _, v := range _v.GetTransfers() {
			fmt.Printf("transfer: %v\n", *v)
		}
	}
	return nil
}

func accountID(marketID, partyID, asset string, _ty int32) string {
	ty := proto.AccountType(_ty)
	idbuf := make([]byte, 256)
	if ty == proto.AccountType_GENERAL {
		marketID = ""
	}
	if partyID == "market" {
		partyID = ""
	}
	const (
		systemOwner = "*"
		noMarket    = "!"
	)
	if len(marketID) <= 0 {
		marketID = noMarket
	}

	// market account
	if len(partyID) <= 0 {
		partyID = systemOwner
	}

	copy(idbuf, marketID)
	ln := len(marketID)
	copy(idbuf[ln:], partyID)
	ln += len(partyID)
	copy(idbuf[ln:], asset)
	ln += len(asset)
	idbuf[ln] = byte(ty + 48)
	return string(idbuf[:ln+1])
}

func baseMarket(row *gherkin.TableRow) proto.Market {
	mkt := proto.Market{
		Id:            val(row, 0),
		Name:          val(row, 0),
		DecimalPlaces: 2,
		TradableInstrument: &proto.TradableInstrument{
			Instrument: &proto.Instrument{
				Id:        fmt.Sprintf("Crypto/%s/Futures", val(row, 0)),
				Code:      fmt.Sprintf("CRYPTO/%v", val(row, 0)),
				Name:      fmt.Sprintf("%s future", val(row, 0)),
				BaseName:  val(row, 1),
				QuoteName: val(row, 2),
				Metadata: &proto.InstrumentMetadata{
					Tags: []string{
						"asset_class:fx/crypto",
						"product:futures",
					},
				},
				InitialMarkPrice: u64val(row, 4),
				Product: &proto.Instrument_Future{
					Future: &proto.Future{
						Maturity: marketExpiry,
						Oracle: &proto.Future_EthereumEvent{
							EthereumEvent: &proto.EthereumEvent{
								ContractID: "0x0B484706fdAF3A4F24b2266446B1cb6d648E3cC1",
								Event:      "price_changed",
								Value:      u64val(row, 14),
							},
						},
						Asset: val(row, 3),
					},
				},
			},
			RiskModel: &proto.TradableInstrument_SimpleRiskModel{
				SimpleRiskModel: &proto.SimpleRiskModel{
					Params: &proto.SimpleModelParams{
						FactorLong:  f64val(row, 6),
						FactorShort: f64val(row, 7),
					},
				},
			},
			MarginCalculator: &proto.MarginCalculator{
				ScalingFactors: &proto.ScalingFactors{
					SearchLevel:       f64val(row, 13),
					InitialMargin:     f64val(row, 12),
					CollateralRelease: f64val(row, 11),
				},
			},
		},
		TradingMode: &proto.Market_Continuous{
			Continuous: &proto.ContinuousTrading{},
		},
	}

	if val(row, 5) == "forward" {
		mkt.TradableInstrument.RiskModel = &proto.TradableInstrument_LogNormalRiskModel{
			LogNormalRiskModel: &proto.LogNormalRiskModel{
				RiskAversionParameter: f64val(row, 6), // 6
				Tau:                   f64val(row, 7), // 7
				Params: &proto.LogNormalModelParams{
					Mu:    f64val(row, 8),  // 8
					R:     f64val(row, 9),  // 9
					Sigma: f64val(row, 10), //10
				},
			},
		}
	}

	return mkt

}<|MERGE_RESOLUTION|>--- conflicted
+++ resolved
@@ -546,12 +546,7 @@
 }
 
 func positionAPIProduceTheFollowingRow(row *gherkin.TableRow) (err error) {
-<<<<<<< HEAD
 	var retries = 2
-	var posRetry bool // retry if the expected values are incorrect once
-=======
-	var retries = 9
->>>>>>> 2860744d
 
 	party, volume, realisedPNL, unrealisedPNL := val(row, 0), i64val(row, 1), i64val(row, 3), i64val(row, 2)
 
