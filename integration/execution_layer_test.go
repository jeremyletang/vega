package core_test

import (
	"errors"
	"fmt"
	"strconv"
	"time"

	"code.vegaprotocol.io/vega/proto"

	"github.com/cucumber/godog/gherkin"
	uuid "github.com/satori/go.uuid"
)

func theMarketsStartsOnAndExpiresOn(start, expires string) error {
	_, err := time.Parse("2006-01-02T15:04:05Z", start)
	if err != nil {
		return fmt.Errorf("invalid start date %v", err)
	}
	_, err = time.Parse("2006-01-02T15:04:05Z", expires)
	if err != nil {
		return fmt.Errorf("invalid expiry date %v", err)
	}
	marketStart = start
	marketExpiry = expires

	return nil
}

func theInsurancePoolInitialBalanceForTheMarketsIs(amountstr string) error {
	amount, _ := strconv.ParseUint(amountstr, 10, 0)
	execsetup = getExecutionSetupEmptyWithInsurancePoolBalance(amount)
	return nil
}

func theExecutonEngineHaveTheseMarkets(arg1 *gherkin.DataTable) error {
	mkts := []proto.Market{}
	for _, row := range arg1.Rows {
		if val(row, 0) == "name" {
			continue
		}
		mkt := baseMarket(row)
		mkts = append(mkts, mkt)
	}

	t, _ := time.Parse("2006-01-02T15:04:05Z", marketStart)
	execsetup = getExecutionTestSetup(t, mkts)

	// reset market startime and expiry for next run
	marketExpiry = defaultMarketExpiry
	marketStart = defaultMarketStart

	return nil
}

func theFollowingTraders(arg1 *gherkin.DataTable) error {
	// create the trader from the table using NotifyTraderAccount
	for _, row := range arg1.Rows {
		if val(row, 0) == "name" {
			continue
		}

		// row.0 = traderID, row.1 = amount to topup
		notif := proto.NotifyTraderAccount{
			TraderID: val(row, 0),
			Amount:   u64val(row, 1),
		}

		err := execsetup.engine.NotifyTraderAccount(&notif)
		if err != nil {
			return err
		}

		// expected general accounts for the trader
		// added expected market margin accounts
		for _, mkt := range execsetup.mkts {
			asset, err := mkt.GetAsset()
			if err != nil {
				return err
			}

			if !traderHaveGeneralAccount(execsetup.accs[val(row, 0)], asset) {
				acc := account{
					Type:    proto.AccountType_GENERAL,
					Balance: u64val(row, 1),
					Asset:   asset,
				}
				execsetup.accs[val(row, 0)] = append(execsetup.accs[val(row, 0)], acc)
			}

			acc := account{
				Type:    proto.AccountType_MARGIN,
				Balance: 0,
				Market:  mkt.Name,
				Asset:   asset,
			}
			execsetup.accs[val(row, 0)] = append(execsetup.accs[val(row, 0)], acc)
		}

	}
	return nil
}

func iExpectTheTradersToHaveNewGeneralAccount(arg1 *gherkin.DataTable) error {
	for _, row := range arg1.Rows {
		if val(row, 0) == "name" {
			continue
		}

		_, err := execsetup.accounts.getTraderGeneralAccount(val(row, 0), val(row, 1))
		if err != nil {
			return fmt.Errorf("missing general account for trader=%v asset=%v", val(row, 0), val(row, 1))
		}
	}
	return nil
}

func generalAccountsBalanceIs(arg1, arg2 string) error {
	balance, _ := strconv.ParseUint(arg2, 10, 0)
	for _, mkt := range execsetup.mkts {
		asset, _ := mkt.GetAsset()
		acc, err := execsetup.accounts.getTraderGeneralAccount(arg1, asset)
		if err != nil {
			return err
		}
		if uint64(acc.Balance) != balance {
			return fmt.Errorf("invalid general account balance, expected %v got %v", arg2, acc.Balance)
		}
	}
	return nil
}

func haveOnlyOneAccountPerAsset(arg1 string) error {
	assets := map[string]struct{}{}

	for _, acc := range execsetup.accounts.data {
		if acc.Owner == arg1 && acc.Type == proto.AccountType_GENERAL {
			if _, ok := assets[acc.Asset]; ok {
				return fmt.Errorf("trader=%v have multiple account for asset=%v", arg1, acc.Asset)
			}
			assets[acc.Asset] = struct{}{}
		}
	}
	return nil
}

func haveOnlyOnMarginAccountPerMarket(arg1 string) error {
	assets := map[string]struct{}{}

	for _, acc := range execsetup.accounts.data {
		if acc.Owner == arg1 && acc.Type == proto.AccountType_MARGIN {
			if _, ok := assets[acc.MarketID]; ok {
				return fmt.Errorf("trader=%v have multiple account for market=%v", arg1, acc.MarketID)
			}
			assets[acc.MarketID] = struct{}{}
		}
	}
	return nil
}

func theMakesADepositOfIntoTheAccount(trader, amountstr, asset string) error {
	amount, _ := strconv.ParseUint(amountstr, 10, 0)
	// row.0 = traderID, row.1 = amount to topup
	notif := proto.NotifyTraderAccount{
		TraderID: trader,
		Amount:   amount,
	}

	err := execsetup.engine.NotifyTraderAccount(&notif)
	if err != nil {
		return err
	}

	return nil
}

func generalAccountForAssetBalanceIs(trader, asset, balancestr string) error {
	balance, _ := strconv.ParseUint(balancestr, 10, 0)
	acc, err := execsetup.accounts.getTraderGeneralAccount(trader, asset)
	if err != nil {
		return err
	}

	if uint64(acc.Balance) != balance {
		return fmt.Errorf("invalid general asset=%v account balance=%v for trader=%v", asset, acc.Balance, trader)
	}

	return nil
}

func theWithdrawFromTheAccount(trader, amountstr, asset string) error {
	amount, _ := strconv.ParseUint(amountstr, 10, 0)
	// row.0 = traderID, row.1 = amount to topup
	notif := proto.Withdraw{
		PartyID: trader,
		Amount:  amount,
		Asset:   asset,
	}

	err := execsetup.engine.Withdraw(&notif)
	if err != nil {
		return err
	}

	return nil

}

func tradersPlaceFollowingOrders(orders *gherkin.DataTable) error {
	for _, row := range orders.Rows {
		if val(row, 0) == "trader" {
			continue
		}

		oty, err := ordertypeval(row, 6)
		if err != nil {
			return err
		}
		tif, err := tifval(row, 7)
		if err != nil {
			return err
		}

		order := proto.Order{
			Id:          uuid.NewV4().String(),
			MarketID:    val(row, 1),
			PartyID:     val(row, 0),
			Side:        sideval(row, 2),
			Price:       u64val(row, 4),
			Size:        u64val(row, 3),
			Remaining:   u64val(row, 3),
			ExpiresAt:   time.Now().Add(24 * time.Hour).UnixNano(),
			Type:        oty,
			TimeInForce: tif,
			CreatedAt:   time.Now().UnixNano(),
		}
		result, err := execsetup.engine.SubmitOrder(&order)
		if err != nil {
			return fmt.Errorf("unable to place order, err=%v (trader=%v)", err, val(row, 0))
		}

		if int64(len(result.Trades)) != i64val(row, 5) {
			return fmt.Errorf("expected %d trades, instead saw %d (%#v)", i64val(row, 5), len(result.Trades), *result)
		}
	}
	return nil
}

func tradersPlaceFollowingOrdersWithReferences(orders *gherkin.DataTable) error {
	for _, row := range orders.Rows {
		if val(row, 0) == "trader" {
			continue
		}

		oty, err := ordertypeval(row, 6)
		if err != nil {
			return err
		}
		tif, err := tifval(row, 7)
		if err != nil {
			return err
		}

		order := proto.Order{
			Id:          uuid.NewV4().String(),
			MarketID:    val(row, 1),
			PartyID:     val(row, 0),
			Side:        sideval(row, 2),
			Price:       u64val(row, 4),
			Size:        u64val(row, 3),
			Remaining:   u64val(row, 3),
			ExpiresAt:   time.Now().Add(24 * time.Hour).UnixNano(),
			Type:        oty,
			TimeInForce: tif,
			CreatedAt:   time.Now().UnixNano(),
			Reference:   val(row, 8),
		}
		result, err := execsetup.engine.SubmitOrder(&order)
		if err != nil {
			return err
		}
		if int64(len(result.Trades)) != i64val(row, 5) {
			return fmt.Errorf("expected %d trades, instead saw %d (%#v)", i64val(row, 5), len(result.Trades), *result)
		}
	}
	return nil
}

func tradersCancelsTheFollowingOrdersReference(refs *gherkin.DataTable) error {
	for _, row := range refs.Rows {
		if val(row, 0) == "trader" {
			continue
		}

		o, err := execsetup.orders.getByReference(val(row, 0), val(row, 1))
		if err != nil {
			return err
		}

		cancel := proto.OrderCancellation{
			OrderID:  o.Id,
			PartyID:  o.PartyID,
			MarketID: o.MarketID,
		}

		_, err = execsetup.engine.CancelOrder(&cancel)
		if err != nil {
			return fmt.Errorf("unable to cancel order for trader %s, reference %s", o.PartyID, o.Reference)
		}
	}

	return nil
}

func iExpectTheTraderToHaveAMargin(arg1 *gherkin.DataTable) error {
	for _, row := range arg1.Rows {
		if val(row, 0) == "trader" {
			continue
		}

		generalAccount, err := execsetup.accounts.getTraderGeneralAccount(val(row, 0), val(row, 1))
		if err != nil {
			return err
		}

		var hasError bool

		if generalAccount.GetBalance() != i64val(row, 4) {
			hasError = true
		}
		marginAccount, err := execsetup.accounts.getTraderMarginAccount(val(row, 0), val(row, 2))
		if err != nil {
			return err
		}
		if marginAccount.GetBalance() != i64val(row, 3) {
			hasError = true
		}

		if hasError {
			return fmt.Errorf("expected balances to be margin(%d) general(%v), instead saw margin(%v), general(%v), (trader: %v)", i64val(row, 3), i64val(row, 4), marginAccount.GetBalance(), generalAccount.GetBalance(), val(row, 0))
		}

	}
	return nil
}

func allBalancesCumulatedAreWorth(amountstr string) error {
	amount, _ := strconv.ParseUint(amountstr, 10, 0)
	var cumul uint64
	for _, v := range execsetup.accounts.data {
		cumul += uint64(v.Balance)
	}

	if amount != cumul {
		return fmt.Errorf("expected cumul balances to be %v but found %v", amount, cumul)
	}
	return nil
}

func theFollowingTransfersHappend(arg1 *gherkin.DataTable) error {
	for _, row := range arg1.Rows {
		if val(row, 0) == "from" {
			continue
		}

		fromAccountID := accountID(val(row, 4), val(row, 0), val(row, 6), proto.AccountType_value[val(row, 2)])
		toAccountID := accountID(val(row, 4), val(row, 1), val(row, 6), proto.AccountType_value[val(row, 3)])

		var ledgerEntry *proto.LedgerEntry
		for _, v := range execsetup.transfers.data {
			for _, _v := range v.GetTransfers() {
				if _v.FromAccount == fromAccountID && _v.ToAccount == toAccountID {
					if _v.Amount != i64val(row, 5) {
						continue
					}
					ledgerEntry = _v
					break
				}
			}
			if ledgerEntry != nil {
				break
			}
		}

		if ledgerEntry == nil {
			return fmt.Errorf("missing transfers between %v and %v for amount %v", fromAccountID, toAccountID, i64val(row, 5))
		}
		if ledgerEntry.Amount != i64val(row, 5) {
			return fmt.Errorf("invalid amount transfer %v and %v", ledgerEntry.Amount, i64val(row, 5))
		}
	}

	execsetup.transfers.Flush()
	return nil
}

func theSettlementAccountBalanceIsForTheMarketBeforeMTM(amountstr, market string) error {
	amount, _ := strconv.ParseInt(amountstr, 10, 0)
	acc, err := execsetup.accounts.getMarketSettlementAccount(market)
	if err != nil {
		return err
	}
	if amount != acc.Balance {
		return fmt.Errorf("invalid balance for market settlement account, expected %v, got %v", amount, acc.Balance)
	}
	return nil
}

func theInsurancePoolBalanceIsForTheMarket(amountstr, market string) error {
	amount, _ := strconv.ParseInt(amountstr, 10, 0)
	acc, err := execsetup.accounts.getMarketInsurancePoolAccount(market)
	if err != nil {
		return err
	}
	if amount != acc.Balance {
		return fmt.Errorf("invalid balance for market insurance pool, expected %v, got %v", amount, acc.Balance)
	}
	return nil
}

func theTimeIsUpdatedTo(newTime string) error {
	t, err := time.Parse("2006-01-02T15:04:05Z", newTime)
	if err != nil {
		return fmt.Errorf("invalid start date %v", err)
	}

	execsetup.timesvc.SetTime(t)
	return nil
}

func tradersCannotPlaceTheFollowingOrdersAnymore(orders *gherkin.DataTable) error {
	for _, row := range orders.Rows {
		if val(row, 0) == "trader" {
			continue
		}

		order := proto.Order{
			Id:          uuid.NewV4().String(),
			MarketID:    val(row, 1),
			PartyID:     val(row, 0),
			Side:        sideval(row, 2),
			Price:       u64val(row, 4),
			Size:        u64val(row, 3),
			Remaining:   u64val(row, 3),
			ExpiresAt:   time.Now().Add(24 * time.Hour).UnixNano(),
			Type:        proto.Order_LIMIT,
			TimeInForce: proto.Order_GTT,
			CreatedAt:   time.Now().UnixNano(),
		}
		_, err := execsetup.engine.SubmitOrder(&order)
		if err == nil {
			return fmt.Errorf("expected error (%v) but got (%v)", val(row, 6), err)
		}
		if err.Error() != val(row, 6) {
			return fmt.Errorf("expected error (%v) but got (%v)", val(row, 6), err)
		}
	}
	return nil
}

func theMarginsLevelsForTheTradersAre(traders *gherkin.DataTable) error {
	for _, row := range traders.Rows {
		if val(row, 0) == "trader" {
			continue
		}

		partyID, marketID := val(row, 0), val(row, 1)
		ml, err := execsetup.marginLevelsBuf.getMarginByPartyAndMarket(partyID, marketID)
		if err != nil {
			return err
		}

		var hasError bool

		if ml.MaintenanceMargin != i64val(row, 2) {
			hasError = true
		}
		if ml.SearchLevel != i64val(row, 3) {
			hasError = true
		}
		if ml.InitialMargin != i64val(row, 4) {
			hasError = true
		}
		if ml.CollateralReleaseLevel != i64val(row, 5) {
			hasError = true
		}
		if hasError {
			return fmt.Errorf(
				"invalid margins, expected maintenance(%v), search(%v), initial(%v), release(%v) but got maintenance(%v), search(%v), initial(%v), release(%v) (trader=%v)", i64val(row, 2), i64val(row, 3), i64val(row, 4), i64val(row, 5), ml.MaintenanceMargin, ml.SearchLevel, ml.InitialMargin, ml.CollateralReleaseLevel, val(row, 0))
		}

	}
	return nil
}

func tradersPlaceFollowingFailingOrders(orders *gherkin.DataTable) error {
	for _, row := range orders.Rows {
		if val(row, 0) == "trader" {
			continue
		}

		order := proto.Order{
			Id:          uuid.NewV4().String(),
			MarketID:    val(row, 1),
			PartyID:     val(row, 0),
			Side:        sideval(row, 2),
			Price:       u64val(row, 4),
			Size:        u64val(row, 3),
			Remaining:   u64val(row, 3),
			ExpiresAt:   time.Now().Add(24 * time.Hour).UnixNano(),
			Type:        proto.Order_LIMIT,
			TimeInForce: proto.Order_GTT,
			CreatedAt:   time.Now().UnixNano(),
		}
		_, err := execsetup.engine.SubmitOrder(&order)
		if err == nil {
			return fmt.Errorf("expected error (%v) but got (%v)", val(row, 5), err)
		}
		if err.Error() != val(row, 5) {
			return fmt.Errorf("expected error (%v) but got (%v)", val(row, 5), err)
		}
	}
	return nil

}

func theFollowingOrdersAreRejected(orders *gherkin.DataTable) error {
	ordCnt := len(orders.Rows) - 1
	for _, row := range orders.Rows {
		if val(row, 0) == "trader" {
			continue
		}

		for _, v := range execsetup.orders.data {
			if v.PartyID == val(row, 0) && v.MarketID == val(row, 1) &&
				v.Status == proto.Order_Rejected && v.Reason.String() == val(row, 2) {
				ordCnt -= 1
			}
		}
	}

	if ordCnt > 0 {
		return errors.New("some orders were not rejected")
	}
	return nil
}

func positionAPIProduceTheFollowingRow(row *gherkin.TableRow) (err error) {
<<<<<<< HEAD
	var retries = 2
=======
	var retries = 9
	var posRetry bool // retry if the expected values are incorrect once
>>>>>>> 802ad87b

	party, volume, realisedPNL, unrealisedPNL := val(row, 0), i64val(row, 1), i64val(row, 3), i64val(row, 2)

	var pos []*proto.Position
	sleepTime := 100 // milliseconds
	for retries > 0 {
		pos, err = execsetup.positionPlugin.GetPositionsByParty(party)
		if err != nil {
			// Do not retry. Fail immediately.
			return fmt.Errorf("error getting party position, party(%v), err(%v)", party, err)
		}

		if len(pos) == 1 {
			// we have a position
			if pos[0].OpenVolume == volume && pos[0].RealisedPNL == realisedPNL && pos[0].UnrealisedPNL == unrealisedPNL {
				return nil
			}
			// @FIXME: This is a temp fix for the API values not being what we expect at times
			//         we need to take a closer look at this at some point
			if posRetry {
				// we've already tried to get the position twice, accept that RealisedPNL might not be correct
				if pos[0].OpenVolume == volume && pos[0].UnrealisedPNL == unrealisedPNL {
					return nil
				}
				// OK, even volume and/or unrealised PNL were incorrect
				return fmt.Errorf(
					"invalid positions api values for party(%v): volume (expected %v, got %v), unrealisedPNL (expected %v, got %v), realisedPNL (expected %v, got %v)",
					party, pos[0].OpenVolume, volume, pos[0].UnrealisedPNL, unrealisedPNL, pos[0].RealisedPNL, realisedPNL)
			}
			posRetry = true // retry once only
		}

		// The positions engine runs asynchronously, so wait for the right numbers to show up.
		// Sleep times: 100ms, 200ms, 400ms, ..., 51.2s, then give up.
		time.Sleep(time.Duration(sleepTime) * time.Millisecond)
		sleepTime *= 2
		retries--
	}

	if len(pos) <= 0 {
		return fmt.Errorf("party do not have a position, party(%v)", party)
	}

	return fmt.Errorf("invalid positions api values for party(%v): volume (expected %v, got %v), unrealisedPNL (expected %v, got %v), realisedPNL (expected %v, got %v)",
		party, volume, pos[0].OpenVolume, unrealisedPNL, pos[0].UnrealisedPNL, realisedPNL, pos[0].RealisedPNL)
}

func positionAPIProduceTheFollowing(table *gherkin.DataTable) error {
	for _, row := range table.Rows {
		if val(row, 0) == "trader" {
			continue
		}
		if err := positionAPIProduceTheFollowingRow(row); err != nil {
			return err
		}
	}
	return nil
}

func theMarkPriceForTheMarketIs(market, markPriceStr string) error {
	markPrice, err := strconv.ParseUint(markPriceStr, 10, 0)
	if err != nil {
		return fmt.Errorf("markPrice is not a integer: markPrice(%v), err(%v)", markPriceStr, err)
	}

	mktdata, err := execsetup.engine.GetMarketData(market)
	if err != nil {
		return fmt.Errorf("unable to get mark price for market(%v), err(%v)", markPriceStr, err)
	}

	if mktdata.MarkPrice != markPrice {
		return fmt.Errorf("mark price if wrong for market(%v), expected(%v) got(%v)", market, markPrice, mktdata.MarkPrice)
	}

	return nil
}

func theFollowingNetworkTradesHappened(trades *gherkin.DataTable) error {
	var err error
	for _, row := range trades.Rows {
		if val(row, 0) == "trader" {
			continue
		}
		ok := false
		party, side, volume := val(row, 0), sideval(row, 1), u64val(row, 2)
		for _, v := range execsetup.trades.data {
			if (v.Buyer == party || v.Seller == party) && v.Aggressor == side && v.Size == volume {
				ok = true
				break
			}
		}

		if !ok {
			err = fmt.Errorf("expecting trade was missing: %v, %v, %v", party, side, volume)
			break
		}
	}

	return err
}

func dumpTransfers() error {
	for _, _v := range execsetup.transfers.data {
		for _, v := range _v.GetTransfers() {
			fmt.Printf("transfer: %v\n", *v)
		}
	}
	return nil
}

func accountID(marketID, partyID, asset string, _ty int32) string {
	ty := proto.AccountType(_ty)
	idbuf := make([]byte, 256)
	if ty == proto.AccountType_GENERAL {
		marketID = ""
	}
	if partyID == "market" {
		partyID = ""
	}
	const (
		systemOwner = "*"
		noMarket    = "!"
	)
	if len(marketID) <= 0 {
		marketID = noMarket
	}

	// market account
	if len(partyID) <= 0 {
		partyID = systemOwner
	}

	copy(idbuf, marketID)
	ln := len(marketID)
	copy(idbuf[ln:], partyID)
	ln += len(partyID)
	copy(idbuf[ln:], asset)
	ln += len(asset)
	idbuf[ln] = byte(ty + 48)
	return string(idbuf[:ln+1])
}

func baseMarket(row *gherkin.TableRow) proto.Market {
	mkt := proto.Market{
		Id:            val(row, 0),
		Name:          val(row, 0),
		DecimalPlaces: 2,
		TradableInstrument: &proto.TradableInstrument{
			Instrument: &proto.Instrument{
				Id:        fmt.Sprintf("Crypto/%s/Futures", val(row, 0)),
				Code:      fmt.Sprintf("CRYPTO/%v", val(row, 0)),
				Name:      fmt.Sprintf("%s future", val(row, 0)),
				BaseName:  val(row, 1),
				QuoteName: val(row, 2),
				Metadata: &proto.InstrumentMetadata{
					Tags: []string{
						"asset_class:fx/crypto",
						"product:futures",
					},
				},
				InitialMarkPrice: u64val(row, 4),
				Product: &proto.Instrument_Future{
					Future: &proto.Future{
						Maturity: marketExpiry,
						Oracle: &proto.Future_EthereumEvent{
							EthereumEvent: &proto.EthereumEvent{
								ContractID: "0x0B484706fdAF3A4F24b2266446B1cb6d648E3cC1",
								Event:      "price_changed",
								Value:      u64val(row, 14),
							},
						},
						Asset: val(row, 3),
					},
				},
			},
			RiskModel: &proto.TradableInstrument_SimpleRiskModel{
				SimpleRiskModel: &proto.SimpleRiskModel{
					Params: &proto.SimpleModelParams{
						FactorLong:  f64val(row, 6),
						FactorShort: f64val(row, 7),
					},
				},
			},
			MarginCalculator: &proto.MarginCalculator{
				ScalingFactors: &proto.ScalingFactors{
					SearchLevel:       f64val(row, 13),
					InitialMargin:     f64val(row, 12),
					CollateralRelease: f64val(row, 11),
				},
			},
		},
		TradingMode: &proto.Market_Continuous{
			Continuous: &proto.ContinuousTrading{},
		},
	}

	if val(row, 5) == "forward" {
		mkt.TradableInstrument.RiskModel = &proto.TradableInstrument_LogNormalRiskModel{
			LogNormalRiskModel: &proto.LogNormalRiskModel{
				RiskAversionParameter: f64val(row, 6), // 6
				Tau:                   f64val(row, 7), // 7
				Params: &proto.LogNormalModelParams{
					Mu:    f64val(row, 8),  // 8
					R:     f64val(row, 9),  // 9
					Sigma: f64val(row, 10), //10
				},
			},
		}
	}

	return mkt

}<|MERGE_RESOLUTION|>--- conflicted
+++ resolved
@@ -546,12 +546,8 @@
 }
 
 func positionAPIProduceTheFollowingRow(row *gherkin.TableRow) (err error) {
-<<<<<<< HEAD
 	var retries = 2
-=======
-	var retries = 9
 	var posRetry bool // retry if the expected values are incorrect once
->>>>>>> 802ad87b
 
 	party, volume, realisedPNL, unrealisedPNL := val(row, 0), i64val(row, 1), i64val(row, 3), i64val(row, 2)
 
