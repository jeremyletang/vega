package gql

import (
	"context"
	"errors"
	"fmt"
	"strconv"
	"time"

	"code.vegaprotocol.io/vega/internal/api"
	"code.vegaprotocol.io/vega/internal/filtering"
	"code.vegaprotocol.io/vega/internal/logging"
<<<<<<< HEAD
=======
	"code.vegaprotocol.io/vega/internal/markets"
	"code.vegaprotocol.io/vega/internal/monitoring"
	"code.vegaprotocol.io/vega/internal/orders"
	"code.vegaprotocol.io/vega/internal/parties"
	"code.vegaprotocol.io/vega/internal/trades"
>>>>>>> 21438a65
	"code.vegaprotocol.io/vega/internal/vegatime"
	types "code.vegaprotocol.io/vega/proto"
)

var (
	ErrChainNotConnected = errors.New("chain not connected")
)

//go:generate go run github.com/golang/mock/mockgen -destination mocks/gql_order_service_mock.go -package mocks code.vegaprotocol.io/vega/internal/api/endpoints/gql OrderService
type OrderService interface {
	CreateOrder(ctx context.Context, order *types.OrderSubmission) (success bool, orderReference string, err error)
	CancelOrder(ctx context.Context, order *types.OrderCancellation) (success bool, err error)
	GetByMarket(ctx context.Context, market string, filters *filtering.OrderQueryFilters) (orders []*types.Order, err error)
	GetByParty(ctx context.Context, party string, filters *filtering.OrderQueryFilters) (orders []*types.Order, err error)
	ObserveOrders(ctx context.Context, retries int, market *string, party *string) (orders <-chan []types.Order, ref uint64)
}

//go:generate go run github.com/golang/mock/mockgen -destination mocks/gql_trade_service_mock.go -package mocks code.vegaprotocol.io/vega/internal/api/endpoints/gql TradeService
type TradeService interface {
	GetByMarket(ctx context.Context, market string, filters *filtering.TradeQueryFilters) (trades []*types.Trade, err error)
	GetByParty(ctx context.Context, party string, filters *filtering.TradeQueryFilters) (trades []*types.Trade, err error)
	GetByOrderId(ctx context.Context, orderId string, filters *filtering.TradeQueryFilters) (trades []*types.Trade, err error)
	GetPositionsByParty(ctx context.Context, party string) (positions []*types.MarketPosition, err error)
	ObservePositions(ctx context.Context, retries int, party string) (positions <-chan *types.MarketPosition, ref uint64)
	ObserveTrades(ctx context.Context, retries int, market *string, party *string) (orders <-chan []types.Trade, ref uint64)
}

//go:generate go run github.com/golang/mock/mockgen -destination mocks/gql_candle_service_mock.go -package mocks code.vegaprotocol.io/vega/internal/api/endpoints/gql CandleService
type CandleService interface {
	ObserveCandles(ctx context.Context, retries int, market *string, interval *types.Interval) (candleCh <-chan *types.Candle, ref uint64)
	GetCandles(ctx context.Context, market string, sinceTimestamp uint64, interval types.Interval) (candles []*types.Candle, err error)
}

//go:generate go run github.com/golang/mock/mockgen -destination mocks/gql_market_service_mock.go -package mocks code.vegaprotocol.io/vega/internal/api/endpoints/gql MarketService
type MarketService interface {
	GetByName(ctx context.Context, name string) (*types.Market, error)
	GetDepth(ctx context.Context, market string) (marketDepth *types.MarketDepth, err error)
	ObserveDepth(ctx context.Context, retries int, market string) (depth <-chan *types.MarketDepth, ref uint64)
}

type resolverRoot struct {
	*api.Config
	orderService  OrderService
	tradeService  TradeService
	candleService CandleService
	marketService MarketService
	statusChecker *monitoring.Status
}

func NewResolverRoot(
	config *api.Config,
	orderService OrderService,
	tradeService TradeService,
	candleService CandleService,
	marketService MarketService,
	statusChecker *monitoring.Status,
) *resolverRoot {

	return &resolverRoot{
		Config:        config,
		orderService:  orderService,
		tradeService:  tradeService,
		candleService: candleService,
		marketService: marketService,
		statusChecker: statusChecker,
	}
}

func (r *resolverRoot) Query() QueryResolver {
	return (*MyQueryResolver)(r)
}
func (r *resolverRoot) Mutation() MutationResolver {
	return (*MyMutationResolver)(r)
}
func (r *resolverRoot) Candle() CandleResolver {
	return (*MyCandleResolver)(r)
}
func (r *resolverRoot) MarketDepth() MarketDepthResolver {
	return (*MyMarketDepthResolver)(r)
}
func (r *resolverRoot) PriceLevel() PriceLevelResolver {
	return (*MyPriceLevelResolver)(r)
}
func (r *resolverRoot) Market() MarketResolver {
	return (*MyMarketResolver)(r)
}
func (r *resolverRoot) Order() OrderResolver {
	return (*MyOrderResolver)(r)
}
func (r *resolverRoot) Trade() TradeResolver {
	return (*MyTradeResolver)(r)
}
func (r *resolverRoot) Vega() VegaResolver {
	return (*MyVegaResolver)(r)
}
func (r *resolverRoot) Position() PositionResolver {
	return (*MyPositionResolver)(r)
}
func (r *resolverRoot) Party() PartyResolver {
	return (*MyPartyResolver)(r)
}
func (r *resolverRoot) Subscription() SubscriptionResolver {
	return (*MySubscriptionResolver)(r)
}

// BEGIN: Query Resolver

type MyQueryResolver resolverRoot

func (r *MyQueryResolver) Vega(ctx context.Context) (*Vega, error) {
	var vega = Vega{}
	return &vega, nil
}

// END: Query Resolver

// BEGIN: Root Resolver

type MyVegaResolver resolverRoot

<<<<<<< HEAD
func (r *MyVegaResolver) Markets(ctx context.Context, obj *Vega, name *string) ([]Market, error) {
	if name == nil {
		return nil, errors.New("all markets on VEGA query not implemented")
	}
	err := validateMarket(ctx, name, r.marketService)
	if err != nil {
		return nil, err
	}
	return []Market{
		{
			Name: *name,
		},
	}, nil
=======
func (r *MyVegaResolver) Markets(ctx context.Context, obj *Vega, id *string) ([]Market, error) {
	var m = []Market{}
	if id != nil {
		mkt, err := validateMarket(ctx, id, r.marketService)
		if err != nil {
			return nil, err
		}
		market, err := MarketFromProto(mkt)
		if err != nil {
			r.GetLogger().Error("unable to convert market from proto", logging.Error(err))
			return nil, err
		}
		m = append(m, *market)
	} else {
		pmkts, err := r.marketService.GetAll(ctx)
		if err != nil {
			return nil, err
		}
		for _, pmarket := range pmkts {
			market, err := MarketFromProto(pmarket)
			if err != nil {
				r.GetLogger().Error("unable to convert market from proto", logging.Error(err))
				return nil, err
			}
			m = append(m, *market)
		}

	}

	return m, nil
>>>>>>> 21438a65
}

func (r *MyVegaResolver) Market(ctx context.Context, obj *Vega, id string) (*Market, error) {
	mkt, err := validateMarket(ctx, &id, r.marketService)
	if err != nil {
		return nil, err
	}
	market, err := MarketFromProto(mkt)
	if err != nil {
		r.GetLogger().Error("unable to convert market from proto", logging.Error(err))
		return nil, err
	}
	return market, nil
}

func (r *MyVegaResolver) Parties(ctx context.Context, obj *Vega, name *string) ([]Party, error) {
	if name == nil {
		return nil, errors.New("all parties on VEGA query not implemented")
	}

	// todo: add party-store/party-service validation (gitlab.com/vega-protocol/trading-core/issues/175)
	var p = make([]Party, 0)
	var party = Party{
		Name: *name,
	}
	p = append(p, party)

	return p, nil
}

func (r *MyVegaResolver) Party(ctx context.Context, obj *Vega, name string) (*Party, error) {
	var party = Party{
		Name: name,
	}

	// todo: add party-store/party-service validation (gitlab.com/vega-protocol/trading-core/issues/175)

	return &party, nil
}

// END: Root Resolver

// BEGIN: Market Resolver

type MyMarketResolver resolverRoot

func (r *MyMarketResolver) Orders(ctx context.Context, market *Market,
	where *OrderFilter, skip *int, first *int, last *int) ([]types.Order, error) {
	_, err := validateMarket(ctx, &market.ID, r.marketService)
	if err != nil {
		return nil, err
	}
	queryFilters, err := buildOrderQueryFilters(where, skip, first, last)
	if err != nil {
		return nil, err
	}
	o, err := r.orderService.GetByMarket(ctx, market.ID, queryFilters)
	if err != nil {
		return nil, err
	}
	valOrders := make([]types.Order, 0)
	for _, v := range o {
		valOrders = append(valOrders, *v)
	}
	return valOrders, nil
}

func (r *MyMarketResolver) Trades(ctx context.Context, market *Market,
	where *TradeFilter, skip *int, first *int, last *int) ([]types.Trade, error) {
	_, err := validateMarket(ctx, &market.ID, r.marketService)
	if err != nil {
		return nil, err
	}
	queryFilters, err := buildTradeQueryFilters(where, skip, first, last)
	if err != nil {
		return nil, err
	}
	t, err := r.tradeService.GetByMarket(ctx, market.ID, queryFilters)
	if err != nil {
		return nil, err
	}
	valTrades := make([]types.Trade, 0)
	for _, v := range t {
		valTrades = append(valTrades, *v)
	}
	return valTrades, nil
}

func (r *MyMarketResolver) Depth(ctx context.Context, market *Market) (*types.MarketDepth, error) {
	if market == nil {
		return nil, errors.New("market missing or empty")

	}
	_, err := validateMarket(ctx, &market.ID, r.marketService)
	if err != nil {
		return nil, err
	}
	// Look for market depth for the given market (will validate market internally)
	// Note: Market depth is also known as OrderBook depth within the matching-engine
	depth, err := r.marketService.GetDepth(ctx, market.ID)
	if err != nil {
		return nil, err
	}

	return depth, nil
}

func (r *MyMarketResolver) Candles(ctx context.Context, market *Market,
	sinceTimestampRaw string, interval Interval) ([]*types.Candle, error) {

	// Validate interval, map to protobuf enum
	var pbInterval types.Interval
	switch interval {
	case IntervalI15M:
		pbInterval = types.Interval_I15M
	case IntervalI1D:
		pbInterval = types.Interval_I1D
	case IntervalI1H:
		pbInterval = types.Interval_I1H
	case IntervalI1M:
		pbInterval = types.Interval_I1M
	case IntervalI5M:
		pbInterval = types.Interval_I5M
	case IntervalI6H:
		pbInterval = types.Interval_I6H
	default:
		logger := *r.GetLogger()
		logger.Warn("Invalid interval when subscribing to candles, falling back to default: I15M",
			logging.String("interval", interval.String()))
		pbInterval = types.Interval_I15M
	}

	// Convert javascript string representation of int epoch+nano timestamp
	sinceTimestamp, err := strconv.ParseUint(sinceTimestampRaw, 10, 64)
	if err != nil {
		return nil, errors.New(fmt.Sprintf("error converting %s into a valid timestamp", sinceTimestampRaw))
	}
	if len(sinceTimestampRaw) < 19 {
		return nil, errors.New("timestamp should be in epoch+nanoseconds format, eg. 1545158175835902621")
	}

	// Retrieve candles from store/service
	c, err := r.candleService.GetCandles(ctx, market.ID, sinceTimestamp, pbInterval)
	if err != nil {
		return nil, err
	}

	return c, nil
}

// END: Market Resolver

// BEGIN: Party Resolver

type MyPartyResolver resolverRoot

func (r *MyPartyResolver) Orders(ctx context.Context, party *Party,
	where *OrderFilter, skip *int, first *int, last *int) ([]types.Order, error) {

	// todo: add party-store/party-service validation (gitlab.com/vega-protocol/trading-core/issues/175)

	queryFilters, err := buildOrderQueryFilters(where, skip, first, last)
	if err != nil {
		return nil, err
	}
	o, err := r.orderService.GetByParty(ctx, party.Name, queryFilters)
	if err != nil {
		return nil, err
	}
	valOrders := make([]types.Order, 0)
	for _, v := range o {
		valOrders = append(valOrders, *v)
	}
	return valOrders, nil
}

func (r *MyPartyResolver) Trades(ctx context.Context, party *Party,
	where *TradeFilter, skip *int, first *int, last *int) ([]types.Trade, error) {

	// todo: add party-store/party-service validation (gitlab.com/vega-protocol/trading-core/issues/175)

	queryFilters, err := buildTradeQueryFilters(where, skip, first, last)
	if err != nil {
		return nil, err
	}
	t, err := r.tradeService.GetByParty(ctx, party.Name, queryFilters)
	if err != nil {
		return nil, err
	}
	valTrades := make([]types.Trade, 0)
	for _, v := range t {
		valTrades = append(valTrades, *v)
	}
	return valTrades, nil
}

func (r *MyPartyResolver) Positions(ctx context.Context, obj *Party) ([]types.MarketPosition, error) {

	// todo: add party-store/party-service validation (gitlab.com/vega-protocol/trading-core/issues/175)

	positions, err := r.tradeService.GetPositionsByParty(ctx, obj.Name)
	if err != nil {
		return nil, err
	}
	var valPositions = make([]types.MarketPosition, 0)
	for _, v := range positions {
		valPositions = append(valPositions, *v)
	}
	return valPositions, nil
}

// END: Party Resolver

// BEGIN: Market Depth Resolver

type MyMarketDepthResolver resolverRoot

func (r *MyMarketDepthResolver) Buy(ctx context.Context, obj *types.MarketDepth) ([]types.PriceLevel, error) {
	valBuyLevels := make([]types.PriceLevel, 0)
	for _, v := range obj.Buy {
		valBuyLevels = append(valBuyLevels, *v)
	}
	return valBuyLevels, nil
}
func (r *MyMarketDepthResolver) Sell(ctx context.Context, obj *types.MarketDepth) ([]types.PriceLevel, error) {
	valBuyLevels := make([]types.PriceLevel, 0)
	for _, v := range obj.Sell {
		valBuyLevels = append(valBuyLevels, *v)
	}
	return valBuyLevels, nil
}

func (r *MyMarketDepthResolver) LastTrade(ctx context.Context, obj *types.MarketDepth) (*types.Trade, error) {
	_, err := validateMarket(ctx, &obj.Name, r.marketService)
	if err != nil {
		return nil, err
	}
	queryFilters := &filtering.TradeQueryFilters{}
	last := uint64(1)
	queryFilters.Last = &last
	t, err := r.tradeService.GetByMarket(ctx, obj.Name, queryFilters)
	if err != nil {
		return nil, err
	}
	if t != nil && len(t) > 0 && t[0] != nil {
		return t[0], nil
	}
	// No trades found on the market yet (and no errors)
	// this can happen at the beginning of a new market
	return nil, nil
}

// END: Market Depth Resolver

// BEGIN: Order Resolver

type MyOrderResolver resolverRoot

func (r *MyOrderResolver) Price(ctx context.Context, obj *types.Order) (string, error) {
	return strconv.FormatUint(obj.Price, 10), nil
}
func (r *MyOrderResolver) Type(ctx context.Context, obj *types.Order) (OrderType, error) {
	return OrderType(obj.Type.String()), nil
}
func (r *MyOrderResolver) Side(ctx context.Context, obj *types.Order) (Side, error) {
	return Side(obj.Side.String()), nil
}
func (r *MyOrderResolver) Market(ctx context.Context, obj *types.Order) (*Market, error) {
	return &Market{
		ID: obj.Market,
	}, nil
}
func (r *MyOrderResolver) Size(ctx context.Context, obj *types.Order) (string, error) {
	return strconv.FormatUint(obj.Size, 10), nil
}
func (r *MyOrderResolver) Remaining(ctx context.Context, obj *types.Order) (string, error) {
	return strconv.FormatUint(obj.Remaining, 10), nil
}
func (r *MyOrderResolver) Timestamp(ctx context.Context, obj *types.Order) (string, error) {
	return strconv.FormatUint(obj.Timestamp, 10), nil
}
func (r *MyOrderResolver) Status(ctx context.Context, obj *types.Order) (OrderStatus, error) {
	return OrderStatus(obj.Status.String()), nil
}
func (r *MyOrderResolver) Datetime(ctx context.Context, obj *types.Order) (string, error) {
	vegaTimestamp := vegatime.Stamp(obj.Timestamp)
	return vegaTimestamp.Rfc3339Nano(), nil
}
func (r *MyOrderResolver) Trades(ctx context.Context, obj *types.Order) ([]*types.Trade, error) {
	f := filtering.TradeQueryFilters{}
	relatedTrades, err := r.tradeService.GetByOrderId(ctx, obj.Id, &f)
	if err != nil {
		return nil, err
	}
	return relatedTrades, nil
}

// END: Order Resolver

// BEGIN: Trade Resolver

type MyTradeResolver resolverRoot

func (r *MyTradeResolver) Market(ctx context.Context, obj *types.Trade) (*Market, error) {
	return &Market{ID: obj.Market}, nil
}
func (r *MyTradeResolver) Aggressor(ctx context.Context, obj *types.Trade) (Side, error) {
	return Side(obj.Aggressor.String()), nil
}
func (r *MyTradeResolver) Price(ctx context.Context, obj *types.Trade) (string, error) {
	return strconv.FormatUint(obj.Price, 10), nil
}
func (r *MyTradeResolver) Size(ctx context.Context, obj *types.Trade) (string, error) {
	return strconv.FormatUint(obj.Size, 10), nil
}
func (r *MyTradeResolver) Timestamp(ctx context.Context, obj *types.Trade) (string, error) {
	return strconv.FormatUint(obj.Timestamp, 10), nil
}
func (r *MyTradeResolver) Datetime(ctx context.Context, obj *types.Trade) (string, error) {
	vegaTimestamp := vegatime.Stamp(obj.Timestamp)
	return vegaTimestamp.Rfc3339Nano(), nil
}

// END: Trade Resolver

// BEGIN: Candle Resolver

type MyCandleResolver resolverRoot

func (r *MyCandleResolver) High(ctx context.Context, obj *types.Candle) (string, error) {
	return strconv.FormatUint(obj.High, 10), nil
}
func (r *MyCandleResolver) Low(ctx context.Context, obj *types.Candle) (string, error) {
	return strconv.FormatUint(obj.Low, 10), nil
}
func (r *MyCandleResolver) Open(ctx context.Context, obj *types.Candle) (string, error) {
	return strconv.FormatUint(obj.Open, 10), nil
}
func (r *MyCandleResolver) Close(ctx context.Context, obj *types.Candle) (string, error) {
	return strconv.FormatUint(obj.Close, 10), nil
}
func (r *MyCandleResolver) Volume(ctx context.Context, obj *types.Candle) (string, error) {
	return strconv.FormatUint(obj.Volume, 10), nil
}
func (r *MyCandleResolver) Datetime(ctx context.Context, obj *types.Candle) (string, error) {
	return vegatime.Stamp(obj.Timestamp).Rfc3339Nano(), nil
}
func (r *MyCandleResolver) Timestamp(ctx context.Context, obj *types.Candle) (string, error) {
	return strconv.FormatUint(obj.Timestamp, 10), nil
}
func (r *MyCandleResolver) Interval(ctx context.Context, obj *types.Candle) (Interval, error) {
	interval := Interval(obj.Interval.String())
	if interval.IsValid() {
		return interval, nil
	} else {
		logger := *r.GetLogger()
		logger.Warn("Interval conversion from proto to gql type failed, falling back to default: I15M",
			logging.String("interval", interval.String()))
		return IntervalI15M, nil
	}
}

// END: Candle Resolver

// BEGIN: Price Level Resolver

type MyPriceLevelResolver resolverRoot

func (r *MyPriceLevelResolver) Price(ctx context.Context, obj *types.PriceLevel) (string, error) {
	return strconv.FormatUint(obj.Price, 10), nil
}

func (r *MyPriceLevelResolver) Volume(ctx context.Context, obj *types.PriceLevel) (string, error) {
	return strconv.FormatUint(obj.Volume, 10), nil
}

func (r *MyPriceLevelResolver) NumberOfOrders(ctx context.Context, obj *types.PriceLevel) (string, error) {
	return strconv.FormatUint(obj.Price, 10), nil
}

func (r *MyPriceLevelResolver) CumulativeVolume(ctx context.Context, obj *types.PriceLevel) (string, error) {
	return strconv.FormatUint(obj.CumulativeVolume, 10), nil
}

// END: Price Level Resolver

// BEGIN: Position Resolver

type MyPositionResolver resolverRoot

func (r *MyPositionResolver) RealisedVolume(ctx context.Context, obj *types.MarketPosition) (string, error) {
	return strconv.FormatInt(obj.RealisedVolume, 10), nil
}

func (r *MyPositionResolver) RealisedProfitValue(ctx context.Context, obj *types.MarketPosition) (string, error) {
	return r.absInt64Str(obj.RealisedPNL), nil
}

func (r *MyPositionResolver) RealisedProfitDirection(ctx context.Context, obj *types.MarketPosition) (ValueDirection, error) {
	return r.direction(obj.RealisedPNL), nil
}

func (r *MyPositionResolver) UnrealisedVolume(ctx context.Context, obj *types.MarketPosition) (string, error) {
	return strconv.FormatInt(obj.UnrealisedVolume, 10), nil
}

func (r *MyPositionResolver) UnrealisedProfitValue(ctx context.Context, obj *types.MarketPosition) (string, error) {
	return r.absInt64Str(obj.UnrealisedPNL), nil
}

func (r *MyPositionResolver) UnrealisedProfitDirection(ctx context.Context, obj *types.MarketPosition) (ValueDirection, error) {
	return r.direction(obj.UnrealisedPNL), nil
}

func (r *MyPositionResolver) AverageEntryPrice(ctx context.Context, obj *types.MarketPosition) (string, error) {
	return strconv.FormatUint(obj.AverageEntryPrice, 10), nil
}

func (r *MyPositionResolver) MinimumMargin(ctx context.Context, obj *types.MarketPosition) (string, error) {
	return strconv.FormatInt(obj.MinimumMargin, 10), nil
}

func (r *MyPositionResolver) Market(ctx context.Context, obj *types.MarketPosition) (*Market, error) {
	return &Market{ID: obj.Market}, nil
}

func (r *MyPositionResolver) absInt64Str(val int64) string {
	if val < 0 {
		return strconv.FormatInt(val*-1, 10)
	}
	return strconv.FormatInt(val, 10)
}

func (r *MyPositionResolver) direction(val int64) ValueDirection {
	if val < 0 {
		return ValueDirectionNegative
	}
	return ValueDirectionPositive
}

// END: Position Resolver

// BEGIN: Mutation Resolver

type MyMutationResolver resolverRoot

func (r *MyMutationResolver) OrderCreate(ctx context.Context, market string, party string, price string,
	size string, side Side, type_ OrderType, expiration *string) (*PreConsensus, error) {
	order := &types.OrderSubmission{}
	res := PreConsensus{}
	if r.statusChecker.Blockchain.Status() != types.ChainStatus_CONNECTED {
		return &res, ErrChainNotConnected
	}

	// We need to convert strings to uint64 (JS doesn't yet support uint64)
	p, err := safeStringUint64(price)
	if err != nil {
		return nil, err
	}
	order.Price = p
	s, err := safeStringUint64(size)
	if err != nil {
		return nil, err
	}
	order.Size = s
	_, err = validateMarket(ctx, &market, r.marketService)
	if err != nil {
		return nil, err
	}
	order.MarketId = market
	if len(party) == 0 {
		return nil, errors.New("party missing or empty")
	}

	// todo: add party-store/party-service validation (gitlab.com/vega-protocol/trading-core/issues/175)

	order.Party = party
	order.Type, err = parseOrderType(&type_)
	if err != nil {
		return nil, err
	}
	order.Side, err = parseSide(&side)
	if err != nil {
		return nil, err
	}

	// GTT must have an expiration value
	if order.Type == types.Order_GTT && expiration != nil {

		// Validate RFC3339 with no milli or nanosecond (@matt has chosen this strategy, good enough until unix epoch timestamp)
		layout := "2006-01-02T15:04:05Z"
		_, err := time.Parse(layout, *expiration)
		if err != nil {
			return nil, errors.New(fmt.Sprintf("cannot parse expiration time: %s - invalid format sent to create order (example: 2018-01-02T15:04:05Z)", *expiration))
		}

		// move to pure timestamps or convert an RFC format shortly
		order.ExpirationDatetime = *expiration
	}

	// Pass the order over for consensus (service layer will use RPC client internally and handle errors etc)
	accepted, reference, err := r.orderService.CreateOrder(ctx, order)
	if err != nil {
		logger := *r.GetLogger()
		logger.Error("Failed to create order using rpc client in graphQL resolver", logging.Error(err))
		return nil, err
	}

	res.Accepted = accepted
	res.Reference = reference
	return &res, nil
}

func (r *MyMutationResolver) OrderCancel(ctx context.Context, id string, market string, party string) (*PreConsensus, error) {
	order := &types.OrderCancellation{}
	res := PreConsensus{}

	if r.statusChecker.Blockchain.Status() != types.ChainStatus_CONNECTED {
		return &res, ErrChainNotConnected
	}

	// Cancellation currently only requires ID and Market to be set, all other fields will be added
	_, err := validateMarket(ctx, &market, r.marketService)
	if err != nil {
		return nil, err
	}
	order.MarketId = market
	if len(id) == 0 {
		return nil, errors.New("id missing or empty")
	}
	order.Id = id
	if len(party) == 0 {
		return nil, errors.New("party missing or empty")
	}

	// todo: add party-store/party-service validation (gitlab.com/vega-protocol/trading-core/issues/175)

	order.Party = party

	// Pass the cancellation over for consensus (service layer will use RPC client internally and handle errors etc)
	accepted, err := r.orderService.CancelOrder(ctx, order)
	if err != nil {
		return nil, err
	}

	res.Accepted = accepted
	return &res, nil
}

// END: Mutation Resolver

// BEGIN: Subscription Resolver

type MySubscriptionResolver resolverRoot

func (r *MySubscriptionResolver) Orders(ctx context.Context, market *string, party *string) (<-chan []types.Order, error) {
	_, err := validateMarket(ctx, market, r.marketService)
	if err != nil {
		return nil, err
	}

	// todo: add party-store/party-service validation (gitlab.com/vega-protocol/trading-core/issues/175)

	c, ref := r.orderService.ObserveOrders(ctx, r.Config.GraphQLSubscriptionRetries, market, party)
	logger := *r.GetLogger()
	logger.Debug("Orders: new subscriber", logging.Uint64("ref", ref))
	return c, nil
}

func (r *MySubscriptionResolver) Trades(ctx context.Context, market *string, party *string) (<-chan []types.Trade, error) {
	_, err := validateMarket(ctx, market, r.marketService)
	if err != nil {
		return nil, err
	}

	// todo: add party-store/party-service validation (gitlab.com/vega-protocol/trading-core/issues/175)

	c, ref := r.tradeService.ObserveTrades(ctx, r.Config.GraphQLSubscriptionRetries, market, party)
	logger := *r.GetLogger()
	logger.Debug("Trades: new subscriber", logging.Uint64("ref", ref))
	return c, nil
}

func (r *MySubscriptionResolver) Positions(ctx context.Context, party string) (<-chan *types.MarketPosition, error) {

	// todo: add party-store/party-service validation (gitlab.com/vega-protocol/trading-core/issues/175)

	c, ref := r.tradeService.ObservePositions(ctx, r.Config.GraphQLSubscriptionRetries, party)
	logger := *r.GetLogger()
	logger.Debug("Positions: new subscriber", logging.Uint64("ref", ref))
	return c, nil
}

func (r *MySubscriptionResolver) MarketDepth(ctx context.Context, market string) (<-chan *types.MarketDepth, error) {
	_, err := validateMarket(ctx, &market, r.marketService)
	if err != nil {
		return nil, err
	}
	c, ref := r.marketService.ObserveDepth(ctx, r.Config.GraphQLSubscriptionRetries, market)
	logger := *r.GetLogger()
	logger.Debug("Market Depth: new subscriber", logging.Uint64("ref", ref))
	return c, nil
}

func (r *MySubscriptionResolver) Candles(ctx context.Context, market string, interval Interval) (<-chan *types.Candle, error) {
	_, err := validateMarket(ctx, &market, r.marketService)
	if err != nil {
		return nil, err
	}

	logger := *r.GetLogger()

	var pbInterval types.Interval
	switch interval {
	case IntervalI15M:
		pbInterval = types.Interval_I15M
	case IntervalI1D:
		pbInterval = types.Interval_I1D
	case IntervalI1H:
		pbInterval = types.Interval_I1H
	case IntervalI1M:
		pbInterval = types.Interval_I1M
	case IntervalI5M:
		pbInterval = types.Interval_I5M
	case IntervalI6H:
		pbInterval = types.Interval_I6H
	default:
		logger.Warn("Invalid interval when subscribing to candles in gql, falling back to default: I15M",
			logging.String("interval", interval.String()))
		pbInterval = types.Interval_I15M
	}

	// Observe new candles for interval
	// --------------------------------

	c, ref := r.candleService.ObserveCandles(ctx, r.Config.GraphQLSubscriptionRetries, &market, &pbInterval)

	logger.Debug("Candles: New subscriber",
		logging.String("interval", pbInterval.String()),
		logging.String("market", market),
		logging.Uint64("ref", ref))

	return c, nil
}

<<<<<<< HEAD
func validateMarket(ctx context.Context, marketId *string, marketService MarketService) error {
=======
func validateMarket(ctx context.Context, marketId *string, marketService markets.Service) (*types.Market, error) {
	var mkt *types.Market
	var err error
>>>>>>> 21438a65
	if marketId != nil {
		if len(*marketId) == 0 {
			return nil, errors.New("market must not be empty")
		}

		mkt, err = marketService.GetByID(ctx, *marketId)
		if err != nil {
			return nil, err
		}
	}
	return mkt, nil
}

// todo: add party-store/party-service validation (gitlab.com/vega-protocol/trading-core/issues/175)
//func validateParty(ctx context.Context, partyId *string, partyService parties.Service) error {
//	if partyId != nil {
//		if len(*partyId) == 0 {
//			return errors.New("party must not be empty")
//		}
//		_, err := partyService.GetByName(*partyId)
//		if err != nil {
//			return err
//		}
//	}
//	return nil
//}

// END: Subscription Resolver<|MERGE_RESOLUTION|>--- conflicted
+++ resolved
@@ -10,14 +10,7 @@
 	"code.vegaprotocol.io/vega/internal/api"
 	"code.vegaprotocol.io/vega/internal/filtering"
 	"code.vegaprotocol.io/vega/internal/logging"
-<<<<<<< HEAD
-=======
-	"code.vegaprotocol.io/vega/internal/markets"
 	"code.vegaprotocol.io/vega/internal/monitoring"
-	"code.vegaprotocol.io/vega/internal/orders"
-	"code.vegaprotocol.io/vega/internal/parties"
-	"code.vegaprotocol.io/vega/internal/trades"
->>>>>>> 21438a65
 	"code.vegaprotocol.io/vega/internal/vegatime"
 	types "code.vegaprotocol.io/vega/proto"
 )
@@ -53,7 +46,8 @@
 
 //go:generate go run github.com/golang/mock/mockgen -destination mocks/gql_market_service_mock.go -package mocks code.vegaprotocol.io/vega/internal/api/endpoints/gql MarketService
 type MarketService interface {
-	GetByName(ctx context.Context, name string) (*types.Market, error)
+	GetAll(ctx context.Context) ([]*types.Market, error)
+	GetByID(ctx context.Context, name string) (*types.Market, error)
 	GetDepth(ctx context.Context, market string) (marketDepth *types.MarketDepth, err error)
 	ObserveDepth(ctx context.Context, retries int, market string) (depth <-chan *types.MarketDepth, ref uint64)
 }
@@ -138,21 +132,6 @@
 
 type MyVegaResolver resolverRoot
 
-<<<<<<< HEAD
-func (r *MyVegaResolver) Markets(ctx context.Context, obj *Vega, name *string) ([]Market, error) {
-	if name == nil {
-		return nil, errors.New("all markets on VEGA query not implemented")
-	}
-	err := validateMarket(ctx, name, r.marketService)
-	if err != nil {
-		return nil, err
-	}
-	return []Market{
-		{
-			Name: *name,
-		},
-	}, nil
-=======
 func (r *MyVegaResolver) Markets(ctx context.Context, obj *Vega, id *string) ([]Market, error) {
 	var m = []Market{}
 	if id != nil {
@@ -183,7 +162,6 @@
 	}
 
 	return m, nil
->>>>>>> 21438a65
 }
 
 func (r *MyVegaResolver) Market(ctx context.Context, obj *Vega, id string) (*Market, error) {
@@ -829,13 +807,9 @@
 	return c, nil
 }
 
-<<<<<<< HEAD
-func validateMarket(ctx context.Context, marketId *string, marketService MarketService) error {
-=======
-func validateMarket(ctx context.Context, marketId *string, marketService markets.Service) (*types.Market, error) {
+func validateMarket(ctx context.Context, marketId *string, marketService MarketService) (*types.Market, error) {
 	var mkt *types.Market
 	var err error
->>>>>>> 21438a65
 	if marketId != nil {
 		if len(*marketId) == 0 {
 			return nil, errors.New("market must not be empty")
