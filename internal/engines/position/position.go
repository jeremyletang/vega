--- conflicted
+++ resolved
@@ -12,15 +12,12 @@
 	size    int64
 	margins map[string]uint64
 	partyID string
-<<<<<<< HEAD
 	price   uint64
-=======
 	mu      sync.Mutex
 }
 
 func (m MarketPosition) String() string {
 	return fmt.Sprintf("size: %v, margins: %v, partyID: %v", m.size, m.margins, m.partyID)
->>>>>>> 3ef169f1
 }
 
 // Margins returns a copy of the current margins map
