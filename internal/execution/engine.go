--- conflicted
+++ resolved
@@ -136,11 +136,7 @@
 	now, _ := e.time.GetTimeNow()
 	var err error
 	e.markets[mkt.Id], err = engines.NewMarket(
-<<<<<<< HEAD
 		e.Config.Engines, mkt, e.candleStore, e.orderStore, e.partyStore, e.tradeStore, e.accountStore, now)
-=======
-		e.Config.Engines, mkt, e.candleStore, e.orderStore, e.partyStore, e.tradeStore, now)
->>>>>>> 9365cd58
 	if err != nil {
 		e.log.Panic("Failed to instanciate market market",
 			logging.String("market-id", mkt.Id),
