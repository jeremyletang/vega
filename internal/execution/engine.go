--- conflicted
+++ resolved
@@ -3,13 +3,10 @@
 import (
 	"context"
 	"fmt"
-<<<<<<< HEAD
-	"time"
-=======
 	"io/ioutil"
 	"path/filepath"
 	"strings"
->>>>>>> 21438a65
+	"time"
 
 	"github.com/golang/protobuf/jsonpb"
 	"github.com/pkg/errors"
@@ -18,10 +15,6 @@
 
 	"code.vegaprotocol.io/vega/internal/engines"
 	"code.vegaprotocol.io/vega/internal/logging"
-<<<<<<< HEAD
-=======
-	"code.vegaprotocol.io/vega/internal/storage"
->>>>>>> 21438a65
 	"code.vegaprotocol.io/vega/internal/vegatime"
 )
 
@@ -90,51 +83,29 @@
 
 type engine struct {
 	*Config
-<<<<<<< HEAD
-	markets     []string
-	matching    MatchingEngine
+	markets     map[string]*engines.Market
 	orderStore  OrderStore
 	tradeStore  TradeStore
 	candleStore CandleStore
 	marketStore MarketStore
 	partyStore  PartyStore
 	time        TimeService
-=======
-	markets     map[string]*engines.Market
-	orderStore  storage.OrderStore
-	tradeStore  storage.TradeStore
-	candleStore storage.CandleStore
-	marketStore storage.MarketStore
-	partyStore  storage.PartyStore
-	time        vegatime.Service
->>>>>>> 21438a65
 }
 
 // NewExecutionEngine takes stores and engines and returns
 // a new execution engine to process new orders, etc.
 func NewExecutionEngine(
 	executionConfig *Config,
-<<<<<<< HEAD
-	matchingEngine MatchingEngine,
 	time TimeService,
 	orderStore OrderStore,
 	tradeStore TradeStore,
 	candleStore CandleStore,
 	marketStore MarketStore,
 	partyStore PartyStore,
-=======
-	time vegatime.Service,
-	orderStore storage.OrderStore,
-	tradeStore storage.TradeStore,
-	candleStore storage.CandleStore,
-	marketStore storage.MarketStore,
-	partyStore storage.PartyStore,
->>>>>>> 21438a65
 ) Engine {
 	e := &engine{
-		Config:  executionConfig,
-		markets: map[string]*engines.Market{},
-		// matching:    matchingEngine,
+		Config:      executionConfig,
+		markets:     map[string]*engines.Market{},
 		candleStore: candleStore,
 		orderStore:  orderStore,
 		tradeStore:  tradeStore,
