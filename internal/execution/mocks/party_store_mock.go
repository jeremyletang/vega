--- conflicted
+++ resolved
@@ -33,33 +33,19 @@
 	return m.recorder
 }
 
-<<<<<<< HEAD
-// GetByName mocks base method
-func (m *MockPartyStore) GetByName(arg0 string) (*proto.Party, error) {
-	m.ctrl.T.Helper()
-	ret := m.ctrl.Call(m, "GetByName", arg0)
-=======
 // GetByID mocks base method
 func (m *MockPartyStore) GetByID(arg0 string) (*proto.Party, error) {
 	m.ctrl.T.Helper()
 	ret := m.ctrl.Call(m, "GetByID", arg0)
->>>>>>> 572c15f6
 	ret0, _ := ret[0].(*proto.Party)
 	ret1, _ := ret[1].(error)
 	return ret0, ret1
 }
 
-<<<<<<< HEAD
-// GetByName indicates an expected call of GetByName
-func (mr *MockPartyStoreMockRecorder) GetByName(arg0 interface{}) *gomock.Call {
-	mr.mock.ctrl.T.Helper()
-	return mr.mock.ctrl.RecordCallWithMethodType(mr.mock, "GetByName", reflect.TypeOf((*MockPartyStore)(nil).GetByName), arg0)
-=======
 // GetByID indicates an expected call of GetByID
 func (mr *MockPartyStoreMockRecorder) GetByID(arg0 interface{}) *gomock.Call {
 	mr.mock.ctrl.T.Helper()
 	return mr.mock.ctrl.RecordCallWithMethodType(mr.mock, "GetByID", reflect.TypeOf((*MockPartyStore)(nil).GetByID), arg0)
->>>>>>> 572c15f6
 }
 
 // Post mocks base method
