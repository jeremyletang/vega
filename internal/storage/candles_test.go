package storage_test

import (
	"context"
	"fmt"
	"testing"
	"time"

	"code.vegaprotocol.io/vega/internal/buffer"
	"code.vegaprotocol.io/vega/internal/storage"
	"code.vegaprotocol.io/vega/internal/vegatime"
	types "code.vegaprotocol.io/vega/proto"

	"github.com/stretchr/testify/assert"
)

func TestStorage_GenerateCandles(t *testing.T) {
	ctx := context.Background()
	config, err := storage.NewTestConfig()
	if err != nil {
		t.Fatalf("unable to setup badger dirs: %v", err)
	}

	storage.FlushStores(config)
	candleStore, err := storage.NewCandles(config)
	assert.Nil(t, err)
	defer candleStore.Close()

	// t0 = 2018-11-13T11:01:14Z
	t0 := vegatime.UnixNano(1542106874000000000)
	t.Log(fmt.Sprintf("t0 = %s", vegatime.Format(t0)))

	var trades = []*types.Trade{
		{Id: "1", Market: testMarket, Price: uint64(100), Size: uint64(100), Timestamp: t0.UnixNano()},
		{Id: "2", Market: testMarket, Price: uint64(100), Size: uint64(100), Timestamp: t0.Add(20 * time.Second).UnixNano()},
		{Id: "3", Market: testMarket, Price: uint64(100), Size: uint64(100), Timestamp: t0.Add(1 * time.Minute).UnixNano()},
		{Id: "4", Market: testMarket, Price: uint64(100), Size: uint64(100), Timestamp: t0.Add(1*time.Minute + 20*time.Second).UnixNano()},
	}

	// create+start a new buffer
	buf := buffer.NewCandle(testMarket, candleStore, t0)
	// assert.Nil(t, err)

	for idx := range trades {
		err := buf.AddTrade(*trades[idx])
		assert.Nil(t, err)
	}

	// start a new buffer, to get the previous one
	currentVegaTime := t0.Add(2 * time.Minute)
	previousBuf, err := buf.Start(currentVegaTime)
<<<<<<< HEAD
=======

>>>>>>> 9365cd58
	err = candleStore.GenerateCandlesFromBuffer(testMarket, previousBuf)
	assert.Nil(t, err)

	candles, err := candleStore.GetCandles(ctx, testMarket, t0, types.Interval_I1M)
	t.Log(fmt.Sprintf("Candles fetched for t0 and 1m: %+v", candles))
	assert.Nil(t, err)

	assert.Equal(t, 2, len(candles))

	t.Log(fmt.Sprintf("%s", vegatime.Format(time.Unix(1542106860, 000000000))))
	assert.Equal(t, int64(1542106860000000000), candles[0].Timestamp)
	assert.Equal(t, uint64(100), candles[0].High)
	assert.Equal(t, uint64(100), candles[0].Low)
	assert.Equal(t, uint64(100), candles[0].Open)
	assert.Equal(t, uint64(100), candles[0].Close)
	assert.Equal(t, uint64(200), candles[0].Volume)

	assert.Equal(t, int64(1542106920000000000), candles[1].Timestamp)
	assert.Equal(t, uint64(100), candles[1].High)
	assert.Equal(t, uint64(100), candles[1].Low)
	assert.Equal(t, uint64(100), candles[1].Open)
	assert.Equal(t, uint64(100), candles[1].Close)
	assert.Equal(t, uint64(200), candles[1].Volume)

	candles, err = candleStore.GetCandles(ctx, testMarket, t0.Add(1*time.Minute), types.Interval_I1M)
	assert.Nil(t, err)
	t.Log(fmt.Sprintf("Candles fetched for t0 and 1m: %+v", candles))

	assert.Equal(t, 1, len(candles))
	assert.Equal(t, int64(1542106920000000000), candles[0].Timestamp)
	assert.Equal(t, uint64(100), candles[0].High)
	assert.Equal(t, uint64(100), candles[0].Low)
	assert.Equal(t, uint64(100), candles[0].Open)
	assert.Equal(t, uint64(100), candles[0].Close)
	assert.Equal(t, uint64(200), candles[0].Volume)

	candles, err = candleStore.GetCandles(ctx, testMarket, t0.Add(1*time.Minute), types.Interval_I5M)
	assert.Nil(t, err)
	t.Log(fmt.Sprintf("Candles fetched for t0 and 5m: %+v", candles))

	assert.Equal(t, 1, len(candles))
	assert.Equal(t, int64(1542106800000000000), candles[0].Timestamp)
	assert.Equal(t, uint64(100), candles[0].High)
	assert.Equal(t, uint64(100), candles[0].Low)
	assert.Equal(t, uint64(100), candles[0].Open)
	assert.Equal(t, uint64(100), candles[0].Close)
	assert.Equal(t, uint64(400), candles[0].Volume)

	//------------------- generate empty candles-------------------------//
	// currentVegaTime := t0.Add(2 * time.Minute)
	// err = candleStore.StartNewBuffer(testMarket, currentVegaTime)
	assert.Nil(t, err)
	// we use the buffer started previously when stopping the previous test
	currentVegaTime = t0.Add(17 * time.Minute)
	previousBuf, _ = buf.Start(currentVegaTime)
	err = candleStore.GenerateCandlesFromBuffer(testMarket, previousBuf)
	assert.Nil(t, err)

	candles, err = candleStore.GetCandles(ctx, testMarket, t0, types.Interval_I1M)
	assert.Nil(t, err)
	t.Log(fmt.Sprintf("Candles fetched for t0 and 1m: %+v", candles))

	fmt.Println(" --- candles ", fmt.Sprintf("%+v", candles))

	t.Log(fmt.Sprintf("%v", candles[0]))
	t.Log(fmt.Sprintf("%v", candles[1]))
	t.Log(fmt.Sprintf("%v", candles[2]))
	assert.Equal(t, 3, len(candles))
	assert.Equal(t, int64(1542106860000000000), candles[0].Timestamp)
	assert.Equal(t, uint64(100), candles[0].High)
	assert.Equal(t, uint64(100), candles[0].Low)
	assert.Equal(t, uint64(100), candles[0].Open)
	assert.Equal(t, uint64(100), candles[0].Close)
	assert.Equal(t, uint64(200), candles[0].Volume)

	assert.Equal(t, int64(1542106920000000000), candles[1].Timestamp)
	assert.Equal(t, uint64(100), candles[1].High)
	assert.Equal(t, uint64(100), candles[1].Low)
	assert.Equal(t, uint64(100), candles[1].Open)
	assert.Equal(t, uint64(100), candles[1].Close)
	assert.Equal(t, uint64(200), candles[1].Volume)

	assert.Equal(t, int64(1542106980000000000), candles[2].Timestamp)
	assert.Equal(t, uint64(100), candles[2].High)
	assert.Equal(t, uint64(100), candles[2].Low)
	assert.Equal(t, uint64(100), candles[2].Open)
	assert.Equal(t, uint64(100), candles[2].Close)
	assert.Equal(t, uint64(0), candles[2].Volume)

	candles, err = candleStore.GetCandles(ctx, testMarket, t0, types.Interval_I5M)
	assert.Nil(t, err)
	t.Log(fmt.Sprintf("Candles fetched for t0 and 5m: %+v", candles))

	assert.Equal(t, 1, len(candles))
	assert.Equal(t, int64(1542106800000000000), candles[0].Timestamp)
	assert.Equal(t, uint64(100), candles[0].High)
	assert.Equal(t, uint64(100), candles[0].Low)
	assert.Equal(t, uint64(100), candles[0].Open)
	assert.Equal(t, uint64(100), candles[0].Close)
	assert.Equal(t, uint64(400), candles[0].Volume)

	candles, err = candleStore.GetCandles(ctx, testMarket, t0.Add(2*time.Minute), types.Interval_I15M)
	assert.Nil(t, err)
	t.Log(fmt.Sprintf("Candles fetched for t0 and 15m: %+v", candles))

	assert.Equal(t, 1, len(candles))
	assert.Equal(t, int64(1542106800000000000), candles[0].Timestamp)
	assert.Equal(t, uint64(100), candles[0].High)
	assert.Equal(t, uint64(100), candles[0].Low)
	assert.Equal(t, uint64(100), candles[0].Open)
	assert.Equal(t, uint64(100), candles[0].Close)
	assert.Equal(t, uint64(400), candles[0].Volume)

	candles, err = candleStore.GetCandles(ctx, testMarket, t0.Add(17*time.Minute), types.Interval_I15M)
	assert.Nil(t, err)
	t.Log(fmt.Sprintf("Candles fetched for t0 and 15m: %+v", candles))

	assert.Equal(t, 0, len(candles))

	currentVegaTime = t0.Add(20 * time.Minute)
	previousBuf, err = buf.Start(currentVegaTime)
	assert.Nil(t, err)
	err = candleStore.GenerateCandlesFromBuffer(testMarket, previousBuf)
	assert.Nil(t, err)

	candles, err = candleStore.GetCandles(ctx, testMarket, t0.Add(17*time.Minute), types.Interval_I15M)
	assert.Nil(t, err)
	t.Log(fmt.Sprintf("Candles fetched for t0 and 15m: %+v", candles))

	assert.Equal(t, 1, len(candles))
	assert.Equal(t, int64(1542107700000000000), candles[0].Timestamp)
	assert.Equal(t, uint64(100), candles[0].High)
	assert.Equal(t, uint64(100), candles[0].Low)
	assert.Equal(t, uint64(100), candles[0].Open)
	assert.Equal(t, uint64(100), candles[0].Close)
	assert.Equal(t, uint64(0), candles[0].Volume)

}

func TestStorage_GetMapOfIntervalsToTimestamps(t *testing.T) {
	timestamp, _ := vegatime.Parse("2018-11-13T11:01:14Z")
	t0 := timestamp
	timestamps := buffer.GetMapOfIntervalsToRoundedTimestamps(timestamp)
	assert.Equal(t, t0.Add(-14*time.Second), timestamps[types.Interval_I1M])
	assert.Equal(t, t0.Add(-(time.Minute + 14*time.Second)), timestamps[types.Interval_I5M])
	assert.Equal(t, t0.Add(-(time.Minute + 14*time.Second)), timestamps[types.Interval_I15M])
	assert.Equal(t, t0.Add(-(time.Minute + 14*time.Second)), timestamps[types.Interval_I1H])
	assert.Equal(t, t0.Add(-(5*time.Hour + time.Minute + 14*time.Second)), timestamps[types.Interval_I6H])
	assert.Equal(t, t0.Add(-(11*time.Hour + time.Minute + 14*time.Second)), timestamps[types.Interval_I1D])
}

func TestStorage_SubscribeUnsubscribeCandles(t *testing.T) {
	config, err := storage.NewTestConfig()
	if err != nil {
		t.Fatalf("unable to setup badger dirs: %v", err)
	}

	storage.FlushStores(config)
	candleStore, err := storage.NewCandles(config)
	assert.Nil(t, err)
	defer candleStore.Close()

	internalTransport1 := &storage.InternalTransport{testMarket, types.Interval_I1M, make(chan *types.Candle)}
	ref := candleStore.Subscribe(internalTransport1)
	assert.Equal(t, uint64(1), ref)

	internalTransport2 := &storage.InternalTransport{testMarket, types.Interval_I1M, make(chan *types.Candle)}
	ref = candleStore.Subscribe(internalTransport2)
	assert.Equal(t, uint64(2), ref)

	err = candleStore.Unsubscribe(1)
	assert.Nil(t, err)

	err = candleStore.Unsubscribe(1)
	assert.Equal(t, "Candle store subscriber does not exist with id: 1", err.Error())

	err = candleStore.Unsubscribe(2)
	assert.Nil(t, err)

	err = candleStore.Unsubscribe(2)
	assert.Nil(t, err)
}

func TestStorage_PreviousCandleDerivedValues(t *testing.T) {
	ctx := context.Background()
	config, err := storage.NewTestConfig()
	if err != nil {
		t.Fatalf("unable to setup badger dirs: %v", err)
	}

	storage.FlushStores(config)
	candleStore, err := storage.NewCandles(config)
	assert.Nil(t, err)
	defer candleStore.Close()

	// t0 = 2018-11-13T11:00:00Z
	t0 := vegatime.UnixNano(1542106800000000000)

	var trades1 = []*types.Trade{
		{Id: "1", Market: testMarket, Price: uint64(100), Size: uint64(100), Timestamp: t0.UnixNano()},
		{Id: "2", Market: testMarket, Price: uint64(99), Size: uint64(100), Timestamp: t0.Add(10 * time.Second).UnixNano()},
		{Id: "3", Market: testMarket, Price: uint64(108), Size: uint64(100), Timestamp: t0.Add(20 * time.Second).UnixNano()},
		{Id: "4", Market: testMarket, Price: uint64(105), Size: uint64(100), Timestamp: t0.Add(30 * time.Second).UnixNano()},
		{Id: "5", Market: testMarket, Price: uint64(110), Size: uint64(100), Timestamp: t0.Add(1 * time.Minute).UnixNano()},
		{Id: "6", Market: testMarket, Price: uint64(112), Size: uint64(100), Timestamp: t0.Add(1*time.Minute + 10*time.Second).UnixNano()},
		{Id: "7", Market: testMarket, Price: uint64(113), Size: uint64(100), Timestamp: t0.Add(1*time.Minute + 20*time.Second).UnixNano()},
		{Id: "8", Market: testMarket, Price: uint64(109), Size: uint64(100), Timestamp: t0.Add(1*time.Minute + 30*time.Second).UnixNano()},
	}

	buf := buffer.NewCandle(testMarket, candleStore, t0)
	for idx := range trades1 {
		err := buf.AddTrade(*trades1[idx])
		assert.Nil(t, err)
	}
	previousBuf, _ := buf.Start(t0.Add(2 * time.Minute))
	err = candleStore.GenerateCandlesFromBuffer(testMarket, previousBuf)
	assert.Nil(t, err)

	candles, err := candleStore.GetCandles(ctx, testMarket, t0, types.Interval_I1M)
	assert.Nil(t, err)

	t.Log(fmt.Sprintf("Candles fetched for t0 and 1m: %+v", candles))

	assert.Equal(t, 2, len(candles))

	t.Log(fmt.Sprintf("%s", vegatime.Format(time.Unix(1542106860, 000000000))))

	assert.Equal(t, t0.UnixNano(), candles[0].Timestamp)
	assert.Equal(t, uint64(108), candles[0].High)
	assert.Equal(t, uint64(99), candles[0].Low)
	assert.Equal(t, uint64(100), candles[0].Open)
	assert.Equal(t, uint64(105), candles[0].Close)
	assert.Equal(t, uint64(400), candles[0].Volume)

	assert.Equal(t, t0.Add(1*time.Minute).UnixNano(), candles[1].Timestamp)
	assert.Equal(t, uint64(113), candles[1].High)
	assert.Equal(t, uint64(109), candles[1].Low)
	assert.Equal(t, uint64(110), candles[1].Open)
	assert.Equal(t, uint64(109), candles[1].Close)
	assert.Equal(t, uint64(400), candles[1].Volume)

	candles, err = candleStore.GetCandles(ctx, testMarket, t0.Add(1*time.Minute), types.Interval_I1M)
	assert.Nil(t, err)

	t.Log(fmt.Sprintf("Candles fetched for t0 and 1m: %+v", candles))

	assert.Equal(t, 1, len(candles))
	assert.Equal(t, t0.Add(1*time.Minute).UnixNano(), candles[0].Timestamp)
	assert.Equal(t, uint64(113), candles[0].High)
	assert.Equal(t, uint64(109), candles[0].Low)
	assert.Equal(t, uint64(110), candles[0].Open)
	assert.Equal(t, uint64(109), candles[0].Close)
	assert.Equal(t, uint64(400), candles[0].Volume)

	candles, err = candleStore.GetCandles(ctx, testMarket, t0, types.Interval_I5M)
	assert.Nil(t, err)

	t.Log(fmt.Sprintf("Candles fetched for t0 and 5m: %+v", candles))

	assert.Equal(t, 1, len(candles))
	assert.Equal(t, t0.UnixNano(), candles[0].Timestamp)
	assert.Equal(t, uint64(113), candles[0].High)
	assert.Equal(t, uint64(99), candles[0].Low)
	assert.Equal(t, uint64(100), candles[0].Open)
	assert.Equal(t, uint64(109), candles[0].Close)
	assert.Equal(t, uint64(800), candles[0].Volume)

	var trades2 = []*types.Trade{
		{Id: "9", Market: testMarket, Price: uint64(100), Size: uint64(100), Timestamp: t0.Add(2*time.Minute + 10*time.Second).UnixNano()},
		{Id: "10", Market: testMarket, Price: uint64(99), Size: uint64(100), Timestamp: t0.Add(2*time.Minute + 20*time.Second).UnixNano()},
		{Id: "11", Market: testMarket, Price: uint64(108), Size: uint64(100), Timestamp: t0.Add(2*time.Minute + 30*time.Second).UnixNano()},
		{Id: "12", Market: testMarket, Price: uint64(105), Size: uint64(100), Timestamp: t0.Add(2*time.Minute + 40*time.Second).UnixNano()},
		{Id: "13", Market: testMarket, Price: uint64(110), Size: uint64(100), Timestamp: t0.Add(3*time.Minute + 10*time.Second).UnixNano()},
		{Id: "14", Market: testMarket, Price: uint64(112), Size: uint64(100), Timestamp: t0.Add(3*time.Minute + 20*time.Second).UnixNano()},
		{Id: "15", Market: testMarket, Price: uint64(113), Size: uint64(100), Timestamp: t0.Add(3*time.Minute + 30*time.Second).UnixNano()},
		{Id: "16", Market: testMarket, Price: uint64(109), Size: uint64(100), Timestamp: t0.Add(3*time.Minute + 40*time.Second).UnixNano()},
	}

	assert.Nil(t, err)
	for idx := range trades2 {
		err := buf.AddTrade(*trades2[idx])
		assert.Nil(t, err)
	}
	previousBuf, _ = buf.Start(t0.Add(4 * time.Minute))
	err = candleStore.GenerateCandlesFromBuffer(testMarket, previousBuf)
	assert.Nil(t, err)

	candles, err = candleStore.GetCandles(ctx, testMarket, t0, types.Interval_I1M)
	assert.Nil(t, err)

	t.Log(fmt.Sprintf("Candles fetched for t0 and 1m: %+v", candles))

	assert.Equal(t, t0.UnixNano(), candles[0].Timestamp)
	assert.Equal(t, uint64(108), candles[0].High)
	assert.Equal(t, uint64(99), candles[0].Low)
	assert.Equal(t, uint64(100), candles[0].Open)
	assert.Equal(t, uint64(105), candles[0].Close)
	assert.Equal(t, uint64(400), candles[0].Volume)

	assert.Equal(t, t0.Add(1*time.Minute).UnixNano(), candles[1].Timestamp)
	assert.Equal(t, uint64(113), candles[1].High)
	assert.Equal(t, uint64(109), candles[1].Low)
	assert.Equal(t, uint64(110), candles[1].Open)
	assert.Equal(t, uint64(109), candles[1].Close)
	assert.Equal(t, uint64(400), candles[1].Volume)

	assert.Equal(t, t0.Add(2*time.Minute).UnixNano(), candles[2].Timestamp)
	assert.Equal(t, uint64(108), candles[2].High)
	assert.Equal(t, uint64(99), candles[2].Low)
	assert.Equal(t, uint64(100), candles[2].Open)
	assert.Equal(t, uint64(105), candles[2].Close)
	assert.Equal(t, uint64(400), candles[2].Volume)

	assert.Equal(t, t0.Add(3*time.Minute).UnixNano(), candles[3].Timestamp)
	assert.Equal(t, uint64(113), candles[3].High)
	assert.Equal(t, uint64(109), candles[3].Low)
	assert.Equal(t, uint64(110), candles[3].Open)
	assert.Equal(t, uint64(109), candles[3].Close)
	assert.Equal(t, uint64(400), candles[3].Volume)

	var trades3 = []*types.Trade{
		{Id: "17", Market: testMarket, Price: uint64(95), Size: uint64(100), Timestamp: t0.Add(4*time.Minute + 10*time.Second).UnixNano()},
		{Id: "18", Market: testMarket, Price: uint64(80), Size: uint64(100), Timestamp: t0.Add(4*time.Minute + 20*time.Second).UnixNano()},
		{Id: "19", Market: testMarket, Price: uint64(120), Size: uint64(100), Timestamp: t0.Add(4*time.Minute + 30*time.Second).UnixNano()},
		{Id: "20", Market: testMarket, Price: uint64(105), Size: uint64(100), Timestamp: t0.Add(4*time.Minute + 40*time.Second).UnixNano()},
		{Id: "21", Market: testMarket, Price: uint64(103), Size: uint64(100), Timestamp: t0.Add(5*time.Minute + 10*time.Second).UnixNano()},
		{Id: "22", Market: testMarket, Price: uint64(101), Size: uint64(100), Timestamp: t0.Add(5*time.Minute + 20*time.Second).UnixNano()},
		{Id: "23", Market: testMarket, Price: uint64(101), Size: uint64(100), Timestamp: t0.Add(5*time.Minute + 30*time.Second).UnixNano()},
		{Id: "24", Market: testMarket, Price: uint64(101), Size: uint64(100), Timestamp: t0.Add(5*time.Minute + 40*time.Second).UnixNano()},
	}

	assert.Nil(t, err)
	for idx := range trades3 {
		err := buf.AddTrade(*trades3[idx])
		assert.Nil(t, err)
	}
	previousBuf, _ = buf.Start(t0.Add(10 * time.Minute))
	err = candleStore.GenerateCandlesFromBuffer(testMarket, previousBuf)
	assert.Nil(t, err)

	candles, err = candleStore.GetCandles(ctx, testMarket, t0, types.Interval_I1M)
	assert.Nil(t, err)

	t.Log(fmt.Sprintf("Candles fetched for t0 and 1m: %+v", candles))

	assert.Equal(t, t0.UnixNano(), candles[0].Timestamp)
	assert.Equal(t, uint64(108), candles[0].High)
	assert.Equal(t, uint64(99), candles[0].Low)
	assert.Equal(t, uint64(100), candles[0].Open)
	assert.Equal(t, uint64(105), candles[0].Close)
	assert.Equal(t, uint64(400), candles[0].Volume)

	assert.Equal(t, t0.Add(1*time.Minute).UnixNano(), candles[1].Timestamp)
	assert.Equal(t, uint64(113), candles[1].High)
	assert.Equal(t, uint64(109), candles[1].Low)
	assert.Equal(t, uint64(110), candles[1].Open)
	assert.Equal(t, uint64(109), candles[1].Close)
	assert.Equal(t, uint64(400), candles[1].Volume)

	assert.Equal(t, t0.Add(2*time.Minute).UnixNano(), candles[2].Timestamp)
	assert.Equal(t, uint64(108), candles[2].High)
	assert.Equal(t, uint64(99), candles[2].Low)
	assert.Equal(t, uint64(100), candles[2].Open)
	assert.Equal(t, uint64(105), candles[2].Close)
	assert.Equal(t, uint64(400), candles[2].Volume)

	assert.Equal(t, t0.Add(3*time.Minute).UnixNano(), candles[3].Timestamp)
	assert.Equal(t, uint64(113), candles[3].High)
	assert.Equal(t, uint64(109), candles[3].Low)
	assert.Equal(t, uint64(110), candles[3].Open)
	assert.Equal(t, uint64(109), candles[3].Close)
	assert.Equal(t, uint64(400), candles[3].Volume)

	assert.Equal(t, t0.Add(4*time.Minute).UnixNano(), candles[4].Timestamp)
	assert.Equal(t, uint64(120), candles[4].High)
	assert.Equal(t, uint64(80), candles[4].Low)
	assert.Equal(t, uint64(95), candles[4].Open)
	assert.Equal(t, uint64(105), candles[4].Close)
	assert.Equal(t, uint64(400), candles[4].Volume)

	assert.Equal(t, t0.Add(5*time.Minute).UnixNano(), candles[5].Timestamp)
	assert.Equal(t, uint64(103), candles[5].High)
	assert.Equal(t, uint64(101), candles[5].Low)
	assert.Equal(t, uint64(103), candles[5].Open)
	assert.Equal(t, uint64(101), candles[5].Close)
	assert.Equal(t, uint64(400), candles[5].Volume)
}<|MERGE_RESOLUTION|>--- conflicted
+++ resolved
@@ -49,10 +49,7 @@
 	// start a new buffer, to get the previous one
 	currentVegaTime := t0.Add(2 * time.Minute)
 	previousBuf, err := buf.Start(currentVegaTime)
-<<<<<<< HEAD
-=======
-
->>>>>>> 9365cd58
+
 	err = candleStore.GenerateCandlesFromBuffer(testMarket, previousBuf)
 	assert.Nil(t, err)
 
