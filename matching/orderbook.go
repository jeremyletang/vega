--- conflicted
+++ resolved
@@ -84,17 +84,9 @@
 		lastTradedPrice: initialMarkPrice,
 		expiringOrders:  NewExpiringOrders(),
 		ordersByID:      map[string]*types.Order{},
-<<<<<<< HEAD
 		marketState:     marketState,
 		batchID:         0,
-=======
 		ordersPerParty:  map[string]map[string]struct{}{},
-
-		// For now we set market state to continuous because that is what
-		// we are used to. Before we go live this will be auction
-		marketState: types.MarketState_MARKET_STATE_CONTINUOUS,
-		batchID:     0,
->>>>>>> bf92b873
 	}
 }
 
