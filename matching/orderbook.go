--- conflicted
+++ resolved
@@ -366,40 +366,7 @@
 		b.log.Error("Order ID missing or invalid",
 			logging.String("order-id", orderID))
 
-<<<<<<< HEAD
 		return nil, types.ErrInvalidOrderID
-=======
-	var order *types.Order
-
-	if side == types.Side_Buy {
-		for _, l := range b.buy.levels {
-			orders := l.getOrdersByParty(partyID)
-			for _, v := range orders {
-				if v.Id == orderID {
-					order = v
-					break
-				}
-			}
-			if order != nil {
-				break
-			}
-		}
-	}
-
-	if side == types.Side_Sell {
-		for _, l := range b.sell.levels {
-			orders := l.getOrdersByParty(partyID)
-			for _, v := range orders {
-				if v.Id == orderID {
-					order = v
-					break
-				}
-			}
-			if order != nil {
-				break
-			}
-		}
->>>>>>> 891302d3
 	}
 
 	order, exists := b.ordersByID[orderID]
