--- conflicted
+++ resolved
@@ -4,11 +4,6 @@
 	"vega/log"
 	"vega/msg"
 	"fmt"
-<<<<<<< HEAD
-	"vega/msg"
-
-=======
->>>>>>> b630951c
 )
 
 type OrderBook struct {
