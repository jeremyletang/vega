--- conflicted
+++ resolved
@@ -4,10 +4,7 @@
 	"fmt"
 
 	"vega/msg"
-<<<<<<< HEAD
-=======
 	"vega/log"
->>>>>>> b630951c
 )
 
 func (b OrderBook) validateOrder(orderMessage *msg.Order) msg.OrderError {
