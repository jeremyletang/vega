--- conflicted
+++ resolved
@@ -66,14 +66,11 @@
 	// blockchain specifics?
 	BlockchainsEthereumConfig = "blockchains.ethereumConfig"
 
-<<<<<<< HEAD
 	// length of epoch in seconds
 	ValidatorsEpochLength = "validators.epoch.length"
-=======
 	// delegation params
 	DelegationMinAmount            = "validators.delegation.minAmount"
 	DelegationMaxStakePerValidator = "validators.delegation.maxStakePerValidator"
->>>>>>> 5430bb5f
 )
 
 var AllKeys = map[string]struct{}{
@@ -128,10 +125,7 @@
 	MarketLiquidityProvisionShapesMaxSize:                 {},
 	MarketProbabilityOfTradingTauScaling:                  {},
 	MarketMinProbabilityOfTradingForLPOrders:              {},
-<<<<<<< HEAD
 	ValidatorsEpochLength:                                 {},
-=======
 	DelegationMinAmount:                                   {},
 	DelegationMaxStakePerValidator:                        {},
->>>>>>> 5430bb5f
 }