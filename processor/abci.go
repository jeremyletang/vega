--- conflicted
+++ resolved
@@ -137,11 +137,7 @@
 			config.Ratelimit.Requests,
 			config.Ratelimit.PerNBlocks,
 		),
-<<<<<<< HEAD
-
-=======
 		reloadCP:        checkpoint.AwaitingRestore(),
->>>>>>> 216e2ab4
 		assets:          assets,
 		banking:         banking,
 		broker:          broker,
