package processor

import (
	"context"
	"encoding/hex"
	"fmt"
	"time"

	"code.vegaprotocol.io/vega/assets"
	"code.vegaprotocol.io/vega/blockchain"
	"code.vegaprotocol.io/vega/logging"
	"code.vegaprotocol.io/vega/nodewallet"
	types "code.vegaprotocol.io/vega/proto"
	"code.vegaprotocol.io/vega/vegatime"

	"github.com/golang/protobuf/proto"
	"github.com/pkg/errors"
)

var (
	ErrUnknownCommand                               = errors.New("unknown command when validating payload")
	ErrInvalidSignature                             = errors.New("invalid signature")
	ErrOrderSubmissionPartyAndPubKeyDoesNotMatch    = errors.New("order submission party and pubkey does not match")
	ErrOrderCancellationPartyAndPubKeyDoesNotMatch  = errors.New("order cancellation party and pubkey does not match")
	ErrOrderAmendmentPartyAndPubKeyDoesNotMatch     = errors.New("order amendment party and pubkey does not match")
	ErrProposalSubmissionPartyAndPubKeyDoesNotMatch = errors.New("proposal submission party and pubkey does not match")
	ErrVoteSubmissionPartyAndPubKeyDoesNotMatch     = errors.New("vote submission party and pubkey does not match")
	ErrWithdrawPartyAndPublKeyDoesNotMatch          = errors.New("withdraw party and pubkey does not match")
	ErrCommandKindUnknown                           = errors.New("unknown command kind when validating payload")
	ErrUnknownNodeKey                               = errors.New("node pubkey unknown")
	ErrUnknownProposal                              = errors.New("proposal unknown")
	ErrNotAnAssetProposal                           = errors.New("proposal is not a new asset proposal")
	ErrNoVegaWalletFound                            = errors.New("node wallet not found")
	ErrAssetProposalReferenceDuplicate              = errors.New("duplicate asset proposal for reference")
	ErrRegisterNodePubKeyDoesNotMatch               = errors.New("node register key does not match")
	ErrProposalValidationTimestampInvalid           = errors.New("asset proposal validation timestamp invalid")
	ErrVegaWalletRequired                           = errors.New("vega wallet required")
)

//go:generate go run github.com/golang/mock/mockgen -destination mocks/time_service_mock.go -package mocks code.vegaprotocol.io/vega/processor TimeService
type TimeService interface {
	GetTimeNow() (time.Time, error)
	GetTimeLastBatch() (time.Time, error)
	NotifyOnTick(f func(time.Time))
}

//go:generate go run github.com/golang/mock/mockgen -destination mocks/execution_engine_mock.go -package mocks code.vegaprotocol.io/vega/processor ExecutionEngine
type ExecutionEngine interface {
	SubmitOrder(ctx context.Context, order *types.Order) (*types.OrderConfirmation, error)
	CancelOrder(ctx context.Context, order *types.OrderCancellation) (*types.OrderCancellationConfirmation, error)
	AmendOrder(ctx context.Context, order *types.OrderAmendment) (*types.OrderConfirmation, error)
	NotifyTraderAccount(ctx context.Context, notif *types.NotifyTraderAccount) error
	Withdraw(ctx context.Context, withdraw *types.Withdraw) error
	Generate() error
	EnactProposal(proposal *types.Proposal) error
}

//go:generate go run github.com/golang/mock/mockgen -destination mocks/governance_engine_mock.go -package mocks code.vegaprotocol.io/vega/processor GovernanceEngine
type GovernanceEngine interface {
	SubmitProposal(types.Proposal) error
	AddVote(types.Vote) error
	AddNodeVote(*types.NodeVote) error
	OnChainTimeUpdate(time.Time) []*types.Proposal
}

//go:generate go run github.com/golang/mock/mockgen -destination mocks/stats_mock.go -package mocks code.vegaprotocol.io/vega/processor Stats
type Stats interface {
	IncTotalCreateOrder()
	AddCurrentTradesInBatch(i uint64)
	AddTotalTrades(i uint64) uint64
	IncTotalOrders()
	IncCurrentOrdersInBatch()
	IncTotalCancelOrder()
	IncTotalAmendOrder()
	// batch stats
	IncTotalBatches()
	NewBatch()
	TotalOrders() uint64
	TotalBatches() uint64
	SetAverageOrdersPerBatch(i uint64)
	SetBlockDuration(uint64)
	CurrentOrdersInBatch() uint64
	CurrentTradesInBatch() uint64
	SetOrdersPerSecond(i uint64)
	SetTradesPerSecond(i uint64)
}

//go:generate go run github.com/golang/mock/mockgen -destination mocks/wallet_mock.go -package mocks code.vegaprotocol.io/vega/processor Wallet
type Wallet interface {
	Get(chain nodewallet.Blockchain) (nodewallet.Wallet, bool)
}

//go:generate go run github.com/golang/mock/mockgen -destination mocks/assets_mock.go -package mocks code.vegaprotocol.io/vega/processor Assets
type Assets interface {
	NewAsset(ref string, assetSrc *types.AssetSource) (string, error)
	Get(assetID string) (assets.Asset, error)
}

//go:generate go run github.com/golang/mock/mockgen -destination mocks/commander_mock.go -package mocks code.vegaprotocol.io/vega/processor Commander
type Commander interface {
	Command(key nodewallet.Wallet, cmd blockchain.Command, payload proto.Message) error
}

//go:generate go run github.com/golang/mock/mockgen -destination mocks/validator_topology_mock.go -package mocks code.vegaprotocol.io/vega/processor ValidatorTopology
type ValidatorTopology interface {
	AddNodeRegistration(nr *types.NodeRegistration) error
	SelfChainPubKey() []byte
	Ready() bool
	Exists(key []byte) bool
	Len() int
}

// ProposalBuf ...
//go:generate go run github.com/golang/mock/mockgen -destination mocks/proposal_buffer_mock.go -package mocks code.vegaprotocol.io/vega/processor ProposalBuf
type ProposalBuf interface {
	Add(types.Proposal)
	Flush()
}

type nodeProposal struct {
	*types.Proposal
	ctx       context.Context
	votes     map[string]struct{}
	validTime time.Time
	assetID   string
	// use for the node internal validation
	validState uint32
	cancel     func()
}

// Processor handle processing of all transaction sent through the node
type Processor struct {
	log *logging.Logger
	Config
	isValidator       bool
	hasRegistered     bool
	stat              Stats
	exec              ExecutionEngine
	gov               GovernanceEngine
	time              TimeService
	wallet            Wallet
	vegaWallet        nodewallet.Wallet
	assets            Assets
	cmd               Commander
	currentTimestamp  time.Time
	previousTimestamp time.Time
	top               ValidatorTopology
	idgen             *IDgenerator
	proposalBuf       ProposalBuf
}

// NewProcessor instantiates a new transactions processor
func New(log *logging.Logger, config Config, exec ExecutionEngine, ts TimeService, stat Stats, cmd Commander, wallet Wallet, assets Assets, top ValidatorTopology, gov GovernanceEngine, proposalBuf ProposalBuf, isValidator bool) (*Processor, error) {
	// setup logger
	log = log.Named(namedLogger)
	log.SetLevel(config.Level.Get())

	vegaWallet, ok := wallet.Get(nodewallet.Vega)
	if !ok {
		return nil, ErrVegaWalletRequired
	}

	p := &Processor{
		log:         log,
		stat:        stat,
		Config:      config,
		exec:        exec,
		time:        ts,
		wallet:      wallet,
		assets:      assets,
		cmd:         cmd,
		top:         top,
		isValidator: isValidator,
		vegaWallet:  vegaWallet,
		gov:         gov,
		proposalBuf: proposalBuf,
		idgen:       NewIDGen(),
	}
	ts.NotifyOnTick(p.onTick)
	return p, nil
}

// Begin update timestamps
func (p *Processor) Begin() error {
	if p.log.GetLevel() == logging.DebugLevel {
		p.log.Debug("Processor service BEGIN starting")
	}
	var err error
	// Load the latest consensus block time
	if p.currentTimestamp, err = p.time.GetTimeNow(); err != nil {
		return err
	}

	if p.previousTimestamp, err = p.time.GetTimeLastBatch(); err != nil {
		return err
	}
	if !p.hasRegistered && p.isValidator && !p.top.Ready() {
		// get our tendermint pubkey
		chainPubKey := p.top.SelfChainPubKey()
		if chainPubKey != nil {
			payload := &types.NodeRegistration{
				ChainPubKey: chainPubKey,
				PubKey:      p.vegaWallet.PubKeyOrAddress(),
			}
			if err := p.cmd.Command(p.vegaWallet, blockchain.RegisterNodeCommand, payload); err != nil {
				return err
			}
			p.hasRegistered = true
		}
	}

	if p.log.GetLevel() == logging.DebugLevel {
		p.log.Debug("ABCI service BEGIN completed",
			logging.Int64("current-timestamp", p.currentTimestamp.UnixNano()),
			logging.Int64("previous-timestamp", p.previousTimestamp.UnixNano()),
			logging.String("current-datetime", vegatime.Format(p.currentTimestamp)),
			logging.String("previous-datetime", vegatime.Format(p.previousTimestamp)),
		)
	}
	return nil
}

func (p *Processor) Commit() error {
	if p.log.GetLevel() == logging.DebugLevel {
		p.log.Debug("Processor COMMIT starting")
	}
	p.stats()
	if err := p.exec.Generate(); err != nil {
		return errors.Wrap(err, "failure generating data in execution engine (commit)")
	}
	if p.log.GetLevel() == logging.DebugLevel {
		p.log.Debug("Processor COMMIT completed")
	}
	return nil
}

func (p *Processor) stats() {
	p.stat.IncTotalBatches()
	avg := p.stat.TotalOrders() / p.stat.TotalBatches()
	p.stat.SetAverageOrdersPerBatch(avg)
	duration := time.Duration(p.currentTimestamp.UnixNano() - p.previousTimestamp.UnixNano()).Seconds()
	var (
		currentOrders, currentTrades uint64
	)
	p.stat.SetBlockDuration(uint64(duration * float64(time.Second.Nanoseconds())))
	if duration > 0 {
		currentOrders, currentTrades = uint64(float64(p.stat.CurrentOrdersInBatch())/duration),
			uint64(float64(p.stat.CurrentTradesInBatch())/duration)
	}
	p.stat.SetOrdersPerSecond(currentOrders)
	p.stat.SetTradesPerSecond(currentTrades)
	// log stats
	p.log.Debug("Processor batch stats",
		logging.Int64("previousTimestamp", p.previousTimestamp.UnixNano()),
		logging.Int64("currentTimestamp", p.currentTimestamp.UnixNano()),
		logging.Float64("duration", duration),
		logging.Uint64("currentOrdersInBatch", p.stat.CurrentOrdersInBatch()),
		logging.Uint64("currentTradesInBatch", p.stat.CurrentTradesInBatch()),
		logging.Uint64("total-batches", p.stat.TotalBatches()),
		logging.Uint64("avg-orders-batch", avg),
		logging.Uint64("orders-per-sec", currentOrders),
		logging.Uint64("trades-per-sec", currentTrades),
	)
	p.stat.NewBatch() // sets previous batch orders/trades to current, zeroes current tally
}

func (p *Processor) SetTime(now time.Time) {
	p.previousTimestamp = p.currentTimestamp
	p.currentTimestamp = now
}

// ReloadConf update the internal configuration of the processor
func (p *Processor) ReloadConf(cfg Config) {
	p.log.Info("reloading configuration")
	if p.log.GetLevel() != cfg.Level.Get() {
		p.log.Info("updating log level",
			logging.String("old", p.log.GetLevel().String()),
			logging.String("new", cfg.Level.String()),
		)
		p.log.SetLevel(cfg.Level.Get())
	}

	p.Config = cfg
}

func (p *Processor) getOrder(payload []byte) (*types.Order, error) {
	order := &types.Order{}
	if err := proto.Unmarshal(payload, order); err != nil {
		return nil, err
	}
	return order, nil
}

func (p *Processor) getOrderSubmission(payload []byte) (*types.Order, error) {
	orderSubmission := &types.OrderSubmission{}
	err := proto.Unmarshal(payload, orderSubmission)
	if err != nil {
		return nil, err
	}

	order := types.Order{
		Id:          orderSubmission.Id,
		MarketID:    orderSubmission.MarketID,
		PartyID:     orderSubmission.PartyID,
		Price:       orderSubmission.Price,
		Size:        orderSubmission.Size,
		Side:        orderSubmission.Side,
		TimeInForce: orderSubmission.TimeInForce,
		Type:        orderSubmission.Type,
		ExpiresAt:   orderSubmission.ExpiresAt,
		Reference:   orderSubmission.Reference,
		Status:      types.Order_STATUS_ACTIVE,
		CreatedAt:   0,
		Remaining:   orderSubmission.Size,
	}

	return &order, nil
}

func (p *Processor) getOrderCancellation(payload []byte) (*types.OrderCancellation, error) {
	order := &types.OrderCancellation{}
	err := proto.Unmarshal(payload, order)
	if err != nil {
		return nil, err
	}
	return order, nil
}

func (p *Processor) getOrderAmendment(payload []byte) (*types.OrderAmendment, error) {
	amendment := &types.OrderAmendment{}
	err := proto.Unmarshal(payload, amendment)
	if err != nil {
		return nil, errors.Wrap(err, "error decoding order to proto")
	}
	return amendment, nil
}

func (p *Processor) getNotifyTraderAccount(payload []byte) (*types.NotifyTraderAccount, error) {
	notif := &types.NotifyTraderAccount{}
	err := proto.Unmarshal(payload, notif)
	if err != nil {
		return nil, errors.Wrap(err, "error decoding order to proto")
	}
	return notif, nil
}

func (p *Processor) getWithdraw(payload []byte) (*types.Withdraw, error) {
	w := &types.Withdraw{}
	err := proto.Unmarshal(payload, w)
	if err != nil {
		return nil, errors.Wrap(err, "error decoding order to proto")
	}
	return w, nil
}

func (p *Processor) getProposalSubmission(payload []byte) (*types.Proposal, error) {
	proposalSubmission := &types.Proposal{}
	err := proto.Unmarshal(payload, proposalSubmission)
	if err != nil {
		return nil, err
	}
	return proposalSubmission, nil
}

func (p *Processor) getVoteSubmission(payload []byte) (*types.Vote, error) {
	voteSubmission := &types.Vote{}
	err := proto.Unmarshal(payload, voteSubmission)
	if err != nil {
		return nil, err
	}
	return voteSubmission, nil
}

// ValidateSigned - validates a signed transaction. This sits here because it's actual data processing
// related. We need to unmarshal the payload to validate the partyID
func (p *Processor) ValidateSigned(key, data []byte, cmd blockchain.Command) error {
	switch cmd {
	case blockchain.SubmitOrderCommand:
		order, err := p.getOrderSubmission(data)
		if err != nil {
			return err
		}
		// partyID is hex encoded pubkey
		if order.PartyID != hex.EncodeToString(key) {
			return ErrOrderSubmissionPartyAndPubKeyDoesNotMatch
		}
		return nil
	case blockchain.CancelOrderCommand:
		order, err := p.getOrderCancellation(data)
		if err != nil {
			return err
		}
		// partyID is hex encoded pubkey
		if order.PartyID != hex.EncodeToString(key) {
			return ErrOrderCancellationPartyAndPubKeyDoesNotMatch
		}
		return nil
	case blockchain.AmendOrderCommand:
		order, err := p.getOrderAmendment(data)
		if err != nil {
			return err
		}
		// partyID is hex encoded pubkey
		if order.PartyID != hex.EncodeToString(key) {
			return ErrOrderAmendmentPartyAndPubKeyDoesNotMatch
		}
		return nil
	case blockchain.ProposeCommand:
		proposal, err := p.getProposalSubmission(data)
		if err != nil {
			return err
		}
		// partyID is hex encoded pubkey
		if proposal.PartyID != hex.EncodeToString(key) {
			return ErrProposalSubmissionPartyAndPubKeyDoesNotMatch
		}
		return nil
	case blockchain.VoteCommand:
		vote, err := p.getVoteSubmission(data)
		if err != nil {
			return err
		}
		// partyID is hex encoded pubkey
		if vote.PartyID != hex.EncodeToString(key) {
			return ErrVoteSubmissionPartyAndPubKeyDoesNotMatch
		}
		return nil
	case blockchain.WithdrawCommand:
		withdraw, err := p.getWithdraw(data)
		if err != nil {
			return err
		}
		if withdraw.PartyID != hex.EncodeToString(key) {
			return ErrWithdrawPartyAndPublKeyDoesNotMatch
		}
		return nil
	case blockchain.RegisterNodeCommand:
		reg, err := p.getNodeRegistration(data)
		if err != nil {
			return err
		}
		if hex.EncodeToString(reg.PubKey) != hex.EncodeToString(key) {
			return ErrRegisterNodePubKeyDoesNotMatch
		}
		return nil
	}
	return errors.New("unknown command when validating payload")
}

// Process performs validation and then sends the command and data to
// the underlying blockchain service handlers e.g. submit order, etc.
func (p *Processor) Process(ctx context.Context, data []byte, cmd blockchain.Command) error {
	// first is that a signed or unsigned command?
	switch cmd {
	case blockchain.SubmitOrderCommand:
		order, err := p.getOrderSubmission(data)
		if err != nil {
			return err
		}
		err = p.submitOrder(ctx, order)
	case blockchain.CancelOrderCommand:
		order, err := p.getOrderCancellation(data)
		if err != nil {
			return err
		}
		return p.cancelOrder(ctx, order)
	case blockchain.AmendOrderCommand:
		order, err := p.getOrderAmendment(data)
		if err != nil {
			return err
		}
		return p.amendOrder(ctx, order)
	case blockchain.WithdrawCommand:
		withdraw, err := p.getWithdraw(data)
		if err != nil {
			return err
		}
		return p.exec.Withdraw(ctx, withdraw)
	case blockchain.ProposeCommand:
		proposal, err := p.getProposalSubmission(data)
		if err != nil {
			return err
		}
		return p.SubmitProposal(proposal)
	case blockchain.VoteCommand:
		vote, err := p.getVoteSubmission(data)
		if err != nil {
			return err
		}
		return p.VoteOnProposal(vote)
	case blockchain.RegisterNodeCommand:
		node, err := p.getNodeRegistration(data)
		if err != nil {
			return err
		}
		err = p.top.AddNodeRegistration(node)
		if err != nil {
			p.log.Warn("unable to register node",
				logging.Error(err))
		}
		// p.nodes[hex.EncodeToString(node.PubKey)] = struct{}{}
	case blockchain.NodeVoteCommand:
		vote, err := p.getNodeVote(data)
		if err != nil {
			return err
		}
		return p.gov.AddNodeVote(vote)
	case blockchain.NotifyTraderAccountCommand:
		notify, err := p.getNotifyTraderAccount(data)
		if err != nil {
			return err
		}
		return p.exec.NotifyTraderAccount(ctx, notify)
	default:
		p.log.Warn("Unknown command received", logging.String("command", cmd.String()))
		return fmt.Errorf("unknown command received: %s", cmd)
	}
	return nil
}

<<<<<<< HEAD
func (p *Processor) startAssetNodeProposal(ctx context.Context, proposal *types.Proposal) error {
	asset := proposal.Terms.GetNewAsset()
	if asset == nil {
		p.log.Error("not an asset proposal", logging.String("ref", proposal.Reference))
		return ErrNotAnAssetProposal
	}

	_, ok := p.nodeProposals[proposal.Reference]
	if ok {
		return ErrAssetProposalReferenceDuplicate
	}
	if err := p.checkAssetProposal(proposal); err != nil {
		return err
	}

	assetID, err := p.assets.NewAsset(proposal.Reference,
		proposal.Terms.GetNewAsset().GetChanges())
	if err != nil {
		return err
	}

	ctx, cancel := context.WithCancel(ctx)
	// @TODO check valid timestamps
	np := &nodeProposal{
		Proposal:   proposal,
		ctx:        ctx,
		votes:      map[string]struct{}{},
		validTime:  time.Unix(asset.ValidationTimestamp, 0),
		validState: notValidAssetProposal,
		cancel:     cancel,
		assetID:    assetID,
	}
	p.nodeProposals[proposal.Reference] = np
	// start asset validation
	go p.validateAsset(ctx, np, proposal)

	return nil
}

=======
>>>>>>> b3a35f1d
func (p *Processor) getNodeVote(payload []byte) (*types.NodeVote, error) {
	vote := &types.NodeVote{}
	if err := proto.Unmarshal(payload, vote); err != nil {
		return nil, err
	}
	return vote, nil
}

func (p *Processor) getNodeRegistration(payload []byte) (*types.NodeRegistration, error) {
	cmd := &types.NodeRegistration{}
	err := proto.Unmarshal(payload, cmd)
	if err != nil {
		return nil, err
	}
	return cmd, nil
}

func (p *Processor) submitOrder(ctx context.Context, o *types.Order) error {
	p.stat.IncTotalCreateOrder()
	if p.log.GetLevel() == logging.DebugLevel {
		p.log.Debug("Processor received a SUBMIT ORDER request", logging.Order(*o))
	}

	o.CreatedAt = p.currentTimestamp.UnixNano()

	// Submit the create order request to the execution engine
	conf, err := p.exec.SubmitOrder(ctx, o)
	if conf != nil {

		if p.log.GetLevel() == logging.DebugLevel {
			p.log.Debug("Order confirmed",
				logging.Order(*o),
				logging.OrderWithTag(*conf.Order, "aggressive-order"),
				logging.String("passive-trades", fmt.Sprintf("%+v", conf.Trades)),
				logging.String("passive-orders", fmt.Sprintf("%+v", conf.PassiveOrdersAffected)))
		}
		p.stat.AddCurrentTradesInBatch(uint64(len(conf.Trades)))
		p.stat.AddTotalTrades(uint64(len(conf.Trades)))
		p.stat.IncCurrentOrdersInBatch()
	}

	// increment total orders, even for failures so current ID strategy is valid.
	p.stat.IncTotalOrders()

	if err != nil {
		p.log.Error("error message on creating order",
			logging.Order(*o),
			logging.Error(err))
	}

	return err
}

func (p *Processor) cancelOrder(ctx context.Context, order *types.OrderCancellation) error {
	p.stat.IncTotalCancelOrder()
	if p.log.GetLevel() == logging.DebugLevel {
		p.log.Debug("Blockchain service received a CANCEL ORDER request", logging.String("order-id", order.OrderID))
	}

	// Submit the cancel new order request to the Vega trading core
	msg, err := p.exec.CancelOrder(ctx, order)
	if err != nil {
		p.log.Error("error on cancelling order",
			logging.String("order-id", order.OrderID),
			logging.Error(err),
		)
		return err
	}
	if p.LogOrderCancelDebug {
		p.log.Debug("Order cancelled", logging.Order(*msg.Order))
	}

	return nil
}

func (p *Processor) amendOrder(ctx context.Context, order *types.OrderAmendment) error {
	p.stat.IncTotalAmendOrder()
	if p.log.GetLevel() == logging.DebugLevel {
		p.log.Debug("Blockchain service received a AMEND ORDER request",
			logging.String("order", order.String()))
	}

	// Submit the Amendment new order request to the Vega trading core
	_, err := p.exec.AmendOrder(ctx, order)
	if err != nil {
		p.log.Error("Error amending order",
			logging.String("order", order.String()),
			logging.Error(err),
		)
		return err
	}
	if p.LogOrderAmendDebug {
		p.log.Debug("Order amended", logging.String("order", order.String()))
	}
	return nil
}

func (p *Processor) checkAssetProposal(prop *types.Proposal) error {
	asset := prop.Terms.GetNewAsset()
	// only validate timestamps for new asset proposal
	if asset == nil {
		return nil
	}
	if prop.Terms.ClosingTimestamp < asset.ValidationTimestamp {
		return ErrProposalValidationTimestampInvalid
	}
	minValid, maxValid := p.currentTimestamp.Add(minValidationPeriod*time.Second), p.currentTimestamp.Add(maxValidationPeriod*time.Second)
	if asset.ValidationTimestamp < minValid.Unix() || asset.ValidationTimestamp > maxValid.Unix() {
		return ErrProposalValidationTimestampInvalid
	}
	return nil
}

// SubmitProposal generates and assigns new id for given proposal and sends it to governance engine
func (p *Processor) SubmitProposal(proposal *types.Proposal) error {
	if p.log.GetLevel() == logging.DebugLevel {
		p.log.Debug("Submitting proposal",
			logging.String("proposal-id", proposal.ID),
			logging.String("proposal-reference", proposal.Reference),
			logging.String("proposal-party", proposal.PartyID),
			logging.String("proposal-terms", proposal.Terms.String()))
	}
	// TODO(JEREMY): use hash of the signature here.
	p.idgen.SetProposalID(proposal)
	proposal.Timestamp = p.currentTimestamp.UnixNano()
	return p.gov.SubmitProposal(*proposal)
}

// VoteOnProposal sends proposal vote to governance engine
func (p *Processor) VoteOnProposal(vote *types.Vote) error {
	if p.log.GetLevel() == logging.DebugLevel {
		p.log.Debug("Voting on proposal",
			logging.String("proposal-id", vote.ProposalID),
			logging.String("vote-party", vote.PartyID),
			logging.String("vote-value", vote.Value.String()))
	}
	vote.Timestamp = p.currentTimestamp.UnixNano()
	return p.gov.AddVote(*vote)
}

// check the asset proposals on tick
func (p *Processor) onTick(t time.Time) {
	p.idgen.NewBatch()
	acceptedProposals := p.gov.OnChainTimeUpdate(t)
	for _, proposal := range acceptedProposals {
		if err := p.exec.EnactProposal(proposal); err != nil {
			proposal.State = types.Proposal_STATE_FAILED
			p.log.Error("unable to enact proposal",
				logging.String("proposal-id", proposal.ID),
				logging.Error(err))
		}
		p.proposalBuf.Add(*proposal)
	}
	// governance flush
	p.proposalBuf.Flush()
}<|MERGE_RESOLUTION|>--- conflicted
+++ resolved
@@ -8,6 +8,7 @@
 
 	"code.vegaprotocol.io/vega/assets"
 	"code.vegaprotocol.io/vega/blockchain"
+	"code.vegaprotocol.io/vega/governance"
 	"code.vegaprotocol.io/vega/logging"
 	"code.vegaprotocol.io/vega/nodewallet"
 	types "code.vegaprotocol.io/vega/proto"
@@ -52,7 +53,7 @@
 	NotifyTraderAccount(ctx context.Context, notif *types.NotifyTraderAccount) error
 	Withdraw(ctx context.Context, withdraw *types.Withdraw) error
 	Generate() error
-	EnactProposal(proposal *types.Proposal) error
+	EnactProposal(proposal *types.Proposal, parameters *governance.NetworkParameters) error
 }
 
 //go:generate go run github.com/golang/mock/mockgen -destination mocks/governance_engine_mock.go -package mocks code.vegaprotocol.io/vega/processor GovernanceEngine
@@ -61,6 +62,7 @@
 	AddVote(types.Vote) error
 	AddNodeVote(*types.NodeVote) error
 	OnChainTimeUpdate(time.Time) []*types.Proposal
+	GetNetworkParameters() governance.NetworkParameters
 }
 
 //go:generate go run github.com/golang/mock/mockgen -destination mocks/stats_mock.go -package mocks code.vegaprotocol.io/vega/processor Stats
@@ -518,48 +520,6 @@
 	return nil
 }
 
-<<<<<<< HEAD
-func (p *Processor) startAssetNodeProposal(ctx context.Context, proposal *types.Proposal) error {
-	asset := proposal.Terms.GetNewAsset()
-	if asset == nil {
-		p.log.Error("not an asset proposal", logging.String("ref", proposal.Reference))
-		return ErrNotAnAssetProposal
-	}
-
-	_, ok := p.nodeProposals[proposal.Reference]
-	if ok {
-		return ErrAssetProposalReferenceDuplicate
-	}
-	if err := p.checkAssetProposal(proposal); err != nil {
-		return err
-	}
-
-	assetID, err := p.assets.NewAsset(proposal.Reference,
-		proposal.Terms.GetNewAsset().GetChanges())
-	if err != nil {
-		return err
-	}
-
-	ctx, cancel := context.WithCancel(ctx)
-	// @TODO check valid timestamps
-	np := &nodeProposal{
-		Proposal:   proposal,
-		ctx:        ctx,
-		votes:      map[string]struct{}{},
-		validTime:  time.Unix(asset.ValidationTimestamp, 0),
-		validState: notValidAssetProposal,
-		cancel:     cancel,
-		assetID:    assetID,
-	}
-	p.nodeProposals[proposal.Reference] = np
-	// start asset validation
-	go p.validateAsset(ctx, np, proposal)
-
-	return nil
-}
-
-=======
->>>>>>> b3a35f1d
 func (p *Processor) getNodeVote(payload []byte) (*types.NodeVote, error) {
 	vote := &types.NodeVote{}
 	if err := proto.Unmarshal(payload, vote); err != nil {
@@ -704,8 +664,9 @@
 func (p *Processor) onTick(t time.Time) {
 	p.idgen.NewBatch()
 	acceptedProposals := p.gov.OnChainTimeUpdate(t)
+	networkParams := p.gov.GetNetworkParameters()
 	for _, proposal := range acceptedProposals {
-		if err := p.exec.EnactProposal(proposal); err != nil {
+		if err := p.exec.EnactProposal(proposal, &networkParams); err != nil {
 			proposal.State = types.Proposal_STATE_FAILED
 			p.log.Error("unable to enact proposal",
 				logging.String("proposal-id", proposal.ID),
