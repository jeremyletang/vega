--- conflicted
+++ resolved
@@ -102,23 +102,4 @@
 
 func (s stubWallet) Sign(_ []byte) ([]byte, error) {
 	return s.signed, s.err
-<<<<<<< HEAD
-}
-
-type assetStub struct {
-	valid bool
-	err   error
-}
-
-func (a assetStub) Data() *types.Asset                      { return nil }
-func (a assetStub) GetAssetClass() common.AssetClass        { return common.ERC20 }
-func (a assetStub) IsValid() bool                           { return a.valid }
-func (a assetStub) Validate() error                         { return a.err }
-func (a assetStub) SignBridgeAllowlisting() ([]byte, error) { return nil, nil }
-func (a assetStub) ValidateWithdrawal() error               { return nil }
-func (a assetStub) SignWithdrawal() ([]byte, error)         { return nil, nil }
-func (a assetStub) ValidateDeposit() error                  { return nil }
-func (a assetStub) String() string                          { return "" }
-=======
-}
->>>>>>> f4464ab1
+}