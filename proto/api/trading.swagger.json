{
  "swagger": "2.0",
  "info": {
    "title": "proto/api/trading.proto",
    "version": "version not set"
  },
  "schemes": [
    "http",
    "https"
  ],
  "consumes": [
    "application/json"
  ],
  "produces": [
    "application/json"
  ],
  "paths": {
    "/assets": {
      "get": {
        "summary": "Get a list of all assets on Vega.",
        "operationId": "Assets",
        "responses": {
          "200": {
            "description": "A successful response.",
            "schema": {
              "$ref": "#/definitions/apiAssetsResponse"
            }
          }
        },
        "tags": [
          "trading_data"
        ]
      }
    },
    "/assets/{ID}": {
      "get": {
        "summary": "Get an asset by its identifier.",
        "operationId": "AssetByID",
        "responses": {
          "200": {
            "description": "A successful response.",
            "schema": {
              "$ref": "#/definitions/apiAssetByIDResponse"
            }
          }
        },
        "parameters": [
          {
            "name": "ID",
            "description": "Asset identifier. Required field.",
            "in": "path",
            "required": true,
            "type": "string"
          }
        ],
        "tags": [
          "trading_data"
        ]
      }
    },
    "/assets/{asset}/infrastructureFeeAccount": {
      "get": {
        "summary": "Get the list of infrastructure fees accounts filter eventually by assets",
        "operationId": "FeeInfrastructureAccounts",
        "responses": {
          "200": {
            "description": "A successful response.",
            "schema": {
              "$ref": "#/definitions/apiFeeInfrastructureAccountsResponse"
            }
          }
        },
        "parameters": [
          {
            "name": "asset",
            "description": "Asset identifier. Required field.\nSet to an empty string to return all accounts.\nSet to an asset ID to return a single infrastructure fee account for a given asset.",
            "in": "path",
            "required": true,
            "type": "string"
          }
        ],
        "tags": [
          "trading_data"
        ]
      }
    },
    "/governance/prepare/proposal": {
      "post": {
        "summary": "Prepare a governance proposal",
        "operationId": "PrepareProposal",
        "responses": {
          "200": {
            "description": "A successful response.",
            "schema": {
              "$ref": "#/definitions/apiPrepareProposalResponse"
            }
          }
        },
        "parameters": [
          {
            "name": "body",
            "in": "body",
            "required": true,
            "schema": {
              "$ref": "#/definitions/apiPrepareProposalRequest"
            }
          }
        ],
        "tags": [
          "trading"
        ]
      }
    },
    "/markets": {
      "get": {
        "summary": "Get a list of Markets",
        "operationId": "Markets",
        "responses": {
          "200": {
            "description": "A successful response.",
            "schema": {
              "$ref": "#/definitions/apiMarketsResponse"
            }
          }
        },
        "tags": [
          "trading_data"
        ]
      }
    },
    "/markets-data": {
      "get": {
        "summary": "Get a list of Market Data",
        "operationId": "MarketsData",
        "responses": {
          "200": {
            "description": "A successful response.",
            "schema": {
              "$ref": "#/definitions/apiMarketsDataResponse"
            }
          }
        },
        "tags": [
          "trading_data"
        ]
      }
    },
    "/markets-data/{marketID}": {
      "get": {
        "summary": "Get Market Data by MarketID",
        "operationId": "MarketDataByID",
        "responses": {
          "200": {
            "description": "A successful response.",
            "schema": {
              "$ref": "#/definitions/apiMarketDataByIDResponse"
            }
          }
        },
        "parameters": [
          {
            "name": "marketID",
            "description": "Market identifier.",
            "in": "path",
            "required": true,
            "type": "string"
          }
        ],
        "tags": [
          "trading_data"
        ]
      }
    },
    "/markets/{marketID}": {
      "get": {
        "summary": "Get a Market by ID",
        "operationId": "MarketByID",
        "responses": {
          "200": {
            "description": "A successful response.",
            "schema": {
              "$ref": "#/definitions/apiMarketByIDResponse"
            }
          }
        },
        "parameters": [
          {
            "name": "marketID",
            "description": "Market identifier. Required field.",
            "in": "path",
            "required": true,
            "type": "string"
          }
        ],
        "tags": [
          "trading_data"
        ]
      }
    },
    "/markets/{marketID}/accounts": {
      "get": {
        "summary": "Get a list of Accounts by Market",
        "operationId": "MarketAccounts",
        "responses": {
          "200": {
            "description": "A successful response.",
            "schema": {
              "$ref": "#/definitions/apiMarketAccountsResponse"
            }
          }
        },
        "parameters": [
          {
            "name": "marketID",
            "description": "Market identifier.",
            "in": "path",
            "required": true,
            "type": "string"
          },
          {
            "name": "asset",
            "description": "Asset identifier.",
            "in": "query",
            "required": false,
            "type": "string"
          }
        ],
        "tags": [
          "trading_data"
        ]
      }
    },
    "/markets/{marketID}/candles": {
      "get": {
        "summary": "Get a list of Candles by Market",
        "operationId": "Candles",
        "responses": {
          "200": {
            "description": "A successful response.",
            "schema": {
              "$ref": "#/definitions/apiCandlesResponse"
            }
          }
        },
        "parameters": [
          {
            "name": "marketID",
            "description": "Market identifier. Required field.",
            "in": "path",
            "required": true,
            "type": "string"
          },
          {
            "name": "sinceTimestamp",
            "description": "Timestamp to retrieve candles since, in nanoseconds since the epoch.\nSee [`VegaTimeResponse`](#api.VegaTimeResponse).`timestamp`. Required field.",
            "in": "query",
            "required": false,
            "type": "string",
            "format": "int64"
          },
          {
            "name": "interval",
            "description": "Time interval for the candles. Required field.\n\n - INTERVAL_UNSPECIFIED: Default value, always invalid.\n - INTERVAL_I1M: 1 minute.\n - INTERVAL_I5M: 5 minutes.\n - INTERVAL_I15M: 15 minutes.\n - INTERVAL_I1H: 1 hour.\n - INTERVAL_I6H: 6 hours.\n - INTERVAL_I1D: 1 day.",
            "in": "query",
            "required": false,
            "type": "string",
            "enum": [
              "INTERVAL_UNSPECIFIED",
              "INTERVAL_I1M",
              "INTERVAL_I5M",
              "INTERVAL_I15M",
              "INTERVAL_I1H",
              "INTERVAL_I6H",
              "INTERVAL_I1D"
            ],
            "default": "INTERVAL_UNSPECIFIED"
          }
        ],
        "tags": [
          "trading_data"
        ]
      }
    },
    "/markets/{marketID}/depth": {
      "get": {
        "summary": "Get Market Depth",
        "operationId": "MarketDepth",
        "responses": {
          "200": {
            "description": "A successful response.",
            "schema": {
              "$ref": "#/definitions/apiMarketDepthResponse"
            }
          }
        },
        "parameters": [
          {
            "name": "marketID",
            "description": "Market identifier. Required field.",
            "in": "path",
            "required": true,
            "type": "string"
          },
          {
            "name": "maxDepth",
            "description": "Max depth limits the number of levels returned. Default is 0, which returns all levels.",
            "in": "query",
            "required": false,
            "type": "string",
            "format": "uint64"
          }
        ],
        "tags": [
          "trading_data"
        ]
      }
    },
    "/markets/{marketID}/orders": {
      "get": {
        "summary": "Get a list of Orders by Market",
        "operationId": "OrdersByMarket",
        "responses": {
          "200": {
            "description": "A successful response.",
            "schema": {
              "$ref": "#/definitions/apiOrdersByMarketResponse"
            }
          }
        },
        "parameters": [
          {
            "name": "marketID",
            "description": "Market identifier. Required field.",
            "in": "path",
            "required": true,
            "type": "string"
          },
          {
            "name": "pagination.skip",
            "description": "Skip the number of records specified. Default is 0.",
            "in": "query",
            "required": false,
            "type": "string",
            "format": "uint64"
          },
          {
            "name": "pagination.limit",
            "description": "Limit the number of returned records to the value specified. Default is 50.",
            "in": "query",
            "required": false,
            "type": "string",
            "format": "uint64"
          },
          {
            "name": "pagination.descending",
            "description": "Descending reverses the order of the records returned.\nDefault is true, if false the results will be returned in ascending order.",
            "in": "query",
            "required": false,
            "type": "boolean",
            "format": "boolean"
          }
        ],
        "tags": [
          "trading_data"
        ]
      }
    },
    "/markets/{marketID}/orders/{orderID}": {
      "get": {
        "summary": "Get an Order by Market and OrderID",
        "operationId": "OrderByMarketAndID",
        "responses": {
          "200": {
            "description": "A successful response.",
            "schema": {
              "$ref": "#/definitions/apiOrderByMarketAndIdResponse"
            }
          }
        },
        "parameters": [
          {
            "name": "marketID",
            "description": "Market identifier. Required field.",
            "in": "path",
            "required": true,
            "type": "string"
          },
          {
            "name": "orderID",
            "description": "Order identifier. Required field.",
            "in": "path",
            "required": true,
            "type": "string"
          }
        ],
        "tags": [
          "trading_data"
        ]
      }
    },
    "/markets/{marketID}/trades": {
      "get": {
        "summary": "Get a list of Trades by Market",
        "operationId": "TradesByMarket",
        "responses": {
          "200": {
            "description": "A successful response.",
            "schema": {
              "$ref": "#/definitions/apiTradesByMarketResponse"
            }
          }
        },
        "parameters": [
          {
            "name": "marketID",
            "description": "Market identifier. Required field.",
            "in": "path",
            "required": true,
            "type": "string"
          },
          {
            "name": "pagination.skip",
            "description": "Skip the number of records specified. Default is 0.",
            "in": "query",
            "required": false,
            "type": "string",
            "format": "uint64"
          },
          {
            "name": "pagination.limit",
            "description": "Limit the number of returned records to the value specified. Default is 50.",
            "in": "query",
            "required": false,
            "type": "string",
            "format": "uint64"
          },
          {
            "name": "pagination.descending",
            "description": "Descending reverses the order of the records returned.\nDefault is true, if false the results will be returned in ascending order.",
            "in": "query",
            "required": false,
            "type": "boolean",
            "format": "boolean"
          }
        ],
        "tags": [
          "trading_data"
        ]
      }
    },
    "/markets/{marketID}/trades/latest": {
      "get": {
        "summary": "Get latest Trade",
        "operationId": "LastTrade",
        "responses": {
          "200": {
            "description": "A successful response.",
            "schema": {
              "$ref": "#/definitions/apiLastTradeResponse"
            }
          }
        },
        "parameters": [
          {
            "name": "marketID",
            "description": "Market identifier. Required field.",
            "in": "path",
            "required": true,
            "type": "string"
          }
        ],
        "tags": [
          "trading_data"
        ]
      }
    },
    "/orders/prepare/amend": {
      "post": {
        "summary": "Prepare an amend order request",
        "operationId": "PrepareAmendOrder",
        "responses": {
          "200": {
            "description": "A successful response.",
            "schema": {
              "$ref": "#/definitions/apiPrepareAmendOrderResponse"
            }
          }
        },
        "parameters": [
          {
            "name": "body",
            "in": "body",
            "required": true,
            "schema": {
              "$ref": "#/definitions/apiAmendOrderRequest"
            }
          }
        ],
        "tags": [
          "trading"
        ]
      }
    },
    "/orders/prepare/cancel": {
      "post": {
        "summary": "Prepare a cancel order request",
        "operationId": "PrepareCancelOrder",
        "responses": {
          "200": {
            "description": "A successful response.",
            "schema": {
              "$ref": "#/definitions/apiPrepareCancelOrderResponse"
            }
          }
        },
        "parameters": [
          {
            "name": "body",
            "in": "body",
            "required": true,
            "schema": {
              "$ref": "#/definitions/apiCancelOrderRequest"
            }
          }
        ],
        "tags": [
          "trading"
        ]
      }
    },
    "/orders/prepare/submit": {
      "post": {
        "summary": "Prepare a submit order request",
        "operationId": "PrepareSubmitOrder",
        "responses": {
          "200": {
            "description": "A successful response.",
            "schema": {
              "$ref": "#/definitions/apiPrepareSubmitOrderResponse"
            }
          }
        },
        "parameters": [
          {
            "name": "body",
            "in": "body",
            "required": true,
            "schema": {
              "$ref": "#/definitions/apiSubmitOrderRequest"
            }
          }
        ],
        "tags": [
          "trading"
        ]
      }
    },
    "/orders/{orderID}/trades": {
      "get": {
        "summary": "Get a list of Trades by Order",
        "operationId": "TradesByOrder",
        "responses": {
          "200": {
            "description": "A successful response.",
            "schema": {
              "$ref": "#/definitions/apiTradesByOrderResponse"
            }
          }
        },
        "parameters": [
          {
            "name": "orderID",
            "description": "Order identifier. Required field.",
            "in": "path",
            "required": true,
            "type": "string"
          }
        ],
        "tags": [
          "trading_data"
        ]
      }
    },
    "/orders/{orderID}/versions": {
      "get": {
        "summary": "Get all versions of the order by its orderID",
        "operationId": "OrderVersionsByID",
        "responses": {
          "200": {
            "description": "A successful response.",
            "schema": {
              "$ref": "#/definitions/apiOrderVersionsResponse"
            }
          }
        },
        "parameters": [
          {
            "name": "orderID",
            "description": "Order identifier. Required field.",
            "in": "path",
            "required": true,
            "type": "string"
          },
          {
            "name": "pagination.skip",
            "description": "Skip the number of records specified. Default is 0.",
            "in": "query",
            "required": false,
            "type": "string",
            "format": "uint64"
          },
          {
            "name": "pagination.limit",
            "description": "Limit the number of returned records to the value specified. Default is 50.",
            "in": "query",
            "required": false,
            "type": "string",
            "format": "uint64"
          },
          {
            "name": "pagination.descending",
            "description": "Descending reverses the order of the records returned.\nDefault is true, if false the results will be returned in ascending order.",
            "in": "query",
            "required": false,
            "type": "boolean",
            "format": "boolean"
          }
        ],
        "tags": [
          "trading_data"
        ]
      }
    },
    "/orders/{reference}": {
      "get": {
        "summary": "Get an Order by Pending Order reference (UUID)",
        "operationId": "OrderByReference",
        "responses": {
          "200": {
            "description": "A successful response.",
            "schema": {
              "$ref": "#/definitions/apiOrderByReferenceResponse"
            }
          }
        },
        "parameters": [
          {
            "name": "reference",
            "description": "Unique reference. Required field.",
            "in": "path",
            "required": true,
            "type": "string"
          }
        ],
        "tags": [
          "trading_data"
        ]
      }
    },
    "/parties": {
      "get": {
        "summary": "Get a list of Parties",
        "operationId": "Parties",
        "responses": {
          "200": {
            "description": "A successful response.",
            "schema": {
              "$ref": "#/definitions/apiPartiesResponse"
            }
          }
        },
        "tags": [
          "trading_data"
        ]
      }
    },
    "/parties/{partyID}": {
      "get": {
        "summary": "Get a Party by ID",
        "operationId": "PartyByID",
        "responses": {
          "200": {
            "description": "A successful response.",
            "schema": {
              "$ref": "#/definitions/apiPartyByIDResponse"
            }
          }
        },
        "parameters": [
          {
            "name": "partyID",
            "description": "Party identifier. Required field.",
            "in": "path",
            "required": true,
            "type": "string"
          }
        ],
        "tags": [
          "trading_data"
        ]
      }
    },
    "/parties/{partyID}/accounts": {
      "get": {
        "summary": "Get a list of Accounts by Party",
        "operationId": "PartyAccounts",
        "responses": {
          "200": {
            "description": "A successful response.",
            "schema": {
              "$ref": "#/definitions/apiPartyAccountsResponse"
            }
          }
        },
        "parameters": [
          {
            "name": "partyID",
            "description": "Party identifier.",
            "in": "path",
            "required": true,
            "type": "string"
          },
          {
            "name": "marketID",
            "description": "Market identifier.",
            "in": "query",
            "required": false,
            "type": "string"
          },
          {
            "name": "type",
            "description": "Account type. Required field.\n\n - ACCOUNT_TYPE_UNSPECIFIED: Default value.\n - ACCOUNT_TYPE_INSURANCE: Insurance pool accounts contain insurance pool funds for a market.\n - ACCOUNT_TYPE_SETTLEMENT: Settlement accounts exist only during settlement or mark-to-market.\n - ACCOUNT_TYPE_MARGIN: Margin accounts contain margin funds for a party and each party will\nhave multiple margin accounts, one for each market they have traded in.\n\nMargin account funds will alter as margin requirements on positions change.\n - ACCOUNT_TYPE_GENERAL: General accounts contains general funds for a party. A party will\nhave multiple general accounts, one for each asset they want\nto trade with.\n\nGeneral accounts are where funds are initially deposited or withdrawn from.\nIt is also the account where funds are taken to fulfil fees and initial margin requirements.\n - ACCOUNT_TYPE_FEES_INFRASTRUCTURE: Infrastructure accounts contain fees earned by providing infrastructure on Vega.\n - ACCOUNT_TYPE_FEES_LIQUIDITY: Liquidity accounts contain fees earned by providing liquidity on Vega markets.\n - ACCOUNT_TYPE_FEES_MAKER: This account is created to hold fees earned by placing orders that sit on the book\nand are then matched with an incoming order to create a trade.\nThese fees reward traders who provide the best priced liquidity that actually allows trading to take place.\n - ACCOUNT_TYPE_LOCK_WITHDRAW: This account is created to lock funds to be withdrawn by parties",
            "in": "query",
            "required": false,
            "type": "string",
            "enum": [
              "ACCOUNT_TYPE_UNSPECIFIED",
              "ACCOUNT_TYPE_INSURANCE",
              "ACCOUNT_TYPE_SETTLEMENT",
              "ACCOUNT_TYPE_MARGIN",
              "ACCOUNT_TYPE_GENERAL",
              "ACCOUNT_TYPE_FEES_INFRASTRUCTURE",
              "ACCOUNT_TYPE_FEES_LIQUIDITY",
              "ACCOUNT_TYPE_FEES_MAKER",
              "ACCOUNT_TYPE_LOCK_WITHDRAW"
            ],
            "default": "ACCOUNT_TYPE_UNSPECIFIED"
          },
          {
            "name": "asset",
            "description": "Asset identifier.",
            "in": "query",
            "required": false,
            "type": "string"
          }
        ],
        "tags": [
          "trading_data"
        ]
      }
    },
    "/parties/{partyID}/markets/{marketID}/margin": {
      "get": {
        "summary": "Get Margin Levels by PartyID",
        "operationId": "MarginLevels",
        "responses": {
          "200": {
            "description": "A successful response.",
            "schema": {
              "$ref": "#/definitions/apiMarginLevelsResponse"
            }
          }
        },
        "parameters": [
          {
            "name": "partyID",
            "description": "Party identifier. Required field.",
            "in": "path",
            "required": true,
            "type": "string"
          },
          {
            "name": "marketID",
            "description": "Market identifier.",
            "in": "path",
            "required": true,
            "type": "string"
          }
        ],
        "tags": [
          "trading_data"
        ]
      }
    },
    "/parties/{partyID}/orders": {
      "get": {
        "summary": "Get a list of Orders by Party",
        "operationId": "OrdersByParty",
        "responses": {
          "200": {
            "description": "A successful response.",
            "schema": {
              "$ref": "#/definitions/apiOrdersByPartyResponse"
            }
          }
        },
        "parameters": [
          {
            "name": "partyID",
            "description": "Party identifier. Required field.",
            "in": "path",
            "required": true,
            "type": "string"
          },
          {
            "name": "pagination.skip",
            "description": "Skip the number of records specified. Default is 0.",
            "in": "query",
            "required": false,
            "type": "string",
            "format": "uint64"
          },
          {
            "name": "pagination.limit",
            "description": "Limit the number of returned records to the value specified. Default is 50.",
            "in": "query",
            "required": false,
            "type": "string",
            "format": "uint64"
          },
          {
            "name": "pagination.descending",
            "description": "Descending reverses the order of the records returned.\nDefault is true, if false the results will be returned in ascending order.",
            "in": "query",
            "required": false,
            "type": "boolean",
            "format": "boolean"
          }
        ],
        "tags": [
          "trading_data"
        ]
      }
    },
    "/parties/{partyID}/positions": {
      "get": {
        "summary": "Get a list of Positions by Party",
        "operationId": "PositionsByParty",
        "responses": {
          "200": {
            "description": "A successful response.",
            "schema": {
              "$ref": "#/definitions/apiPositionsByPartyResponse"
            }
          }
        },
        "parameters": [
          {
            "name": "partyID",
            "description": "Party identifier. Required field.",
            "in": "path",
            "required": true,
            "type": "string"
          },
          {
            "name": "marketID",
            "description": "Market identifier.",
            "in": "query",
            "required": false,
            "type": "string"
          }
        ],
        "tags": [
          "trading_data"
        ]
      }
    },
    "/parties/{partyID}/proposals": {
      "get": {
        "summary": "Get governance data (proposals and votes) for proposals by party authoring them",
        "operationId": "GetProposalsByParty",
        "responses": {
          "200": {
            "description": "A successful response.",
            "schema": {
              "$ref": "#/definitions/apiGetProposalsByPartyResponse"
            }
          }
        },
        "parameters": [
          {
            "name": "partyID",
            "description": "Party identifier. Required field.",
            "in": "path",
            "required": true,
            "type": "string"
          },
          {
            "name": "selectInState.value",
            "description": "Proposal state value.\n\n - STATE_UNSPECIFIED: Default value, always invalid.\n - STATE_FAILED: Proposal enactment has failed - even though proposal has passed, its execution could not be performed.\n - STATE_OPEN: Proposal is open for voting.\n - STATE_PASSED: Proposal has gained enough support to be executed.\n - STATE_REJECTED: Proposal wasn't accepted (proposal terms failed validation due to wrong configuration or failing to meet network requirements).\n - STATE_DECLINED: Proposal didn't get enough votes (either failing to gain required participation or majority level).\n - STATE_ENACTED: Proposal enacted.\n - STATE_WAITING_FOR_NODE_VOTE: Waiting for node validation of the proposal",
            "in": "query",
            "required": false,
            "type": "string",
            "enum": [
              "STATE_UNSPECIFIED",
              "STATE_FAILED",
              "STATE_OPEN",
              "STATE_PASSED",
              "STATE_REJECTED",
              "STATE_DECLINED",
              "STATE_ENACTED",
              "STATE_WAITING_FOR_NODE_VOTE"
            ],
            "default": "STATE_UNSPECIFIED"
          }
        ],
        "tags": [
          "trading_data"
        ]
      }
    },
    "/parties/{partyID}/trades": {
      "get": {
        "summary": "Get a list of Trades by Party",
        "operationId": "TradesByParty",
        "responses": {
          "200": {
            "description": "A successful response.",
            "schema": {
              "$ref": "#/definitions/apiTradesByPartyResponse"
            }
          }
        },
        "parameters": [
          {
            "name": "partyID",
            "description": "Party identifier. Required field.",
            "in": "path",
            "required": true,
            "type": "string"
          },
          {
            "name": "marketID",
            "description": "Market identifier.",
            "in": "query",
            "required": false,
            "type": "string"
          },
          {
            "name": "pagination.skip",
            "description": "Skip the number of records specified. Default is 0.",
            "in": "query",
            "required": false,
            "type": "string",
            "format": "uint64"
          },
          {
            "name": "pagination.limit",
            "description": "Limit the number of returned records to the value specified. Default is 50.",
            "in": "query",
            "required": false,
            "type": "string",
            "format": "uint64"
          },
          {
            "name": "pagination.descending",
            "description": "Descending reverses the order of the records returned.\nDefault is true, if false the results will be returned in ascending order.",
            "in": "query",
            "required": false,
            "type": "boolean",
            "format": "boolean"
          }
        ],
        "tags": [
          "trading_data"
        ]
      }
    },
    "/statistics": {
      "get": {
        "summary": "Get Statistics",
        "operationId": "Statistics",
        "responses": {
          "200": {
            "description": "A successful response.",
            "schema": {
              "$ref": "#/definitions/vegaStatistics"
            }
          }
        },
        "tags": [
          "trading_data"
        ]
      }
    },
    "/time": {
      "get": {
        "summary": "Get Time",
        "operationId": "GetVegaTime",
        "responses": {
          "200": {
            "description": "A successful response.",
            "schema": {
              "$ref": "#/definitions/apiVegaTimeResponse"
            }
          }
        },
        "tags": [
          "trading_data"
        ]
      }
    },
    "/transaction": {
      "post": {
        "summary": "Submit a signed transaction",
        "operationId": "SubmitTransaction",
        "responses": {
          "200": {
            "description": "A successful response.",
            "schema": {
              "$ref": "#/definitions/apiSubmitTransactionResponse"
            }
          }
        },
        "parameters": [
          {
            "name": "body",
            "in": "body",
            "required": true,
            "schema": {
              "$ref": "#/definitions/apiSubmitTransactionRequest"
            }
          }
        ],
        "tags": [
          "trading"
        ]
      }
    },
    "/withdrawals/party/{partyID}": {
      "get": {
        "summary": "Get withdrawals for a party",
        "operationId": "Withdrawals",
        "responses": {
          "200": {
            "description": "A successful response.",
            "schema": {
              "$ref": "#/definitions/apiWithdrawalsResponse"
            }
          }
        },
        "parameters": [
          {
            "name": "partyID",
            "description": "The party to get the withdrawals for",
            "in": "path",
            "required": true,
            "type": "string"
          }
        ],
        "tags": [
          "trading_data"
        ]
      }
    },
    "/withdrawals/{ID}": {
      "get": {
        "summary": "Get a withdrawal by its ID",
        "operationId": "Withdrawal",
        "responses": {
          "200": {
            "description": "A successful response.",
            "schema": {
              "$ref": "#/definitions/apiWithdrawalResponse"
            }
          }
        },
        "parameters": [
          {
            "name": "ID",
            "description": "The id of the withdrawal",
            "in": "path",
            "required": true,
            "type": "string"
          }
        ],
        "tags": [
          "trading_data"
        ]
      }
    },
    "/withdrawals/{withdrawalID}/approval/erc20": {
      "get": {
        "summary": "Get the bundle approval for an ERC20 withdrawal\nthese data are being used to bundle the call to the smart contract on the ethereum bridge",
        "operationId": "ERC20WithdrawalApproval",
        "responses": {
          "200": {
            "description": "A successful response.",
            "schema": {
              "$ref": "#/definitions/apiERC20WithdrawalApprovalResponse"
            }
          }
        },
        "parameters": [
          {
            "name": "withdrawalID",
            "description": "The ID of the withdrawal",
            "in": "path",
            "required": true,
            "type": "string"
          }
        ],
        "tags": [
          "trading_data"
        ]
      }
    }
  },
  "definitions": {
    "OrderTimeInForce": {
      "type": "string",
      "enum": [
        "TIF_UNSPECIFIED",
        "TIF_GTC",
        "TIF_GTT",
        "TIF_IOC",
        "TIF_FOK",
        "TIF_GFA",
        "TIF_GFN"
      ],
      "default": "TIF_UNSPECIFIED",
      "description": "Time in Force for an order.\nSee [What order types are available to trade on Vega?](https://docs.vega.xyz/docs/trading-questions/#what-order-types-are-available-to-trade-on-vega) for more detail.\n\n - TIF_UNSPECIFIED: Default value for TimeInForce, can be valid for an amend.\n - TIF_GTC: Good until cancelled.\n - TIF_GTT: Good until specified time.\n - TIF_IOC: Immediate or cancel.\n - TIF_FOK: Fill or kill.\n - TIF_GFA: good for auction\n - TIF_GFN: good for normal"
    },
    "ProposalState": {
      "type": "string",
      "enum": [
        "STATE_UNSPECIFIED",
        "STATE_FAILED",
        "STATE_OPEN",
        "STATE_PASSED",
        "STATE_REJECTED",
        "STATE_DECLINED",
        "STATE_ENACTED",
        "STATE_WAITING_FOR_NODE_VOTE"
      ],
      "default": "STATE_UNSPECIFIED",
      "description": "Proposal state transition:\nOpen -\u003e\n  - Passed -\u003e Enacted.\n  - Passed -\u003e Failed.\n  - Declined\nRejected\nProposal can enter Failed state from any other state.\n\n - STATE_UNSPECIFIED: Default value, always invalid.\n - STATE_FAILED: Proposal enactment has failed - even though proposal has passed, its execution could not be performed.\n - STATE_OPEN: Proposal is open for voting.\n - STATE_PASSED: Proposal has gained enough support to be executed.\n - STATE_REJECTED: Proposal wasn't accepted (proposal terms failed validation due to wrong configuration or failing to meet network requirements).\n - STATE_DECLINED: Proposal didn't get enough votes (either failing to gain required participation or majority level).\n - STATE_ENACTED: Proposal enacted.\n - STATE_WAITING_FOR_NODE_VOTE: Waiting for node validation of the proposal"
    },
    "VoteValue": {
      "type": "string",
      "enum": [
        "VALUE_UNSPECIFIED",
        "VALUE_NO",
        "VALUE_YES"
      ],
      "default": "VALUE_UNSPECIFIED",
      "description": "Vote value.\n\n - VALUE_UNSPECIFIED: Default value, always invalid.\n - VALUE_NO: A vote against the proposal.\n - VALUE_YES: A vote in favour of the proposal."
    },
    "apiAmendOrderRequest": {
      "type": "object",
      "properties": {
        "amendment": {
          "$ref": "#/definitions/vegaOrderAmendment",
          "description": "An order amendment."
        }
      },
      "description": "Request to amend an existing order."
    },
    "apiAssetByIDResponse": {
      "type": "object",
      "properties": {
        "asset": {
          "$ref": "#/definitions/vegaAsset",
          "description": "An asset record, if found."
        }
      },
      "description": "Response for an asset given an asset identifier."
    },
    "apiAssetsResponse": {
      "type": "object",
      "properties": {
        "assets": {
          "type": "array",
          "items": {
            "$ref": "#/definitions/vegaAsset"
          },
          "description": "A list of 0 or more assets."
        }
      },
      "description": "Response for a list of all assets enabled on Vega."
    },
    "apiCancelOrderRequest": {
      "type": "object",
      "properties": {
        "cancellation": {
          "$ref": "#/definitions/vegaOrderCancellation",
          "description": "An order cancellation."
        }
      },
      "description": "Request to cancel an existing order."
    },
    "apiCandlesResponse": {
      "type": "object",
      "properties": {
        "candles": {
          "type": "array",
          "items": {
            "$ref": "#/definitions/vegaCandle"
          },
          "description": "A list of 0 or more candles."
        }
      },
      "description": "Response for a list of candles for a market at an interval."
    },
    "apiERC20WithdrawalApprovalResponse": {
      "type": "object",
      "properties": {
        "assetSource": {
          "type": "string",
          "title": "The address of asset on ethereum"
        },
        "amount": {
          "type": "string",
          "title": "The amount to be withdrawn"
        },
        "expiry": {
          "type": "string",
          "format": "int64",
          "title": "The expiry / until what time the request is valid"
        },
        "nonce": {
          "type": "string",
          "title": "The nonce, which is actually the internal reference for the withdrawal"
        },
        "signatures": {
          "type": "string",
          "title": "The signatures bundle as hex encoded data, forward by 0x\ne.g: 0x + sig1 + sig2 + ... + sixN"
        }
      },
      "title": "The response with all information required to bundle the call\nto finalize the withdrawal on the erc20 bridge\nfunction withdraw_asset(address asset_source, uint256 asset_id, uint256 amount, uint256 expiry, uint256 nonce, bytes memory signatures)"
    },
    "apiEstimateFeeResponse": {
      "type": "object",
      "properties": {
        "fee": {
          "$ref": "#/definitions/vegaFee",
          "title": "Summary of the estimated fees for this order if it were to trade now"
        }
      },
      "title": "Response to a EstimateFeeRequest, containing the estimated fees for a given order"
    },
    "apiFeeInfrastructureAccountsResponse": {
      "type": "object",
      "properties": {
        "accounts": {
          "type": "array",
          "items": {
            "$ref": "#/definitions/vegaAccount"
          },
          "description": "A list of 0 or more infrastructure fee accounts."
        }
      },
      "description": "Response for a list of infrastructure fee accounts."
    },
    "apiGetNetworkParametersProposalsResponse": {
      "type": "object",
      "properties": {
        "data": {
          "type": "array",
          "items": {
            "$ref": "#/definitions/vegaGovernanceData"
          },
          "description": "A list of 0 or more governance data."
        }
      },
      "description": "Response for a list of network parameter proposals."
    },
    "apiGetNewAssetProposalsResponse": {
      "type": "object",
      "properties": {
        "data": {
          "type": "array",
          "items": {
            "$ref": "#/definitions/vegaGovernanceData"
          },
          "description": "A list of 0 or more governance data."
        }
      },
      "description": "Response for a list of new asset proposals."
    },
    "apiGetNewMarketProposalsResponse": {
      "type": "object",
      "properties": {
        "data": {
          "type": "array",
          "items": {
            "$ref": "#/definitions/vegaGovernanceData"
          },
          "description": "A list of 0 or more governance data."
        }
      },
      "description": "Response for a list of new market proposals."
    },
    "apiGetNodeSignaturesAggregateResponse": {
      "type": "object",
      "properties": {
        "signatures": {
          "type": "array",
          "items": {
            "$ref": "#/definitions/vegaNodeSignature"
          },
          "description": "A list of 0 or more signatures."
        }
      },
      "description": "Response to specify the identifier of the resource we want to retrieve aggregated signatures for."
    },
    "apiGetProposalByIDResponse": {
      "type": "object",
      "properties": {
        "data": {
          "$ref": "#/definitions/vegaGovernanceData",
          "description": "Governance data, if found."
        }
      },
      "description": "Response for a governance proposal given a proposal identifier."
    },
    "apiGetProposalByReferenceResponse": {
      "type": "object",
      "properties": {
        "data": {
          "$ref": "#/definitions/vegaGovernanceData",
          "description": "Governance data, if found."
        }
      },
      "description": "Response for a governance proposal given a proposal reference."
    },
    "apiGetProposalsByPartyResponse": {
      "type": "object",
      "properties": {
        "data": {
          "type": "array",
          "items": {
            "$ref": "#/definitions/vegaGovernanceData"
          },
          "description": "A list of 0 or more governance data."
        }
      },
      "description": "Response for a list of proposals for a party."
    },
    "apiGetProposalsResponse": {
      "type": "object",
      "properties": {
        "data": {
          "type": "array",
          "items": {
            "$ref": "#/definitions/vegaGovernanceData"
          },
          "description": "A list of 0 or more governance data."
        }
      },
      "description": "Response for a list of proposals."
    },
    "apiGetUpdateMarketProposalsResponse": {
      "type": "object",
      "properties": {
        "data": {
          "type": "array",
          "items": {
            "$ref": "#/definitions/vegaGovernanceData"
          },
          "description": "A list of 0 or more governance data."
        }
      },
      "description": "Response for a list of update market proposals."
    },
    "apiGetVotesByPartyResponse": {
      "type": "object",
      "properties": {
        "votes": {
          "type": "array",
          "items": {
            "$ref": "#/definitions/vegaVote"
          },
          "description": "A list of 0 or more votes."
        }
      },
      "description": "Response for a list of votes for a party."
    },
    "apiLastTradeResponse": {
      "type": "object",
      "properties": {
        "trade": {
          "$ref": "#/definitions/vegaTrade",
          "description": "A trade, if found."
        }
      },
      "description": "Response for the latest trade that occurred on Vega for a given market."
    },
    "apiMarginLevelsResponse": {
      "type": "object",
      "properties": {
        "marginLevels": {
          "type": "array",
          "items": {
            "$ref": "#/definitions/vegaMarginLevels"
          },
          "description": "A list of 0 or more margin levels."
        }
      },
      "description": "Response for margin levels for a party."
    },
    "apiMarketAccountsResponse": {
      "type": "object",
      "properties": {
        "accounts": {
          "type": "array",
          "items": {
            "$ref": "#/definitions/vegaAccount"
          },
          "description": "A list of 0 or more accounts."
        }
      },
      "description": "Response for a list of accounts for a market."
    },
    "apiMarketByIDResponse": {
      "type": "object",
      "properties": {
        "market": {
          "$ref": "#/definitions/vegaMarket",
          "description": "A market, if found."
        }
      },
      "description": "Response for a market given a market identifier."
    },
    "apiMarketDataByIDResponse": {
      "type": "object",
      "properties": {
        "marketData": {
          "$ref": "#/definitions/vegaMarketData",
          "description": "Market data, if found."
        }
      },
      "description": "Response for market data for a market."
    },
    "apiMarketDepthResponse": {
      "type": "object",
      "properties": {
        "marketID": {
          "type": "string",
          "description": "Market identifier."
        },
        "buy": {
          "type": "array",
          "items": {
            "$ref": "#/definitions/vegaPriceLevel"
          },
          "description": "Zero or more price levels for the buy side of the market depth data."
        },
        "sell": {
          "type": "array",
          "items": {
            "$ref": "#/definitions/vegaPriceLevel"
          },
          "description": "Zero or more price levels for the sell side of the market depth data."
        },
        "lastTrade": {
          "$ref": "#/definitions/vegaTrade",
          "description": "Last trade recorded on Vega at the time of retrieving the `MarketDepthResponse`."
        }
      },
      "description": "Response for the market depth/order book price levels on a market."
    },
    "apiMarketsDataResponse": {
      "type": "object",
      "properties": {
        "marketsData": {
          "type": "array",
          "items": {
            "$ref": "#/definitions/vegaMarketData"
          },
          "description": "A list of 0 or more market data."
        }
      },
      "description": "Response for market data."
    },
    "apiMarketsResponse": {
      "type": "object",
      "properties": {
        "markets": {
          "type": "array",
          "items": {
            "$ref": "#/definitions/vegaMarket"
          },
          "description": "A list of 0 or more markets."
        }
      },
      "description": "Response for a list of markets on Vega."
    },
    "apiObserveEventsResponse": {
      "type": "object",
      "properties": {
        "events": {
          "type": "array",
          "items": {
            "$ref": "#/definitions/vegaBusEvent"
          }
        }
      },
      "title": "Response type streamed back when observing events. Slice of wrapped events"
    },
    "apiOptionalProposalState": {
      "type": "object",
      "properties": {
        "value": {
          "$ref": "#/definitions/ProposalState",
          "description": "Proposal state value."
        }
      },
      "description": "Optional proposal state."
    },
    "apiOrderByMarketAndIdResponse": {
      "type": "object",
      "properties": {
        "order": {
          "$ref": "#/definitions/vegaOrder",
          "description": "An order, if found."
        }
      },
      "description": "Response for an order on a market given an order identifier."
    },
    "apiOrderByReferenceResponse": {
      "type": "object",
      "properties": {
        "order": {
          "$ref": "#/definitions/vegaOrder",
          "description": "An order, if found."
        }
      },
      "description": "Response for an order given an order reference."
    },
    "apiOrderVersionsResponse": {
      "type": "object",
      "properties": {
        "orders": {
          "type": "array",
          "items": {
            "$ref": "#/definitions/vegaOrder"
          },
          "description": "A list of 0 or more orders (list will contain the same order but with different versions, if it has been amended)."
        }
      },
      "description": "Response to a request for a list of all versions of an order."
    },
    "apiOrdersByMarketResponse": {
      "type": "object",
      "properties": {
        "orders": {
          "type": "array",
          "items": {
            "$ref": "#/definitions/vegaOrder"
          },
          "description": "A list of 0 or more orders."
        }
      },
      "description": "Response for a list of orders for a market."
    },
    "apiOrdersByPartyResponse": {
      "type": "object",
      "properties": {
        "orders": {
          "type": "array",
          "items": {
            "$ref": "#/definitions/vegaOrder"
          },
          "description": "A list of 0 or more orders."
        }
      },
      "description": "Response for a list of orders for a party."
    },
    "apiOrdersStream": {
      "type": "object",
      "properties": {
        "orders": {
          "type": "array",
          "items": {
            "$ref": "#/definitions/vegaOrder"
          },
          "description": "A list of 0 or more orders."
        }
      },
      "description": "A stream of orders."
    },
    "apiPagination": {
      "type": "object",
      "properties": {
        "skip": {
          "type": "string",
          "format": "uint64",
          "description": "Skip the number of records specified. Default is 0."
        },
        "limit": {
          "type": "string",
          "format": "uint64",
          "description": "Limit the number of returned records to the value specified. Default is 50."
        },
        "descending": {
          "type": "boolean",
          "format": "boolean",
          "description": "Descending reverses the order of the records returned.\nDefault is true, if false the results will be returned in ascending order."
        }
      },
      "description": "Pagination controls."
    },
    "apiPartiesResponse": {
      "type": "object",
      "properties": {
        "parties": {
          "type": "array",
          "items": {
            "$ref": "#/definitions/vegaParty"
          },
          "description": "A list of 0 or more parties."
        }
      },
      "description": "Response to a request for a list of parties."
    },
    "apiPartyAccountsResponse": {
      "type": "object",
      "properties": {
        "accounts": {
          "type": "array",
          "items": {
            "$ref": "#/definitions/vegaAccount"
          },
          "description": "A list of 0 or more accounts."
        }
      },
      "description": "Response for a list of accounts for a party."
    },
    "apiPartyByIDResponse": {
      "type": "object",
      "properties": {
        "party": {
          "$ref": "#/definitions/vegaParty",
          "description": "A party, if found."
        }
      },
      "description": "Response for a party given a party identifier."
    },
    "apiPositionsByPartyResponse": {
      "type": "object",
      "properties": {
        "positions": {
          "type": "array",
          "items": {
            "$ref": "#/definitions/vegaPosition"
          },
          "description": "A list of 0 or more positions."
        }
      },
      "description": "Response for a list of positions for a party."
    },
    "apiPrepareAmendOrderResponse": {
      "type": "object",
      "properties": {
        "blob": {
          "type": "string",
          "format": "byte",
          "description": "blob is an encoded representation of the order amendment ready to sign using the Vega Wallet and then submit as a transaction."
        }
      },
      "description": "Response for preparing an order amendment."
    },
    "apiPrepareCancelOrderResponse": {
      "type": "object",
      "properties": {
        "blob": {
          "type": "string",
          "format": "byte",
          "description": "blob is an encoded representation of the order cancellation ready to sign using the Vega Wallet and then submit as a transaction."
        }
      },
      "description": "Response for preparing an order cancellation."
    },
    "apiPrepareProposalRequest": {
      "type": "object",
      "properties": {
        "partyID": {
          "type": "string",
          "description": "Party identifier. Required field."
        },
        "reference": {
          "type": "string",
          "description": "Unique reference."
        },
        "proposal": {
          "$ref": "#/definitions/vegaProposalTerms",
          "description": "Proposal terms. Required field."
        }
      },
      "description": "Request to prepare a governance proposal."
    },
    "apiPrepareProposalResponse": {
      "type": "object",
      "properties": {
        "blob": {
          "type": "string",
          "format": "byte",
          "description": "blob is an encoded representation of the proposal ready to sign using the Vega Wallet and then submit as a transaction."
        },
        "pendingProposal": {
          "$ref": "#/definitions/vegaProposal",
          "description": "A copy of the prepared proposal."
        }
      },
      "description": "Response to prepare a governance proposal."
    },
    "apiPrepareSubmitOrderResponse": {
      "type": "object",
      "properties": {
        "blob": {
          "type": "string",
          "format": "byte",
          "description": "blob is an encoded representation of the order submission ready to sign using the Vega Wallet and then submit as a transaction."
        },
        "submitID": {
          "type": "string",
          "description": "Submission identifier (order reference)."
        }
      },
      "description": "Response for preparing an order submission."
    },
    "apiPrepareVoteResponse": {
      "type": "object",
      "properties": {
        "blob": {
          "type": "string",
          "format": "byte",
          "description": "blob is an encoded representation of the vote ready to sign using the Vega Wallet and then submit as a transaction."
        },
        "vote": {
          "$ref": "#/definitions/vegaVote",
          "description": "A copy of the prepared vote."
        }
      },
      "description": "Response to prepare a governance vote."
    },
    "apiPrepareWithdrawResponse": {
      "type": "object",
      "properties": {
        "blob": {
          "type": "string",
          "format": "byte",
          "description": "blob is an encoded representation of the withdrawal ready to sign using the Vega Wallet and then submit as a transaction."
        }
      },
      "description": "Response for preparing a withdrawal."
    },
    "apiPropagateChainEventResponse": {
      "type": "object",
      "properties": {
        "success": {
          "type": "boolean",
          "format": "boolean",
          "description": "Success will be true if the event was accepted by the node.\nImportant - success does not mean that the event is confirmed by consensus."
        }
      },
      "description": "Response for a new event sent by the blockchain queue to be propagated on Vega."
    },
    "apiSubmitOrderRequest": {
      "type": "object",
      "properties": {
        "submission": {
          "$ref": "#/definitions/vegaOrderSubmission",
          "description": "An order submission."
        }
      },
      "description": "Request to submit a new order."
    },
    "apiSubmitTransactionRequest": {
      "type": "object",
      "properties": {
        "tx": {
          "$ref": "#/definitions/vegaSignedBundle",
          "description": "A bundle of signed payload and signature, to form a transaction that will be submitted to the Vega blockchain."
        }
      },
      "description": "Request for submitting a transaction on Vega."
    },
    "apiSubmitTransactionResponse": {
      "type": "object",
      "properties": {
        "success": {
          "type": "boolean",
          "format": "boolean",
          "description": "Success will be true if the transaction was accepted by the node.\nImportant - success does not mean that the transaction is confirmed by consensus."
        }
      },
      "description": "Response for submitting a transaction on Vega."
    },
    "apiTradesByMarketResponse": {
      "type": "object",
      "properties": {
        "trades": {
          "type": "array",
          "items": {
            "$ref": "#/definitions/vegaTrade"
          },
          "description": "A list of 0 or more trades."
        }
      },
      "description": "Response for a list of trades on a market."
    },
    "apiTradesByOrderResponse": {
      "type": "object",
      "properties": {
        "trades": {
          "type": "array",
          "items": {
            "$ref": "#/definitions/vegaTrade"
          },
          "description": "A list of 0 or more trades."
        }
      },
      "description": "Response for a list of trades related to an order."
    },
    "apiTradesByPartyResponse": {
      "type": "object",
      "properties": {
        "trades": {
          "type": "array",
          "items": {
            "$ref": "#/definitions/vegaTrade"
          },
          "description": "A list of 0 or more trades."
        }
      },
      "description": "Response for a list of trades relating to a party."
    },
    "apiTradesStream": {
      "type": "object",
      "properties": {
        "trades": {
          "type": "array",
          "items": {
            "$ref": "#/definitions/vegaTrade"
          },
          "description": "A list of 0 or more trades."
        }
      },
      "description": "A stream of trades."
    },
    "apiVegaTimeResponse": {
      "type": "object",
      "properties": {
        "timestamp": {
          "type": "string",
          "format": "int64",
          "title": "Timestamp representation of current VegaTime.\nNanoseconds since the epoch, for example `1580473859111222333` corresponds to `2020-01-31T12:30:59.111222333Z`"
        }
      },
      "description": "Response for the current consensus coordinated time on the Vega network, referred to as \"VegaTime\"."
    },
    "apiWithdrawalResponse": {
      "type": "object",
      "properties": {
        "withdrawal": {
          "$ref": "#/definitions/vegaWithdrawal",
          "title": "The withdrawal matching the ID from the request"
        }
      },
      "title": "A response for a withdrawal"
    },
    "apiWithdrawalsResponse": {
      "type": "object",
      "properties": {
        "withdrawals": {
          "type": "array",
          "items": {
            "$ref": "#/definitions/vegaWithdrawal"
          },
          "title": "The list of withdrawals for the specified party"
        }
      },
      "title": "The response for a list of withdrawals"
    },
    "protobufAny": {
      "type": "object",
      "properties": {
        "type_url": {
          "type": "string"
        },
        "value": {
          "type": "string",
          "format": "byte"
        }
      }
    },
    "runtimeStreamError": {
      "type": "object",
      "properties": {
        "grpc_code": {
          "type": "integer",
          "format": "int32"
        },
        "http_code": {
          "type": "integer",
          "format": "int32"
        },
        "message": {
          "type": "string"
        },
        "http_status": {
          "type": "string"
        },
        "details": {
          "type": "array",
          "items": {
            "$ref": "#/definitions/protobufAny"
          }
        }
      }
    },
    "vegaAccount": {
      "type": "object",
      "properties": {
        "id": {
          "type": "string",
          "description": "Unique account identifier (used internally by Vega)."
        },
        "owner": {
          "type": "string",
          "description": "The party that the account belongs to. Special values include `network`, which represents the Vega network and is\nmost commonly seen during liquidation of distressed trading positions."
        },
        "balance": {
          "type": "string",
          "format": "uint64",
          "description": "Balance of the asset, the balance is an integer, for example `123456` is a correctly\nformatted price of `1.23456` assuming market configured to 5 decimal places. Balances cannot be negative."
        },
        "asset": {
          "type": "string",
          "description": "Asset identifier for the account."
        },
        "marketID": {
          "type": "string",
          "description": "Market identifier for the account. If [`AccountType`](#vega.AccountType).`ACCOUNT_TYPE_GENERAL` this will be empty."
        },
        "type": {
          "$ref": "#/definitions/vegaAccountType",
          "description": "The account type related to this account."
        }
      },
      "description": "Represents an account for an asset on Vega for a particular owner or party."
    },
    "vegaAccountType": {
      "type": "string",
      "enum": [
        "ACCOUNT_TYPE_UNSPECIFIED",
        "ACCOUNT_TYPE_INSURANCE",
        "ACCOUNT_TYPE_SETTLEMENT",
        "ACCOUNT_TYPE_MARGIN",
        "ACCOUNT_TYPE_GENERAL",
        "ACCOUNT_TYPE_FEES_INFRASTRUCTURE",
        "ACCOUNT_TYPE_FEES_LIQUIDITY",
        "ACCOUNT_TYPE_FEES_MAKER",
        "ACCOUNT_TYPE_LOCK_WITHDRAW"
      ],
      "default": "ACCOUNT_TYPE_UNSPECIFIED",
      "description": "Various collateral/account types as used by Vega.\n\n - ACCOUNT_TYPE_UNSPECIFIED: Default value.\n - ACCOUNT_TYPE_INSURANCE: Insurance pool accounts contain insurance pool funds for a market.\n - ACCOUNT_TYPE_SETTLEMENT: Settlement accounts exist only during settlement or mark-to-market.\n - ACCOUNT_TYPE_MARGIN: Margin accounts contain margin funds for a party and each party will\nhave multiple margin accounts, one for each market they have traded in.\n\nMargin account funds will alter as margin requirements on positions change.\n - ACCOUNT_TYPE_GENERAL: General accounts contains general funds for a party. A party will\nhave multiple general accounts, one for each asset they want\nto trade with.\n\nGeneral accounts are where funds are initially deposited or withdrawn from.\nIt is also the account where funds are taken to fulfil fees and initial margin requirements.\n - ACCOUNT_TYPE_FEES_INFRASTRUCTURE: Infrastructure accounts contain fees earned by providing infrastructure on Vega.\n - ACCOUNT_TYPE_FEES_LIQUIDITY: Liquidity accounts contain fees earned by providing liquidity on Vega markets.\n - ACCOUNT_TYPE_FEES_MAKER: This account is created to hold fees earned by placing orders that sit on the book\nand are then matched with an incoming order to create a trade.\nThese fees reward traders who provide the best priced liquidity that actually allows trading to take place.\n - ACCOUNT_TYPE_LOCK_WITHDRAW: This account is created to lock funds to be withdrawn by parties"
    },
    "vegaAddValidator": {
      "type": "object",
      "properties": {
        "id": {
          "$ref": "#/definitions/vegaIdentifier",
          "description": "The identifier of the validator."
        }
      },
      "description": "A message to notify when a new validator is being added to the Vega network."
    },
    "vegaAsset": {
      "type": "object",
      "properties": {
        "ID": {
          "type": "string",
          "description": "Internal identifier of the asset."
        },
        "name": {
          "type": "string",
          "description": "Name of the asset (e.g: Great British Pound)."
        },
        "symbol": {
          "type": "string",
          "description": "Symbol of the asset (e.g: GBP)."
        },
        "totalSupply": {
          "type": "string",
          "description": "Total circulating supply for the asset."
        },
        "decimals": {
          "type": "string",
          "format": "uint64",
          "description": "Number of decimals / precision handled by this asset."
        },
        "source": {
          "$ref": "#/definitions/vegaAssetSource",
          "title": "The definition of the external source for this asset"
        }
      },
      "description": "The Vega representation of an external asset."
    },
    "vegaAssetSource": {
      "type": "object",
      "properties": {
        "builtinAsset": {
          "$ref": "#/definitions/vegaBuiltinAsset",
          "description": "A built-in asset."
        },
        "erc20": {
          "$ref": "#/definitions/vegaERC20",
          "description": "An Ethereum ERC20 asset."
        }
      },
      "description": "Asset source definition."
    },
    "vegaAuctionDuration": {
      "type": "object",
      "properties": {
        "duration": {
          "type": "string",
          "format": "int64",
          "description": "Duration of the auction in seconds."
        },
        "volume": {
          "type": "string",
          "format": "uint64",
          "description": "Target uncrossing trading volume."
        }
      },
      "description": "An auction duration is used to configure 3 auction periods:\n1. `duration \u003e 0`, `volume == 0`:\n  The auction will last for at least N seconds.\n2. `duration == 0`, `volume \u003e 0`:\n  The auction will end once we can close with given traded volume.\n3. `duration \u003e 0`, `volume \u003e 0`:\n  The auction will take at least N seconds, but can end sooner if we can trade a certain volume."
    },
    "vegaBTCDeposit": {
      "type": "object",
      "properties": {
        "vegaAssetID": {
          "type": "string",
          "description": "The Vega network internal identifier of the asset."
        },
        "sourceBTCAddress": {
          "type": "string",
          "description": "The BTC wallet initiating the deposit."
        },
        "targetPartyId": {
          "type": "string",
          "description": "The Vega party identifier (pub-key) which is the target of the deposit."
        }
      },
      "description": "A Bitcoin deposit into Vega."
    },
    "vegaBTCEvent": {
      "type": "object",
      "properties": {
        "index": {
          "type": "string",
          "format": "uint64",
          "description": "The index of the transaction."
        },
        "block": {
          "type": "string",
          "format": "uint64",
          "description": "The block in which the transaction happened."
        },
        "deposit": {
          "$ref": "#/definitions/vegaBTCDeposit",
          "description": "Deposit BTC asset."
        },
        "withdrawal": {
          "$ref": "#/definitions/vegaBTCWithdrawal",
          "description": "Withdraw BTC asset."
        }
      },
      "description": "An event from the Bitcoin network."
    },
    "vegaBTCWithdrawal": {
      "type": "object",
      "properties": {
        "vegaAssetID": {
          "type": "string",
          "description": "The vega network internal identifier of the asset."
        },
        "sourcePartyId": {
          "type": "string",
          "description": "The party identifier (pub-key) initiating the withdrawal."
        },
        "targetBTCAddress": {
          "type": "string",
          "description": "Target Bitcoin wallet address."
        },
        "referenceNonce": {
          "type": "string",
          "description": "The nonce reference of the transaction."
        }
      },
      "description": "A Bitcoin withdrawal from Vega."
    },
    "vegaBitcoinAddress": {
      "type": "object",
      "properties": {
        "address": {
          "type": "string",
          "description": "A Bitcoin address."
        }
      },
      "description": "Used as a wrapper for a Bitcoin address (wallet)."
    },
    "vegaBuiltinAsset": {
      "type": "object",
      "properties": {
        "name": {
          "type": "string",
          "description": "Name of the asset (e.g: Great British Pound)."
        },
        "symbol": {
          "type": "string",
          "description": "Symbol of the asset (e.g: GBP)."
        },
        "totalSupply": {
          "type": "string",
          "description": "Total circulating supply for the asset."
        },
        "decimals": {
          "type": "string",
          "format": "uint64",
          "description": "Number of decimal / precision handled by this asset."
        },
        "maxFaucetAmountMint": {
          "type": "string",
          "description": "Maximum amount that can be requested by a party through the built-in asset faucet at a time."
        }
      },
      "description": "A Vega internal asset."
    },
    "vegaBuiltinAssetDeposit": {
      "type": "object",
      "properties": {
        "vegaAssetID": {
          "type": "string",
          "description": "A Vega network internal asset identifier."
        },
        "partyID": {
          "type": "string",
          "title": "A Vega party identifier (pub-key)"
        },
        "amount": {
          "type": "string",
          "format": "uint64",
          "description": "The amount to be deposited."
        }
      },
      "description": "A deposit for a Vega built-in asset."
    },
    "vegaBuiltinAssetEvent": {
      "type": "object",
      "properties": {
        "deposit": {
          "$ref": "#/definitions/vegaBuiltinAssetDeposit",
          "description": "Built-in asset deposit."
        },
        "withdrawal": {
          "$ref": "#/definitions/vegaBuiltinAssetWithdrawal",
          "description": "Built-in asset withdrawal."
        }
      },
      "description": "An event related to a Vega built-in asset."
    },
    "vegaBuiltinAssetWithdrawal": {
      "type": "object",
      "properties": {
        "vegaAssetID": {
          "type": "string",
          "description": "A Vega network internal asset identifier."
        },
        "partyID": {
          "type": "string",
          "title": "A Vega network party identifier (pub-key)"
        },
        "amount": {
          "type": "string",
          "format": "uint64",
          "description": "The amount to be withdrawn."
        }
      },
      "description": "A withdrawal for a Vega built-in asset."
    },
    "vegaBusEvent": {
      "type": "object",
      "properties": {
        "ID": {
          "type": "string"
        },
        "type": {
          "$ref": "#/definitions/vegaBusEventType"
        },
        "timeUpdate": {
          "$ref": "#/definitions/vegaTimeUpdate"
        },
        "transferResponses": {
          "$ref": "#/definitions/vegaTransferResponses"
        },
        "positionResolution": {
          "$ref": "#/definitions/vegaPositionResolution"
        },
        "order": {
          "$ref": "#/definitions/vegaOrder"
        },
        "account": {
          "$ref": "#/definitions/vegaAccount"
        },
        "party": {
          "$ref": "#/definitions/vegaParty"
        },
        "trade": {
          "$ref": "#/definitions/vegaTrade"
        },
        "marginLevels": {
          "$ref": "#/definitions/vegaMarginLevels"
        },
        "proposal": {
          "$ref": "#/definitions/vegaProposal"
        },
        "vote": {
          "$ref": "#/definitions/vegaVote"
        },
        "marketData": {
          "$ref": "#/definitions/vegaMarketData"
        },
        "nodeSignature": {
          "$ref": "#/definitions/vegaNodeSignature"
        },
        "lossSocialization": {
          "$ref": "#/definitions/vegaLossSocialization"
        },
        "settlePosition": {
          "$ref": "#/definitions/vegaSettlePosition"
        },
        "settleDistressed": {
          "$ref": "#/definitions/vegaSettleDistressed"
        },
        "marketCreated": {
          "$ref": "#/definitions/vegaMarket"
        },
        "asset": {
          "$ref": "#/definitions/vegaAsset"
        },
        "marketTick": {
          "$ref": "#/definitions/vegaMarketTick"
        },
        "market": {
          "$ref": "#/definitions/vegaMarketEvent"
        }
      },
      "title": "BusEvent wraps around the event data emited by the core. All messages have the event ID, and the type flag.\nthe actual data is set as a oneof field"
    },
    "vegaBusEventType": {
      "type": "string",
      "enum": [
        "BUS_EVENT_TYPE_UNSPECIFIED",
        "BUS_EVENT_TYPE_ALL",
        "BUS_EVENT_TYPE_TIME_UPDATE",
        "BUS_EVENT_TYPE_TRANSFER_RESPONSES",
        "BUS_EVENT_TYPE_POSITION_RESOLUTION",
        "BUS_EVENT_TYPE_ORDER",
        "BUS_EVENT_TYPE_ACCOUNT",
        "BUS_EVENT_TYPE_PARTY",
        "BUS_EVENT_TYPE_TRADE",
        "BUS_EVENT_TYPE_MARGIN_LEVELS",
        "BUS_EVENT_TYPE_PROPOSAL",
        "BUS_EVENT_TYPE_VOTE",
        "BUS_EVENT_TYPE_MARKET_DATA",
        "BUS_EVENT_TYPE_NODE_SIGNATURE",
        "BUS_EVENT_TYPE_LOSS_SOCIALIZATION",
        "BUS_EVENT_TYPE_SETTLE_POSITION",
        "BUS_EVENT_TYPE_SETTLE_DISTRESSED",
        "BUS_EVENT_TYPE_MARKET_CREATED",
        "BUS_EVENT_TYPE_ASSET",
        "BUS_EVENT_TYPE_MARKET_TICK",
        "BUS_EVENT_TYPE_MARKET"
      ],
      "default": "BUS_EVENT_TYPE_UNSPECIFIED",
      "title": "event types, 2 groups: actual single values, and then some events that capture a group of events"
    },
    "vegaCandle": {
      "type": "object",
      "properties": {
        "timestamp": {
          "type": "string",
          "format": "int64",
          "description": "Timestamp for the point in time when the candle was initially created/opened, in nanoseconds since the epoch.\nSee [`VegaTimeResponse`](#api.VegaTimeResponse).`timestamp`."
        },
        "datetime": {
          "type": "string",
          "description": "An ISO-8601 datetime with nanosecond precision for when the candle was last updated."
        },
        "high": {
          "type": "string",
          "format": "uint64",
          "description": "Highest price for trading during the candle interval."
        },
        "low": {
          "type": "string",
          "format": "uint64",
          "description": "Lowest price for trading during the candle interval."
        },
        "open": {
          "type": "string",
          "format": "uint64",
          "description": "Open trade price."
        },
        "close": {
          "type": "string",
          "format": "uint64",
          "description": "Closing trade price."
        },
        "volume": {
          "type": "string",
          "format": "uint64",
          "description": "Total trading volume during the candle interval."
        },
        "interval": {
          "$ref": "#/definitions/vegaInterval",
          "description": "Time interval for the candle. See [`Interval`](#vega.Interval)."
        }
      },
      "description": "Represents the high, low, open, and closing prices for an interval of trading,\nreferred to commonly as a candlestick or candle."
    },
    "vegaChainEvent": {
      "type": "object",
      "properties": {
        "txID": {
          "type": "string",
          "description": "The identifier of the transaction in which the events happened, usually a hash."
        },
        "nonce": {
          "type": "string",
          "format": "uint64",
          "description": "Arbitrary one-time integer used to prevent replay attacks."
        },
        "builtin": {
          "$ref": "#/definitions/vegaBuiltinAssetEvent",
          "description": "Built-in asset event."
        },
        "erc20": {
          "$ref": "#/definitions/vegaERC20Event",
          "description": "Ethereum ERC20 event."
        },
        "btc": {
          "$ref": "#/definitions/vegaBTCEvent",
          "description": "Bitcoin BTC event."
        },
        "validator": {
          "$ref": "#/definitions/vegaValidatorEvent",
          "description": "Validator event."
        }
      },
      "description": "An event forwarded to the Vega network to provide information on events happening on other networks."
    },
    "vegaChainStatus": {
      "type": "string",
      "enum": [
        "CHAIN_STATUS_UNSPECIFIED",
        "CHAIN_STATUS_DISCONNECTED",
        "CHAIN_STATUS_REPLAYING",
        "CHAIN_STATUS_CONNECTED"
      ],
      "default": "CHAIN_STATUS_UNSPECIFIED",
      "description": "The Vega blockchain status as reported by the node the caller is connected to.\n\n - CHAIN_STATUS_UNSPECIFIED: Default value, always invalid.\n - CHAIN_STATUS_DISCONNECTED: Blockchain is disconnected.\n - CHAIN_STATUS_REPLAYING: Blockchain is replaying historic transactions.\n - CHAIN_STATUS_CONNECTED: Blockchain is connected and receiving transactions."
    },
    "vegaContinuousTrading": {
      "type": "object",
      "properties": {
        "tickSize": {
          "type": "string",
          "description": "Tick size."
        }
      },
      "description": "Continuous trading."
    },
    "vegaDiscreteTrading": {
      "type": "object",
      "properties": {
        "durationNs": {
          "type": "string",
          "format": "int64",
          "title": "Duration in nanoseconds, maximum 1 month (2592000000000000 ns)"
        },
        "tickSize": {
          "type": "string",
          "description": "Tick size."
        }
      },
      "description": "Discrete trading."
    },
    "vegaERC20": {
      "type": "object",
      "properties": {
        "contractAddress": {
          "type": "string",
          "title": "The address of the contract for the token, on the ethereum network"
        }
      },
      "description": "An ERC20 token based asset, living on the ethereum network."
    },
    "vegaERC20AssetDelist": {
      "type": "object",
      "properties": {
        "vegaAssetID": {
          "type": "string",
          "description": "The Vega network internal identifier of the asset."
        }
      },
      "description": "An asset black-listing for an ERC20 token."
    },
    "vegaERC20AssetList": {
      "type": "object",
      "properties": {
        "vegaAssetID": {
          "type": "string",
          "description": "The Vega network internal identifier of the asset."
        }
      },
      "description": "An asset white-listing for an ERC20 token."
    },
    "vegaERC20Deposit": {
      "type": "object",
      "properties": {
        "vegaAssetID": {
          "type": "string",
          "description": "The vega network internal identifier of the asset."
        },
        "sourceEthereumAddress": {
          "type": "string",
          "description": "The Ethereum wallet that initiated the deposit."
        },
        "targetPartyID": {
          "type": "string",
          "description": "The Vega party identifier (pub-key) which is the target of the deposit."
        }
      },
      "description": "An asset deposit for an ERC20 token."
    },
    "vegaERC20Event": {
      "type": "object",
      "properties": {
        "index": {
          "type": "string",
          "format": "uint64",
          "title": "Index of the transaction"
        },
        "block": {
          "type": "string",
          "format": "uint64",
          "title": "The block in which the transaction was added"
        },
        "assetList": {
          "$ref": "#/definitions/vegaERC20AssetList",
          "description": "List an ERC20 asset."
        },
        "assetDelist": {
          "$ref": "#/definitions/vegaERC20AssetDelist",
          "description": "De-list an ERC20 asset."
        },
        "deposit": {
          "$ref": "#/definitions/vegaERC20Deposit",
          "description": "Deposit ERC20 asset."
        },
        "withdrawal": {
          "$ref": "#/definitions/vegaERC20Withdrawal",
          "description": "Withdraw ERC20 asset."
        }
      },
      "description": "An event related to an ERC20 token."
    },
    "vegaERC20Withdrawal": {
      "type": "object",
      "properties": {
        "vegaAssetID": {
          "type": "string",
          "description": "The Vega network internal identifier of the asset."
        },
        "targetEthereumAddress": {
          "type": "string",
          "description": "The target Ethereum wallet address."
        },
        "referenceNonce": {
          "type": "string",
          "description": "The reference nonce used for the transaction."
        }
      },
      "description": "An asset withdrawal for an ERC20 token."
    },
    "vegaErc20WithdrawExt": {
      "type": "object",
      "properties": {
        "receiverAddress": {
          "type": "string",
          "title": "The address into which the bridge will release the funds"
        }
      },
      "title": "An extension of data required for the withdraw submissions"
    },
    "vegaEthereumAddress": {
      "type": "object",
      "properties": {
        "address": {
          "type": "string",
          "description": "An Ethereum address."
        }
      },
      "description": "Used as a wrapper for an Ethereum address (wallet/contract)."
    },
    "vegaEthereumEvent": {
      "type": "object",
      "properties": {
        "contractID": {
          "type": "string",
          "description": "Ethereum contract identifier."
        },
        "event": {
          "type": "string",
          "description": "Event."
        },
        "value": {
          "type": "string",
          "format": "uint64",
          "description": "Value."
        }
      },
      "description": "Ethereum event (for oracles)."
    },
    "vegaExternalRiskModel": {
      "type": "object",
      "properties": {
        "name": {
          "type": "string",
          "description": "Name."
        },
        "socket": {
          "type": "string",
          "description": "Local machine socket to connect to."
        },
        "config": {
          "type": "object",
          "additionalProperties": {
            "type": "string"
          },
          "description": "Collection of configuration items."
        }
      },
      "description": "Risk model for external modelling.\nProvided by external service via a Unix socket."
    },
    "vegaFee": {
      "type": "object",
      "properties": {
        "makerFee": {
          "type": "string",
          "format": "uint64",
          "description": "Fee amount paid to the non-aggressive party of the trade."
        },
        "infrastructureFee": {
          "type": "string",
          "format": "uint64",
          "description": "Fee amount paid for maintaining the Vega infrastructure."
        },
        "liquidityFee": {
          "type": "string",
          "format": "uint64",
          "description": "Fee amount paid to market makers."
        }
      },
      "description": "Represents any fees paid by a party, resulting from a trade."
    },
    "vegaFeeFactors": {
      "type": "object",
      "properties": {
        "makerFee": {
          "type": "string",
          "description": "Maker fee."
        },
        "infrastructureFee": {
          "type": "string",
          "description": "Infrastructure fee."
        },
        "liquidityFee": {
          "type": "string",
          "description": "Liquidity fee."
        }
      },
      "description": "Fee factors definition."
    },
    "vegaFeeFactorsConfiguration": {
      "type": "object",
      "properties": {
        "infrastructureFee": {
          "type": "string",
          "description": "Infrastructure fee, needs to be a valid float."
        },
        "makerFee": {
          "type": "string",
          "description": "Maker fee, needs to be a valid float."
        },
        "liquidityFee": {
          "type": "string",
          "description": "Liquidity fee, it needs to be a valid float."
        }
      },
      "description": "FeeFactors set at the network level."
    },
    "vegaFees": {
      "type": "object",
      "properties": {
        "factors": {
          "$ref": "#/definitions/vegaFeeFactors",
          "description": "Fee factors."
        }
      },
      "description": "Fees definition."
    },
    "vegaFuture": {
      "type": "object",
      "properties": {
        "maturity": {
          "type": "string",
          "description": "The maturity for the future."
        },
        "asset": {
          "type": "string",
          "description": "The asset for the future."
        },
        "ethereumEvent": {
          "$ref": "#/definitions/vegaEthereumEvent",
          "description": "Ethereum events."
        }
      },
      "description": "Future product definition."
    },
    "vegaFutureProduct": {
      "type": "object",
      "properties": {
        "maturity": {
          "type": "string",
          "description": "Future product maturity (ISO8601/RFC3339 timestamp)."
        },
        "asset": {
          "type": "string",
          "description": "Product asset name."
        }
      },
      "description": "Future product configuration."
    },
    "vegaGovernanceData": {
      "type": "object",
      "properties": {
        "proposal": {
          "$ref": "#/definitions/vegaProposal",
          "description": "Proposal."
        },
        "yes": {
          "type": "array",
          "items": {
            "$ref": "#/definitions/vegaVote"
          },
          "description": "All \"yes\" votes in favour of the proposal above."
        },
        "no": {
          "type": "array",
          "items": {
            "$ref": "#/definitions/vegaVote"
          },
          "description": "All \"no\" votes against the proposal above."
        },
        "yesParty": {
          "type": "object",
          "additionalProperties": {
            "$ref": "#/definitions/vegaVote"
          },
          "description": "All latest YES votes by party (guaranteed to be unique)."
        },
        "noParty": {
          "type": "object",
          "additionalProperties": {
            "$ref": "#/definitions/vegaVote"
          },
          "description": "All latest NO votes by party (unique)."
        }
      },
      "description": "Governance data."
    },
    "vegaIdentifier": {
      "type": "object",
      "properties": {
        "ethereumAddress": {
          "$ref": "#/definitions/vegaEthereumAddress",
          "description": "Ethereum network."
        },
        "bitcoinAddress": {
          "$ref": "#/definitions/vegaBitcoinAddress",
          "description": "Bitcoin network."
        }
      },
      "description": "Used as a wrapper type on any possible network address supported by Vega."
    },
    "vegaInstrument": {
      "type": "object",
      "properties": {
        "id": {
          "type": "string",
          "description": "Instrument identifier."
        },
        "code": {
          "type": "string",
          "description": "Code for the instrument."
        },
        "name": {
          "type": "string",
          "description": "Name of the instrument."
        },
        "baseName": {
          "type": "string",
          "description": "Base name of the instrument."
        },
        "quoteName": {
          "type": "string",
          "description": "Quote name of the instrument."
        },
        "metadata": {
          "$ref": "#/definitions/vegaInstrumentMetadata",
          "description": "A collection of instrument meta-data."
        },
        "initialMarkPrice": {
          "type": "string",
          "format": "uint64",
          "description": "An initial mark price for the instrument."
        },
        "future": {
          "$ref": "#/definitions/vegaFuture",
          "description": "Future."
        }
      },
      "description": "Instrument definition."
    },
    "vegaInstrumentConfiguration": {
      "type": "object",
      "properties": {
        "name": {
          "type": "string",
          "description": "Instrument name."
        },
        "code": {
          "type": "string",
          "description": "Instrument code."
        },
        "baseName": {
          "type": "string",
          "description": "Base security used as the reference."
        },
        "quoteName": {
          "type": "string",
          "description": "Quote (secondary) security."
        },
        "future": {
          "$ref": "#/definitions/vegaFutureProduct",
          "description": "Futures."
        }
      },
      "description": "Instrument configuration."
    },
    "vegaInstrumentMetadata": {
      "type": "object",
      "properties": {
        "tags": {
          "type": "array",
          "items": {
            "type": "string"
          },
          "description": "A list of 0 or more tags."
        }
      },
      "description": "Instrument metadata definition."
    },
    "vegaInterval": {
      "type": "string",
      "enum": [
        "INTERVAL_UNSPECIFIED",
        "INTERVAL_I1M",
        "INTERVAL_I5M",
        "INTERVAL_I15M",
        "INTERVAL_I1H",
        "INTERVAL_I6H",
        "INTERVAL_I1D"
      ],
      "default": "INTERVAL_UNSPECIFIED",
      "description": "Represents a set of time intervals that are used when querying for candle-stick data.\n\n - INTERVAL_UNSPECIFIED: Default value, always invalid.\n - INTERVAL_I1M: 1 minute.\n - INTERVAL_I5M: 5 minutes.\n - INTERVAL_I15M: 15 minutes.\n - INTERVAL_I1H: 1 hour.\n - INTERVAL_I6H: 6 hours.\n - INTERVAL_I1D: 1 day."
    },
    "vegaLedgerEntry": {
      "type": "object",
      "properties": {
        "fromAccount": {
          "type": "string",
          "description": "One or more accounts to transfer from."
        },
        "toAccount": {
          "type": "string",
          "description": "One or more accounts to transfer to."
        },
        "amount": {
          "type": "string",
          "format": "uint64",
          "description": "An amount to transfer."
        },
        "reference": {
          "type": "string",
          "description": "A reference for auditing purposes."
        },
        "type": {
          "type": "string",
          "description": "Type of ledger entry."
        },
        "timestamp": {
          "type": "string",
          "format": "int64",
          "description": "Timestamp for the time the ledger entry was created, in nanoseconds since the epoch.\nSee [`VegaTimeResponse`](#api.VegaTimeResponse).`timestamp`."
        }
      },
      "description": "Represents a ledger entry on Vega."
    },
    "vegaLogNormalModelParams": {
      "type": "object",
      "properties": {
        "mu": {
          "type": "number",
          "format": "double",
          "description": "Mu param."
        },
        "r": {
          "type": "number",
          "format": "double",
          "description": "R param."
        },
        "sigma": {
          "type": "number",
          "format": "double",
          "description": "Sigma param."
        }
      },
      "description": "Risk model parameters for log normal."
    },
    "vegaLogNormalRiskModel": {
      "type": "object",
      "properties": {
        "riskAversionParameter": {
          "type": "number",
          "format": "double",
          "description": "Risk Aversion Parameter."
        },
        "tau": {
          "type": "number",
          "format": "double",
          "description": "Tau."
        },
        "params": {
          "$ref": "#/definitions/vegaLogNormalModelParams",
          "description": "Risk model parameters for log normal."
        }
      },
      "description": "Risk model for log normal."
    },
    "vegaLossSocialization": {
      "type": "object",
      "properties": {
        "marketID": {
          "type": "string"
        },
        "partyID": {
          "type": "string"
        },
        "amount": {
          "type": "string",
          "format": "int64"
        }
      },
      "title": "LossSocialization event amount of wins unable to be distributed"
    },
    "vegaMarginCalculator": {
      "type": "object",
      "properties": {
        "scalingFactors": {
          "$ref": "#/definitions/vegaScalingFactors",
          "description": "Scaling factors for margin calculation."
        }
      },
      "description": "Margin Calculator definition."
    },
    "vegaMarginLevels": {
      "type": "object",
      "properties": {
        "maintenanceMargin": {
          "type": "string",
          "format": "uint64",
          "description": "Maintenance margin value."
        },
        "searchLevel": {
          "type": "string",
          "format": "uint64",
          "description": "Search level value."
        },
        "initialMargin": {
          "type": "string",
          "format": "uint64",
          "description": "Initial margin value."
        },
        "collateralReleaseLevel": {
          "type": "string",
          "format": "uint64",
          "description": "Collateral release level value."
        },
        "partyID": {
          "type": "string",
          "description": "Party identifier."
        },
        "marketID": {
          "type": "string",
          "description": "Market identifier."
        },
        "asset": {
          "type": "string",
          "description": "Asset identifier."
        },
        "timestamp": {
          "type": "string",
          "format": "int64",
          "description": "Timestamp for the time the ledger entry was created, in nanoseconds since the epoch.\nSee [`VegaTimeResponse`](#api.VegaTimeResponse).`timestamp`."
        }
      },
      "description": "Represents the margin levels for a party on a market at a given time."
    },
    "vegaMarket": {
      "type": "object",
      "properties": {
        "id": {
          "type": "string",
          "description": "Unique identifier."
        },
        "tradableInstrument": {
          "$ref": "#/definitions/vegaTradableInstrument",
          "description": "Tradable instrument configuration."
        },
        "decimalPlaces": {
          "type": "string",
          "format": "uint64",
          "title": "Number of decimal places that a price must be shifted by in order to get a correct price denominated in the currency of the market.\nFor example: `realPrice = price / 10^decimalPlaces`"
        },
        "fees": {
          "$ref": "#/definitions/vegaFees",
          "description": "Fees configuration."
        },
        "openingAuction": {
          "$ref": "#/definitions/vegaAuctionDuration",
          "description": "Auction duration specifies how long the opening auction will run (minimum duration and optionally a minimum traded volume)."
        },
        "continuous": {
          "$ref": "#/definitions/vegaContinuousTrading",
          "description": "Continuous."
        },
        "discrete": {
          "$ref": "#/definitions/vegaDiscreteTrading",
          "description": "Discrete."
        }
      },
      "description": "Market definition."
    },
    "vegaMarketData": {
      "type": "object",
      "properties": {
        "markPrice": {
          "type": "string",
          "format": "uint64",
          "description": "Mark price, as an integer, for example `123456` is a correctly\nformatted price of `1.23456` assuming market configured to 5 decimal places."
        },
        "bestBidPrice": {
          "type": "string",
          "format": "uint64",
          "description": "Highest price level on an order book for buy orders, as an integer, for example `123456` is a correctly\nformatted price of `1.23456` assuming market configured to 5 decimal places."
        },
        "bestBidVolume": {
          "type": "string",
          "format": "uint64",
          "description": "Aggregated volume being bid at the best bid price."
        },
        "bestOfferPrice": {
          "type": "string",
          "format": "uint64",
          "description": "Lowest price level on an order book for offer orders."
        },
        "bestOfferVolume": {
          "type": "string",
          "format": "uint64",
          "description": "Aggregated volume being offered at the best offer price, as an integer, for example `123456` is a correctly\n // formatted price of `1.23456` assuming market configured to 5 decimal places."
        },
        "midPrice": {
          "type": "string",
          "format": "uint64",
          "description": "Arithmetic average of the best bid price and best offer price, as an integer, for example `123456` is a correctly\n // formatted price of `1.23456` assuming market configured to 5 decimal places."
        },
        "market": {
          "type": "string",
          "description": "Market identifier for the data."
        },
        "timestamp": {
          "type": "string",
          "format": "int64",
          "description": "Timestamp at which this mark price was relevant, in nanoseconds since the epoch.\nSee [`VegaTimeResponse`](#api.VegaTimeResponse).`timestamp`."
        },
        "openInterest": {
          "type": "string",
          "format": "uint64",
          "description": "The sum of the size of all positions greater than 0 on the market."
        },
        "auctionEnd": {
          "type": "string",
          "format": "int64",
          "description": "Time in seconds until the end of the auction (0 if currently not in auction period)."
        },
        "auctionStart": {
          "type": "string",
          "format": "int64",
          "description": "Time until next auction (used in FBA's) - currently always 0."
        },
        "indicativePrice": {
          "type": "string",
          "format": "uint64",
          "title": "indicative price (zero if not in auction)"
        },
        "indicativeVolume": {
          "type": "string",
          "format": "uint64",
          "title": "indicative volume (zero if not in auction)"
        },
        "marketState": {
          "$ref": "#/definitions/vegaMarketState",
          "title": "the current state of the market"
        }
      },
      "description": "Represents data generated by a market when open."
    },
    "vegaMarketDepth": {
      "type": "object",
      "properties": {
        "marketID": {
          "type": "string",
          "description": "Market identifier."
        },
        "buy": {
          "type": "array",
          "items": {
            "$ref": "#/definitions/vegaPriceLevel"
          },
          "description": "Collection of price levels for the buy side of the book."
        },
        "sell": {
          "type": "array",
          "items": {
            "$ref": "#/definitions/vegaPriceLevel"
          },
          "description": "Collection of price levels for the sell side of the book."
        }
      },
      "description": "Represents market depth or order book data for the specified market on Vega."
    },
<<<<<<< HEAD
    "vegaMarketState": {
      "type": "string",
      "enum": [
        "MARKET_STATE_UNSPECIFIED",
        "MARKET_STATE_CONTINUOUS",
        "MARKET_STATE_AUCTION"
      ],
      "default": "MARKET_STATE_UNSPECIFIED",
      "description": "What mode is the market currently running, also known as market state.\n\n - MARKET_STATE_UNSPECIFIED: Default value, this is invalid\n - MARKET_STATE_CONTINUOUS: Normal trading\n - MARKET_STATE_AUCTION: Auction trading"
=======
    "vegaMarketEvent": {
      "type": "object",
      "properties": {
        "marketID": {
          "type": "string"
        },
        "payload": {
          "type": "string"
        }
      },
      "title": "MarketEvent - the common denominator for all market events\ninterface has a method to return a string for logging"
    },
    "vegaMarketTick": {
      "type": "object",
      "properties": {
        "ID": {
          "type": "string"
        },
        "time": {
          "type": "string",
          "format": "int64"
        }
      },
      "title": "Time update for each market, can be used to see when new markets actually started in terms of block-time"
>>>>>>> 810a7f55
    },
    "vegaNetworkConfiguration": {
      "type": "object",
      "properties": {
        "minCloseInSeconds": {
          "type": "string",
          "format": "int64",
          "description": "Constrains minimum duration since submission (in seconds) when vote closing time is allowed to be set for a proposal."
        },
        "maxCloseInSeconds": {
          "type": "string",
          "format": "int64",
          "description": "Constrains maximum duration since submission (in seconds) when vote closing time is allowed to be set for a proposal."
        },
        "minEnactInSeconds": {
          "type": "string",
          "format": "int64",
          "description": "Constrains minimum duration since submission (in seconds) when enactment is allowed to be set for a proposal."
        },
        "maxEnactInSeconds": {
          "type": "string",
          "format": "int64",
          "description": "Constrains maximum duration since submission (in seconds) when enactment is allowed to be set for a proposal."
        },
        "requiredParticipation": {
          "type": "number",
          "format": "float",
          "description": "Participation level required for any proposal to pass. Value from `0` to `1`."
        },
        "requiredMajority": {
          "type": "number",
          "format": "float",
          "description": "Majority level required for any proposal to pass. Value from `0.5` to `1`."
        },
        "minProposerBalance": {
          "type": "number",
          "format": "float",
          "description": "Minimum balance required for a party to be able to submit a new proposal. Value greater than `0` to `1`."
        },
        "minVoterBalance": {
          "type": "number",
          "format": "float",
          "description": "Minimum balance required for a party to be able to cast a vote. Value greater than `0` to `1`."
        },
        "marginConfiguration": {
          "$ref": "#/definitions/vegaScalingFactors",
          "description": "Scaling factors for all markets created via governance."
        },
        "feeFactorsConfiguration": {
          "$ref": "#/definitions/vegaFeeFactorsConfiguration",
          "description": "FeeFactors which are not set via proposal."
        }
      },
      "description": "Network configuration options."
    },
    "vegaNewAsset": {
      "type": "object",
      "properties": {
        "changes": {
          "$ref": "#/definitions/vegaAssetSource",
          "description": "Asset configuration."
        }
      },
      "description": "New asset on Vega."
    },
    "vegaNewMarket": {
      "type": "object",
      "properties": {
        "changes": {
          "$ref": "#/definitions/vegaNewMarketConfiguration",
          "description": "Configuration."
        }
      },
      "description": "New market on Vega."
    },
    "vegaNewMarketConfiguration": {
      "type": "object",
      "properties": {
        "instrument": {
          "$ref": "#/definitions/vegaInstrumentConfiguration",
          "description": "New market instrument configuration."
        },
        "decimalPlaces": {
          "type": "string",
          "format": "uint64",
          "description": "Decimal places used for the new market."
        },
        "metadata": {
          "type": "array",
          "items": {
            "type": "string"
          },
          "description": "Optional new market meta data, tags."
        },
        "openingAuctionDuration": {
          "type": "string",
          "format": "int64",
          "description": "Time duration for the opening auction to last."
        },
        "simple": {
          "$ref": "#/definitions/vegaSimpleModelParams",
          "title": "Simple risk model parameters, valid only if MODEL_SIMPLE is selected"
        },
        "logNormal": {
          "$ref": "#/definitions/vegaLogNormalRiskModel",
          "title": "Log normal risk model parameters, valid only if MODEL_LOG_NORMAL is selected"
        },
        "continuous": {
          "$ref": "#/definitions/vegaContinuousTrading",
          "description": "Continuous trading."
        },
        "discrete": {
          "$ref": "#/definitions/vegaDiscreteTrading",
          "description": "Discrete trading."
        }
      },
      "description": "Configuration for a new market on Vega."
    },
    "vegaNodeSignature": {
      "type": "object",
      "properties": {
        "ID": {
          "type": "string",
          "description": "The identifier of the resource being signed."
        },
        "sig": {
          "type": "string",
          "format": "byte",
          "description": "The signature."
        },
        "kind": {
          "$ref": "#/definitions/vegaNodeSignatureKind",
          "description": "The kind of resource being signed."
        }
      },
      "description": "Represents a signature from a validator, to be used by a foreign chain in order to recognise a decision taken by the Vega network."
    },
    "vegaNodeSignatureKind": {
      "type": "string",
      "enum": [
        "NODE_SIGNATURE_KIND_UNSPECIFIED",
        "NODE_SIGNATURE_KIND_ASSET_NEW",
        "NODE_SIGNATURE_KIND_ASSET_WITHDRAWAL"
      ],
      "default": "NODE_SIGNATURE_KIND_UNSPECIFIED",
      "description": "The kind of the signature created by a node, for example, whitelisting a new asset, withdrawal etc.\n\n - NODE_SIGNATURE_KIND_UNSPECIFIED: represents a unspecified / missing value from the input\n - NODE_SIGNATURE_KIND_ASSET_NEW: represents a signature for a new asset whitelisting\n - NODE_SIGNATURE_KIND_ASSET_WITHDRAWAL: represents a signature for a asset withdrawal"
    },
    "vegaOrder": {
      "type": "object",
      "properties": {
        "id": {
          "type": "string",
          "description": "Unique identifier for the order (set by the system after consensus)."
        },
        "marketID": {
          "type": "string",
          "description": "Market identifier for the order."
        },
        "partyID": {
          "type": "string",
          "description": "Party identifier for the order."
        },
        "side": {
          "$ref": "#/definitions/vegaSide",
          "description": "Side for the order, e.g. SIDE_BUY or SIDE_SELL. See [`Side`](#vega.Side)."
        },
        "price": {
          "type": "string",
          "format": "uint64",
          "description": "Price for the order, the price is an integer, for example `123456` is a correctly\nformatted price of `1.23456` assuming market configured to 5 decimal places."
        },
        "size": {
          "type": "string",
          "format": "uint64",
          "description": "Size for the order, for example, in a futures market the size equals the number of contracts."
        },
        "remaining": {
          "type": "string",
          "format": "uint64",
          "description": "Size remaining, when this reaches 0 then the order is fully filled and status becomes STATUS_FILLED."
        },
        "timeInForce": {
          "$ref": "#/definitions/OrderTimeInForce",
          "description": "Time in force indicates how long an order will remain active before it is executed or expires.\nSee [`Order.TimeInForce`](#vega.Order.TimeInForce)."
        },
        "type": {
          "$ref": "#/definitions/vegaOrderType",
          "description": "Type for the order. See [`Order.Type`](#vega.Order.Type)."
        },
        "createdAt": {
          "type": "string",
          "format": "int64",
          "description": "Timestamp for when the order was created at, in nanoseconds since the epoch.\nSee [`VegaTimeResponse`](#api.VegaTimeResponse).`timestamp`."
        },
        "status": {
          "$ref": "#/definitions/vegaOrderStatus",
          "description": "The current status for the order. See [`Order.Status`](#vega.Order.Status).\nFor detail on `STATUS_REJECTED` please check the [`OrderError`](#vega.OrderError) value given in the `reason` field."
        },
        "expiresAt": {
          "type": "string",
          "format": "int64",
          "description": "Timestamp for when the order will expire, in nanoseconds since the epoch.\nSee [`VegaTimeResponse`](#api.VegaTimeResponse).`timestamp`. Valid only for [`Order.TimeInForce`](#vega.Order.TimeInForce)`.TIF_GTT`."
        },
        "reference": {
          "type": "string",
          "description": "Reference given for the order, this is typically used to retrieve an order submitted through consensus. Currently\nset internally by the node to return a unique reference identifier for the order submission."
        },
        "reason": {
          "$ref": "#/definitions/vegaOrderError",
          "description": "If the Order `status` is `STATUS_REJECTED` then an [`OrderError`](#vega.OrderError) reason will be specified.\nThe default for this field is `ORDER_ERROR_NONE` which signifies that there were no errors."
        },
        "updatedAt": {
          "type": "string",
          "format": "int64",
          "description": "Timestamp for when the Order was last updated, in nanoseconds since the epoch.\nSee [`VegaTimeResponse`](#api.VegaTimeResponse).`timestamp`."
        },
        "version": {
          "type": "string",
          "format": "uint64",
          "title": "The version for the order, initial value is version 1 and is incremented after each successful amend"
        },
        "batchID": {
          "type": "string",
          "format": "uint64",
          "description": "Batch identifier for the order, used internally for orders submitted during auctions\nto keep track of the auction batch this order falls under (required for fees calculation)."
        }
      },
      "description": "An order can be submitted, amended and cancelled on Vega in an attempt to make trades with other parties."
    },
    "vegaOrderAmendment": {
      "type": "object",
      "properties": {
        "orderID": {
          "type": "string",
          "description": "Order identifier, this is required to find the order and will not be updated. Required field."
        },
        "partyID": {
          "type": "string",
          "description": "Party identifier, this is required to find the order and will not be updated. Required field."
        },
        "marketID": {
          "type": "string",
          "description": "Market identifier, this is required to find the order and will not be updated."
        },
        "price": {
          "$ref": "#/definitions/vegaPrice",
          "description": "Amend the price for the order, if the Price value is set, otherwise price will remain unchanged. See [`Price`](#vega.Price)."
        },
        "sizeDelta": {
          "type": "string",
          "format": "int64",
          "description": "Amend the size for the order by the delta specified.\nTo reduce the size from the current value set a negative integer value.\nTo increase the size from the current value, set a positive integer value.\nTo leave the size unchanged set a value of zero."
        },
        "expiresAt": {
          "$ref": "#/definitions/vegaTimestamp",
          "description": "Amend the expiry time for the order, if the Timestamp value is set, otherwise expiry time will remain unchanged.\nSee [`VegaTimeResponse`](#api.VegaTimeResponse).`timestamp`."
        },
        "timeInForce": {
          "$ref": "#/definitions/OrderTimeInForce",
          "description": "Amend the time in force for the order, set to TIF_UNSPECIFIED to remain unchanged.\nSee [`TimeInForce`](#api.VegaTimeResponse).`timestamp`."
        }
      },
      "description": "An order amendment is a request to amend or update an existing order on Vega."
    },
    "vegaOrderCancellation": {
      "type": "object",
      "properties": {
        "orderID": {
          "type": "string",
          "description": "Unique identifier for the order (set by the system after consensus). Required field."
        },
        "marketID": {
          "type": "string",
          "description": "Market identifier for the order. Required field."
        },
        "partyID": {
          "type": "string",
          "description": "Party identifier for the order. Required field."
        }
      },
      "description": "An order cancellation is a request to cancel an existing order on Vega."
    },
    "vegaOrderError": {
      "type": "string",
      "enum": [
        "ORDER_ERROR_NONE",
        "ORDER_ERROR_INVALID_MARKET_ID",
        "ORDER_ERROR_INVALID_ORDER_ID",
        "ORDER_ERROR_OUT_OF_SEQUENCE",
        "ORDER_ERROR_INVALID_REMAINING_SIZE",
        "ORDER_ERROR_TIME_FAILURE",
        "ORDER_ERROR_REMOVAL_FAILURE",
        "ORDER_ERROR_INVALID_EXPIRATION_DATETIME",
        "ORDER_ERROR_INVALID_ORDER_REFERENCE",
        "ORDER_ERROR_EDIT_NOT_ALLOWED",
        "ORDER_ERROR_AMEND_FAILURE",
        "ORDER_ERROR_NOT_FOUND",
        "ORDER_ERROR_INVALID_PARTY_ID",
        "ORDER_ERROR_MARKET_CLOSED",
        "ORDER_ERROR_MARGIN_CHECK_FAILED",
        "ORDER_ERROR_MISSING_GENERAL_ACCOUNT",
        "ORDER_ERROR_INTERNAL_ERROR",
        "ORDER_ERROR_INVALID_SIZE",
        "ORDER_ERROR_INVALID_PERSISTENCE",
        "ORDER_ERROR_INVALID_TYPE",
        "ORDER_ERROR_SELF_TRADING",
        "ORDER_ERROR_INSUFFICIENT_FUNDS_TO_PAY_FEES",
        "ORDER_ERROR_INCORRECT_MARKET_TYPE",
        "ORDER_ERROR_INVALID_TIME_IN_FORCE"
      ],
      "default": "ORDER_ERROR_NONE",
      "description": "OrderError codes are returned in the `[Order](#vega.Order).reason` field.\nIf there is an issue with an order during it's life-cycle, it will be marked with `status.ORDER_STATUS_REJECTED`.\n\n - ORDER_ERROR_NONE: Default value, no error reported.\n - ORDER_ERROR_INVALID_MARKET_ID: Order was submitted for a market that does not exist.\n - ORDER_ERROR_INVALID_ORDER_ID: Order was submitted with an invalid identifier.\n - ORDER_ERROR_OUT_OF_SEQUENCE: Order was amended with a sequence number that was not previous version + 1.\n - ORDER_ERROR_INVALID_REMAINING_SIZE: Order was amended with an invalid remaining size (e.g. remaining greater than total size).\n - ORDER_ERROR_TIME_FAILURE: Node was unable to get Vega (blockchain) time.\n - ORDER_ERROR_REMOVAL_FAILURE: Failed to remove an order from the book.\n - ORDER_ERROR_INVALID_EXPIRATION_DATETIME: An order with `TimeInForce.TIF_GTT` was submitted or amended\nwith an expiration that was badly formatted or otherwise invalid.\n - ORDER_ERROR_INVALID_ORDER_REFERENCE: Order was submitted or amended with an invalid reference field.\n - ORDER_ERROR_EDIT_NOT_ALLOWED: Order amend was submitted for an order field that cannot not be amended (e.g. order identifier).\n - ORDER_ERROR_AMEND_FAILURE: Amend failure because amend details do not match original order.\n - ORDER_ERROR_NOT_FOUND: Order not found in an order book or store.\n - ORDER_ERROR_INVALID_PARTY_ID: Order was submitted with an invalid or missing party identifier.\n - ORDER_ERROR_MARKET_CLOSED: Order was submitted for a market that has closed.\n - ORDER_ERROR_MARGIN_CHECK_FAILED: Order was submitted, but the party did not have enough collateral to cover the order.\n - ORDER_ERROR_MISSING_GENERAL_ACCOUNT: Order was submitted, but the party did not have an account for this asset.\n - ORDER_ERROR_INTERNAL_ERROR: Unspecified internal error.\n - ORDER_ERROR_INVALID_SIZE: Order was submitted with an invalid or missing size (e.g. 0).\n - ORDER_ERROR_INVALID_PERSISTENCE: Order was submitted with an invalid persistence for its type.\n - ORDER_ERROR_INVALID_TYPE: Order was submitted with an invalid type field.\n - ORDER_ERROR_SELF_TRADING: Order was stopped as it would have traded with another order submitted from the same party.\n - ORDER_ERROR_INSUFFICIENT_FUNDS_TO_PAY_FEES: Order was submitted, but the party did not have enough collateral to cover the fees for the order.\n - ORDER_ERROR_INCORRECT_MARKET_TYPE: Order was submitted with an incorrect or invalid market type.\n - ORDER_ERROR_INVALID_TIME_IN_FORCE: Order was submitted with invalid time in force"
    },
    "vegaOrderStatus": {
      "type": "string",
      "enum": [
        "STATUS_INVALID",
        "STATUS_ACTIVE",
        "STATUS_EXPIRED",
        "STATUS_CANCELLED",
        "STATUS_STOPPED",
        "STATUS_FILLED",
        "STATUS_REJECTED",
        "STATUS_PARTIALLY_FILLED"
      ],
      "default": "STATUS_INVALID",
      "description": "Status values for an order.\nSee resulting status in [What order types are available to trade on Vega?](https://docs.vega.xyz/docs/trading-questions/#what-order-types-are-available-to-trade-on-vega) for more detail.\n\n - STATUS_INVALID: Default value, always invalid.\n - STATUS_ACTIVE: Used for active unfilled or partially filled orders.\n - STATUS_EXPIRED: Used for expired GTT orders.\n - STATUS_CANCELLED: Used for orders cancelled by the party that created the order.\n - STATUS_STOPPED: Used for unfilled FOK or IOC orders, and for orders that were stopped by the network.\n - STATUS_FILLED: Used for closed fully filled orders.\n - STATUS_REJECTED: Used for orders when not enough collateral was available to fill the margin requirements.\n - STATUS_PARTIALLY_FILLED: Used for closed partially filled IOC orders."
    },
    "vegaOrderSubmission": {
      "type": "object",
      "properties": {
        "id": {
          "type": "string",
          "description": "Unique identifier for the order (set by the system after consensus)."
        },
        "marketID": {
          "type": "string",
          "description": "Market identifier for the order. Required field."
        },
        "partyID": {
          "type": "string",
          "description": "Party identifier for the order. Required field."
        },
        "price": {
          "type": "string",
          "format": "uint64",
          "description": "Price for the order, the price is an integer, for example `123456` is a correctly\nformatted price of `1.23456` assuming market configured to 5 decimal places.\nRequired field for Limit orders, however it is not required for market orders."
        },
        "size": {
          "type": "string",
          "format": "uint64",
          "description": "Size for the order, for example, in a futures market the size equals the number of contracts. Cannot be negative."
        },
        "side": {
          "$ref": "#/definitions/vegaSide",
          "description": "Side for the order, e.g. SIDE_BUY or SIDE_SELL. See [`Side`](#vega.Side). Required field."
        },
        "timeInForce": {
          "$ref": "#/definitions/OrderTimeInForce",
          "description": "Time in force indicates how long an order will remain active before it is executed or expires.\nSee [`Order.TimeInForce`](#vega.Order.TimeInForce). Required field."
        },
        "expiresAt": {
          "type": "string",
          "format": "int64",
          "description": "Timestamp for when the order will expire, in nanoseconds since the epoch.\nSee [`VegaTimeResponse`](#api.VegaTimeResponse).`timestamp`.\nRequired field only for [`Order.TimeInForce`](#vega.Order.TimeInForce)`.TIF_GTT`."
        },
        "type": {
          "$ref": "#/definitions/vegaOrderType",
          "description": "Type for the order. See [`Order.Type`](#vega.Order.Type). Required field."
        },
        "reference": {
          "type": "string",
          "description": "Reference given for the order, this is typically used to retrieve an order submitted through consensus. Currently\nset internally by the node to return a unique reference identifier for the order submission."
        }
      },
      "description": "An order submission is a request to submit or create a new order on Vega."
    },
    "vegaOrderType": {
      "type": "string",
      "enum": [
        "TYPE_UNSPECIFIED",
        "TYPE_LIMIT",
        "TYPE_MARKET",
        "TYPE_NETWORK"
      ],
      "default": "TYPE_UNSPECIFIED",
      "description": "Type values for an order.\n\n - TYPE_UNSPECIFIED: Default value, always invalid.\n - TYPE_LIMIT: Used for Limit orders.\n - TYPE_MARKET: Used for Market orders.\n - TYPE_NETWORK: Used for orders where the initiating party is the network (with distressed traders)."
    },
    "vegaParty": {
      "type": "object",
      "properties": {
        "id": {
          "type": "string",
          "description": "A unique identifier for the party, typically represented by a public key."
        }
      },
      "description": "A party represents an entity who wishes to trade on or query a Vega network."
    },
    "vegaPosition": {
      "type": "object",
      "properties": {
        "marketID": {
          "type": "string",
          "description": "Market identifier."
        },
        "partyID": {
          "type": "string",
          "description": "Party identifier."
        },
        "openVolume": {
          "type": "string",
          "format": "int64",
          "description": "Open volume for the position. Value is signed +ve for long and -ve for short."
        },
        "realisedPNL": {
          "type": "string",
          "format": "int64",
          "description": "Realised profit and loss for the position. Value is signed +ve for long and -ve for short."
        },
        "unrealisedPNL": {
          "type": "string",
          "format": "int64",
          "description": "Unrealised profit and loss for the position. Value is signed +ve for long and -ve for short."
        },
        "averageEntryPrice": {
          "type": "string",
          "format": "uint64",
          "description": "Average entry price for the position, the price is an integer, for example `123456` is a correctly\nformatted price of `1.23456` assuming market configured to 5 decimal places."
        }
      },
      "description": "Represents position data for a party on the specified market on Vega."
    },
    "vegaPositionResolution": {
      "type": "object",
      "properties": {
        "marketID": {
          "type": "string"
        },
        "distressed": {
          "type": "string",
          "format": "int64"
        },
        "closed": {
          "type": "string",
          "format": "int64"
        },
        "markPrice": {
          "type": "string",
          "format": "uint64"
        }
      },
      "title": "PositionResolution event, a market event indicating number of distressed traders, closed out, at what mark price on which market"
    },
    "vegaPrice": {
      "type": "object",
      "properties": {
        "value": {
          "type": "string",
          "format": "uint64",
          "description": "Price value, given as an integer, for example `123456` is a correctly\nformatted price of `1.23456` assuming market configured to 5 decimal places."
        }
      }
    },
    "vegaPriceLevel": {
      "type": "object",
      "properties": {
        "price": {
          "type": "string",
          "format": "uint64",
          "description": "Price for the price level, the price is an integer, for example `123456` is a correctly\nformatted price of `1.23456` assuming market configured to 5 decimal places."
        },
        "numberOfOrders": {
          "type": "string",
          "format": "uint64",
          "description": "Number of orders at the price level."
        },
        "volume": {
          "type": "string",
          "format": "uint64",
          "description": "Volume at the price level."
        },
        "cumulativeVolume": {
          "type": "string",
          "format": "uint64",
          "description": "Cumulative volume at the price level."
        }
      },
      "description": "Represents a price level from market depth or order book data."
    },
    "vegaProposal": {
      "type": "object",
      "properties": {
        "ID": {
          "type": "string",
          "description": "Unique proposal identifier."
        },
        "reference": {
          "type": "string",
          "description": "Proposal reference."
        },
        "partyID": {
          "type": "string",
          "description": "Party identifier of the author (the party submitting the proposal)."
        },
        "state": {
          "$ref": "#/definitions/ProposalState",
          "description": "Proposal state (see (Proposal.State)[#vega.Proposal.State] definition)."
        },
        "timestamp": {
          "type": "string",
          "format": "int64",
          "description": "Proposal timestamp for date and time (in nanoseconds) when proposal was submitted to the network."
        },
        "terms": {
          "$ref": "#/definitions/vegaProposalTerms",
          "description": "Proposal configuration and the actual change that is meant to be executed when proposal is enacted."
        },
        "reason": {
          "$ref": "#/definitions/vegaProposalError",
          "description": "A reason for the current state of the proposal, this may be set in case of REJECTED and FAILED statuses."
        }
      },
      "description": "Governance proposal."
    },
    "vegaProposalError": {
      "type": "string",
      "enum": [
        "PROPOSAL_ERROR_UNSPECIFIED",
        "PROPOSAL_ERROR_CLOSE_TIME_TOO_SOON",
        "PROPOSAL_ERROR_CLOSE_TIME_TOO_LATE",
        "PROPOSAL_ERROR_ENACT_TIME_TOO_SOON",
        "PROPOSAL_ERROR_ENACT_TIME_TOO_LATE",
        "PROPOSAL_ERROR_INSUFFICIENT_TOKENS",
        "PROPOSAL_ERROR_INVALID_INSTRUMENT_SECURITY",
        "PROPOSAL_ERROR_NO_PRODUCT",
        "PROPOSAL_ERROR_UNSUPPORTED_PRODUCT",
        "PROPOSAL_ERROR_INVALID_FUTURE_PRODUCT_TIMESTAMP",
        "PROPOSAL_ERROR_PRODUCT_MATURITY_IS_PASSED",
        "PROPOSAL_ERROR_NO_TRADING_MODE",
        "PROPOSAL_ERROR_UNSUPPORTED_TRADING_MODE",
        "PROPOSAL_ERROR_NODE_VALIDATION_FAILED",
        "PROPOSAL_ERROR_MISSING_BUILTIN_ASSET_FIELD",
        "PROPOSAL_ERROR_MISSING_ERC20_CONTRACT_ADDRESS",
        "PROPOSAL_ERROR_INVALID_ASSET",
        "PROPOSAL_ERROR_INCOMPATIBLE_TIMESTAMPS"
      ],
      "default": "PROPOSAL_ERROR_UNSPECIFIED",
      "description": "A list of possible errors that can cause a proposal to be in state rejected or failed.\n\n - PROPOSAL_ERROR_UNSPECIFIED: Default value.\n - PROPOSAL_ERROR_CLOSE_TIME_TOO_SOON: The specified close time is too early base on network parameters.\n - PROPOSAL_ERROR_CLOSE_TIME_TOO_LATE: The specified close time is too late based on network parameters.\n - PROPOSAL_ERROR_ENACT_TIME_TOO_SOON: The specified enact time is too early based on network parameters.\n - PROPOSAL_ERROR_ENACT_TIME_TOO_LATE: The specified enact time is too late based on network parameters.\n - PROPOSAL_ERROR_INSUFFICIENT_TOKENS: The proposer for this proposal as insufficient tokens.\n - PROPOSAL_ERROR_INVALID_INSTRUMENT_SECURITY: The instrument quote name and base name were the same.\n - PROPOSAL_ERROR_NO_PRODUCT: The proposal has no product.\n - PROPOSAL_ERROR_UNSUPPORTED_PRODUCT: The specified product is not supported.\n - PROPOSAL_ERROR_INVALID_FUTURE_PRODUCT_TIMESTAMP: Invalid future maturity timestamp (expect RFC3339).\n - PROPOSAL_ERROR_PRODUCT_MATURITY_IS_PASSED: The product maturity is past.\n - PROPOSAL_ERROR_NO_TRADING_MODE: The proposal has no trading mode.\n - PROPOSAL_ERROR_UNSUPPORTED_TRADING_MODE: The proposal has an unsupported trading mode.\n - PROPOSAL_ERROR_NODE_VALIDATION_FAILED: The proposal failed node validation.\n - PROPOSAL_ERROR_MISSING_BUILTIN_ASSET_FIELD: A field is missing in a builtin asset source.\n - PROPOSAL_ERROR_MISSING_ERC20_CONTRACT_ADDRESS: The contract address is missing in the ERC20 asset source.\n - PROPOSAL_ERROR_INVALID_ASSET: The asset id refer to no assets in vega.\n - PROPOSAL_ERROR_INCOMPATIBLE_TIMESTAMPS: Proposal terms timestamps are not compatible (Validation \u003c Closing \u003c Enactment)."
    },
    "vegaProposalTerms": {
      "type": "object",
      "properties": {
        "closingTimestamp": {
          "type": "string",
          "format": "int64",
          "description": "Timestamp (Unix time in seconds) when voting closes for this proposal.\nConstrained by `minCloseInSeconds` and `maxCloseInSeconds` network parameters."
        },
        "enactmentTimestamp": {
          "type": "string",
          "format": "int64",
          "description": "Timestamp (Unix time in seconds) when proposal gets enacted (if passed).\nConstrained by `minEnactInSeconds` and `maxEnactInSeconds` network parameters."
        },
        "validationTimestamp": {
          "type": "string",
          "format": "int64",
          "description": "Validation timestamp (Unix time in seconds)."
        },
        "updateMarket": {
          "$ref": "#/definitions/vegaUpdateMarket",
          "description": "Proposal change for modifying an existing market on Vega."
        },
        "newMarket": {
          "$ref": "#/definitions/vegaNewMarket",
          "description": "Proposal change for creating new market on Vega."
        },
        "updateNetwork": {
          "$ref": "#/definitions/vegaUpdateNetwork",
          "description": "Proposal change for updating Vega network parameters."
        },
        "newAsset": {
          "$ref": "#/definitions/vegaNewAsset",
          "description": "Proposal change for creating new assets on Vega."
        }
      },
      "description": "Terms for a governance proposal on Vega."
    },
    "vegaRemoveValidator": {
      "type": "object",
      "properties": {
        "id": {
          "$ref": "#/definitions/vegaIdentifier",
          "description": "The identifier of the validator."
        }
      },
      "description": "A message to notify when a validator is being removed from the Vega network."
    },
    "vegaScalingFactors": {
      "type": "object",
      "properties": {
        "searchLevel": {
          "type": "number",
          "format": "double",
          "description": "Search level."
        },
        "initialMargin": {
          "type": "number",
          "format": "double",
          "description": "Initial margin level."
        },
        "collateralRelease": {
          "type": "number",
          "format": "double",
          "description": "Collateral release level."
        }
      },
      "description": "Scaling Factors (for use in margin calculation)."
    },
    "vegaSettleDistressed": {
      "type": "object",
      "properties": {
        "marketID": {
          "type": "string"
        },
        "partyID": {
          "type": "string"
        },
        "margin": {
          "type": "string",
          "format": "uint64"
        },
        "price": {
          "type": "string",
          "format": "uint64"
        }
      },
      "title": "SettleDistressed event per distressed trader who was closed out, any PositionResolution event (market level) will most likely\nbe followed by a number of these events"
    },
    "vegaSettlePosition": {
      "type": "object",
      "properties": {
        "marketID": {
          "type": "string"
        },
        "partyID": {
          "type": "string"
        },
        "price": {
          "type": "string",
          "format": "uint64"
        },
        "tradeSettlements": {
          "type": "array",
          "items": {
            "$ref": "#/definitions/vegaTradeSettlement"
          }
        }
      },
      "title": "SettlePosition data for party: position settlements (part of trader position information)"
    },
    "vegaSide": {
      "type": "string",
      "enum": [
        "SIDE_UNSPECIFIED",
        "SIDE_BUY",
        "SIDE_SELL"
      ],
      "default": "SIDE_UNSPECIFIED",
      "description": "A side relates to the direction of an order, to Buy, or Sell.\n\n - SIDE_UNSPECIFIED: Default value, always invalid.\n - SIDE_BUY: Buy order.\n - SIDE_SELL: Sell order."
    },
    "vegaSignature": {
      "type": "object",
      "properties": {
        "sig": {
          "type": "string",
          "format": "byte",
          "title": "The bytes of the signature"
        },
        "algo": {
          "type": "string",
          "title": "The algorithm used to create the signature"
        },
        "version": {
          "type": "string",
          "format": "uint64",
          "title": "The version of the signature used to create the signature"
        }
      },
      "title": "A signature to be authenticate a transaction\nand to be verified by the vega network"
    },
    "vegaSignedBundle": {
      "type": "object",
      "properties": {
        "tx": {
          "type": "string",
          "format": "byte",
          "description": "Transaction payload (proto marshalled)."
        },
        "sig": {
          "$ref": "#/definitions/vegaSignature",
          "description": "The signature authenticating the transaction."
        }
      },
      "description": "A bundle of a transaction and it's signature."
    },
    "vegaSimpleModelParams": {
      "type": "object",
      "properties": {
        "factorLong": {
          "type": "number",
          "format": "double",
          "description": "Pre-defined risk factor value for long."
        },
        "factorShort": {
          "type": "number",
          "format": "double",
          "description": "Pre-defined risk factor value for short."
        }
      },
      "description": "Risk model parameters for simple modelling."
    },
    "vegaSimpleRiskModel": {
      "type": "object",
      "properties": {
        "params": {
          "$ref": "#/definitions/vegaSimpleModelParams",
          "description": "Risk model params for simple modelling."
        }
      },
      "description": "Risk model for simple modelling."
    },
    "vegaStatistics": {
      "type": "object",
      "properties": {
        "blockHeight": {
          "type": "string",
          "format": "uint64",
          "description": "Current block height as reported by the Vega blockchain."
        },
        "backlogLength": {
          "type": "string",
          "format": "uint64",
          "description": "Current backlog length (number of transactions) that are waiting to be included in a block."
        },
        "totalPeers": {
          "type": "string",
          "format": "uint64",
          "description": "Total number of connected peers to this node."
        },
        "genesisTime": {
          "type": "string",
          "description": "Genesis block date and time formatted in ISO-8601 datetime format with nanosecond precision."
        },
        "currentTime": {
          "type": "string",
          "description": "Current system date and time formatted in ISO-8601 datetime format with nanosecond precision."
        },
        "vegaTime": {
          "type": "string",
          "description": "Current Vega date and time formatted in ISO-8601 datetime format with nanosecond precision."
        },
        "status": {
          "$ref": "#/definitions/vegaChainStatus",
          "description": "Status of the connection to the Vega blockchain.\nSee [`ChainStatus`](#vega.ChainStatus)."
        },
        "txPerBlock": {
          "type": "string",
          "format": "uint64",
          "description": "Transactions per block."
        },
        "averageTxBytes": {
          "type": "string",
          "format": "uint64",
          "description": "Average transaction size in bytes."
        },
        "averageOrdersPerBlock": {
          "type": "string",
          "format": "uint64",
          "description": "Average orders per block."
        },
        "tradesPerSecond": {
          "type": "string",
          "format": "uint64",
          "description": "Trades emitted per second."
        },
        "ordersPerSecond": {
          "type": "string",
          "format": "uint64",
          "description": "Orders affected per second."
        },
        "totalMarkets": {
          "type": "string",
          "format": "uint64",
          "description": "Total markets on this Vega network."
        },
        "totalAmendOrder": {
          "type": "string",
          "format": "uint64",
          "description": "Total number of order amendments since genesis (on all markets)."
        },
        "totalCancelOrder": {
          "type": "string",
          "format": "uint64",
          "description": "Total number of order cancellations since genesis (on all markets)."
        },
        "totalCreateOrder": {
          "type": "string",
          "format": "uint64",
          "description": "Total number of order submissions since genesis (on all markets)."
        },
        "totalOrders": {
          "type": "string",
          "format": "uint64",
          "description": "Total number of orders affected since genesis (on all markets)."
        },
        "totalTrades": {
          "type": "string",
          "format": "uint64",
          "description": "Total number of trades emitted since genesis (on all markets)."
        },
        "orderSubscriptions": {
          "type": "integer",
          "format": "int64",
          "description": "Current number of stream subscribers to order data."
        },
        "tradeSubscriptions": {
          "type": "integer",
          "format": "int64",
          "description": "Current number of stream subscribers to trade data."
        },
        "candleSubscriptions": {
          "type": "integer",
          "format": "int64",
          "description": "Current number of stream subscribers to candle-stick data."
        },
        "marketDepthSubscriptions": {
          "type": "integer",
          "format": "int64",
          "description": "Current number of stream subscribers to market depth data."
        },
        "positionsSubscriptions": {
          "type": "integer",
          "format": "int64",
          "description": "Current number of stream subscribers to positions data."
        },
        "accountSubscriptions": {
          "type": "integer",
          "format": "int64",
          "description": "Current number of stream subscribers to account data."
        },
        "marketDataSubscriptions": {
          "type": "integer",
          "format": "int64",
          "description": "Current number of stream subscribers to market data."
        },
        "appVersionHash": {
          "type": "string",
          "description": "The version hash of the Vega node software."
        },
        "appVersion": {
          "type": "string",
          "description": "The version of the Vega node software."
        },
        "chainVersion": {
          "type": "string",
          "description": "The version of the underlying Vega blockchain."
        },
        "blockDuration": {
          "type": "string",
          "format": "uint64",
          "description": "Current block duration, in nanoseconds."
        },
        "uptime": {
          "type": "string",
          "description": "Total uptime for this node formatted in ISO-8601 datetime format with nanosecond precision."
        },
        "chainID": {
          "type": "string",
          "description": "Unique identifier for the underlying Vega blockchain."
        }
      },
      "description": "Vega domain specific statistics as reported by the node the caller is connected to."
    },
    "vegaTimeUpdate": {
      "type": "object",
      "properties": {
        "timestamp": {
          "type": "string",
          "format": "int64"
        }
      },
      "title": "TimeUpdate - event containing the latest block time"
    },
    "vegaTimestamp": {
      "type": "object",
      "properties": {
        "value": {
          "type": "string",
          "format": "int64",
          "description": "Timestamp value."
        }
      },
      "description": "A timestamp in nanoseconds since epoch.\nSee [`VegaTimeResponse`](#api.VegaTimeResponse).`timestamp`."
    },
    "vegaTradableInstrument": {
      "type": "object",
      "properties": {
        "instrument": {
          "$ref": "#/definitions/vegaInstrument",
          "description": "Instrument details."
        },
        "marginCalculator": {
          "$ref": "#/definitions/vegaMarginCalculator",
          "description": "Margin calculator for the instrument."
        },
        "logNormalRiskModel": {
          "$ref": "#/definitions/vegaLogNormalRiskModel",
          "description": "Log normal."
        },
        "externalRiskModel": {
          "$ref": "#/definitions/vegaExternalRiskModel",
          "description": "External socket."
        },
        "simpleRiskModel": {
          "$ref": "#/definitions/vegaSimpleRiskModel",
          "description": "Simple."
        }
      },
      "description": "Tradable Instrument definition."
    },
    "vegaTrade": {
      "type": "object",
      "properties": {
        "id": {
          "type": "string",
          "description": "Unique identifier for the trade (generated by Vega)."
        },
        "marketID": {
          "type": "string",
          "description": "Market identifier (the market that the trade occurred on)."
        },
        "price": {
          "type": "string",
          "format": "uint64",
          "description": "Price for the trade, the price is an integer, for example `123456` is a correctly\nformatted price of `1.23456` assuming market configured to 5 decimal places."
        },
        "size": {
          "type": "string",
          "format": "uint64",
          "description": "Size filled for the trade."
        },
        "buyer": {
          "type": "string",
          "description": "Unique party identifier for the buyer."
        },
        "seller": {
          "type": "string",
          "description": "Unique party identifier for the seller."
        },
        "aggressor": {
          "$ref": "#/definitions/vegaSide",
          "description": "Direction of the aggressive party e.g. SIDE_BUY or SIDE_SELL. See [`Side`](#vega.Side)."
        },
        "buyOrder": {
          "type": "string",
          "description": "Identifier of the order from the buy side."
        },
        "sellOrder": {
          "type": "string",
          "description": "Identifier of the order from the sell side."
        },
        "timestamp": {
          "type": "string",
          "format": "int64",
          "description": "Timestamp for when the trade occurred, in nanoseconds since the epoch.\nSee [`VegaTimeResponse`](#api.VegaTimeResponse).`timestamp`."
        },
        "type": {
          "$ref": "#/definitions/vegaTradeType",
          "description": "Type for the trade. See [`Trade.Type`](#vega.Trade.Type)."
        },
        "buyerFee": {
          "$ref": "#/definitions/vegaFee",
          "description": "Fee amount charged to the buyer party for the trade."
        },
        "sellerFee": {
          "$ref": "#/definitions/vegaFee",
          "description": "Fee amount charged to the seller party for the trade."
        },
        "buyerAuctionBatch": {
          "type": "string",
          "format": "uint64",
          "description": "Auction batch number that the buy side order was placed in."
        },
        "sellerAuctionBatch": {
          "type": "string",
          "format": "uint64",
          "description": "Auction batch number that the sell side order was placed in."
        }
      },
      "description": "A trade occurs when an aggressive order crosses one or more passive orders on the order book for a market on Vega."
    },
    "vegaTradeSettlement": {
      "type": "object",
      "properties": {
        "size": {
          "type": "string",
          "format": "int64"
        },
        "price": {
          "type": "string",
          "format": "uint64"
        }
      },
      "title": "TradeSettlement data, part of settle position event"
    },
    "vegaTradeType": {
      "type": "string",
      "enum": [
        "TYPE_UNSPECIFIED",
        "TYPE_DEFAULT",
        "TYPE_NETWORK_CLOSE_OUT_GOOD",
        "TYPE_NETWORK_CLOSE_OUT_BAD"
      ],
      "default": "TYPE_UNSPECIFIED",
      "description": "Type values for a trade.\n\n - TYPE_UNSPECIFIED: Default value, always invalid.\n - TYPE_DEFAULT: Normal trading between two parties.\n - TYPE_NETWORK_CLOSE_OUT_GOOD: Trading initiated by the network with another party on the book,\nwhich helps to zero-out the positions of one or more distressed parties.\n - TYPE_NETWORK_CLOSE_OUT_BAD: Trading initiated by the network with another party off the book,\nwith a distressed party in order to zero-out the position of the party."
    },
    "vegaTransferBalance": {
      "type": "object",
      "properties": {
        "account": {
          "$ref": "#/definitions/vegaAccount",
          "title": "The account relating to the transfer"
        },
        "balance": {
          "type": "string",
          "format": "uint64",
          "title": "The balance relating to the transfer"
        }
      },
      "description": "Represents the balance for an account during a transfer."
    },
    "vegaTransferResponse": {
      "type": "object",
      "properties": {
        "transfers": {
          "type": "array",
          "items": {
            "$ref": "#/definitions/vegaLedgerEntry"
          },
          "description": "One or more ledger entries representing the transfers."
        },
        "balances": {
          "type": "array",
          "items": {
            "$ref": "#/definitions/vegaTransferBalance"
          },
          "description": "One or more account balances."
        }
      },
      "description": "Represents the response from a transfer."
    },
    "vegaTransferResponses": {
      "type": "object",
      "properties": {
        "responses": {
          "type": "array",
          "items": {
            "$ref": "#/definitions/vegaTransferResponse"
          }
        }
      },
      "title": "TransferResponses - a slice of transfer response objects"
    },
    "vegaUpdateMarket": {
      "type": "object",
      "description": "Update an existing market on Vega."
    },
    "vegaUpdateNetwork": {
      "type": "object",
      "properties": {
        "changes": {
          "$ref": "#/definitions/vegaNetworkConfiguration",
          "description": "Configuration."
        }
      },
      "description": "Update network configuration on Vega."
    },
    "vegaValidatorEvent": {
      "type": "object",
      "properties": {
        "sourceID": {
          "type": "string",
          "description": "The source identifier of the event."
        },
        "add": {
          "$ref": "#/definitions/vegaAddValidator",
          "description": "Add a new validator."
        },
        "rm": {
          "$ref": "#/definitions/vegaRemoveValidator",
          "description": "Remove an existing validator."
        }
      },
      "description": "An event related to validator management with foreign networks."
    },
    "vegaVote": {
      "type": "object",
      "properties": {
        "partyID": {
          "type": "string",
          "description": "Voter's party identifier."
        },
        "value": {
          "$ref": "#/definitions/VoteValue",
          "description": "Actual vote."
        },
        "proposalID": {
          "type": "string",
          "description": "Identifier of the proposal being voted on."
        },
        "timestamp": {
          "type": "string",
          "format": "int64",
          "description": "Vote timestamp for date and time (in nanoseconds) when vote was submitted to the network."
        }
      },
      "description": "Governance vote."
    },
    "vegaWithdrawExt": {
      "type": "object",
      "properties": {
        "erc20": {
          "$ref": "#/definitions/vegaErc20WithdrawExt"
        }
      }
    },
    "vegaWithdrawSubmission": {
      "type": "object",
      "properties": {
        "partyID": {
          "type": "string",
          "title": "The party which wants to withdraw funds"
        },
        "amount": {
          "type": "string",
          "format": "uint64",
          "title": "The amount to be withdrawn"
        },
        "asset": {
          "type": "string",
          "title": "The asset we want to withdraw"
        },
        "ext": {
          "$ref": "#/definitions/vegaWithdrawExt",
          "title": "foreign chain specifics"
        }
      },
      "title": "A request for withdrawing funds from a trader"
    },
    "vegaWithdrawal": {
      "type": "object",
      "properties": {
        "id": {
          "type": "string",
          "title": "The id of the withdrawal"
        },
        "partyID": {
          "type": "string",
          "title": "The party initiating the withdrawal"
        },
        "amount": {
          "type": "string",
          "format": "uint64",
          "title": "The amount to be withdrawn"
        },
        "asset": {
          "type": "string",
          "title": "The asset we want to withdraw funds from"
        },
        "status": {
          "$ref": "#/definitions/vegaWithdrawalStatus",
          "title": "The status of this withdrawal"
        },
        "ref": {
          "type": "string",
          "title": "The reference which is used by the foreign chain\nto refer to this withdrawal"
        },
        "expiry": {
          "type": "string",
          "format": "int64",
          "title": "The time until when the withdrawal is valid"
        },
        "ext": {
          "$ref": "#/definitions/vegaWithdrawExt",
          "title": "foreign chain specifis"
        }
      },
      "title": "The representation of a withdrawal in the vega network"
    },
    "vegaWithdrawalStatus": {
      "type": "string",
      "enum": [
        "WITHDRAWAL_STATUS_UNSPECIFIED",
        "WITHDRAWAL_STATUS_OPEN",
        "WITHDRAWAL_STATUS_CANCELLED",
        "WITHDRAWAL_STATUS_FINALIZED"
      ],
      "default": "WITHDRAWAL_STATUS_UNSPECIFIED",
      "description": "- WITHDRAWAL_STATUS_UNSPECIFIED: The default value\n - WITHDRAWAL_STATUS_OPEN: The withdrawal is open and being processed by the network\n - WITHDRAWAL_STATUS_CANCELLED: The withdrawal have been cancelled\n - WITHDRAWAL_STATUS_FINALIZED: The withdrawal went through and is fully finalized (funds remove from the\nvega network, and unlocked from the foreign chain bridge)",
      "title": "The status of the withdrawal"
    }
  },
  "x-stream-definitions": {
    "apiObserveEventsResponse": {
      "type": "object",
      "properties": {
        "result": {
          "$ref": "#/definitions/apiObserveEventsResponse"
        },
        "error": {
          "$ref": "#/definitions/runtimeStreamError"
        }
      },
      "title": "Stream result of apiObserveEventsResponse"
    },
    "apiOrdersStream": {
      "type": "object",
      "properties": {
        "result": {
          "$ref": "#/definitions/apiOrdersStream"
        },
        "error": {
          "$ref": "#/definitions/runtimeStreamError"
        }
      },
      "title": "Stream result of apiOrdersStream"
    },
    "apiTradesStream": {
      "type": "object",
      "properties": {
        "result": {
          "$ref": "#/definitions/apiTradesStream"
        },
        "error": {
          "$ref": "#/definitions/runtimeStreamError"
        }
      },
      "title": "Stream result of apiTradesStream"
    },
    "vegaAccount": {
      "type": "object",
      "properties": {
        "result": {
          "$ref": "#/definitions/vegaAccount"
        },
        "error": {
          "$ref": "#/definitions/runtimeStreamError"
        }
      },
      "title": "Stream result of vegaAccount"
    },
    "vegaCandle": {
      "type": "object",
      "properties": {
        "result": {
          "$ref": "#/definitions/vegaCandle"
        },
        "error": {
          "$ref": "#/definitions/runtimeStreamError"
        }
      },
      "title": "Stream result of vegaCandle"
    },
    "vegaGovernanceData": {
      "type": "object",
      "properties": {
        "result": {
          "$ref": "#/definitions/vegaGovernanceData"
        },
        "error": {
          "$ref": "#/definitions/runtimeStreamError"
        }
      },
      "title": "Stream result of vegaGovernanceData"
    },
    "vegaMarginLevels": {
      "type": "object",
      "properties": {
        "result": {
          "$ref": "#/definitions/vegaMarginLevels"
        },
        "error": {
          "$ref": "#/definitions/runtimeStreamError"
        }
      },
      "title": "Stream result of vegaMarginLevels"
    },
    "vegaMarketData": {
      "type": "object",
      "properties": {
        "result": {
          "$ref": "#/definitions/vegaMarketData"
        },
        "error": {
          "$ref": "#/definitions/runtimeStreamError"
        }
      },
      "title": "Stream result of vegaMarketData"
    },
    "vegaMarketDepth": {
      "type": "object",
      "properties": {
        "result": {
          "$ref": "#/definitions/vegaMarketDepth"
        },
        "error": {
          "$ref": "#/definitions/runtimeStreamError"
        }
      },
      "title": "Stream result of vegaMarketDepth"
    },
    "vegaPosition": {
      "type": "object",
      "properties": {
        "result": {
          "$ref": "#/definitions/vegaPosition"
        },
        "error": {
          "$ref": "#/definitions/runtimeStreamError"
        }
      },
      "title": "Stream result of vegaPosition"
    },
    "vegaTransferResponse": {
      "type": "object",
      "properties": {
        "result": {
          "$ref": "#/definitions/vegaTransferResponse"
        },
        "error": {
          "$ref": "#/definitions/runtimeStreamError"
        }
      },
      "title": "Stream result of vegaTransferResponse"
    },
    "vegaVote": {
      "type": "object",
      "properties": {
        "result": {
          "$ref": "#/definitions/vegaVote"
        },
        "error": {
          "$ref": "#/definitions/runtimeStreamError"
        }
      },
      "title": "Stream result of vegaVote"
    }
  }
}<|MERGE_RESOLUTION|>--- conflicted
+++ resolved
@@ -3076,7 +3076,18 @@
       },
       "description": "Represents market depth or order book data for the specified market on Vega."
     },
-<<<<<<< HEAD
+    "vegaMarketEvent": {
+      "type": "object",
+      "properties": {
+        "marketID": {
+          "type": "string"
+        },
+        "payload": {
+          "type": "string"
+        }
+      },
+      "title": "MarketEvent - the common denominator for all market events\ninterface has a method to return a string for logging"
+    },
     "vegaMarketState": {
       "type": "string",
       "enum": [
@@ -3086,18 +3097,6 @@
       ],
       "default": "MARKET_STATE_UNSPECIFIED",
       "description": "What mode is the market currently running, also known as market state.\n\n - MARKET_STATE_UNSPECIFIED: Default value, this is invalid\n - MARKET_STATE_CONTINUOUS: Normal trading\n - MARKET_STATE_AUCTION: Auction trading"
-=======
-    "vegaMarketEvent": {
-      "type": "object",
-      "properties": {
-        "marketID": {
-          "type": "string"
-        },
-        "payload": {
-          "type": "string"
-        }
-      },
-      "title": "MarketEvent - the common denominator for all market events\ninterface has a method to return a string for logging"
     },
     "vegaMarketTick": {
       "type": "object",
@@ -3111,7 +3110,6 @@
         }
       },
       "title": "Time update for each market, can be used to see when new markets actually started in terms of block-time"
->>>>>>> 810a7f55
     },
     "vegaNetworkConfiguration": {
       "type": "object",
