# Protocol Documentation
<a name="top"></a>

## Table of Contents

- [proto/api/trading.proto](#proto/api/trading.proto)
    - [AccountsSubscribeRequest](#api.AccountsSubscribeRequest)
    - [AmendOrderRequest](#api.AmendOrderRequest)
    - [AssetByIDRequest](#api.AssetByIDRequest)
    - [AssetByIDResponse](#api.AssetByIDResponse)
    - [AssetsRequest](#api.AssetsRequest)
    - [AssetsResponse](#api.AssetsResponse)
    - [CancelOrderRequest](#api.CancelOrderRequest)
    - [CandlesRequest](#api.CandlesRequest)
    - [CandlesResponse](#api.CandlesResponse)
    - [CandlesSubscribeRequest](#api.CandlesSubscribeRequest)
    - [DepositRequest](#api.DepositRequest)
    - [DepositResponse](#api.DepositResponse)
    - [DepositsRequest](#api.DepositsRequest)
    - [DepositsResponse](#api.DepositsResponse)
    - [ERC20WithdrawalApprovalRequest](#api.ERC20WithdrawalApprovalRequest)
    - [ERC20WithdrawalApprovalResponse](#api.ERC20WithdrawalApprovalResponse)
    - [EstimateFeeRequest](#api.EstimateFeeRequest)
    - [EstimateFeeResponse](#api.EstimateFeeResponse)
    - [FeeInfrastructureAccountsRequest](#api.FeeInfrastructureAccountsRequest)
    - [FeeInfrastructureAccountsResponse](#api.FeeInfrastructureAccountsResponse)
    - [GetNetworkParametersProposalsRequest](#api.GetNetworkParametersProposalsRequest)
    - [GetNetworkParametersProposalsResponse](#api.GetNetworkParametersProposalsResponse)
    - [GetNewAssetProposalsRequest](#api.GetNewAssetProposalsRequest)
    - [GetNewAssetProposalsResponse](#api.GetNewAssetProposalsResponse)
    - [GetNewMarketProposalsRequest](#api.GetNewMarketProposalsRequest)
    - [GetNewMarketProposalsResponse](#api.GetNewMarketProposalsResponse)
    - [GetNodeSignaturesAggregateRequest](#api.GetNodeSignaturesAggregateRequest)
    - [GetNodeSignaturesAggregateResponse](#api.GetNodeSignaturesAggregateResponse)
    - [GetProposalByIDRequest](#api.GetProposalByIDRequest)
    - [GetProposalByIDResponse](#api.GetProposalByIDResponse)
    - [GetProposalByReferenceRequest](#api.GetProposalByReferenceRequest)
    - [GetProposalByReferenceResponse](#api.GetProposalByReferenceResponse)
    - [GetProposalsByPartyRequest](#api.GetProposalsByPartyRequest)
    - [GetProposalsByPartyResponse](#api.GetProposalsByPartyResponse)
    - [GetProposalsRequest](#api.GetProposalsRequest)
    - [GetProposalsResponse](#api.GetProposalsResponse)
    - [GetUpdateMarketProposalsRequest](#api.GetUpdateMarketProposalsRequest)
    - [GetUpdateMarketProposalsResponse](#api.GetUpdateMarketProposalsResponse)
    - [GetVotesByPartyRequest](#api.GetVotesByPartyRequest)
    - [GetVotesByPartyResponse](#api.GetVotesByPartyResponse)
    - [LastTradeRequest](#api.LastTradeRequest)
    - [LastTradeResponse](#api.LastTradeResponse)
    - [MarginLevelsRequest](#api.MarginLevelsRequest)
    - [MarginLevelsResponse](#api.MarginLevelsResponse)
    - [MarginLevelsSubscribeRequest](#api.MarginLevelsSubscribeRequest)
    - [MarketAccountsRequest](#api.MarketAccountsRequest)
    - [MarketAccountsResponse](#api.MarketAccountsResponse)
    - [MarketByIDRequest](#api.MarketByIDRequest)
    - [MarketByIDResponse](#api.MarketByIDResponse)
    - [MarketDataByIDRequest](#api.MarketDataByIDRequest)
    - [MarketDataByIDResponse](#api.MarketDataByIDResponse)
    - [MarketDepthRequest](#api.MarketDepthRequest)
    - [MarketDepthResponse](#api.MarketDepthResponse)
    - [MarketDepthSubscribeRequest](#api.MarketDepthSubscribeRequest)
    - [MarketsDataResponse](#api.MarketsDataResponse)
    - [MarketsDataSubscribeRequest](#api.MarketsDataSubscribeRequest)
    - [MarketsResponse](#api.MarketsResponse)
    - [ObserveEventsRequest](#api.ObserveEventsRequest)
    - [ObserveEventsResponse](#api.ObserveEventsResponse)
    - [ObservePartyProposalsRequest](#api.ObservePartyProposalsRequest)
    - [ObservePartyVotesRequest](#api.ObservePartyVotesRequest)
    - [ObserveProposalVotesRequest](#api.ObserveProposalVotesRequest)
    - [OptionalProposalState](#api.OptionalProposalState)
    - [OrderByIDRequest](#api.OrderByIDRequest)
    - [OrderByMarketAndIdRequest](#api.OrderByMarketAndIdRequest)
    - [OrderByMarketAndIdResponse](#api.OrderByMarketAndIdResponse)
    - [OrderByReferenceRequest](#api.OrderByReferenceRequest)
    - [OrderByReferenceResponse](#api.OrderByReferenceResponse)
    - [OrderVersionsByIDRequest](#api.OrderVersionsByIDRequest)
    - [OrderVersionsResponse](#api.OrderVersionsResponse)
    - [OrdersByMarketRequest](#api.OrdersByMarketRequest)
    - [OrdersByMarketResponse](#api.OrdersByMarketResponse)
    - [OrdersByPartyRequest](#api.OrdersByPartyRequest)
    - [OrdersByPartyResponse](#api.OrdersByPartyResponse)
    - [OrdersStream](#api.OrdersStream)
    - [OrdersSubscribeRequest](#api.OrdersSubscribeRequest)
    - [Pagination](#api.Pagination)
    - [PartiesResponse](#api.PartiesResponse)
    - [PartyAccountsRequest](#api.PartyAccountsRequest)
    - [PartyAccountsResponse](#api.PartyAccountsResponse)
    - [PartyByIDRequest](#api.PartyByIDRequest)
    - [PartyByIDResponse](#api.PartyByIDResponse)
    - [PositionsByPartyRequest](#api.PositionsByPartyRequest)
    - [PositionsByPartyResponse](#api.PositionsByPartyResponse)
    - [PositionsSubscribeRequest](#api.PositionsSubscribeRequest)
    - [PrepareAmendOrderResponse](#api.PrepareAmendOrderResponse)
    - [PrepareCancelOrderResponse](#api.PrepareCancelOrderResponse)
    - [PrepareProposalRequest](#api.PrepareProposalRequest)
    - [PrepareProposalResponse](#api.PrepareProposalResponse)
    - [PrepareSubmitOrderResponse](#api.PrepareSubmitOrderResponse)
    - [PrepareVoteRequest](#api.PrepareVoteRequest)
    - [PrepareVoteResponse](#api.PrepareVoteResponse)
    - [PrepareWithdrawRequest](#api.PrepareWithdrawRequest)
    - [PrepareWithdrawResponse](#api.PrepareWithdrawResponse)
    - [PropagateChainEventRequest](#api.PropagateChainEventRequest)
    - [PropagateChainEventResponse](#api.PropagateChainEventResponse)
    - [SubmitOrderRequest](#api.SubmitOrderRequest)
    - [SubmitTransactionRequest](#api.SubmitTransactionRequest)
    - [SubmitTransactionResponse](#api.SubmitTransactionResponse)
    - [TradesByMarketRequest](#api.TradesByMarketRequest)
    - [TradesByMarketResponse](#api.TradesByMarketResponse)
    - [TradesByOrderRequest](#api.TradesByOrderRequest)
    - [TradesByOrderResponse](#api.TradesByOrderResponse)
    - [TradesByPartyRequest](#api.TradesByPartyRequest)
    - [TradesByPartyResponse](#api.TradesByPartyResponse)
    - [TradesStream](#api.TradesStream)
    - [TradesSubscribeRequest](#api.TradesSubscribeRequest)
    - [VegaTimeResponse](#api.VegaTimeResponse)
    - [WithdrawalRequest](#api.WithdrawalRequest)
    - [WithdrawalResponse](#api.WithdrawalResponse)
    - [WithdrawalsRequest](#api.WithdrawalsRequest)
    - [WithdrawalsResponse](#api.WithdrawalsResponse)

    - [trading](#api.trading)
    - [trading_data](#api.trading_data)

- [proto/assets.proto](#proto/assets.proto)
    - [Asset](#vega.Asset)
    - [AssetSource](#vega.AssetSource)
    - [BuiltinAsset](#vega.BuiltinAsset)
    - [DevAssets](#vega.DevAssets)
    - [ERC20](#vega.ERC20)

- [proto/chain_events.proto](#proto/chain_events.proto)
    - [AddValidator](#vega.AddValidator)
    - [BTCDeposit](#vega.BTCDeposit)
    - [BTCEvent](#vega.BTCEvent)
    - [BTCWithdrawal](#vega.BTCWithdrawal)
    - [BitcoinAddress](#vega.BitcoinAddress)
    - [BuiltinAssetDeposit](#vega.BuiltinAssetDeposit)
    - [BuiltinAssetEvent](#vega.BuiltinAssetEvent)
    - [BuiltinAssetWithdrawal](#vega.BuiltinAssetWithdrawal)
    - [ChainEvent](#vega.ChainEvent)
    - [ERC20AssetDelist](#vega.ERC20AssetDelist)
    - [ERC20AssetList](#vega.ERC20AssetList)
    - [ERC20Deposit](#vega.ERC20Deposit)
    - [ERC20Event](#vega.ERC20Event)
    - [ERC20Withdrawal](#vega.ERC20Withdrawal)
    - [EthereumAddress](#vega.EthereumAddress)
    - [Identifier](#vega.Identifier)
    - [RemoveValidator](#vega.RemoveValidator)
    - [ValidatorEvent](#vega.ValidatorEvent)

- [proto/events.proto](#proto/events.proto)
    - [AuctionEvent](#vega.AuctionEvent)
    - [BusEvent](#vega.BusEvent)
    - [LossSocialization](#vega.LossSocialization)
    - [MarketEvent](#vega.MarketEvent)
    - [MarketTick](#vega.MarketTick)
    - [PositionResolution](#vega.PositionResolution)
    - [SettleDistressed](#vega.SettleDistressed)
    - [SettlePosition](#vega.SettlePosition)
    - [TimeUpdate](#vega.TimeUpdate)
    - [TradeSettlement](#vega.TradeSettlement)
    - [TransferResponses](#vega.TransferResponses)

    - [BusEventType](#vega.BusEventType)

- [proto/governance.proto](#proto/governance.proto)
    - [FeeFactorsConfiguration](#vega.FeeFactorsConfiguration)
    - [FutureProduct](#vega.FutureProduct)
    - [GovernanceData](#vega.GovernanceData)
    - [GovernanceData.NoPartyEntry](#vega.GovernanceData.NoPartyEntry)
    - [GovernanceData.YesPartyEntry](#vega.GovernanceData.YesPartyEntry)
    - [InstrumentConfiguration](#vega.InstrumentConfiguration)
    - [NetworkConfiguration](#vega.NetworkConfiguration)
    - [NewAsset](#vega.NewAsset)
    - [NewMarket](#vega.NewMarket)
    - [NewMarketConfiguration](#vega.NewMarketConfiguration)
    - [Proposal](#vega.Proposal)
    - [ProposalTerms](#vega.ProposalTerms)
    - [UpdateMarket](#vega.UpdateMarket)
    - [UpdateNetwork](#vega.UpdateNetwork)
    - [Vote](#vega.Vote)

    - [Proposal.State](#vega.Proposal.State)
    - [ProposalError](#vega.ProposalError)
    - [Vote.Value](#vega.Vote.Value)

- [proto/markets.proto](#proto/markets.proto)
    - [AuctionDuration](#vega.AuctionDuration)
    - [ContinuousTrading](#vega.ContinuousTrading)
    - [DiscreteTrading](#vega.DiscreteTrading)
    - [EthereumEvent](#vega.EthereumEvent)
    - [ExternalRiskModel](#vega.ExternalRiskModel)
    - [ExternalRiskModel.ConfigEntry](#vega.ExternalRiskModel.ConfigEntry)
    - [FeeFactors](#vega.FeeFactors)
    - [Fees](#vega.Fees)
    - [Future](#vega.Future)
    - [Instrument](#vega.Instrument)
    - [InstrumentMetadata](#vega.InstrumentMetadata)
    - [LogNormalModelParams](#vega.LogNormalModelParams)
    - [LogNormalRiskModel](#vega.LogNormalRiskModel)
    - [MarginCalculator](#vega.MarginCalculator)
    - [Market](#vega.Market)
    - [ScalingFactors](#vega.ScalingFactors)
    - [SimpleModelParams](#vega.SimpleModelParams)
    - [SimpleRiskModel](#vega.SimpleRiskModel)
    - [TradableInstrument](#vega.TradableInstrument)

- [proto/tm/replay.proto](#proto/tm/replay.proto)
    - [BlockParams](#vega.BlockParams)
    - [ConsensusParams](#vega.ConsensusParams)
    - [Event](#vega.Event)
    - [EventAttribute](#vega.EventAttribute)
    - [Evidence](#vega.Evidence)
    - [EvidenceParams](#vega.EvidenceParams)
    - [Header](#vega.Header)
    - [LastCommitInfo](#vega.LastCommitInfo)
    - [PublicKey](#vega.PublicKey)
    - [RequestBeginBlock](#vega.RequestBeginBlock)
    - [RequestDeliverTx](#vega.RequestDeliverTx)
    - [RequestInitChain](#vega.RequestInitChain)
    - [ResponseBeginBlock](#vega.ResponseBeginBlock)
    - [ResponseDeliverTx](#vega.ResponseDeliverTx)
    - [ResponseInitChain](#vega.ResponseInitChain)
    - [TmEvent](#vega.TmEvent)
    - [Validator](#vega.Validator)
    - [ValidatorParams](#vega.ValidatorParams)
    - [ValidatorUpdate](#vega.ValidatorUpdate)
    - [VersionParams](#vega.VersionParams)
    - [VoteInfo](#vega.VoteInfo)

    - [EvidenceType](#vega.EvidenceType)

- [proto/vega.proto](#proto/vega.proto)
    - [Account](#vega.Account)
    - [AuctionIndicativeState](#vega.AuctionIndicativeState)
    - [Candle](#vega.Candle)
    - [Deposit](#vega.Deposit)
    - [Erc20WithdrawExt](#vega.Erc20WithdrawExt)
    - [ErrorDetail](#vega.ErrorDetail)
    - [Fee](#vega.Fee)
    - [FinancialAmount](#vega.FinancialAmount)
    - [LedgerEntry](#vega.LedgerEntry)
    - [MarginLevels](#vega.MarginLevels)
    - [MarketData](#vega.MarketData)
    - [MarketDepth](#vega.MarketDepth)
    - [MarketDepthUpdate](#vega.MarketDepthUpdate)
    - [NodeRegistration](#vega.NodeRegistration)
    - [NodeSignature](#vega.NodeSignature)
    - [NodeVote](#vega.NodeVote)
    - [Order](#vega.Order)
    - [OrderAmendment](#vega.OrderAmendment)
    - [OrderCancellation](#vega.OrderCancellation)
    - [OrderCancellationConfirmation](#vega.OrderCancellationConfirmation)
    - [OrderConfirmation](#vega.OrderConfirmation)
    - [OrderSubmission](#vega.OrderSubmission)
    - [Party](#vega.Party)
    - [Position](#vega.Position)
    - [PositionTrade](#vega.PositionTrade)
    - [Price](#vega.Price)
    - [PriceLevel](#vega.PriceLevel)
    - [RiskFactor](#vega.RiskFactor)
    - [RiskResult](#vega.RiskResult)
    - [RiskResult.PredictedNextRiskFactorsEntry](#vega.RiskResult.PredictedNextRiskFactorsEntry)
    - [RiskResult.RiskFactorsEntry](#vega.RiskResult.RiskFactorsEntry)
    - [Signature](#vega.Signature)
    - [SignedBundle](#vega.SignedBundle)
    - [Statistics](#vega.Statistics)
    - [Timestamp](#vega.Timestamp)
    - [Trade](#vega.Trade)
    - [TradeSet](#vega.TradeSet)
    - [Transaction](#vega.Transaction)
    - [Transfer](#vega.Transfer)
    - [TransferBalance](#vega.TransferBalance)
    - [TransferRequest](#vega.TransferRequest)
    - [TransferResponse](#vega.TransferResponse)
    - [WithdrawExt](#vega.WithdrawExt)
    - [WithdrawSubmission](#vega.WithdrawSubmission)
    - [Withdrawal](#vega.Withdrawal)

    - [AccountType](#vega.AccountType)
    - [ChainStatus](#vega.ChainStatus)
    - [Deposit.Status](#vega.Deposit.Status)
    - [Interval](#vega.Interval)
    - [MarketState](#vega.MarketState)
    - [NodeSignatureKind](#vega.NodeSignatureKind)
    - [Order.Status](#vega.Order.Status)
    - [Order.TimeInForce](#vega.Order.TimeInForce)
    - [Order.Type](#vega.Order.Type)
    - [OrderError](#vega.OrderError)
    - [Side](#vega.Side)
    - [Trade.Type](#vega.Trade.Type)
    - [TransferType](#vega.TransferType)
    - [Withdrawal.Status](#vega.Withdrawal.Status)

- [Scalar Value Types](#scalar-value-types)



<a name="proto/api/trading.proto"></a>
<p align="right"><a href="#top">Top</a></p>

## proto/api/trading.proto



<a name="api.AccountsSubscribeRequest"></a>

### AccountsSubscribeRequest
Request to subscribe to a stream of (Accounts)[#vega.Account].


| Field | Type | Label | Description |
| ----- | ---- | ----- | ----------- |
| marketID | [string](#string) |  | Market identifier. |
| partyID | [string](#string) |  | Party identifier. |
| asset | [string](#string) |  | Asset identifier. |
| type | [vega.AccountType](#vega.AccountType) |  | Account type to subscribe to. Required field. |






<a name="api.AmendOrderRequest"></a>

### AmendOrderRequest
Request to amend an existing order.


| Field | Type | Label | Description |
| ----- | ---- | ----- | ----------- |
| amendment | [vega.OrderAmendment](#vega.OrderAmendment) |  | An order amendment. |






<a name="api.AssetByIDRequest"></a>

### AssetByIDRequest
Request for an asset given an asset identifier.


| Field | Type | Label | Description |
| ----- | ---- | ----- | ----------- |
| ID | [string](#string) |  | Asset identifier. Required field. |






<a name="api.AssetByIDResponse"></a>

### AssetByIDResponse
Response for an asset given an asset identifier.


| Field | Type | Label | Description |
| ----- | ---- | ----- | ----------- |
| asset | [vega.Asset](#vega.Asset) |  | An asset record, if found. |






<a name="api.AssetsRequest"></a>

### AssetsRequest
Request for a list of all assets enabled on Vega.






<a name="api.AssetsResponse"></a>

### AssetsResponse
Response for a list of all assets enabled on Vega.


| Field | Type | Label | Description |
| ----- | ---- | ----- | ----------- |
| assets | [vega.Asset](#vega.Asset) | repeated | A list of 0 or more assets. |






<a name="api.CancelOrderRequest"></a>

### CancelOrderRequest
Request to cancel an existing order.


| Field | Type | Label | Description |
| ----- | ---- | ----- | ----------- |
| cancellation | [vega.OrderCancellation](#vega.OrderCancellation) |  | An order cancellation. |






<a name="api.CandlesRequest"></a>

### CandlesRequest
Request for a list of candles for a market at an interval.


| Field | Type | Label | Description |
| ----- | ---- | ----- | ----------- |
| marketID | [string](#string) |  | Market identifier. Required field. |
| sinceTimestamp | [int64](#int64) |  | Timestamp to retrieve candles since, in nanoseconds since the epoch. See [`VegaTimeResponse`](#api.VegaTimeResponse).`timestamp`. Required field. |
| interval | [vega.Interval](#vega.Interval) |  | Time interval for the candles. Required field. |






<a name="api.CandlesResponse"></a>

### CandlesResponse
Response for a list of candles for a market at an interval.


| Field | Type | Label | Description |
| ----- | ---- | ----- | ----------- |
| candles | [vega.Candle](#vega.Candle) | repeated | A list of 0 or more candles. |






<a name="api.CandlesSubscribeRequest"></a>

### CandlesSubscribeRequest
Request to subscribe to a stream of (Candles)[#vega.Candle].


| Field | Type | Label | Description |
| ----- | ---- | ----- | ----------- |
| marketID | [string](#string) |  | Market identifier. Required field. |
| interval | [vega.Interval](#vega.Interval) |  | Time interval for the candles. Required field. |






<a name="api.DepositRequest"></a>

### DepositRequest
A request to get a specific deposit by ID


| Field | Type | Label | Description |
| ----- | ---- | ----- | ----------- |
| ID | [string](#string) |  | The id of the withdrawal |






<a name="api.DepositResponse"></a>

### DepositResponse
A response for a deposit


| Field | Type | Label | Description |
| ----- | ---- | ----- | ----------- |
| deposit | [vega.Deposit](#vega.Deposit) |  | The deposit matching the ID from the request |






<a name="api.DepositsRequest"></a>

### DepositsRequest
A request to get a list of deposit from a given party


| Field | Type | Label | Description |
| ----- | ---- | ----- | ----------- |
| partyID | [string](#string) |  | The party to get the deposits for |






<a name="api.DepositsResponse"></a>

### DepositsResponse
The response for a list of deposits


| Field | Type | Label | Description |
| ----- | ---- | ----- | ----------- |
| deposits | [vega.Deposit](#vega.Deposit) | repeated | The list of deposits for the specified party |






<a name="api.ERC20WithdrawalApprovalRequest"></a>

### ERC20WithdrawalApprovalRequest
The request to get all information required to bundle the call
to finalize the withdrawal on the erc20 bridge


| Field | Type | Label | Description |
| ----- | ---- | ----- | ----------- |
| withdrawalID | [string](#string) |  | The ID of the withdrawal |






<a name="api.ERC20WithdrawalApprovalResponse"></a>

### ERC20WithdrawalApprovalResponse
The response with all information required to bundle the call
to finalize the withdrawal on the erc20 bridge
function withdraw_asset(address asset_source, uint256 asset_id, uint256 amount, uint256 expiry, uint256 nonce, bytes memory signatures)


| Field | Type | Label | Description |
| ----- | ---- | ----- | ----------- |
| assetSource | [string](#string) |  | The address of asset on ethereum |
| amount | [string](#string) |  | The amount to be withdrawn |
| expiry | [int64](#int64) |  | The expiry / until what time the request is valid |
| nonce | [string](#string) |  | The nonce, which is actually the internal reference for the withdrawal |
| signatures | [string](#string) |  | The signatures bundle as hex encoded data, forward by 0x e.g: 0x &#43; sig1 &#43; sig2 &#43; ... &#43; sixN |






<a name="api.EstimateFeeRequest"></a>

### EstimateFeeRequest
Request to fetch the estimated fee if an order were to trade immediately


| Field | Type | Label | Description |
| ----- | ---- | ----- | ----------- |
| order | [vega.Order](#vega.Order) |  | Order to estimate fees for |






<a name="api.EstimateFeeResponse"></a>

### EstimateFeeResponse
Response to a EstimateFeeRequest, containing the estimated fees for a given order


| Field | Type | Label | Description |
| ----- | ---- | ----- | ----------- |
| fee | [vega.Fee](#vega.Fee) |  | Summary of the estimated fees for this order if it were to trade now |






<a name="api.FeeInfrastructureAccountsRequest"></a>

### FeeInfrastructureAccountsRequest
Request for a list of infrastructure fee accounts.


| Field | Type | Label | Description |
| ----- | ---- | ----- | ----------- |
| asset | [string](#string) |  | Asset identifier. Required field. Set to an empty string to return all accounts. Set to an asset ID to return a single infrastructure fee account for a given asset. |






<a name="api.FeeInfrastructureAccountsResponse"></a>

### FeeInfrastructureAccountsResponse
Response for a list of infrastructure fee accounts.


| Field | Type | Label | Description |
| ----- | ---- | ----- | ----------- |
| accounts | [vega.Account](#vega.Account) | repeated | A list of 0 or more infrastructure fee accounts. |






<a name="api.GetNetworkParametersProposalsRequest"></a>

### GetNetworkParametersProposalsRequest
Request for a list of network parameter proposals.


| Field | Type | Label | Description |
| ----- | ---- | ----- | ----------- |
| selectInState | [OptionalProposalState](#api.OptionalProposalState) |  | Optional proposal state. |






<a name="api.GetNetworkParametersProposalsResponse"></a>

### GetNetworkParametersProposalsResponse
Response for a list of network parameter proposals.


| Field | Type | Label | Description |
| ----- | ---- | ----- | ----------- |
| data | [vega.GovernanceData](#vega.GovernanceData) | repeated | A list of 0 or more governance data. |






<a name="api.GetNewAssetProposalsRequest"></a>

### GetNewAssetProposalsRequest
Request for a list of new asset proposals.


| Field | Type | Label | Description |
| ----- | ---- | ----- | ----------- |
| selectInState | [OptionalProposalState](#api.OptionalProposalState) |  | Optional proposal state. |






<a name="api.GetNewAssetProposalsResponse"></a>

### GetNewAssetProposalsResponse
Response for a list of new asset proposals.


| Field | Type | Label | Description |
| ----- | ---- | ----- | ----------- |
| data | [vega.GovernanceData](#vega.GovernanceData) | repeated | A list of 0 or more governance data. |






<a name="api.GetNewMarketProposalsRequest"></a>

### GetNewMarketProposalsRequest
Request for a list of new market proposals.


| Field | Type | Label | Description |
| ----- | ---- | ----- | ----------- |
| selectInState | [OptionalProposalState](#api.OptionalProposalState) |  | Optional proposal state. |






<a name="api.GetNewMarketProposalsResponse"></a>

### GetNewMarketProposalsResponse
Response for a list of new market proposals.


| Field | Type | Label | Description |
| ----- | ---- | ----- | ----------- |
| data | [vega.GovernanceData](#vega.GovernanceData) | repeated | A list of 0 or more governance data. |






<a name="api.GetNodeSignaturesAggregateRequest"></a>

### GetNodeSignaturesAggregateRequest
Request to specify the identifier of the resource we want to retrieve aggregated signatures for.


| Field | Type | Label | Description |
| ----- | ---- | ----- | ----------- |
| ID | [string](#string) |  | Resource identifier. Required field. |






<a name="api.GetNodeSignaturesAggregateResponse"></a>

### GetNodeSignaturesAggregateResponse
Response to specify the identifier of the resource we want to retrieve aggregated signatures for.


| Field | Type | Label | Description |
| ----- | ---- | ----- | ----------- |
| signatures | [vega.NodeSignature](#vega.NodeSignature) | repeated | A list of 0 or more signatures. |






<a name="api.GetProposalByIDRequest"></a>

### GetProposalByIDRequest
Request for a governance proposal given a proposal identifier.


| Field | Type | Label | Description |
| ----- | ---- | ----- | ----------- |
| proposalID | [string](#string) |  | Proposal identifier. Required field. |






<a name="api.GetProposalByIDResponse"></a>

### GetProposalByIDResponse
Response for a governance proposal given a proposal identifier.


| Field | Type | Label | Description |
| ----- | ---- | ----- | ----------- |
| data | [vega.GovernanceData](#vega.GovernanceData) |  | Governance data, if found. |






<a name="api.GetProposalByReferenceRequest"></a>

### GetProposalByReferenceRequest
Request for a governance proposal given a proposal reference.


| Field | Type | Label | Description |
| ----- | ---- | ----- | ----------- |
| Reference | [string](#string) |  | Proposal reference. Required field. |






<a name="api.GetProposalByReferenceResponse"></a>

### GetProposalByReferenceResponse
Response for a governance proposal given a proposal reference.


| Field | Type | Label | Description |
| ----- | ---- | ----- | ----------- |
| data | [vega.GovernanceData](#vega.GovernanceData) |  | Governance data, if found. |






<a name="api.GetProposalsByPartyRequest"></a>

### GetProposalsByPartyRequest
Request for a list of proposals for a party.


| Field | Type | Label | Description |
| ----- | ---- | ----- | ----------- |
| partyID | [string](#string) |  | Party identifier. Required field. |
| selectInState | [OptionalProposalState](#api.OptionalProposalState) |  | Optional proposal state. |






<a name="api.GetProposalsByPartyResponse"></a>

### GetProposalsByPartyResponse
Response for a list of proposals for a party.


| Field | Type | Label | Description |
| ----- | ---- | ----- | ----------- |
| data | [vega.GovernanceData](#vega.GovernanceData) | repeated | A list of 0 or more governance data. |






<a name="api.GetProposalsRequest"></a>

### GetProposalsRequest
Request for a list of proposals.


| Field | Type | Label | Description |
| ----- | ---- | ----- | ----------- |
| selectInState | [OptionalProposalState](#api.OptionalProposalState) |  | Optional proposal state. |






<a name="api.GetProposalsResponse"></a>

### GetProposalsResponse
Response for a list of proposals.


| Field | Type | Label | Description |
| ----- | ---- | ----- | ----------- |
| data | [vega.GovernanceData](#vega.GovernanceData) | repeated | A list of 0 or more governance data. |






<a name="api.GetUpdateMarketProposalsRequest"></a>

### GetUpdateMarketProposalsRequest
Request for a list of update market proposals.


| Field | Type | Label | Description |
| ----- | ---- | ----- | ----------- |
| marketID | [string](#string) |  | Market identifier. Required field. |
| selectInState | [OptionalProposalState](#api.OptionalProposalState) |  | Proposal state. |






<a name="api.GetUpdateMarketProposalsResponse"></a>

### GetUpdateMarketProposalsResponse
Response for a list of update market proposals.


| Field | Type | Label | Description |
| ----- | ---- | ----- | ----------- |
| data | [vega.GovernanceData](#vega.GovernanceData) | repeated | A list of 0 or more governance data. |






<a name="api.GetVotesByPartyRequest"></a>

### GetVotesByPartyRequest
Request for a list of votes for a party.


| Field | Type | Label | Description |
| ----- | ---- | ----- | ----------- |
| partyID | [string](#string) |  | Party identifier. Required field. |






<a name="api.GetVotesByPartyResponse"></a>

### GetVotesByPartyResponse
Response for a list of votes for a party.


| Field | Type | Label | Description |
| ----- | ---- | ----- | ----------- |
| votes | [vega.Vote](#vega.Vote) | repeated | A list of 0 or more votes. |






<a name="api.LastTradeRequest"></a>

### LastTradeRequest
Request for the latest trade that occurred on Vega for a given market.


| Field | Type | Label | Description |
| ----- | ---- | ----- | ----------- |
| marketID | [string](#string) |  | Market identifier. Required field. |






<a name="api.LastTradeResponse"></a>

### LastTradeResponse
Response for the latest trade that occurred on Vega for a given market.


| Field | Type | Label | Description |
| ----- | ---- | ----- | ----------- |
| trade | [vega.Trade](#vega.Trade) |  | A trade, if found. |






<a name="api.MarginLevelsRequest"></a>

### MarginLevelsRequest
Request for margin levels for a party.


| Field | Type | Label | Description |
| ----- | ---- | ----- | ----------- |
| partyID | [string](#string) |  | Party identifier. Required field. |
| marketID | [string](#string) |  | Market identifier. |






<a name="api.MarginLevelsResponse"></a>

### MarginLevelsResponse
Response for margin levels for a party.


| Field | Type | Label | Description |
| ----- | ---- | ----- | ----------- |
| marginLevels | [vega.MarginLevels](#vega.MarginLevels) | repeated | A list of 0 or more margin levels. |






<a name="api.MarginLevelsSubscribeRequest"></a>

### MarginLevelsSubscribeRequest
Request to subscribe to a stream of MarginLevels data matching the given party identifier.
Optionally, the list can be additionally filtered by market.


| Field | Type | Label | Description |
| ----- | ---- | ----- | ----------- |
| partyID | [string](#string) |  | Party identifier. Required field. |
| marketID | [string](#string) |  | Market identifier. |






<a name="api.MarketAccountsRequest"></a>

### MarketAccountsRequest
Request for a list of accounts for a market.


| Field | Type | Label | Description |
| ----- | ---- | ----- | ----------- |
| marketID | [string](#string) |  | Market identifier. |
| asset | [string](#string) |  | Asset identifier. |






<a name="api.MarketAccountsResponse"></a>

### MarketAccountsResponse
Response for a list of accounts for a market.


| Field | Type | Label | Description |
| ----- | ---- | ----- | ----------- |
| accounts | [vega.Account](#vega.Account) | repeated | A list of 0 or more accounts. |






<a name="api.MarketByIDRequest"></a>

### MarketByIDRequest
Request for a market given a market identifier.


| Field | Type | Label | Description |
| ----- | ---- | ----- | ----------- |
| marketID | [string](#string) |  | Market identifier. Required field. |






<a name="api.MarketByIDResponse"></a>

### MarketByIDResponse
Response for a market given a market identifier.


| Field | Type | Label | Description |
| ----- | ---- | ----- | ----------- |
| market | [vega.Market](#vega.Market) |  | A market, if found. |






<a name="api.MarketDataByIDRequest"></a>

### MarketDataByIDRequest
Request for market data for a market.


| Field | Type | Label | Description |
| ----- | ---- | ----- | ----------- |
| marketID | [string](#string) |  | Market identifier. |






<a name="api.MarketDataByIDResponse"></a>

### MarketDataByIDResponse
Response for market data for a market.


| Field | Type | Label | Description |
| ----- | ---- | ----- | ----------- |
| marketData | [vega.MarketData](#vega.MarketData) |  | Market data, if found. |






<a name="api.MarketDepthRequest"></a>

### MarketDepthRequest
Request for the market depth/order book price levels on a market.
Optionally, a maximum depth can be set to limit the number of levels returned.


| Field | Type | Label | Description |
| ----- | ---- | ----- | ----------- |
| marketID | [string](#string) |  | Market identifier. Required field. |
| maxDepth | [uint64](#uint64) |  | Max depth limits the number of levels returned. Default is 0, which returns all levels. |






<a name="api.MarketDepthResponse"></a>

### MarketDepthResponse
Response for the market depth/order book price levels on a market.


| Field | Type | Label | Description |
| ----- | ---- | ----- | ----------- |
| marketID | [string](#string) |  | Market identifier. |
| buy | [vega.PriceLevel](#vega.PriceLevel) | repeated | Zero or more price levels for the buy side of the market depth data. |
| sell | [vega.PriceLevel](#vega.PriceLevel) | repeated | Zero or more price levels for the sell side of the market depth data. |
| lastTrade | [vega.Trade](#vega.Trade) |  | Last trade recorded on Vega at the time of retrieving the `MarketDepthResponse`. |






<a name="api.MarketDepthSubscribeRequest"></a>

### MarketDepthSubscribeRequest
Request to subscribe to a stream of (MarketDepth)[#vega.MarketDepth] data.


| Field | Type | Label | Description |
| ----- | ---- | ----- | ----------- |
| marketID | [string](#string) |  | Market identifier. Required field. |






<a name="api.MarketsDataResponse"></a>

### MarketsDataResponse
Response for market data.


| Field | Type | Label | Description |
| ----- | ---- | ----- | ----------- |
| marketsData | [vega.MarketData](#vega.MarketData) | repeated | A list of 0 or more market data. |






<a name="api.MarketsDataSubscribeRequest"></a>

### MarketsDataSubscribeRequest
Request to subscribe to a stream of MarketsData.
Optionally, the list can be additionally filtered by market.


| Field | Type | Label | Description |
| ----- | ---- | ----- | ----------- |
| marketID | [string](#string) |  | Market identifier. |






<a name="api.MarketsResponse"></a>

### MarketsResponse
Response for a list of markets on Vega.


| Field | Type | Label | Description |
| ----- | ---- | ----- | ----------- |
| markets | [vega.Market](#vega.Market) | repeated | A list of 0 or more markets. |






<a name="api.ObserveEventsRequest"></a>

### ObserveEventsRequest
Request to observe some/all events (raw). All parameters are optional filters (one or more event types, by marketID and/or partyID)


| Field | Type | Label | Description |
| ----- | ---- | ----- | ----------- |
| type | [vega.BusEventType](#vega.BusEventType) | repeated |  |
| marketID | [string](#string) |  |  |
| partyID | [string](#string) |  |  |






<a name="api.ObserveEventsResponse"></a>

### ObserveEventsResponse
Response type streamed back when observing events. Slice of wrapped events


| Field | Type | Label | Description |
| ----- | ---- | ----- | ----------- |
| events | [vega.BusEvent](#vega.BusEvent) | repeated |  |






<a name="api.ObservePartyProposalsRequest"></a>

### ObservePartyProposalsRequest
Request to subscribe to a stream of governance proposals for a party.


| Field | Type | Label | Description |
| ----- | ---- | ----- | ----------- |
| partyID | [string](#string) |  | Party identifier. Required field. |






<a name="api.ObservePartyVotesRequest"></a>

### ObservePartyVotesRequest
Request to subscribe to a stream of governance votes for a party.


| Field | Type | Label | Description |
| ----- | ---- | ----- | ----------- |
| partyID | [string](#string) |  | Party identifier. Required field. |






<a name="api.ObserveProposalVotesRequest"></a>

### ObserveProposalVotesRequest
Request to subscribe to a stream of governance votes for a proposal.


| Field | Type | Label | Description |
| ----- | ---- | ----- | ----------- |
| proposalID | [string](#string) |  | Proposal identifier. Required field. |






<a name="api.OptionalProposalState"></a>

### OptionalProposalState
Optional proposal state.


| Field | Type | Label | Description |
| ----- | ---- | ----- | ----------- |
| value | [vega.Proposal.State](#vega.Proposal.State) |  | Proposal state value. |






<a name="api.OrderByIDRequest"></a>

### OrderByIDRequest
Request for an order with the specified order identifier.
Optionally, return a specific version of the order with the `version` field.


| Field | Type | Label | Description |
| ----- | ---- | ----- | ----------- |
| orderID | [string](#string) |  | Order identifier. Required field. |
| version | [uint64](#uint64) |  | Version of the order. Set `version` to 0 for most recent version of the order. Set `1` for original version of the order. Set `2` for first amendment, `3` for second amendment, etc. |






<a name="api.OrderByMarketAndIdRequest"></a>

### OrderByMarketAndIdRequest
Request for an order on a market given an order identifier.


| Field | Type | Label | Description |
| ----- | ---- | ----- | ----------- |
| marketID | [string](#string) |  | Market identifier. Required field. |
| orderID | [string](#string) |  | Order identifier. Required field. |






<a name="api.OrderByMarketAndIdResponse"></a>

### OrderByMarketAndIdResponse
Response for an order on a market given an order identifier.


| Field | Type | Label | Description |
| ----- | ---- | ----- | ----------- |
| order | [vega.Order](#vega.Order) |  | An order, if found. |






<a name="api.OrderByReferenceRequest"></a>

### OrderByReferenceRequest
Request for an order given an order reference.


| Field | Type | Label | Description |
| ----- | ---- | ----- | ----------- |
| reference | [string](#string) |  | Unique reference. Required field. |






<a name="api.OrderByReferenceResponse"></a>

### OrderByReferenceResponse
Response for an order given an order reference.


| Field | Type | Label | Description |
| ----- | ---- | ----- | ----------- |
| order | [vega.Order](#vega.Order) |  | An order, if found. |






<a name="api.OrderVersionsByIDRequest"></a>

### OrderVersionsByIDRequest
Request for a list of all versions of an order given the specified order identifier.


| Field | Type | Label | Description |
| ----- | ---- | ----- | ----------- |
| orderID | [string](#string) |  | Order identifier. Required field. |
| pagination | [Pagination](#api.Pagination) |  | Pagination controls. |






<a name="api.OrderVersionsResponse"></a>

### OrderVersionsResponse
Response to a request for a list of all versions of an order.


| Field | Type | Label | Description |
| ----- | ---- | ----- | ----------- |
| orders | [vega.Order](#vega.Order) | repeated | A list of 0 or more orders (list will contain the same order but with different versions, if it has been amended). |






<a name="api.OrdersByMarketRequest"></a>

### OrdersByMarketRequest
Request for a list of orders for a market.


| Field | Type | Label | Description |
| ----- | ---- | ----- | ----------- |
| marketID | [string](#string) |  | Market identifier. Required field. |
| pagination | [Pagination](#api.Pagination) |  | Optional pagination controls. |






<a name="api.OrdersByMarketResponse"></a>

### OrdersByMarketResponse
Response for a list of orders for a market.


| Field | Type | Label | Description |
| ----- | ---- | ----- | ----------- |
| orders | [vega.Order](#vega.Order) | repeated | A list of 0 or more orders. |






<a name="api.OrdersByPartyRequest"></a>

### OrdersByPartyRequest
Request for a list of orders for a party.


| Field | Type | Label | Description |
| ----- | ---- | ----- | ----------- |
| partyID | [string](#string) |  | Party identifier. Required field. |
| pagination | [Pagination](#api.Pagination) |  | Pagination controls. |






<a name="api.OrdersByPartyResponse"></a>

### OrdersByPartyResponse
Response for a list of orders for a party.


| Field | Type | Label | Description |
| ----- | ---- | ----- | ----------- |
| orders | [vega.Order](#vega.Order) | repeated | A list of 0 or more orders. |






<a name="api.OrdersStream"></a>

### OrdersStream
A stream of orders.


| Field | Type | Label | Description |
| ----- | ---- | ----- | ----------- |
| orders | [vega.Order](#vega.Order) | repeated | A list of 0 or more orders. |






<a name="api.OrdersSubscribeRequest"></a>

### OrdersSubscribeRequest
Request to subscribe to a stream of (Orders)[#vega.Order].

The fields for market identifier and party identifier are optional filters.
If omitted all orders, for all parties on all markets will be returned on the stream.
If market identifier is given, orders from that market will be returned on the stream.
If party identifier is given, orders from that party will be returned on the stream.
Both filters can be combined.


| Field | Type | Label | Description |
| ----- | ---- | ----- | ----------- |
| marketID | [string](#string) |  | Market identifier. |
| partyID | [string](#string) |  | Party identifier. |






<a name="api.Pagination"></a>

### Pagination
Pagination controls.


| Field | Type | Label | Description |
| ----- | ---- | ----- | ----------- |
| skip | [uint64](#uint64) |  | Skip the number of records specified. Default is 0. |
| limit | [uint64](#uint64) |  | Limit the number of returned records to the value specified. Default is 50. |
| descending | [bool](#bool) |  | Descending reverses the order of the records returned. Default is true, if false the results will be returned in ascending order. |






<a name="api.PartiesResponse"></a>

### PartiesResponse
Response to a request for a list of parties.


| Field | Type | Label | Description |
| ----- | ---- | ----- | ----------- |
| parties | [vega.Party](#vega.Party) | repeated | A list of 0 or more parties. |






<a name="api.PartyAccountsRequest"></a>

### PartyAccountsRequest
Request for a list of accounts for a party.


| Field | Type | Label | Description |
| ----- | ---- | ----- | ----------- |
| partyID | [string](#string) |  | Party identifier. |
| marketID | [string](#string) |  | Market identifier. |
| type | [vega.AccountType](#vega.AccountType) |  | Account type. Required field. |
| asset | [string](#string) |  | Asset identifier. |






<a name="api.PartyAccountsResponse"></a>

### PartyAccountsResponse
Response for a list of accounts for a party.


| Field | Type | Label | Description |
| ----- | ---- | ----- | ----------- |
| accounts | [vega.Account](#vega.Account) | repeated | A list of 0 or more accounts. |






<a name="api.PartyByIDRequest"></a>

### PartyByIDRequest
Request for a party given a party identifier.


| Field | Type | Label | Description |
| ----- | ---- | ----- | ----------- |
| partyID | [string](#string) |  | Party identifier. Required field. |






<a name="api.PartyByIDResponse"></a>

### PartyByIDResponse
Response for a party given a party identifier.


| Field | Type | Label | Description |
| ----- | ---- | ----- | ----------- |
| party | [vega.Party](#vega.Party) |  | A party, if found. |






<a name="api.PositionsByPartyRequest"></a>

### PositionsByPartyRequest
Request for a list of positions for a party.
Optionally, if a market identifier is set, the results will be filtered for that market only.


| Field | Type | Label | Description |
| ----- | ---- | ----- | ----------- |
| partyID | [string](#string) |  | Party identifier. Required field. |
| marketID | [string](#string) |  | Market identifier. |






<a name="api.PositionsByPartyResponse"></a>

### PositionsByPartyResponse
Response for a list of positions for a party.


| Field | Type | Label | Description |
| ----- | ---- | ----- | ----------- |
| positions | [vega.Position](#vega.Position) | repeated | A list of 0 or more positions. |






<a name="api.PositionsSubscribeRequest"></a>

### PositionsSubscribeRequest
Request to subscribe to a stream of (Positions)[#vega.Position].


| Field | Type | Label | Description |
| ----- | ---- | ----- | ----------- |
| partyID | [string](#string) |  | Party identifier. Required field. |






<a name="api.PrepareAmendOrderResponse"></a>

### PrepareAmendOrderResponse
Response for preparing an order amendment.


| Field | Type | Label | Description |
| ----- | ---- | ----- | ----------- |
| blob | [bytes](#bytes) |  | blob is an encoded representation of the order amendment ready to sign using the Vega Wallet and then submit as a transaction. |






<a name="api.PrepareCancelOrderResponse"></a>

### PrepareCancelOrderResponse
Response for preparing an order cancellation.


| Field | Type | Label | Description |
| ----- | ---- | ----- | ----------- |
| blob | [bytes](#bytes) |  | blob is an encoded representation of the order cancellation ready to sign using the Vega Wallet and then submit as a transaction. |






<a name="api.PrepareProposalRequest"></a>

### PrepareProposalRequest
Request to prepare a governance proposal.


| Field | Type | Label | Description |
| ----- | ---- | ----- | ----------- |
| partyID | [string](#string) |  | Party identifier. Required field. |
| reference | [string](#string) |  | Unique reference. |
| proposal | [vega.ProposalTerms](#vega.ProposalTerms) |  | Proposal terms. Required field. |






<a name="api.PrepareProposalResponse"></a>

### PrepareProposalResponse
Response to prepare a governance proposal.


| Field | Type | Label | Description |
| ----- | ---- | ----- | ----------- |
| blob | [bytes](#bytes) |  | blob is an encoded representation of the proposal ready to sign using the Vega Wallet and then submit as a transaction. |
| pendingProposal | [vega.Proposal](#vega.Proposal) |  | A copy of the prepared proposal. |






<a name="api.PrepareSubmitOrderResponse"></a>

### PrepareSubmitOrderResponse
Response for preparing an order submission.


| Field | Type | Label | Description |
| ----- | ---- | ----- | ----------- |
| blob | [bytes](#bytes) |  | blob is an encoded representation of the order submission ready to sign using the Vega Wallet and then submit as a transaction. |
| submitID | [string](#string) |  | Submission identifier (order reference). |






<a name="api.PrepareVoteRequest"></a>

### PrepareVoteRequest
Request to prepare a governance vote.


| Field | Type | Label | Description |
| ----- | ---- | ----- | ----------- |
| vote | [vega.Vote](#vega.Vote) |  | Vote. Required field. |






<a name="api.PrepareVoteResponse"></a>

### PrepareVoteResponse
Response to prepare a governance vote.


| Field | Type | Label | Description |
| ----- | ---- | ----- | ----------- |
| blob | [bytes](#bytes) |  | blob is an encoded representation of the vote ready to sign using the Vega Wallet and then submit as a transaction. |
| vote | [vega.Vote](#vega.Vote) |  | A copy of the prepared vote. |






<a name="api.PrepareWithdrawRequest"></a>

### PrepareWithdrawRequest
Request for preparing a withdrawal.


| Field | Type | Label | Description |
| ----- | ---- | ----- | ----------- |
| withdraw | [vega.WithdrawSubmission](#vega.WithdrawSubmission) |  | An asset withdrawal. |






<a name="api.PrepareWithdrawResponse"></a>

### PrepareWithdrawResponse
Response for preparing a withdrawal.


| Field | Type | Label | Description |
| ----- | ---- | ----- | ----------- |
| blob | [bytes](#bytes) |  | blob is an encoded representation of the withdrawal ready to sign using the Vega Wallet and then submit as a transaction. |






<a name="api.PropagateChainEventRequest"></a>

### PropagateChainEventRequest
Request for a new event sent by the blockchain queue to be propagated on Vega.


| Field | Type | Label | Description |
| ----- | ---- | ----- | ----------- |
| evt | [vega.ChainEvent](#vega.ChainEvent) |  | Chain event. |
| pubKey | [string](#string) |  | Public key. |
| signature | [bytes](#bytes) |  | Signature. |






<a name="api.PropagateChainEventResponse"></a>

### PropagateChainEventResponse
Response for a new event sent by the blockchain queue to be propagated on Vega.


| Field | Type | Label | Description |
| ----- | ---- | ----- | ----------- |
| success | [bool](#bool) |  | Success will be true if the event was accepted by the node. Important - success does not mean that the event is confirmed by consensus. |






<a name="api.SubmitOrderRequest"></a>

### SubmitOrderRequest
Request to submit a new order.


| Field | Type | Label | Description |
| ----- | ---- | ----- | ----------- |
| submission | [vega.OrderSubmission](#vega.OrderSubmission) |  | An order submission. |






<a name="api.SubmitTransactionRequest"></a>

### SubmitTransactionRequest
Request for submitting a transaction on Vega.

This request will take the signed `blob` result from a `prepare` call and submit it for inclusion in a block by the Vega blockchain.
Several commands are available on Vega:
- SubmitOrder, see [PrepareSubmitOrder](#api.trading).
- AmendOrder, see [PrepareAmendOrder](#api.trading).
- CancelOrder, see [PrepareCancelOrder](#api.trading).
- PrepareProposal, see [PrepareProposal](#api.trading).
- PrepareVote, see [PrepareVote](#api.trading).
- Withdraw, see [WithdrawRequest](#api.trading).
All of these can be prepared using this API. Payload data must be signed using Vega Wallet before submitting a transaction.


| Field | Type | Label | Description |
| ----- | ---- | ----- | ----------- |
| tx | [vega.SignedBundle](#vega.SignedBundle) |  | A bundle of signed payload and signature, to form a transaction that will be submitted to the Vega blockchain. |






<a name="api.SubmitTransactionResponse"></a>

### SubmitTransactionResponse
Response for submitting a transaction on Vega.


| Field | Type | Label | Description |
| ----- | ---- | ----- | ----------- |
| success | [bool](#bool) |  | Success will be true if the transaction was accepted by the node. Important - success does not mean that the transaction is confirmed by consensus. |






<a name="api.TradesByMarketRequest"></a>

### TradesByMarketRequest
Request for a list of trades on a market.


| Field | Type | Label | Description |
| ----- | ---- | ----- | ----------- |
| marketID | [string](#string) |  | Market identifier. Required field. |
| pagination | [Pagination](#api.Pagination) |  | Pagination controls. |






<a name="api.TradesByMarketResponse"></a>

### TradesByMarketResponse
Response for a list of trades on a market.


| Field | Type | Label | Description |
| ----- | ---- | ----- | ----------- |
| trades | [vega.Trade](#vega.Trade) | repeated | A list of 0 or more trades. |






<a name="api.TradesByOrderRequest"></a>

### TradesByOrderRequest
Request for a list of trades related to an order.


| Field | Type | Label | Description |
| ----- | ---- | ----- | ----------- |
| orderID | [string](#string) |  | Order identifier. Required field. |






<a name="api.TradesByOrderResponse"></a>

### TradesByOrderResponse
Response for a list of trades related to an order.


| Field | Type | Label | Description |
| ----- | ---- | ----- | ----------- |
| trades | [vega.Trade](#vega.Trade) | repeated | A list of 0 or more trades. |






<a name="api.TradesByPartyRequest"></a>

### TradesByPartyRequest
Request for a list of trades relating to the given party.
Optionally, the list can be additionally filtered for trades by market.


| Field | Type | Label | Description |
| ----- | ---- | ----- | ----------- |
| partyID | [string](#string) |  | Party identifier. Required field. |
| marketID | [string](#string) |  | Market identifier. |
| pagination | [Pagination](#api.Pagination) |  | Pagination controls. |






<a name="api.TradesByPartyResponse"></a>

### TradesByPartyResponse
Response for a list of trades relating to a party.


| Field | Type | Label | Description |
| ----- | ---- | ----- | ----------- |
| trades | [vega.Trade](#vega.Trade) | repeated | A list of 0 or more trades. |






<a name="api.TradesStream"></a>

### TradesStream
A stream of trades.


| Field | Type | Label | Description |
| ----- | ---- | ----- | ----------- |
| trades | [vega.Trade](#vega.Trade) | repeated | A list of 0 or more trades. |






<a name="api.TradesSubscribeRequest"></a>

### TradesSubscribeRequest
Request to subscribe to a stream of (Trades)[#vega.Trade].

The fields for market identifier and party identifier are optional filters.
If omitted all trades, for all parties on all markets will be returned on the stream.
If market identifier is given, trades from that market will be returned on the stream.
If party identifier is given, trades from that party will be returned on the stream.
Both filters can be combined.


| Field | Type | Label | Description |
| ----- | ---- | ----- | ----------- |
| marketID | [string](#string) |  | Market identifier. |
| partyID | [string](#string) |  | Party identifier. |






<a name="api.VegaTimeResponse"></a>

### VegaTimeResponse
Response for the current consensus coordinated time on the Vega network, referred to as &#34;VegaTime&#34;.


| Field | Type | Label | Description |
| ----- | ---- | ----- | ----------- |
| timestamp | [int64](#int64) |  | Timestamp representation of current VegaTime. Nanoseconds since the epoch, for example `1580473859111222333` corresponds to `2020-01-31T12:30:59.111222333Z` |






<a name="api.WithdrawalRequest"></a>

### WithdrawalRequest
A request to get a specific withdrawal by ID


| Field | Type | Label | Description |
| ----- | ---- | ----- | ----------- |
| ID | [string](#string) |  | The id of the withdrawal |






<a name="api.WithdrawalResponse"></a>

### WithdrawalResponse
A response for a withdrawal


| Field | Type | Label | Description |
| ----- | ---- | ----- | ----------- |
| withdrawal | [vega.Withdrawal](#vega.Withdrawal) |  | The withdrawal matching the ID from the request |






<a name="api.WithdrawalsRequest"></a>

### WithdrawalsRequest
A request to get a list of withdrawal from a given party


| Field | Type | Label | Description |
| ----- | ---- | ----- | ----------- |
| partyID | [string](#string) |  | The party to get the withdrawals for |






<a name="api.WithdrawalsResponse"></a>

### WithdrawalsResponse
The response for a list of withdrawals


| Field | Type | Label | Description |
| ----- | ---- | ----- | ----------- |
| withdrawals | [vega.Withdrawal](#vega.Withdrawal) | repeated | The list of withdrawals for the specified party |












<a name="api.trading"></a>

### trading


| Method Name | Request Type | Response Type | Description |
| ----------- | ------------ | ------------- | ------------|
| PrepareSubmitOrder | [SubmitOrderRequest](#api.SubmitOrderRequest) | [PrepareSubmitOrderResponse](#api.PrepareSubmitOrderResponse) | Prepare a submit order request |
| PrepareCancelOrder | [CancelOrderRequest](#api.CancelOrderRequest) | [PrepareCancelOrderResponse](#api.PrepareCancelOrderResponse) | Prepare a cancel order request |
| PrepareAmendOrder | [AmendOrderRequest](#api.AmendOrderRequest) | [PrepareAmendOrderResponse](#api.PrepareAmendOrderResponse) | Prepare an amend order request |
| PrepareWithdraw | [PrepareWithdrawRequest](#api.PrepareWithdrawRequest) | [PrepareWithdrawResponse](#api.PrepareWithdrawResponse) | Request a withdrawal |
| SubmitTransaction | [SubmitTransactionRequest](#api.SubmitTransactionRequest) | [SubmitTransactionResponse](#api.SubmitTransactionResponse) | Submit a signed transaction |
| PrepareProposal | [PrepareProposalRequest](#api.PrepareProposalRequest) | [PrepareProposalResponse](#api.PrepareProposalResponse) | Prepare a governance proposal |
| PrepareVote | [PrepareVoteRequest](#api.PrepareVoteRequest) | [PrepareVoteResponse](#api.PrepareVoteResponse) | Prepare a governance vote |
| PropagateChainEvent | [PropagateChainEventRequest](#api.PropagateChainEventRequest) | [PropagateChainEventResponse](#api.PropagateChainEventResponse) | Propagate a chain event |


<a name="api.trading_data"></a>

### trading_data


| Method Name | Request Type | Response Type | Description |
| ----------- | ------------ | ------------- | ------------|
| MarketAccounts | [MarketAccountsRequest](#api.MarketAccountsRequest) | [MarketAccountsResponse](#api.MarketAccountsResponse) | Get a list of Accounts by Market |
| PartyAccounts | [PartyAccountsRequest](#api.PartyAccountsRequest) | [PartyAccountsResponse](#api.PartyAccountsResponse) | Get a list of Accounts by Party |
| FeeInfrastructureAccounts | [FeeInfrastructureAccountsRequest](#api.FeeInfrastructureAccountsRequest) | [FeeInfrastructureAccountsResponse](#api.FeeInfrastructureAccountsResponse) | Get the list of infrastructure fees accounts filter eventually by assets |
| Candles | [CandlesRequest](#api.CandlesRequest) | [CandlesResponse](#api.CandlesResponse) | Get a list of Candles by Market |
| MarketDataByID | [MarketDataByIDRequest](#api.MarketDataByIDRequest) | [MarketDataByIDResponse](#api.MarketDataByIDResponse) | Get Market Data by MarketID |
| MarketsData | [.google.protobuf.Empty](#google.protobuf.Empty) | [MarketsDataResponse](#api.MarketsDataResponse) | Get a list of Market Data |
| MarketByID | [MarketByIDRequest](#api.MarketByIDRequest) | [MarketByIDResponse](#api.MarketByIDResponse) | Get a Market by ID |
| MarketDepth | [MarketDepthRequest](#api.MarketDepthRequest) | [MarketDepthResponse](#api.MarketDepthResponse) | Get Market Depth |
| Markets | [.google.protobuf.Empty](#google.protobuf.Empty) | [MarketsResponse](#api.MarketsResponse) | Get a list of Markets |
| OrderByMarketAndID | [OrderByMarketAndIdRequest](#api.OrderByMarketAndIdRequest) | [OrderByMarketAndIdResponse](#api.OrderByMarketAndIdResponse) | Get an Order by Market and OrderID |
| OrderByReference | [OrderByReferenceRequest](#api.OrderByReferenceRequest) | [OrderByReferenceResponse](#api.OrderByReferenceResponse) | Get an Order by Pending Order reference (UUID) |
| OrdersByMarket | [OrdersByMarketRequest](#api.OrdersByMarketRequest) | [OrdersByMarketResponse](#api.OrdersByMarketResponse) | Get a list of Orders by Market |
| OrdersByParty | [OrdersByPartyRequest](#api.OrdersByPartyRequest) | [OrdersByPartyResponse](#api.OrdersByPartyResponse) | Get a list of Orders by Party |
| OrderByID | [OrderByIDRequest](#api.OrderByIDRequest) | [.vega.Order](#vega.Order) | Get a specific order by orderID |
| OrderVersionsByID | [OrderVersionsByIDRequest](#api.OrderVersionsByIDRequest) | [OrderVersionsResponse](#api.OrderVersionsResponse) | Get all versions of the order by its orderID |
| MarginLevels | [MarginLevelsRequest](#api.MarginLevelsRequest) | [MarginLevelsResponse](#api.MarginLevelsResponse) | Get Margin Levels by PartyID |
| Parties | [.google.protobuf.Empty](#google.protobuf.Empty) | [PartiesResponse](#api.PartiesResponse) | Get a list of Parties |
| PartyByID | [PartyByIDRequest](#api.PartyByIDRequest) | [PartyByIDResponse](#api.PartyByIDResponse) | Get a Party by ID |
| PositionsByParty | [PositionsByPartyRequest](#api.PositionsByPartyRequest) | [PositionsByPartyResponse](#api.PositionsByPartyResponse) | Get a list of Positions by Party |
| LastTrade | [LastTradeRequest](#api.LastTradeRequest) | [LastTradeResponse](#api.LastTradeResponse) | Get latest Trade |
| TradesByMarket | [TradesByMarketRequest](#api.TradesByMarketRequest) | [TradesByMarketResponse](#api.TradesByMarketResponse) | Get a list of Trades by Market |
| TradesByOrder | [TradesByOrderRequest](#api.TradesByOrderRequest) | [TradesByOrderResponse](#api.TradesByOrderResponse) | Get a list of Trades by Order |
| TradesByParty | [TradesByPartyRequest](#api.TradesByPartyRequest) | [TradesByPartyResponse](#api.TradesByPartyResponse) | Get a list of Trades by Party |
| GetProposals | [GetProposalsRequest](#api.GetProposalsRequest) | [GetProposalsResponse](#api.GetProposalsResponse) | Get governance data (proposals and votes) for all proposals |
| GetProposalsByParty | [GetProposalsByPartyRequest](#api.GetProposalsByPartyRequest) | [GetProposalsByPartyResponse](#api.GetProposalsByPartyResponse) | Get governance data (proposals and votes) for proposals by party authoring them |
| GetVotesByParty | [GetVotesByPartyRequest](#api.GetVotesByPartyRequest) | [GetVotesByPartyResponse](#api.GetVotesByPartyResponse) | Get votes by party casting them |
| GetNewMarketProposals | [GetNewMarketProposalsRequest](#api.GetNewMarketProposalsRequest) | [GetNewMarketProposalsResponse](#api.GetNewMarketProposalsResponse) | Get governance data (proposals and votes) for proposals that aim creating new markets |
| GetUpdateMarketProposals | [GetUpdateMarketProposalsRequest](#api.GetUpdateMarketProposalsRequest) | [GetUpdateMarketProposalsResponse](#api.GetUpdateMarketProposalsResponse) | Get governance data (proposals and votes) for proposals that aim updating markets |
| GetNetworkParametersProposals | [GetNetworkParametersProposalsRequest](#api.GetNetworkParametersProposalsRequest) | [GetNetworkParametersProposalsResponse](#api.GetNetworkParametersProposalsResponse) | Get governance data (proposals and votes) for proposals that aim updating Vega network parameters |
| GetNewAssetProposals | [GetNewAssetProposalsRequest](#api.GetNewAssetProposalsRequest) | [GetNewAssetProposalsResponse](#api.GetNewAssetProposalsResponse) | Get governance data (proposals and votes) for proposals aiming to create new assets |
| GetProposalByID | [GetProposalByIDRequest](#api.GetProposalByIDRequest) | [GetProposalByIDResponse](#api.GetProposalByIDResponse) | Get governance data (proposals and votes) for a proposal located by ID |
| GetProposalByReference | [GetProposalByReferenceRequest](#api.GetProposalByReferenceRequest) | [GetProposalByReferenceResponse](#api.GetProposalByReferenceResponse) | Get governance data (proposals and votes) for a proposal located by reference |
| ObserveGovernance | [.google.protobuf.Empty](#google.protobuf.Empty) | [.vega.GovernanceData](#vega.GovernanceData) stream | Subscribe to a stream of all governance updates |
| ObservePartyProposals | [ObservePartyProposalsRequest](#api.ObservePartyProposalsRequest) | [.vega.GovernanceData](#vega.GovernanceData) stream | Subscribe to a stream of proposal updates |
| ObservePartyVotes | [ObservePartyVotesRequest](#api.ObservePartyVotesRequest) | [.vega.Vote](#vega.Vote) stream | Subscribe to a stream of votes cast by a specific party |
| ObserveProposalVotes | [ObserveProposalVotesRequest](#api.ObserveProposalVotesRequest) | [.vega.Vote](#vega.Vote) stream | Subscribe to a stream of proposal votes |
| ObserveEventBus | [ObserveEventsRequest](#api.ObserveEventsRequest) | [ObserveEventsResponse](#api.ObserveEventsResponse) stream | Subscribe to a stream of events from the core |
| Statistics | [.google.protobuf.Empty](#google.protobuf.Empty) | [.vega.Statistics](#vega.Statistics) | Get Statistics |
| GetVegaTime | [.google.protobuf.Empty](#google.protobuf.Empty) | [VegaTimeResponse](#api.VegaTimeResponse) | Get Time |
| AccountsSubscribe | [AccountsSubscribeRequest](#api.AccountsSubscribeRequest) | [.vega.Account](#vega.Account) stream | Subscribe to a stream of Accounts |
| CandlesSubscribe | [CandlesSubscribeRequest](#api.CandlesSubscribeRequest) | [.vega.Candle](#vega.Candle) stream | Subscribe to a stream of Candles |
| MarginLevelsSubscribe | [MarginLevelsSubscribeRequest](#api.MarginLevelsSubscribeRequest) | [.vega.MarginLevels](#vega.MarginLevels) stream | Subscribe to a stream of Margin Levels |
| MarketDepthSubscribe | [MarketDepthSubscribeRequest](#api.MarketDepthSubscribeRequest) | [.vega.MarketDepth](#vega.MarketDepth) stream | Subscribe to a stream of Market Depth |
| MarketsDataSubscribe | [MarketsDataSubscribeRequest](#api.MarketsDataSubscribeRequest) | [.vega.MarketData](#vega.MarketData) stream | Subscribe to a stream of Markets Data |
| OrdersSubscribe | [OrdersSubscribeRequest](#api.OrdersSubscribeRequest) | [OrdersStream](#api.OrdersStream) stream | Subscribe to a stream of Orders |
| PositionsSubscribe | [PositionsSubscribeRequest](#api.PositionsSubscribeRequest) | [.vega.Position](#vega.Position) stream | Subscribe to a stream of Positions |
| TradesSubscribe | [TradesSubscribeRequest](#api.TradesSubscribeRequest) | [TradesStream](#api.TradesStream) stream | Subscribe to a stream of Trades |
| TransferResponsesSubscribe | [.google.protobuf.Empty](#google.protobuf.Empty) | [.vega.TransferResponse](#vega.TransferResponse) stream | Subscribe to a stream of Transfer Responses |
| GetNodeSignaturesAggregate | [GetNodeSignaturesAggregateRequest](#api.GetNodeSignaturesAggregateRequest) | [GetNodeSignaturesAggregateResponse](#api.GetNodeSignaturesAggregateResponse) | Get an aggregate of signatures from all the nodes of the network. |
| AssetByID | [AssetByIDRequest](#api.AssetByIDRequest) | [AssetByIDResponse](#api.AssetByIDResponse) | Get an asset by its identifier. |
| Assets | [AssetsRequest](#api.AssetsRequest) | [AssetsResponse](#api.AssetsResponse) | Get a list of all assets on Vega. |
| EstimateFee | [EstimateFeeRequest](#api.EstimateFeeRequest) | [EstimateFeeResponse](#api.EstimateFeeResponse) | Get an estimate for the fee to be paid for a given order |
| ERC20WithdrawalApproval | [ERC20WithdrawalApprovalRequest](#api.ERC20WithdrawalApprovalRequest) | [ERC20WithdrawalApprovalResponse](#api.ERC20WithdrawalApprovalResponse) | Get the bundle approval for an ERC20 withdrawal these data are being used to bundle the call to the smart contract on the ethereum bridge |
| Withdrawal | [WithdrawalRequest](#api.WithdrawalRequest) | [WithdrawalResponse](#api.WithdrawalResponse) | Get a withdrawal by its ID |
| Withdrawals | [WithdrawalsRequest](#api.WithdrawalsRequest) | [WithdrawalsResponse](#api.WithdrawalsResponse) | Get withdrawals for a party |
| Deposit | [DepositRequest](#api.DepositRequest) | [DepositResponse](#api.DepositResponse) | Get a deposit by its ID |
| Deposits | [DepositsRequest](#api.DepositsRequest) | [DepositsResponse](#api.DepositsResponse) | Get withdrawals for a party |





<a name="proto/assets.proto"></a>
<p align="right"><a href="#top">Top</a></p>

## proto/assets.proto



<a name="vega.Asset"></a>

### Asset
The Vega representation of an external asset.


| Field | Type | Label | Description |
| ----- | ---- | ----- | ----------- |
| ID | [string](#string) |  | Internal identifier of the asset. |
| name | [string](#string) |  | Name of the asset (e.g: Great British Pound). |
| symbol | [string](#string) |  | Symbol of the asset (e.g: GBP). |
| totalSupply | [string](#string) |  | Total circulating supply for the asset. |
| decimals | [uint64](#uint64) |  | Number of decimals / precision handled by this asset. |
| source | [AssetSource](#vega.AssetSource) |  | The definition of the external source for this asset |






<a name="vega.AssetSource"></a>

### AssetSource
Asset source definition.


| Field | Type | Label | Description |
| ----- | ---- | ----- | ----------- |
| builtinAsset | [BuiltinAsset](#vega.BuiltinAsset) |  | A built-in asset. |
| erc20 | [ERC20](#vega.ERC20) |  | An Ethereum ERC20 asset. |






<a name="vega.BuiltinAsset"></a>

### BuiltinAsset
A Vega internal asset.


| Field | Type | Label | Description |
| ----- | ---- | ----- | ----------- |
| name | [string](#string) |  | Name of the asset (e.g: Great British Pound). |
| symbol | [string](#string) |  | Symbol of the asset (e.g: GBP). |
| totalSupply | [string](#string) |  | Total circulating supply for the asset. |
| decimals | [uint64](#uint64) |  | Number of decimal / precision handled by this asset. |
| maxFaucetAmountMint | [string](#string) |  | Maximum amount that can be requested by a party through the built-in asset faucet at a time. |






<a name="vega.DevAssets"></a>

### DevAssets
Dev assets are for use in development networks only.


| Field | Type | Label | Description |
| ----- | ---- | ----- | ----------- |
| sources | [AssetSource](#vega.AssetSource) | repeated | Asset sources for development networks. |






<a name="vega.ERC20"></a>

### ERC20
An ERC20 token based asset, living on the ethereum network.


| Field | Type | Label | Description |
| ----- | ---- | ----- | ----------- |
| contractAddress | [string](#string) |  | The address of the contract for the token, on the ethereum network |















<a name="proto/chain_events.proto"></a>
<p align="right"><a href="#top">Top</a></p>

## proto/chain_events.proto



<a name="vega.AddValidator"></a>

### AddValidator
A message to notify when a new validator is being added to the Vega network.


| Field | Type | Label | Description |
| ----- | ---- | ----- | ----------- |
| id | [Identifier](#vega.Identifier) |  | The identifier of the validator. |






<a name="vega.BTCDeposit"></a>

### BTCDeposit
A Bitcoin deposit into Vega.


| Field | Type | Label | Description |
| ----- | ---- | ----- | ----------- |
| vegaAssetID | [string](#string) |  | The Vega network internal identifier of the asset. |
| sourceBTCAddress | [string](#string) |  | The BTC wallet initiating the deposit. |
| targetPartyId | [string](#string) |  | The Vega party identifier (pub-key) which is the target of the deposit. |






<a name="vega.BTCEvent"></a>

### BTCEvent
An event from the Bitcoin network.


| Field | Type | Label | Description |
| ----- | ---- | ----- | ----------- |
| index | [uint64](#uint64) |  | The index of the transaction. |
| block | [uint64](#uint64) |  | The block in which the transaction happened. |
| deposit | [BTCDeposit](#vega.BTCDeposit) |  | Deposit BTC asset. |
| withdrawal | [BTCWithdrawal](#vega.BTCWithdrawal) |  | Withdraw BTC asset. |






<a name="vega.BTCWithdrawal"></a>

### BTCWithdrawal
A Bitcoin withdrawal from Vega.


| Field | Type | Label | Description |
| ----- | ---- | ----- | ----------- |
| vegaAssetID | [string](#string) |  | The vega network internal identifier of the asset. |
| sourcePartyId | [string](#string) |  | The party identifier (pub-key) initiating the withdrawal. |
| targetBTCAddress | [string](#string) |  | Target Bitcoin wallet address. |
| referenceNonce | [string](#string) |  | The nonce reference of the transaction. |






<a name="vega.BitcoinAddress"></a>

### BitcoinAddress
Used as a wrapper for a Bitcoin address (wallet).


| Field | Type | Label | Description |
| ----- | ---- | ----- | ----------- |
| address | [string](#string) |  | A Bitcoin address. |






<a name="vega.BuiltinAssetDeposit"></a>

### BuiltinAssetDeposit
A deposit for a Vega built-in asset.


| Field | Type | Label | Description |
| ----- | ---- | ----- | ----------- |
| vegaAssetID | [string](#string) |  | A Vega network internal asset identifier. |
| partyID | [string](#string) |  | A Vega party identifier (pub-key) |
| amount | [uint64](#uint64) |  | The amount to be deposited. |






<a name="vega.BuiltinAssetEvent"></a>

### BuiltinAssetEvent
An event related to a Vega built-in asset.


| Field | Type | Label | Description |
| ----- | ---- | ----- | ----------- |
| deposit | [BuiltinAssetDeposit](#vega.BuiltinAssetDeposit) |  | Built-in asset deposit. |
| withdrawal | [BuiltinAssetWithdrawal](#vega.BuiltinAssetWithdrawal) |  | Built-in asset withdrawal. |






<a name="vega.BuiltinAssetWithdrawal"></a>

### BuiltinAssetWithdrawal
A withdrawal for a Vega built-in asset.


| Field | Type | Label | Description |
| ----- | ---- | ----- | ----------- |
| vegaAssetID | [string](#string) |  | A Vega network internal asset identifier. |
| partyID | [string](#string) |  | A Vega network party identifier (pub-key) |
| amount | [uint64](#uint64) |  | The amount to be withdrawn. |






<a name="vega.ChainEvent"></a>

### ChainEvent
An event forwarded to the Vega network to provide information on events happening on other networks.


| Field | Type | Label | Description |
| ----- | ---- | ----- | ----------- |
| txID | [string](#string) |  | The identifier of the transaction in which the events happened, usually a hash. |
| nonce | [uint64](#uint64) |  | Arbitrary one-time integer used to prevent replay attacks. |
| builtin | [BuiltinAssetEvent](#vega.BuiltinAssetEvent) |  | Built-in asset event. |
| erc20 | [ERC20Event](#vega.ERC20Event) |  | Ethereum ERC20 event. |
| btc | [BTCEvent](#vega.BTCEvent) |  | Bitcoin BTC event. |
| validator | [ValidatorEvent](#vega.ValidatorEvent) |  | Validator event. |






<a name="vega.ERC20AssetDelist"></a>

### ERC20AssetDelist
An asset black-listing for an ERC20 token.


| Field | Type | Label | Description |
| ----- | ---- | ----- | ----------- |
| vegaAssetID | [string](#string) |  | The Vega network internal identifier of the asset. |






<a name="vega.ERC20AssetList"></a>

### ERC20AssetList
An asset white-listing for an ERC20 token.


| Field | Type | Label | Description |
| ----- | ---- | ----- | ----------- |
| vegaAssetID | [string](#string) |  | The Vega network internal identifier of the asset. |






<a name="vega.ERC20Deposit"></a>

### ERC20Deposit
An asset deposit for an ERC20 token.


| Field | Type | Label | Description |
| ----- | ---- | ----- | ----------- |
| vegaAssetID | [string](#string) |  | The vega network internal identifier of the asset. |
| sourceEthereumAddress | [string](#string) |  | The Ethereum wallet that initiated the deposit. |
| targetPartyID | [string](#string) |  | The Vega party identifier (pub-key) which is the target of the deposit. |






<a name="vega.ERC20Event"></a>

### ERC20Event
An event related to an ERC20 token.


| Field | Type | Label | Description |
| ----- | ---- | ----- | ----------- |
| index | [uint64](#uint64) |  | Index of the transaction |
| block | [uint64](#uint64) |  | The block in which the transaction was added |
| assetList | [ERC20AssetList](#vega.ERC20AssetList) |  | List an ERC20 asset. |
| assetDelist | [ERC20AssetDelist](#vega.ERC20AssetDelist) |  | De-list an ERC20 asset. |
| deposit | [ERC20Deposit](#vega.ERC20Deposit) |  | Deposit ERC20 asset. |
| withdrawal | [ERC20Withdrawal](#vega.ERC20Withdrawal) |  | Withdraw ERC20 asset. |






<a name="vega.ERC20Withdrawal"></a>

### ERC20Withdrawal
An asset withdrawal for an ERC20 token.


| Field | Type | Label | Description |
| ----- | ---- | ----- | ----------- |
| vegaAssetID | [string](#string) |  | The Vega network internal identifier of the asset. |
| targetEthereumAddress | [string](#string) |  | The target Ethereum wallet address. |
| referenceNonce | [string](#string) |  | The reference nonce used for the transaction. |






<a name="vega.EthereumAddress"></a>

### EthereumAddress
Used as a wrapper for an Ethereum address (wallet/contract).


| Field | Type | Label | Description |
| ----- | ---- | ----- | ----------- |
| address | [string](#string) |  | An Ethereum address. |






<a name="vega.Identifier"></a>

### Identifier
Used as a wrapper type on any possible network address supported by Vega.


| Field | Type | Label | Description |
| ----- | ---- | ----- | ----------- |
| ethereumAddress | [EthereumAddress](#vega.EthereumAddress) |  | Ethereum network. |
| bitcoinAddress | [BitcoinAddress](#vega.BitcoinAddress) |  | Bitcoin network. |






<a name="vega.RemoveValidator"></a>

### RemoveValidator
A message to notify when a validator is being removed from the Vega network.


| Field | Type | Label | Description |
| ----- | ---- | ----- | ----------- |
| id | [Identifier](#vega.Identifier) |  | The identifier of the validator. |






<a name="vega.ValidatorEvent"></a>

### ValidatorEvent
An event related to validator management with foreign networks.


| Field | Type | Label | Description |
| ----- | ---- | ----- | ----------- |
| sourceID | [string](#string) |  | The source identifier of the event. |
| add | [AddValidator](#vega.AddValidator) |  | Add a new validator. |
| rm | [RemoveValidator](#vega.RemoveValidator) |  | Remove an existing validator. |















<a name="proto/events.proto"></a>
<p align="right"><a href="#top">Top</a></p>

## proto/events.proto



<a name="vega.AuctionEvent"></a>

### AuctionEvent



| Field | Type | Label | Description |
| ----- | ---- | ----- | ----------- |
| marketID | [string](#string) |  |  |
| openingAuction | [bool](#bool) |  |  |
| leave | [bool](#bool) |  |  |
| start | [int64](#int64) |  |  |
| end | [int64](#int64) |  |  |






<a name="vega.BusEvent"></a>

### BusEvent
BusEvent wraps around the event data emited by the core. All messages have the event ID, and the type flag.
the actual data is set as a oneof field


| Field | Type | Label | Description |
| ----- | ---- | ----- | ----------- |
| ID | [string](#string) |  |  |
| type | [BusEventType](#vega.BusEventType) |  |  |
| timeUpdate | [TimeUpdate](#vega.TimeUpdate) |  |  |
| transferResponses | [TransferResponses](#vega.TransferResponses) |  |  |
| positionResolution | [PositionResolution](#vega.PositionResolution) |  |  |
| order | [Order](#vega.Order) |  |  |
| account | [Account](#vega.Account) |  |  |
| party | [Party](#vega.Party) |  |  |
| trade | [Trade](#vega.Trade) |  |  |
| marginLevels | [MarginLevels](#vega.MarginLevels) |  |  |
| proposal | [Proposal](#vega.Proposal) |  |  |
| vote | [Vote](#vega.Vote) |  |  |
| marketData | [MarketData](#vega.MarketData) |  |  |
| nodeSignature | [NodeSignature](#vega.NodeSignature) |  |  |
| lossSocialization | [LossSocialization](#vega.LossSocialization) |  |  |
| settlePosition | [SettlePosition](#vega.SettlePosition) |  |  |
| settleDistressed | [SettleDistressed](#vega.SettleDistressed) |  |  |
| marketCreated | [Market](#vega.Market) |  |  |
| asset | [Asset](#vega.Asset) |  |  |
| marketTick | [MarketTick](#vega.MarketTick) |  |  |
| withdrawal | [Withdrawal](#vega.Withdrawal) |  |  |
| deposit | [Deposit](#vega.Deposit) |  |  |
| auction | [AuctionEvent](#vega.AuctionEvent) |  |  |
| market | [MarketEvent](#vega.MarketEvent) |  |  |






<a name="vega.LossSocialization"></a>

### LossSocialization
LossSocialization event amount of wins unable to be distributed


| Field | Type | Label | Description |
| ----- | ---- | ----- | ----------- |
| marketID | [string](#string) |  |  |
| partyID | [string](#string) |  |  |
| amount | [int64](#int64) |  |  |






<a name="vega.MarketEvent"></a>

### MarketEvent
MarketEvent - the common denominator for all market events
interface has a method to return a string for logging


| Field | Type | Label | Description |
| ----- | ---- | ----- | ----------- |
| marketID | [string](#string) |  |  |
| payload | [string](#string) |  |  |






<a name="vega.MarketTick"></a>

### MarketTick
Time update for each market, can be used to see when new markets actually started in terms of block-time


| Field | Type | Label | Description |
| ----- | ---- | ----- | ----------- |
| ID | [string](#string) |  |  |
| time | [int64](#int64) |  |  |






<a name="vega.PositionResolution"></a>

### PositionResolution
PositionResolution event, a market event indicating number of distressed traders, closed out, at what mark price on which market


| Field | Type | Label | Description |
| ----- | ---- | ----- | ----------- |
| marketID | [string](#string) |  |  |
| distressed | [int64](#int64) |  |  |
| closed | [int64](#int64) |  |  |
| markPrice | [uint64](#uint64) |  |  |






<a name="vega.SettleDistressed"></a>

### SettleDistressed
SettleDistressed event per distressed trader who was closed out, any PositionResolution event (market level) will most likely
be followed by a number of these events


| Field | Type | Label | Description |
| ----- | ---- | ----- | ----------- |
| marketID | [string](#string) |  |  |
| partyID | [string](#string) |  |  |
| margin | [uint64](#uint64) |  |  |
| price | [uint64](#uint64) |  |  |






<a name="vega.SettlePosition"></a>

### SettlePosition
SettlePosition data for party: position settlements (part of trader position information)


| Field | Type | Label | Description |
| ----- | ---- | ----- | ----------- |
| marketID | [string](#string) |  |  |
| partyID | [string](#string) |  |  |
| price | [uint64](#uint64) |  |  |
| tradeSettlements | [TradeSettlement](#vega.TradeSettlement) | repeated |  |






<a name="vega.TimeUpdate"></a>

### TimeUpdate
TimeUpdate - event containing the latest block time


| Field | Type | Label | Description |
| ----- | ---- | ----- | ----------- |
| timestamp | [int64](#int64) |  |  |






<a name="vega.TradeSettlement"></a>

### TradeSettlement
TradeSettlement data, part of settle position event


| Field | Type | Label | Description |
| ----- | ---- | ----- | ----------- |
| size | [int64](#int64) |  |  |
| price | [uint64](#uint64) |  |  |






<a name="vega.TransferResponses"></a>

### TransferResponses
TransferResponses - a slice of transfer response objects


| Field | Type | Label | Description |
| ----- | ---- | ----- | ----------- |
| responses | [TransferResponse](#vega.TransferResponse) | repeated |  |








<a name="vega.BusEventType"></a>

### BusEventType
event types, 2 groups: actual single values, and then some events that capture a group of events

| Name | Number | Description |
| ---- | ------ | ----------- |
| BUS_EVENT_TYPE_UNSPECIFIED | 0 |  |
| BUS_EVENT_TYPE_ALL | 1 |  |
| BUS_EVENT_TYPE_TIME_UPDATE | 2 |  |
| BUS_EVENT_TYPE_TRANSFER_RESPONSES | 3 |  |
| BUS_EVENT_TYPE_POSITION_RESOLUTION | 4 |  |
| BUS_EVENT_TYPE_ORDER | 5 |  |
| BUS_EVENT_TYPE_ACCOUNT | 6 |  |
| BUS_EVENT_TYPE_PARTY | 7 |  |
| BUS_EVENT_TYPE_TRADE | 8 |  |
| BUS_EVENT_TYPE_MARGIN_LEVELS | 9 |  |
| BUS_EVENT_TYPE_PROPOSAL | 10 |  |
| BUS_EVENT_TYPE_VOTE | 11 |  |
| BUS_EVENT_TYPE_MARKET_DATA | 12 |  |
| BUS_EVENT_TYPE_NODE_SIGNATURE | 13 |  |
| BUS_EVENT_TYPE_LOSS_SOCIALIZATION | 14 |  |
| BUS_EVENT_TYPE_SETTLE_POSITION | 15 |  |
| BUS_EVENT_TYPE_SETTLE_DISTRESSED | 16 |  |
| BUS_EVENT_TYPE_MARKET_CREATED | 17 |  |
| BUS_EVENT_TYPE_ASSET | 18 |  |
| BUS_EVENT_TYPE_MARKET_TICK | 19 |  |
| BUS_EVENT_TYPE_WITHDRAWAL | 20 |  |
| BUS_EVENT_TYPE_DEPOSIT | 21 |  |
| BUS_EVENT_TYPE_AUCTION | 22 |  |
| BUS_EVENT_TYPE_MARKET | 101 | special event for all events implementing a specific interface |










<a name="proto/governance.proto"></a>
<p align="right"><a href="#top">Top</a></p>

## proto/governance.proto



<a name="vega.FeeFactorsConfiguration"></a>

### FeeFactorsConfiguration
FeeFactors set at the network level.


| Field | Type | Label | Description |
| ----- | ---- | ----- | ----------- |
| infrastructureFee | [string](#string) |  | Infrastructure fee, needs to be a valid float. |
| makerFee | [string](#string) |  | Maker fee, needs to be a valid float. |
| liquidityFee | [string](#string) |  | Liquidity fee, it needs to be a valid float. |






<a name="vega.FutureProduct"></a>

### FutureProduct
Future product configuration.


| Field | Type | Label | Description |
| ----- | ---- | ----- | ----------- |
| maturity | [string](#string) |  | Future product maturity (ISO8601/RFC3339 timestamp). |
| asset | [string](#string) |  | Product asset name. |






<a name="vega.GovernanceData"></a>

### GovernanceData
Governance data.


| Field | Type | Label | Description |
| ----- | ---- | ----- | ----------- |
| proposal | [Proposal](#vega.Proposal) |  | Proposal. |
| yes | [Vote](#vega.Vote) | repeated | All &#34;yes&#34; votes in favour of the proposal above. |
| no | [Vote](#vega.Vote) | repeated | All &#34;no&#34; votes against the proposal above. |
| yesParty | [GovernanceData.YesPartyEntry](#vega.GovernanceData.YesPartyEntry) | repeated | All latest YES votes by party (guaranteed to be unique). |
| noParty | [GovernanceData.NoPartyEntry](#vega.GovernanceData.NoPartyEntry) | repeated | All latest NO votes by party (unique). |






<a name="vega.GovernanceData.NoPartyEntry"></a>

### GovernanceData.NoPartyEntry



| Field | Type | Label | Description |
| ----- | ---- | ----- | ----------- |
| key | [string](#string) |  |  |
| value | [Vote](#vega.Vote) |  |  |






<a name="vega.GovernanceData.YesPartyEntry"></a>

### GovernanceData.YesPartyEntry



| Field | Type | Label | Description |
| ----- | ---- | ----- | ----------- |
| key | [string](#string) |  |  |
| value | [Vote](#vega.Vote) |  |  |






<a name="vega.InstrumentConfiguration"></a>

### InstrumentConfiguration
Instrument configuration.


| Field | Type | Label | Description |
| ----- | ---- | ----- | ----------- |
| name | [string](#string) |  | Instrument name. |
| code | [string](#string) |  | Instrument code. |
| baseName | [string](#string) |  | Base security used as the reference. |
| quoteName | [string](#string) |  | Quote (secondary) security. |
| future | [FutureProduct](#vega.FutureProduct) |  | Futures. |






<a name="vega.NetworkConfiguration"></a>

### NetworkConfiguration
Network configuration options.


| Field | Type | Label | Description |
| ----- | ---- | ----- | ----------- |
| minCloseInSeconds | [int64](#int64) |  | Constrains minimum duration since submission (in seconds) when vote closing time is allowed to be set for a proposal. |
| maxCloseInSeconds | [int64](#int64) |  | Constrains maximum duration since submission (in seconds) when vote closing time is allowed to be set for a proposal. |
| minEnactInSeconds | [int64](#int64) |  | Constrains minimum duration since submission (in seconds) when enactment is allowed to be set for a proposal. |
| maxEnactInSeconds | [int64](#int64) |  | Constrains maximum duration since submission (in seconds) when enactment is allowed to be set for a proposal. |
| requiredParticipation | [float](#float) |  | Participation level required for any proposal to pass. Value from `0` to `1`. |
| requiredMajority | [float](#float) |  | Majority level required for any proposal to pass. Value from `0.5` to `1`. |
| minProposerBalance | [float](#float) |  | Minimum balance required for a party to be able to submit a new proposal. Value greater than `0` to `1`. |
| minVoterBalance | [float](#float) |  | Minimum balance required for a party to be able to cast a vote. Value greater than `0` to `1`. |
| marginConfiguration | [ScalingFactors](#vega.ScalingFactors) |  | Scaling factors for all markets created via governance. |
| feeFactorsConfiguration | [FeeFactorsConfiguration](#vega.FeeFactorsConfiguration) |  | FeeFactors which are not set via proposal. |






<a name="vega.NewAsset"></a>

### NewAsset
New asset on Vega.


| Field | Type | Label | Description |
| ----- | ---- | ----- | ----------- |
| changes | [AssetSource](#vega.AssetSource) |  | Asset configuration. |






<a name="vega.NewMarket"></a>

### NewMarket
New market on Vega.


| Field | Type | Label | Description |
| ----- | ---- | ----- | ----------- |
| changes | [NewMarketConfiguration](#vega.NewMarketConfiguration) |  | Configuration. |






<a name="vega.NewMarketConfiguration"></a>

### NewMarketConfiguration
Configuration for a new market on Vega.


| Field | Type | Label | Description |
| ----- | ---- | ----- | ----------- |
| instrument | [InstrumentConfiguration](#vega.InstrumentConfiguration) |  | New market instrument configuration. |
| decimalPlaces | [uint64](#uint64) |  | Decimal places used for the new market. |
| metadata | [string](#string) | repeated | Optional new market meta data, tags. |
| openingAuctionDuration | [int64](#int64) |  | Time duration for the opening auction to last. |
| simple | [SimpleModelParams](#vega.SimpleModelParams) |  | Simple risk model parameters, valid only if MODEL_SIMPLE is selected |
| logNormal | [LogNormalRiskModel](#vega.LogNormalRiskModel) |  | Log normal risk model parameters, valid only if MODEL_LOG_NORMAL is selected |
| continuous | [ContinuousTrading](#vega.ContinuousTrading) |  | Continuous trading. |
| discrete | [DiscreteTrading](#vega.DiscreteTrading) |  | Discrete trading. |






<a name="vega.Proposal"></a>

### Proposal
Governance proposal.


| Field | Type | Label | Description |
| ----- | ---- | ----- | ----------- |
| ID | [string](#string) |  | Unique proposal identifier. |
| reference | [string](#string) |  | Proposal reference. |
| partyID | [string](#string) |  | Party identifier of the author (the party submitting the proposal). |
| state | [Proposal.State](#vega.Proposal.State) |  | Proposal state (see (Proposal.State)[#vega.Proposal.State] definition). |
| timestamp | [int64](#int64) |  | Proposal timestamp for date and time (in nanoseconds) when proposal was submitted to the network. |
| terms | [ProposalTerms](#vega.ProposalTerms) |  | Proposal configuration and the actual change that is meant to be executed when proposal is enacted. |
| reason | [ProposalError](#vega.ProposalError) |  | A reason for the current state of the proposal, this may be set in case of REJECTED and FAILED statuses. |






<a name="vega.ProposalTerms"></a>

### ProposalTerms
Terms for a governance proposal on Vega.


| Field | Type | Label | Description |
| ----- | ---- | ----- | ----------- |
| closingTimestamp | [int64](#int64) |  | Timestamp (Unix time in seconds) when voting closes for this proposal. Constrained by `minCloseInSeconds` and `maxCloseInSeconds` network parameters. |
| enactmentTimestamp | [int64](#int64) |  | Timestamp (Unix time in seconds) when proposal gets enacted (if passed). Constrained by `minEnactInSeconds` and `maxEnactInSeconds` network parameters. |
| validationTimestamp | [int64](#int64) |  | Validation timestamp (Unix time in seconds). |
| updateMarket | [UpdateMarket](#vega.UpdateMarket) |  | Proposal change for modifying an existing market on Vega. |
| newMarket | [NewMarket](#vega.NewMarket) |  | Proposal change for creating new market on Vega. |
| updateNetwork | [UpdateNetwork](#vega.UpdateNetwork) |  | Proposal change for updating Vega network parameters. |
| newAsset | [NewAsset](#vega.NewAsset) |  | Proposal change for creating new assets on Vega. |






<a name="vega.UpdateMarket"></a>

### UpdateMarket
Update an existing market on Vega.






<a name="vega.UpdateNetwork"></a>

### UpdateNetwork
Update network configuration on Vega.


| Field | Type | Label | Description |
| ----- | ---- | ----- | ----------- |
| changes | [NetworkConfiguration](#vega.NetworkConfiguration) |  | Configuration. |






<a name="vega.Vote"></a>

### Vote
Governance vote.


| Field | Type | Label | Description |
| ----- | ---- | ----- | ----------- |
| partyID | [string](#string) |  | Voter&#39;s party identifier. |
| value | [Vote.Value](#vega.Vote.Value) |  | Actual vote. |
| proposalID | [string](#string) |  | Identifier of the proposal being voted on. |
| timestamp | [int64](#int64) |  | Vote timestamp for date and time (in nanoseconds) when vote was submitted to the network. |








<a name="vega.Proposal.State"></a>

### Proposal.State
Proposal state transition:
Open -&gt;
  - Passed -&gt; Enacted.
  - Passed -&gt; Failed.
  - Declined
Rejected
Proposal can enter Failed state from any other state.

| Name | Number | Description |
| ---- | ------ | ----------- |
| STATE_UNSPECIFIED | 0 | Default value, always invalid. |
| STATE_FAILED | 1 | Proposal enactment has failed - even though proposal has passed, its execution could not be performed. |
| STATE_OPEN | 2 | Proposal is open for voting. |
| STATE_PASSED | 3 | Proposal has gained enough support to be executed. |
| STATE_REJECTED | 4 | Proposal wasn&#39;t accepted (proposal terms failed validation due to wrong configuration or failing to meet network requirements). |
| STATE_DECLINED | 5 | Proposal didn&#39;t get enough votes (either failing to gain required participation or majority level). |
| STATE_ENACTED | 6 | Proposal enacted. |
| STATE_WAITING_FOR_NODE_VOTE | 7 | Waiting for node validation of the proposal |



<a name="vega.ProposalError"></a>

### ProposalError
A list of possible errors that can cause a proposal to be in state rejected or failed.

| Name | Number | Description |
| ---- | ------ | ----------- |
| PROPOSAL_ERROR_UNSPECIFIED | 0 | Default value. |
| PROPOSAL_ERROR_CLOSE_TIME_TOO_SOON | 1 | The specified close time is too early base on network parameters. |
| PROPOSAL_ERROR_CLOSE_TIME_TOO_LATE | 2 | The specified close time is too late based on network parameters. |
| PROPOSAL_ERROR_ENACT_TIME_TOO_SOON | 3 | The specified enact time is too early based on network parameters. |
| PROPOSAL_ERROR_ENACT_TIME_TOO_LATE | 4 | The specified enact time is too late based on network parameters. |
| PROPOSAL_ERROR_INSUFFICIENT_TOKENS | 5 | The proposer for this proposal as insufficient tokens. |
| PROPOSAL_ERROR_INVALID_INSTRUMENT_SECURITY | 6 | The instrument quote name and base name were the same. |
| PROPOSAL_ERROR_NO_PRODUCT | 7 | The proposal has no product. |
| PROPOSAL_ERROR_UNSUPPORTED_PRODUCT | 8 | The specified product is not supported. |
| PROPOSAL_ERROR_INVALID_FUTURE_PRODUCT_TIMESTAMP | 9 | Invalid future maturity timestamp (expect RFC3339). |
| PROPOSAL_ERROR_PRODUCT_MATURITY_IS_PASSED | 10 | The product maturity is past. |
| PROPOSAL_ERROR_NO_TRADING_MODE | 11 | The proposal has no trading mode. |
| PROPOSAL_ERROR_UNSUPPORTED_TRADING_MODE | 12 | The proposal has an unsupported trading mode. |
| PROPOSAL_ERROR_NODE_VALIDATION_FAILED | 13 | The proposal failed node validation. |
| PROPOSAL_ERROR_MISSING_BUILTIN_ASSET_FIELD | 14 | A field is missing in a builtin asset source. |
| PROPOSAL_ERROR_MISSING_ERC20_CONTRACT_ADDRESS | 15 | The contract address is missing in the ERC20 asset source. |
| PROPOSAL_ERROR_INVALID_ASSET | 16 | The asset id refer to no assets in vega. |
| PROPOSAL_ERROR_INCOMPATIBLE_TIMESTAMPS | 17 | Proposal terms timestamps are not compatible (Validation &lt; Closing &lt; Enactment). |



<a name="vega.Vote.Value"></a>

### Vote.Value
Vote value.

| Name | Number | Description |
| ---- | ------ | ----------- |
| VALUE_UNSPECIFIED | 0 | Default value, always invalid. |
| VALUE_NO | 1 | A vote against the proposal. |
| VALUE_YES | 2 | A vote in favour of the proposal. |










<a name="proto/markets.proto"></a>
<p align="right"><a href="#top">Top</a></p>

## proto/markets.proto



<a name="vega.AuctionDuration"></a>

### AuctionDuration
An auction duration is used to configure 3 auction periods:
1. `duration &gt; 0`, `volume == 0`:
  The auction will last for at least N seconds.
2. `duration == 0`, `volume &gt; 0`:
  The auction will end once we can close with given traded volume.
3. `duration &gt; 0`, `volume &gt; 0`:
  The auction will take at least N seconds, but can end sooner if we can trade a certain volume.


| Field | Type | Label | Description |
| ----- | ---- | ----- | ----------- |
| duration | [int64](#int64) |  | Duration of the auction in seconds. |
| volume | [uint64](#uint64) |  | Target uncrossing trading volume. |






<a name="vega.ContinuousTrading"></a>

### ContinuousTrading
Continuous trading.


| Field | Type | Label | Description |
| ----- | ---- | ----- | ----------- |
| tickSize | [string](#string) |  | Tick size. |






<a name="vega.DiscreteTrading"></a>

### DiscreteTrading
Discrete trading.


| Field | Type | Label | Description |
| ----- | ---- | ----- | ----------- |
| durationNs | [int64](#int64) |  | Duration in nanoseconds, maximum 1 month (2592000000000000 ns) |
| tickSize | [string](#string) |  | Tick size. |






<a name="vega.EthereumEvent"></a>

### EthereumEvent
Ethereum event (for oracles).


| Field | Type | Label | Description |
| ----- | ---- | ----- | ----------- |
| contractID | [string](#string) |  | Ethereum contract identifier. |
| event | [string](#string) |  | Event. |
| value | [uint64](#uint64) |  | Value. |






<a name="vega.ExternalRiskModel"></a>

### ExternalRiskModel
Risk model for external modelling.
Provided by external service via a Unix socket.


| Field | Type | Label | Description |
| ----- | ---- | ----- | ----------- |
| name | [string](#string) |  | Name. |
| socket | [string](#string) |  | Local machine socket to connect to. |
| config | [ExternalRiskModel.ConfigEntry](#vega.ExternalRiskModel.ConfigEntry) | repeated | Collection of configuration items. |






<a name="vega.ExternalRiskModel.ConfigEntry"></a>

### ExternalRiskModel.ConfigEntry



| Field | Type | Label | Description |
| ----- | ---- | ----- | ----------- |
| key | [string](#string) |  |  |
| value | [string](#string) |  |  |






<a name="vega.FeeFactors"></a>

### FeeFactors
Fee factors definition.


| Field | Type | Label | Description |
| ----- | ---- | ----- | ----------- |
| makerFee | [string](#string) |  | Maker fee. |
| infrastructureFee | [string](#string) |  | Infrastructure fee. |
| liquidityFee | [string](#string) |  | Liquidity fee. |






<a name="vega.Fees"></a>

### Fees
Fees definition.


| Field | Type | Label | Description |
| ----- | ---- | ----- | ----------- |
| factors | [FeeFactors](#vega.FeeFactors) |  | Fee factors. |






<a name="vega.Future"></a>

### Future
Future product definition.


| Field | Type | Label | Description |
| ----- | ---- | ----- | ----------- |
| maturity | [string](#string) |  | The maturity for the future. |
| asset | [string](#string) |  | The asset for the future. |
| ethereumEvent | [EthereumEvent](#vega.EthereumEvent) |  | Ethereum events. |






<a name="vega.Instrument"></a>

### Instrument
Instrument definition.


| Field | Type | Label | Description |
| ----- | ---- | ----- | ----------- |
| id | [string](#string) |  | Instrument identifier. |
| code | [string](#string) |  | Code for the instrument. |
| name | [string](#string) |  | Name of the instrument. |
| baseName | [string](#string) |  | Base name of the instrument. |
| quoteName | [string](#string) |  | Quote name of the instrument. |
| metadata | [InstrumentMetadata](#vega.InstrumentMetadata) |  | A collection of instrument meta-data. |
| initialMarkPrice | [uint64](#uint64) |  | An initial mark price for the instrument. |
| future | [Future](#vega.Future) |  | Future. |






<a name="vega.InstrumentMetadata"></a>

### InstrumentMetadata
Instrument metadata definition.


| Field | Type | Label | Description |
| ----- | ---- | ----- | ----------- |
| tags | [string](#string) | repeated | A list of 0 or more tags. |






<a name="vega.LogNormalModelParams"></a>

### LogNormalModelParams
Risk model parameters for log normal.


| Field | Type | Label | Description |
| ----- | ---- | ----- | ----------- |
| mu | [double](#double) |  | Mu param. |
| r | [double](#double) |  | R param. |
| sigma | [double](#double) |  | Sigma param. |






<a name="vega.LogNormalRiskModel"></a>

### LogNormalRiskModel
Risk model for log normal.


| Field | Type | Label | Description |
| ----- | ---- | ----- | ----------- |
| riskAversionParameter | [double](#double) |  | Risk Aversion Parameter. |
| tau | [double](#double) |  | Tau. |
| params | [LogNormalModelParams](#vega.LogNormalModelParams) |  | Risk model parameters for log normal. |






<a name="vega.MarginCalculator"></a>

### MarginCalculator
Margin Calculator definition.


| Field | Type | Label | Description |
| ----- | ---- | ----- | ----------- |
| scalingFactors | [ScalingFactors](#vega.ScalingFactors) |  | Scaling factors for margin calculation. |






<a name="vega.Market"></a>

### Market
Market definition.


| Field | Type | Label | Description |
| ----- | ---- | ----- | ----------- |
| id | [string](#string) |  | Unique identifier. |
| tradableInstrument | [TradableInstrument](#vega.TradableInstrument) |  | Tradable instrument configuration. |
| decimalPlaces | [uint64](#uint64) |  | Number of decimal places that a price must be shifted by in order to get a correct price denominated in the currency of the market. For example: `realPrice = price / 10^decimalPlaces` |
| fees | [Fees](#vega.Fees) |  | Fees configuration. |
| openingAuction | [AuctionDuration](#vega.AuctionDuration) |  | Auction duration specifies how long the opening auction will run (minimum duration and optionally a minimum traded volume). |
| continuous | [ContinuousTrading](#vega.ContinuousTrading) |  | Continuous. |
| discrete | [DiscreteTrading](#vega.DiscreteTrading) |  | Discrete. |






<a name="vega.ScalingFactors"></a>

### ScalingFactors
Scaling Factors (for use in margin calculation).


| Field | Type | Label | Description |
| ----- | ---- | ----- | ----------- |
| searchLevel | [double](#double) |  | Search level. |
| initialMargin | [double](#double) |  | Initial margin level. |
| collateralRelease | [double](#double) |  | Collateral release level. |






<a name="vega.SimpleModelParams"></a>

### SimpleModelParams
Risk model parameters for simple modelling.


| Field | Type | Label | Description |
| ----- | ---- | ----- | ----------- |
| factorLong | [double](#double) |  | Pre-defined risk factor value for long. |
| factorShort | [double](#double) |  | Pre-defined risk factor value for short. |






<a name="vega.SimpleRiskModel"></a>

### SimpleRiskModel
Risk model for simple modelling.


| Field | Type | Label | Description |
| ----- | ---- | ----- | ----------- |
| params | [SimpleModelParams](#vega.SimpleModelParams) |  | Risk model params for simple modelling. |






<a name="vega.TradableInstrument"></a>

### TradableInstrument
Tradable Instrument definition.


| Field | Type | Label | Description |
| ----- | ---- | ----- | ----------- |
| instrument | [Instrument](#vega.Instrument) |  | Instrument details. |
| marginCalculator | [MarginCalculator](#vega.MarginCalculator) |  | Margin calculator for the instrument. |
| logNormalRiskModel | [LogNormalRiskModel](#vega.LogNormalRiskModel) |  | Log normal. |
| externalRiskModel | [ExternalRiskModel](#vega.ExternalRiskModel) |  | External socket. |
| simpleRiskModel | [SimpleRiskModel](#vega.SimpleRiskModel) |  | Simple. |















<a name="proto/tm/replay.proto"></a>
<p align="right"><a href="#top">Top</a></p>

## proto/tm/replay.proto



<a name="vega.BlockParams"></a>

### BlockParams



| Field | Type | Label | Description |
| ----- | ---- | ----- | ----------- |
| maxBytes | [int64](#int64) |  |  |
| maxGas | [int64](#int64) |  |  |






<a name="vega.ConsensusParams"></a>

### ConsensusParams



| Field | Type | Label | Description |
| ----- | ---- | ----- | ----------- |
| block | [BlockParams](#vega.BlockParams) |  |  |
| evidence | [EvidenceParams](#vega.EvidenceParams) |  |  |
| validator | [ValidatorParams](#vega.ValidatorParams) |  |  |
| version | [VersionParams](#vega.VersionParams) |  |  |






<a name="vega.Event"></a>

### Event



| Field | Type | Label | Description |
| ----- | ---- | ----- | ----------- |
| type | [string](#string) |  |  |
| attributes | [EventAttribute](#vega.EventAttribute) | repeated |  |






<a name="vega.EventAttribute"></a>

### EventAttribute



| Field | Type | Label | Description |
| ----- | ---- | ----- | ----------- |
| key | [bytes](#bytes) |  |  |
| value | [bytes](#bytes) |  |  |
| index | [bool](#bool) |  | nondeterministic |






<a name="vega.Evidence"></a>

### Evidence



| Field | Type | Label | Description |
| ----- | ---- | ----- | ----------- |
| type | [EvidenceType](#vega.EvidenceType) |  |  |
| validator | [Validator](#vega.Validator) |  |  |
| height | [int64](#int64) |  |  |
| time | [int64](#int64) |  |  |
| totalVotingPower | [int64](#int64) |  |  |






<a name="vega.EvidenceParams"></a>

### EvidenceParams



| Field | Type | Label | Description |
| ----- | ---- | ----- | ----------- |
| maxAgeNumBlocks | [int64](#int64) |  |  |
| maxAgeDuration | [int64](#int64) |  |  |
| max_num | [uint32](#uint32) |  |  |






<a name="vega.Header"></a>

### Header



| Field | Type | Label | Description |
| ----- | ---- | ----- | ----------- |
| chainId | [string](#string) |  |  |
| height | [int64](#int64) |  |  |
| time | [int64](#int64) |  |  |






<a name="vega.LastCommitInfo"></a>

### LastCommitInfo



| Field | Type | Label | Description |
| ----- | ---- | ----- | ----------- |
| round | [int32](#int32) |  |  |
| votes | [VoteInfo](#vega.VoteInfo) | repeated |  |






<a name="vega.PublicKey"></a>

### PublicKey



| Field | Type | Label | Description |
| ----- | ---- | ----- | ----------- |
| ed25519 | [bytes](#bytes) |  |  |






<a name="vega.RequestBeginBlock"></a>

### RequestBeginBlock



| Field | Type | Label | Description |
| ----- | ---- | ----- | ----------- |
| hash | [bytes](#bytes) |  |  |
| header | [Header](#vega.Header) |  |  |
| lastCommitInfo | [LastCommitInfo](#vega.LastCommitInfo) |  |  |
| byzantineValidators | [Evidence](#vega.Evidence) | repeated |  |






<a name="vega.RequestDeliverTx"></a>

### RequestDeliverTx



| Field | Type | Label | Description |
| ----- | ---- | ----- | ----------- |
| tx | [bytes](#bytes) |  |  |






<a name="vega.RequestInitChain"></a>

### RequestInitChain



| Field | Type | Label | Description |
| ----- | ---- | ----- | ----------- |
| time | [int64](#int64) |  |  |
| chainID | [string](#string) |  |  |
| consensusParams | [ConsensusParams](#vega.ConsensusParams) |  |  |
| validators | [ValidatorUpdate](#vega.ValidatorUpdate) | repeated |  |
| appStateBytes | [bytes](#bytes) |  |  |
| initialHeight | [int64](#int64) |  |  |






<a name="vega.ResponseBeginBlock"></a>

### ResponseBeginBlock



| Field | Type | Label | Description |
| ----- | ---- | ----- | ----------- |
| events | [Event](#vega.Event) | repeated |  |






<a name="vega.ResponseDeliverTx"></a>

### ResponseDeliverTx



| Field | Type | Label | Description |
| ----- | ---- | ----- | ----------- |
| code | [uint32](#uint32) |  |  |
| data | [bytes](#bytes) |  |  |
| log | [string](#string) |  | nondeterministic |
| info | [string](#string) |  | nondeterministic |
| gasWanted | [int64](#int64) |  |  |
| gasUsed | [int64](#int64) |  |  |
| events | [Event](#vega.Event) | repeated |  |
| codespace | [string](#string) |  |  |






<a name="vega.ResponseInitChain"></a>

### ResponseInitChain



| Field | Type | Label | Description |
| ----- | ---- | ----- | ----------- |
| consensusParams | [ConsensusParams](#vega.ConsensusParams) |  |  |
| validators | [ValidatorUpdate](#vega.ValidatorUpdate) | repeated |  |
| appHash | [bytes](#bytes) |  |  |






<a name="vega.TmEvent"></a>

### TmEvent



| Field | Type | Label | Description |
| ----- | ---- | ----- | ----------- |
| reqInitChain | [RequestInitChain](#vega.RequestInitChain) |  |  |
| resInitChain | [ResponseInitChain](#vega.ResponseInitChain) |  |  |
| reqDeliverTx | [RequestDeliverTx](#vega.RequestDeliverTx) |  |  |
| resDeliverTx | [ResponseDeliverTx](#vega.ResponseDeliverTx) |  |  |
| reqBeginBlock | [RequestBeginBlock](#vega.RequestBeginBlock) |  |  |
| resBeginBlock | [ResponseBeginBlock](#vega.ResponseBeginBlock) |  |  |






<a name="vega.Validator"></a>

### Validator



| Field | Type | Label | Description |
| ----- | ---- | ----- | ----------- |
| address | [bytes](#bytes) |  |  |
| power | [int64](#int64) |  |  |






<a name="vega.ValidatorParams"></a>

### ValidatorParams



| Field | Type | Label | Description |
| ----- | ---- | ----- | ----------- |
| pubKeyTypes | [string](#string) | repeated |  |






<a name="vega.ValidatorUpdate"></a>

### ValidatorUpdate



| Field | Type | Label | Description |
| ----- | ---- | ----- | ----------- |
| pub_key | [PublicKey](#vega.PublicKey) |  |  |
| power | [int64](#int64) |  |  |






<a name="vega.VersionParams"></a>

### VersionParams



| Field | Type | Label | Description |
| ----- | ---- | ----- | ----------- |
| appVersion | [uint64](#uint64) |  |  |






<a name="vega.VoteInfo"></a>

### VoteInfo



| Field | Type | Label | Description |
| ----- | ---- | ----- | ----------- |
| validator | [Validator](#vega.Validator) |  |  |
| signedLastBlock | [bool](#bool) |  |  |








<a name="vega.EvidenceType"></a>

### EvidenceType


| Name | Number | Description |
| ---- | ------ | ----------- |
| UNKNOWN | 0 |  |
| DUPLICATE_VOTE | 1 |  |
| LIGHT_CLIENT_ATTACK | 2 |  |










<a name="proto/vega.proto"></a>
<p align="right"><a href="#top">Top</a></p>

## proto/vega.proto



<a name="vega.Account"></a>

### Account
Represents an account for an asset on Vega for a particular owner or party.


| Field | Type | Label | Description |
| ----- | ---- | ----- | ----------- |
| id | [string](#string) |  | Unique account identifier (used internally by Vega). |
| owner | [string](#string) |  | The party that the account belongs to. Special values include `network`, which represents the Vega network and is most commonly seen during liquidation of distressed trading positions. |
| balance | [uint64](#uint64) |  | Balance of the asset, the balance is an integer, for example `123456` is a correctly formatted price of `1.23456` assuming market configured to 5 decimal places. Balances cannot be negative. |
| asset | [string](#string) |  | Asset identifier for the account. |
| marketID | [string](#string) |  | Market identifier for the account. If [`AccountType`](#vega.AccountType).`ACCOUNT_TYPE_GENERAL` this will be empty. |
| type | [AccountType](#vega.AccountType) |  | The account type related to this account. |






<a name="vega.AuctionIndicativeState"></a>

### AuctionIndicativeState
AuctionIndicativeState is used to emit an event with the indicative price/volume per market during an auction.


| Field | Type | Label | Description |
| ----- | ---- | ----- | ----------- |
| marketID | [string](#string) |  | The market identifier for which this state relates to. |
| indicativePrice | [uint64](#uint64) |  | The Indicative Uncrossing Price is the price at which all trades would occur if we uncrossed the auction now. |
| indicativeVolume | [uint64](#uint64) |  | The Indicative Uncrossing Volume is the volume available at the Indicative crossing price if we uncrossed the auction now. |
| auctionStart | [int64](#int64) |  | The timestamp at which the auction started. |
| auctionEnd | [int64](#int64) |  | The timestamp at which the auction is meant to stop. |






<a name="vega.Candle"></a>

### Candle
Represents the high, low, open, and closing prices for an interval of trading,
referred to commonly as a candlestick or candle.


| Field | Type | Label | Description |
| ----- | ---- | ----- | ----------- |
| timestamp | [int64](#int64) |  | Timestamp for the point in time when the candle was initially created/opened, in nanoseconds since the epoch. See [`VegaTimeResponse`](#api.VegaTimeResponse).`timestamp`. |
| datetime | [string](#string) |  | An ISO-8601 datetime with nanosecond precision for when the candle was last updated. |
| high | [uint64](#uint64) |  | Highest price for trading during the candle interval. |
| low | [uint64](#uint64) |  | Lowest price for trading during the candle interval. |
| open | [uint64](#uint64) |  | Open trade price. |
| close | [uint64](#uint64) |  | Closing trade price. |
| volume | [uint64](#uint64) |  | Total trading volume during the candle interval. |
| interval | [Interval](#vega.Interval) |  | Time interval for the candle. See [`Interval`](#vega.Interval). |






<a name="vega.Deposit"></a>

### Deposit
The representation of a deposit in the vega network


| Field | Type | Label | Description |
| ----- | ---- | ----- | ----------- |
| id | [string](#string) |  | The ID of the deposit |
| status | [Deposit.Status](#vega.Deposit.Status) |  | Status of the deposit |
| partyID | [string](#string) |  | The party initiating the deposit |
| asset | [string](#string) |  | The vega asset targeted by this deposit |
| amount | [string](#string) |  | The amount to be deposited |
| txHash | [string](#string) |  | The hash of the transaction from the foreign chain |
| creditedTimestamp | [int64](#int64) |  | The time where the vega account got updated with the deposit |
| createdTimestamp | [int64](#int64) |  | The time the deposit has been created in the vega network |






<a name="vega.Erc20WithdrawExt"></a>

### Erc20WithdrawExt
An extension of data required for the withdraw submissions


| Field | Type | Label | Description |
| ----- | ---- | ----- | ----------- |
| receiverAddress | [string](#string) |  | The address into which the bridge will release the funds |






<a name="vega.ErrorDetail"></a>

### ErrorDetail
Represents Vega domain specific error information over gRPC/Protobuf.


| Field | Type | Label | Description |
| ----- | ---- | ----- | ----------- |
| code | [int32](#int32) |  | A Vega API domain specific unique error code, useful for client side mappings. e.g. 10004 |
| message | [string](#string) |  | A message that describes the error in more detail, should describe the problem encountered. |
| inner | [string](#string) |  | Any inner error information that could add more context, or be helpful for error reporting. |






<a name="vega.Fee"></a>

### Fee
Represents any fees paid by a party, resulting from a trade.


| Field | Type | Label | Description |
| ----- | ---- | ----- | ----------- |
| makerFee | [uint64](#uint64) |  | Fee amount paid to the non-aggressive party of the trade. |
| infrastructureFee | [uint64](#uint64) |  | Fee amount paid for maintaining the Vega infrastructure. |
| liquidityFee | [uint64](#uint64) |  | Fee amount paid to market makers. |






<a name="vega.FinancialAmount"></a>

### FinancialAmount
Asset value information used within a transfer.


| Field | Type | Label | Description |
| ----- | ---- | ----- | ----------- |
| amount | [int64](#int64) |  | A signed integer amount of asset. |
| asset | [string](#string) |  | Asset identifier. |






<a name="vega.LedgerEntry"></a>

### LedgerEntry
Represents a ledger entry on Vega.


| Field | Type | Label | Description |
| ----- | ---- | ----- | ----------- |
| fromAccount | [string](#string) |  | One or more accounts to transfer from. |
| toAccount | [string](#string) |  | One or more accounts to transfer to. |
| amount | [uint64](#uint64) |  | An amount to transfer. |
| reference | [string](#string) |  | A reference for auditing purposes. |
| type | [string](#string) |  | Type of ledger entry. |
| timestamp | [int64](#int64) |  | Timestamp for the time the ledger entry was created, in nanoseconds since the epoch. See [`VegaTimeResponse`](#api.VegaTimeResponse).`timestamp`. |






<a name="vega.MarginLevels"></a>

### MarginLevels
Represents the margin levels for a party on a market at a given time.


| Field | Type | Label | Description |
| ----- | ---- | ----- | ----------- |
| maintenanceMargin | [uint64](#uint64) |  | Maintenance margin value. |
| searchLevel | [uint64](#uint64) |  | Search level value. |
| initialMargin | [uint64](#uint64) |  | Initial margin value. |
| collateralReleaseLevel | [uint64](#uint64) |  | Collateral release level value. |
| partyID | [string](#string) |  | Party identifier. |
| marketID | [string](#string) |  | Market identifier. |
| asset | [string](#string) |  | Asset identifier. |
| timestamp | [int64](#int64) |  | Timestamp for the time the ledger entry was created, in nanoseconds since the epoch. See [`VegaTimeResponse`](#api.VegaTimeResponse).`timestamp`. |






<a name="vega.MarketData"></a>

### MarketData
Represents data generated by a market when open.


| Field | Type | Label | Description |
| ----- | ---- | ----- | ----------- |
| markPrice | [uint64](#uint64) |  | Mark price, as an integer, for example `123456` is a correctly formatted price of `1.23456` assuming market configured to 5 decimal places. |
| bestBidPrice | [uint64](#uint64) |  | Highest price level on an order book for buy orders, as an integer, for example `123456` is a correctly formatted price of `1.23456` assuming market configured to 5 decimal places. |
| bestBidVolume | [uint64](#uint64) |  | Aggregated volume being bid at the best bid price. |
| bestOfferPrice | [uint64](#uint64) |  | Lowest price level on an order book for offer orders. |
| bestOfferVolume | [uint64](#uint64) |  | Aggregated volume being offered at the best offer price, as an integer, for example `123456` is a correctly // formatted price of `1.23456` assuming market configured to 5 decimal places. |
| midPrice | [uint64](#uint64) |  | Arithmetic average of the best bid price and best offer price, as an integer, for example `123456` is a correctly // formatted price of `1.23456` assuming market configured to 5 decimal places. |
| market | [string](#string) |  | Market identifier for the data. |
| timestamp | [int64](#int64) |  | Timestamp at which this mark price was relevant, in nanoseconds since the epoch. See [`VegaTimeResponse`](#api.VegaTimeResponse).`timestamp`. |
| openInterest | [uint64](#uint64) |  | The sum of the size of all positions greater than 0 on the market. |
| auctionEnd | [int64](#int64) |  | Time in seconds until the end of the auction (0 if currently not in auction period). |
| auctionStart | [int64](#int64) |  | Time until next auction (used in FBA&#39;s) - currently always 0. |
| indicativePrice | [uint64](#uint64) |  | indicative price (zero if not in auction) |
| indicativeVolume | [uint64](#uint64) |  | indicative volume (zero if not in auction) |
| marketState | [MarketState](#vega.MarketState) |  | the current state of the market |






<a name="vega.MarketDepth"></a>

### MarketDepth
Represents market depth or order book data for the specified market on Vega.


| Field | Type | Label | Description |
| ----- | ---- | ----- | ----------- |
| marketID | [string](#string) |  | Market identifier. |
| buy | [PriceLevel](#vega.PriceLevel) | repeated | Collection of price levels for the buy side of the book. |
| sell | [PriceLevel](#vega.PriceLevel) | repeated | Collection of price levels for the sell side of the book. |
| sequenceNumber | [uint64](#uint64) |  | Sequence number for the market depth dump |






<a name="vega.MarketDepthUpdate"></a>

### MarketDepthUpdate
Represents the changed market depth since the last update


| Field | Type | Label | Description |
| ----- | ---- | ----- | ----------- |
| marketID | [string](#string) |  | Market identifier. |
| buy | [PriceLevel](#vega.PriceLevel) | repeated | Collection of updated price levels for the buy side of the book. |
| sell | [PriceLevel](#vega.PriceLevel) | repeated | Collection of updated price levels for the sell side of the book. |
| sequenceNumber | [uint64](#uint64) |  | Sequence number for the market depth update |






<a name="vega.NodeRegistration"></a>

### NodeRegistration
Used to Register a node as a validator during network start-up.


| Field | Type | Label | Description |
| ----- | ---- | ----- | ----------- |
| pubKey | [bytes](#bytes) |  | Public key, required field. |
| chainPubKey | [bytes](#bytes) |  | Public key for the blockchain, required field. |






<a name="vega.NodeSignature"></a>

### NodeSignature
Represents a signature from a validator, to be used by a foreign chain in order to recognise a decision taken by the Vega network.


| Field | Type | Label | Description |
| ----- | ---- | ----- | ----------- |
| ID | [string](#string) |  | The identifier of the resource being signed. |
| sig | [bytes](#bytes) |  | The signature. |
| kind | [NodeSignatureKind](#vega.NodeSignatureKind) |  | The kind of resource being signed. |






<a name="vega.NodeVote"></a>

### NodeVote
Used when a node votes for validating a given resource exists or is valid.
For example, an ERC20 deposit is valid and exists on ethereum.


| Field | Type | Label | Description |
| ----- | ---- | ----- | ----------- |
| pubKey | [bytes](#bytes) |  | Public key, required field. |
| reference | [string](#string) |  | Reference, required field. |






<a name="vega.Order"></a>

### Order
An order can be submitted, amended and cancelled on Vega in an attempt to make trades with other parties.


| Field | Type | Label | Description |
| ----- | ---- | ----- | ----------- |
| id | [string](#string) |  | Unique identifier for the order (set by the system after consensus). |
| marketID | [string](#string) |  | Market identifier for the order. |
| partyID | [string](#string) |  | Party identifier for the order. |
| side | [Side](#vega.Side) |  | Side for the order, e.g. SIDE_BUY or SIDE_SELL. See [`Side`](#vega.Side). |
| price | [uint64](#uint64) |  | Price for the order, the price is an integer, for example `123456` is a correctly formatted price of `1.23456` assuming market configured to 5 decimal places. |
| size | [uint64](#uint64) |  | Size for the order, for example, in a futures market the size equals the number of contracts. |
| remaining | [uint64](#uint64) |  | Size remaining, when this reaches 0 then the order is fully filled and status becomes STATUS_FILLED. |
| timeInForce | [Order.TimeInForce](#vega.Order.TimeInForce) |  | Time in force indicates how long an order will remain active before it is executed or expires. See [`Order.TimeInForce`](#vega.Order.TimeInForce). |
| type | [Order.Type](#vega.Order.Type) |  | Type for the order. See [`Order.Type`](#vega.Order.Type). |
| createdAt | [int64](#int64) |  | Timestamp for when the order was created at, in nanoseconds since the epoch. See [`VegaTimeResponse`](#api.VegaTimeResponse).`timestamp`. |
| status | [Order.Status](#vega.Order.Status) |  | The current status for the order. See [`Order.Status`](#vega.Order.Status). For detail on `STATUS_REJECTED` please check the [`OrderError`](#vega.OrderError) value given in the `reason` field. |
| expiresAt | [int64](#int64) |  | Timestamp for when the order will expire, in nanoseconds since the epoch. See [`VegaTimeResponse`](#api.VegaTimeResponse).`timestamp`. Valid only for [`Order.TimeInForce`](#vega.Order.TimeInForce)`.TIF_GTT`. |
| reference | [string](#string) |  | Reference given for the order, this is typically used to retrieve an order submitted through consensus. Currently set internally by the node to return a unique reference identifier for the order submission. |
| reason | [OrderError](#vega.OrderError) |  | If the Order `status` is `STATUS_REJECTED` then an [`OrderError`](#vega.OrderError) reason will be specified. The default for this field is `ORDER_ERROR_NONE` which signifies that there were no errors. |
| updatedAt | [int64](#int64) |  | Timestamp for when the Order was last updated, in nanoseconds since the epoch. See [`VegaTimeResponse`](#api.VegaTimeResponse).`timestamp`. |
| version | [uint64](#uint64) |  | The version for the order, initial value is version 1 and is incremented after each successful amend |
| batchID | [uint64](#uint64) |  | Batch identifier for the order, used internally for orders submitted during auctions to keep track of the auction batch this order falls under (required for fees calculation). |






<a name="vega.OrderAmendment"></a>

### OrderAmendment
An order amendment is a request to amend or update an existing order on Vega.

The `orderID`, `partyID` and `marketID` fields are used for lookup of the order only and cannot be amended by this command.


| Field | Type | Label | Description |
| ----- | ---- | ----- | ----------- |
| orderID | [string](#string) |  | Order identifier, this is required to find the order and will not be updated. Required field. |
| partyID | [string](#string) |  | Party identifier, this is required to find the order and will not be updated. Required field. |
| marketID | [string](#string) |  | Market identifier, this is required to find the order and will not be updated. |
| price | [Price](#vega.Price) |  | Amend the price for the order, if the Price value is set, otherwise price will remain unchanged. See [`Price`](#vega.Price). |
| sizeDelta | [int64](#int64) |  | Amend the size for the order by the delta specified. To reduce the size from the current value set a negative integer value. To increase the size from the current value, set a positive integer value. To leave the size unchanged set a value of zero. |
| expiresAt | [Timestamp](#vega.Timestamp) |  | Amend the expiry time for the order, if the Timestamp value is set, otherwise expiry time will remain unchanged. See [`VegaTimeResponse`](#api.VegaTimeResponse).`timestamp`. |
| timeInForce | [Order.TimeInForce](#vega.Order.TimeInForce) |  | Amend the time in force for the order, set to TIF_UNSPECIFIED to remain unchanged. See [`TimeInForce`](#api.VegaTimeResponse).`timestamp`. |






<a name="vega.OrderCancellation"></a>

### OrderCancellation
An order cancellation is a request to cancel an existing order on Vega.

The following three fields are used for lookup of the order only:


| Field | Type | Label | Description |
| ----- | ---- | ----- | ----------- |
| orderID | [string](#string) |  | Unique identifier for the order (set by the system after consensus). Required field. |
| marketID | [string](#string) |  | Market identifier for the order. Required field. |
| partyID | [string](#string) |  | Party identifier for the order. Required field. |






<a name="vega.OrderCancellationConfirmation"></a>

### OrderCancellationConfirmation
Used when cancelling an Order.


| Field | Type | Label | Description |
| ----- | ---- | ----- | ----------- |
| order | [Order](#vega.Order) |  | The order that was cancelled. |






<a name="vega.OrderConfirmation"></a>

### OrderConfirmation
Used when confirming an Order.


| Field | Type | Label | Description |
| ----- | ---- | ----- | ----------- |
| order | [Order](#vega.Order) |  | The order that was confirmed. |
| trades | [Trade](#vega.Trade) | repeated | 0 or more trades that were emitted. |
| passiveOrdersAffected | [Order](#vega.Order) | repeated | 0 or more passive orders that were affected. |






<a name="vega.OrderSubmission"></a>

### OrderSubmission
An order submission is a request to submit or create a new order on Vega.


| Field | Type | Label | Description |
| ----- | ---- | ----- | ----------- |
| id | [string](#string) |  | Unique identifier for the order (set by the system after consensus). |
| marketID | [string](#string) |  | Market identifier for the order. Required field. |
| partyID | [string](#string) |  | Party identifier for the order. Required field. |
| price | [uint64](#uint64) |  | Price for the order, the price is an integer, for example `123456` is a correctly formatted price of `1.23456` assuming market configured to 5 decimal places. Required field for Limit orders, however it is not required for market orders. |
| size | [uint64](#uint64) |  | Size for the order, for example, in a futures market the size equals the number of contracts. Cannot be negative. |
| side | [Side](#vega.Side) |  | Side for the order, e.g. SIDE_BUY or SIDE_SELL. See [`Side`](#vega.Side). Required field. |
| timeInForce | [Order.TimeInForce](#vega.Order.TimeInForce) |  | Time in force indicates how long an order will remain active before it is executed or expires. See [`Order.TimeInForce`](#vega.Order.TimeInForce). Required field. |
| expiresAt | [int64](#int64) |  | Timestamp for when the order will expire, in nanoseconds since the epoch. See [`VegaTimeResponse`](#api.VegaTimeResponse).`timestamp`. Required field only for [`Order.TimeInForce`](#vega.Order.TimeInForce)`.TIF_GTT`. |
| type | [Order.Type](#vega.Order.Type) |  | Type for the order. See [`Order.Type`](#vega.Order.Type). Required field. |
| reference | [string](#string) |  | Reference given for the order, this is typically used to retrieve an order submitted through consensus. Currently set internally by the node to return a unique reference identifier for the order submission. |






<a name="vega.Party"></a>

### Party
A party represents an entity who wishes to trade on or query a Vega network.


| Field | Type | Label | Description |
| ----- | ---- | ----- | ----------- |
| id | [string](#string) |  | A unique identifier for the party, typically represented by a public key. |






<a name="vega.Position"></a>

### Position
Represents position data for a party on the specified market on Vega.


| Field | Type | Label | Description |
| ----- | ---- | ----- | ----------- |
| marketID | [string](#string) |  | Market identifier. |
| partyID | [string](#string) |  | Party identifier. |
| openVolume | [int64](#int64) |  | Open volume for the position. Value is signed &#43;ve for long and -ve for short. |
| realisedPNL | [int64](#int64) |  | Realised profit and loss for the position. Value is signed &#43;ve for long and -ve for short. |
| unrealisedPNL | [int64](#int64) |  | Unrealised profit and loss for the position. Value is signed &#43;ve for long and -ve for short. |
| averageEntryPrice | [uint64](#uint64) |  | Average entry price for the position, the price is an integer, for example `123456` is a correctly formatted price of `1.23456` assuming market configured to 5 decimal places. |
| updatedAt | [int64](#int64) |  | last time the position was updated |






<a name="vega.PositionTrade"></a>

### PositionTrade



| Field | Type | Label | Description |
| ----- | ---- | ----- | ----------- |
| volume | [int64](#int64) |  | Volume for the position trade. Value is signed &#43;ve for long and -ve for short. |
| price | [uint64](#uint64) |  | Price for the position trade, the price is an integer, for example `123456` is a correctly formatted price of `1.23456` assuming market configured to 5 decimal places. |






<a name="vega.Price"></a>

### Price



| Field | Type | Label | Description |
| ----- | ---- | ----- | ----------- |
| value | [uint64](#uint64) |  | Price value, given as an integer, for example `123456` is a correctly formatted price of `1.23456` assuming market configured to 5 decimal places. |






<a name="vega.PriceLevel"></a>

### PriceLevel
Represents a price level from market depth or order book data.


| Field | Type | Label | Description |
| ----- | ---- | ----- | ----------- |
| price | [uint64](#uint64) |  | Price for the price level, the price is an integer, for example `123456` is a correctly formatted price of `1.23456` assuming market configured to 5 decimal places. |
| numberOfOrders | [uint64](#uint64) |  | Number of orders at the price level. |
| volume | [uint64](#uint64) |  | Volume at the price level. |






<a name="vega.RiskFactor"></a>

### RiskFactor
Risk factors are used to calculate the current risk associated with orders trading on a given market.


| Field | Type | Label | Description |
| ----- | ---- | ----- | ----------- |
| market | [string](#string) |  | Market ID that relates to this risk factor. |
| short | [double](#double) |  | Short Risk factor value. |
| long | [double](#double) |  | Long Risk factor value. |






<a name="vega.RiskResult"></a>

### RiskResult
Risk results are calculated internally by Vega to attempt to maintain safe trading.


| Field | Type | Label | Description |
| ----- | ---- | ----- | ----------- |
| updatedTimestamp | [int64](#int64) |  | Timestamp for when risk factors were generated. |
| riskFactors | [RiskResult.RiskFactorsEntry](#vega.RiskResult.RiskFactorsEntry) | repeated | Risk factors (long and short) for each margin-able asset/currency (usually == settlement assets) in the market. |
| nextUpdateTimestamp | [int64](#int64) |  | Timestamp for when risk factors are expected to change (or empty if risk factors are continually updated). |
| predictedNextRiskFactors | [RiskResult.PredictedNextRiskFactorsEntry](#vega.RiskResult.PredictedNextRiskFactorsEntry) | repeated | Predicted risk factors at next change (what they would be if the change occurred now). |






<a name="vega.RiskResult.PredictedNextRiskFactorsEntry"></a>

### RiskResult.PredictedNextRiskFactorsEntry



| Field | Type | Label | Description |
| ----- | ---- | ----- | ----------- |
| key | [string](#string) |  |  |
| value | [RiskFactor](#vega.RiskFactor) |  |  |






<a name="vega.RiskResult.RiskFactorsEntry"></a>

### RiskResult.RiskFactorsEntry



| Field | Type | Label | Description |
| ----- | ---- | ----- | ----------- |
| key | [string](#string) |  |  |
| value | [RiskFactor](#vega.RiskFactor) |  |  |






<a name="vega.Signature"></a>

### Signature
A signature to be authenticate a transaction
and to be verified by the vega network


| Field | Type | Label | Description |
| ----- | ---- | ----- | ----------- |
| sig | [bytes](#bytes) |  | The bytes of the signature |
| algo | [string](#string) |  | The algorithm used to create the signature |
| version | [uint64](#uint64) |  | The version of the signature used to create the signature |






<a name="vega.SignedBundle"></a>

### SignedBundle
A bundle of a transaction and it&#39;s signature.


| Field | Type | Label | Description |
| ----- | ---- | ----- | ----------- |
| tx | [bytes](#bytes) |  | Transaction payload (proto marshalled). |
| sig | [Signature](#vega.Signature) |  | The signature authenticating the transaction. |






<a name="vega.Statistics"></a>

### Statistics
Vega domain specific statistics as reported by the node the caller is connected to.


| Field | Type | Label | Description |
| ----- | ---- | ----- | ----------- |
| blockHeight | [uint64](#uint64) |  | Current block height as reported by the Vega blockchain. |
| backlogLength | [uint64](#uint64) |  | Current backlog length (number of transactions) that are waiting to be included in a block. |
| totalPeers | [uint64](#uint64) |  | Total number of connected peers to this node. |
| genesisTime | [string](#string) |  | Genesis block date and time formatted in ISO-8601 datetime format with nanosecond precision. |
| currentTime | [string](#string) |  | Current system date and time formatted in ISO-8601 datetime format with nanosecond precision. |
| vegaTime | [string](#string) |  | Current Vega date and time formatted in ISO-8601 datetime format with nanosecond precision. |
| status | [ChainStatus](#vega.ChainStatus) |  | Status of the connection to the Vega blockchain. See [`ChainStatus`](#vega.ChainStatus). |
| txPerBlock | [uint64](#uint64) |  | Transactions per block. |
| averageTxBytes | [uint64](#uint64) |  | Average transaction size in bytes. |
| averageOrdersPerBlock | [uint64](#uint64) |  | Average orders per block. |
| tradesPerSecond | [uint64](#uint64) |  | Trades emitted per second. |
| ordersPerSecond | [uint64](#uint64) |  | Orders affected per second. |
| totalMarkets | [uint64](#uint64) |  | Total markets on this Vega network. |
| totalAmendOrder | [uint64](#uint64) |  | Total number of order amendments since genesis (on all markets). |
| totalCancelOrder | [uint64](#uint64) |  | Total number of order cancellations since genesis (on all markets). |
| totalCreateOrder | [uint64](#uint64) |  | Total number of order submissions since genesis (on all markets). |
| totalOrders | [uint64](#uint64) |  | Total number of orders affected since genesis (on all markets). |
| totalTrades | [uint64](#uint64) |  | Total number of trades emitted since genesis (on all markets). |
| orderSubscriptions | [uint32](#uint32) |  | Current number of stream subscribers to order data. |
| tradeSubscriptions | [uint32](#uint32) |  | Current number of stream subscribers to trade data. |
| candleSubscriptions | [uint32](#uint32) |  | Current number of stream subscribers to candle-stick data. |
| marketDepthSubscriptions | [uint32](#uint32) |  | Current number of stream subscribers to market depth data. |
| positionsSubscriptions | [uint32](#uint32) |  | Current number of stream subscribers to positions data. |
| accountSubscriptions | [uint32](#uint32) |  | Current number of stream subscribers to account data. |
| marketDataSubscriptions | [uint32](#uint32) |  | Current number of stream subscribers to market data. |
| appVersionHash | [string](#string) |  | The version hash of the Vega node software. |
| appVersion | [string](#string) |  | The version of the Vega node software. |
| chainVersion | [string](#string) |  | The version of the underlying Vega blockchain. |
| blockDuration | [uint64](#uint64) |  | Current block duration, in nanoseconds. |
| uptime | [string](#string) |  | Total uptime for this node formatted in ISO-8601 datetime format with nanosecond precision. |
| chainID | [string](#string) |  | Unique identifier for the underlying Vega blockchain. |






<a name="vega.Timestamp"></a>

### Timestamp
A timestamp in nanoseconds since epoch.
See [`VegaTimeResponse`](#api.VegaTimeResponse).`timestamp`.


| Field | Type | Label | Description |
| ----- | ---- | ----- | ----------- |
| value | [int64](#int64) |  | Timestamp value. |






<a name="vega.Trade"></a>

### Trade
A trade occurs when an aggressive order crosses one or more passive orders on the order book for a market on Vega.


| Field | Type | Label | Description |
| ----- | ---- | ----- | ----------- |
| id | [string](#string) |  | Unique identifier for the trade (generated by Vega). |
| marketID | [string](#string) |  | Market identifier (the market that the trade occurred on). |
| price | [uint64](#uint64) |  | Price for the trade, the price is an integer, for example `123456` is a correctly formatted price of `1.23456` assuming market configured to 5 decimal places. |
| size | [uint64](#uint64) |  | Size filled for the trade. |
| buyer | [string](#string) |  | Unique party identifier for the buyer. |
| seller | [string](#string) |  | Unique party identifier for the seller. |
| aggressor | [Side](#vega.Side) |  | Direction of the aggressive party e.g. SIDE_BUY or SIDE_SELL. See [`Side`](#vega.Side). |
| buyOrder | [string](#string) |  | Identifier of the order from the buy side. |
| sellOrder | [string](#string) |  | Identifier of the order from the sell side. |
| timestamp | [int64](#int64) |  | Timestamp for when the trade occurred, in nanoseconds since the epoch. See [`VegaTimeResponse`](#api.VegaTimeResponse).`timestamp`. |
| type | [Trade.Type](#vega.Trade.Type) |  | Type for the trade. See [`Trade.Type`](#vega.Trade.Type). |
| buyerFee | [Fee](#vega.Fee) |  | Fee amount charged to the buyer party for the trade. |
| sellerFee | [Fee](#vega.Fee) |  | Fee amount charged to the seller party for the trade. |
| buyerAuctionBatch | [uint64](#uint64) |  | Auction batch number that the buy side order was placed in. |
| sellerAuctionBatch | [uint64](#uint64) |  | Auction batch number that the sell side order was placed in. |






<a name="vega.TradeSet"></a>

### TradeSet



| Field | Type | Label | Description |
| ----- | ---- | ----- | ----------- |
| trades | [Trade](#vega.Trade) | repeated | A set of one or more trades. |






<a name="vega.Transaction"></a>

### Transaction
Represents a transaction to be sent to Vega.


| Field | Type | Label | Description |
| ----- | ---- | ----- | ----------- |
| inputData | [bytes](#bytes) |  | One of the set of Vega commands (proto marshalled). |
| nonce | [uint64](#uint64) |  | A random number used to provided uniqueness and prevents against replay attack. |
| address | [bytes](#bytes) |  | The address of the sender. |
| pubKey | [bytes](#bytes) |  | The public key of the sender. |






<a name="vega.Transfer"></a>

### Transfer
Represents a financial transfer within Vega.


| Field | Type | Label | Description |
| ----- | ---- | ----- | ----------- |
| owner | [string](#string) |  | Party identifier for the owner of the transfer. |
| amount | [FinancialAmount](#vega.FinancialAmount) |  | A financial amount (of an asset) to transfer. |
| type | [TransferType](#vega.TransferType) |  | The type of transfer, gives the reason for the transfer. |
| minAmount | [int64](#int64) |  | A minimum amount. |






<a name="vega.TransferBalance"></a>

### TransferBalance
Represents the balance for an account during a transfer.


| Field | Type | Label | Description |
| ----- | ---- | ----- | ----------- |
| account | [Account](#vega.Account) |  | The account relating to the transfer |
| balance | [uint64](#uint64) |  | The balance relating to the transfer |






<a name="vega.TransferRequest"></a>

### TransferRequest
Represents a request to transfer from one set of accounts to another.


| Field | Type | Label | Description |
| ----- | ---- | ----- | ----------- |
| fromAccount | [Account](#vega.Account) | repeated | One or more accounts to transfer from. |
| toAccount | [Account](#vega.Account) | repeated | One or more accounts to transfer to. |
| amount | [uint64](#uint64) |  | An amount to transfer for the asset. |
| minAmount | [uint64](#uint64) |  | A minimum amount. |
| asset | [string](#string) |  | Asset identifier. |
| reference | [string](#string) |  | A reference for auditing purposes. |






<a name="vega.TransferResponse"></a>

### TransferResponse
Represents the response from a transfer.


| Field | Type | Label | Description |
| ----- | ---- | ----- | ----------- |
| transfers | [LedgerEntry](#vega.LedgerEntry) | repeated | One or more ledger entries representing the transfers. |
| balances | [TransferBalance](#vega.TransferBalance) | repeated | One or more account balances. |






<a name="vega.WithdrawExt"></a>

### WithdrawExt



| Field | Type | Label | Description |
| ----- | ---- | ----- | ----------- |
| erc20 | [Erc20WithdrawExt](#vega.Erc20WithdrawExt) |  |  |






<a name="vega.WithdrawSubmission"></a>

### WithdrawSubmission
A request for withdrawing funds from a trader


| Field | Type | Label | Description |
| ----- | ---- | ----- | ----------- |
| partyID | [string](#string) |  | The party which wants to withdraw funds |
| amount | [uint64](#uint64) |  | The amount to be withdrawn |
| asset | [string](#string) |  | The asset we want to withdraw |
| ext | [WithdrawExt](#vega.WithdrawExt) |  | foreign chain specifics |






<a name="vega.Withdrawal"></a>

### Withdrawal
The representation of a withdrawal in the vega network


| Field | Type | Label | Description |
| ----- | ---- | ----- | ----------- |
| id | [string](#string) |  | The id of the withdrawal |
| partyID | [string](#string) |  | The party initiating the withdrawal |
| amount | [uint64](#uint64) |  | The amount to be withdrawn |
| asset | [string](#string) |  | The asset we want to withdraw funds from |
| status | [Withdrawal.Status](#vega.Withdrawal.Status) |  | The status of this withdrawal |
| ref | [string](#string) |  | The reference which is used by the foreign chain to refer to this withdrawal |
| expiry | [int64](#int64) |  | The time until when the withdrawal is valid |
| txHash | [string](#string) |  | The hash of the foreign chain for this transaction |
| createdTimestamp | [int64](#int64) |  | The time at which the network started to process this withdrawal |
| withdrawnTimestamp | [int64](#int64) |  | The time at which the withdrawal was finalized by the network |
| ext | [WithdrawExt](#vega.WithdrawExt) |  | foreign chain specifis |








<a name="vega.AccountType"></a>

### AccountType
Various collateral/account types as used by Vega.

| Name | Number | Description |
| ---- | ------ | ----------- |
| ACCOUNT_TYPE_UNSPECIFIED | 0 | Default value. |
| ACCOUNT_TYPE_INSURANCE | 1 | Insurance pool accounts contain insurance pool funds for a market. |
| ACCOUNT_TYPE_SETTLEMENT | 2 | Settlement accounts exist only during settlement or mark-to-market. |
| ACCOUNT_TYPE_MARGIN | 3 | Margin accounts contain margin funds for a party and each party will have multiple margin accounts, one for each market they have traded in.

Margin account funds will alter as margin requirements on positions change. |
| ACCOUNT_TYPE_GENERAL | 4 | General accounts contains general funds for a party. A party will have multiple general accounts, one for each asset they want to trade with.

General accounts are where funds are initially deposited or withdrawn from. It is also the account where funds are taken to fulfil fees and initial margin requirements. |
| ACCOUNT_TYPE_FEES_INFRASTRUCTURE | 5 | Infrastructure accounts contain fees earned by providing infrastructure on Vega. |
| ACCOUNT_TYPE_FEES_LIQUIDITY | 6 | Liquidity accounts contain fees earned by providing liquidity on Vega markets. |
| ACCOUNT_TYPE_FEES_MAKER | 7 | This account is created to hold fees earned by placing orders that sit on the book and are then matched with an incoming order to create a trade. These fees reward traders who provide the best priced liquidity that actually allows trading to take place. |
| ACCOUNT_TYPE_LOCK_WITHDRAW | 8 | This account is created to lock funds to be withdrawn by parties |



<a name="vega.ChainStatus"></a>

### ChainStatus
The Vega blockchain status as reported by the node the caller is connected to.

| Name | Number | Description |
| ---- | ------ | ----------- |
| CHAIN_STATUS_UNSPECIFIED | 0 | Default value, always invalid. |
| CHAIN_STATUS_DISCONNECTED | 1 | Blockchain is disconnected. |
| CHAIN_STATUS_REPLAYING | 2 | Blockchain is replaying historic transactions. |
| CHAIN_STATUS_CONNECTED | 3 | Blockchain is connected and receiving transactions. |



<a name="vega.Deposit.Status"></a>

### Deposit.Status
The status of the deposit

| Name | Number | Description |
| ---- | ------ | ----------- |
| DEPOSIT_STATUS_UNSPECIFIED | 0 | Default value, always invalid. |
| DEPOSIT_STATUS_OPEN | 1 | The deposit is being processed by the network |
| DEPOSIT_STATUS_CANCELLED | 2 | The deposit has been cancelled by the network |
| DEPOSIT_STATUS_FINALIZED | 3 | The deposit has been finalized and accounts have been updated |



<a name="vega.Interval"></a>

### Interval
Represents a set of time intervals that are used when querying for candle-stick data.

| Name | Number | Description |
| ---- | ------ | ----------- |
| INTERVAL_UNSPECIFIED | 0 | Default value, always invalid. |
| INTERVAL_I1M | 60 | 1 minute. |
| INTERVAL_I5M | 300 | 5 minutes. |
| INTERVAL_I15M | 900 | 15 minutes. |
| INTERVAL_I1H | 3600 | 1 hour. |
| INTERVAL_I6H | 21600 | 6 hours. |
| INTERVAL_I1D | 86400 | 1 day. |



<a name="vega.MarketState"></a>

### MarketState
What mode is the market currently running, also known as market state.

| Name | Number | Description |
| ---- | ------ | ----------- |
| MARKET_STATE_UNSPECIFIED | 0 | Default value, this is invalid |
| MARKET_STATE_CONTINUOUS | 1 | Normal trading |
| MARKET_STATE_AUCTION | 2 | Auction trading |



<a name="vega.NodeSignatureKind"></a>

### NodeSignatureKind
The kind of the signature created by a node, for example, whitelisting a new asset, withdrawal etc.

| Name | Number | Description |
| ---- | ------ | ----------- |
| NODE_SIGNATURE_KIND_UNSPECIFIED | 0 | represents a unspecified / missing value from the input |
| NODE_SIGNATURE_KIND_ASSET_NEW | 1 | represents a signature for a new asset whitelisting |
| NODE_SIGNATURE_KIND_ASSET_WITHDRAWAL | 2 | represents a signature for a asset withdrawal |



<a name="vega.Order.Status"></a>

### Order.Status
Status values for an order.
See resulting status in [What order types are available to trade on Vega?](https://docs.vega.xyz/docs/trading-questions/#what-order-types-are-available-to-trade-on-vega) for more detail.

| Name | Number | Description |
| ---- | ------ | ----------- |
| STATUS_INVALID | 0 | Default value, always invalid. |
| STATUS_ACTIVE | 1 | Used for active unfilled or partially filled orders. |
| STATUS_EXPIRED | 2 | Used for expired GTT orders. |
| STATUS_CANCELLED | 3 | Used for orders cancelled by the party that created the order. |
| STATUS_STOPPED | 4 | Used for unfilled FOK or IOC orders, and for orders that were stopped by the network. |
| STATUS_FILLED | 5 | Used for closed fully filled orders. |
| STATUS_REJECTED | 6 | Used for orders when not enough collateral was available to fill the margin requirements. |
| STATUS_PARTIALLY_FILLED | 7 | Used for closed partially filled IOC orders. |



<a name="vega.Order.TimeInForce"></a>

### Order.TimeInForce
Time in Force for an order.
See [What order types are available to trade on Vega?](https://docs.vega.xyz/docs/trading-questions/#what-order-types-are-available-to-trade-on-vega) for more detail.

| Name | Number | Description |
| ---- | ------ | ----------- |
| TIF_UNSPECIFIED | 0 | Default value for TimeInForce, can be valid for an amend. |
| TIF_GTC | 1 | Good until cancelled. |
| TIF_GTT | 2 | Good until specified time. |
| TIF_IOC | 3 | Immediate or cancel. |
| TIF_FOK | 4 | Fill or kill. |
| TIF_GFA | 5 | good for auction |
| TIF_GFN | 6 | good for normal |



<a name="vega.Order.Type"></a>

### Order.Type
Type values for an order.

| Name | Number | Description |
| ---- | ------ | ----------- |
| TYPE_UNSPECIFIED | 0 | Default value, always invalid. |
| TYPE_LIMIT | 1 | Used for Limit orders. |
| TYPE_MARKET | 2 | Used for Market orders. |
| TYPE_NETWORK | 3 | Used for orders where the initiating party is the network (with distressed traders). |



<a name="vega.OrderError"></a>

### OrderError
OrderError codes are returned in the `[Order](#vega.Order).reason` field.
If there is an issue with an order during it&#39;s life-cycle, it will be marked with `status.ORDER_STATUS_REJECTED`.

| Name | Number | Description |
| ---- | ------ | ----------- |
| ORDER_ERROR_NONE | 0 | Default value, no error reported. |
| ORDER_ERROR_INVALID_MARKET_ID | 1 | Order was submitted for a market that does not exist. |
| ORDER_ERROR_INVALID_ORDER_ID | 2 | Order was submitted with an invalid identifier. |
| ORDER_ERROR_OUT_OF_SEQUENCE | 3 | Order was amended with a sequence number that was not previous version &#43; 1. |
| ORDER_ERROR_INVALID_REMAINING_SIZE | 4 | Order was amended with an invalid remaining size (e.g. remaining greater than total size). |
| ORDER_ERROR_TIME_FAILURE | 5 | Node was unable to get Vega (blockchain) time. |
| ORDER_ERROR_REMOVAL_FAILURE | 6 | Failed to remove an order from the book. |
| ORDER_ERROR_INVALID_EXPIRATION_DATETIME | 7 | An order with `TimeInForce.TIF_GTT` was submitted or amended with an expiration that was badly formatted or otherwise invalid. |
| ORDER_ERROR_INVALID_ORDER_REFERENCE | 8 | Order was submitted or amended with an invalid reference field. |
| ORDER_ERROR_EDIT_NOT_ALLOWED | 9 | Order amend was submitted for an order field that cannot not be amended (e.g. order identifier). |
| ORDER_ERROR_AMEND_FAILURE | 10 | Amend failure because amend details do not match original order. |
| ORDER_ERROR_NOT_FOUND | 11 | Order not found in an order book or store. |
| ORDER_ERROR_INVALID_PARTY_ID | 12 | Order was submitted with an invalid or missing party identifier. |
| ORDER_ERROR_MARKET_CLOSED | 13 | Order was submitted for a market that has closed. |
| ORDER_ERROR_MARGIN_CHECK_FAILED | 14 | Order was submitted, but the party did not have enough collateral to cover the order. |
| ORDER_ERROR_MISSING_GENERAL_ACCOUNT | 15 | Order was submitted, but the party did not have an account for this asset. |
| ORDER_ERROR_INTERNAL_ERROR | 16 | Unspecified internal error. |
| ORDER_ERROR_INVALID_SIZE | 17 | Order was submitted with an invalid or missing size (e.g. 0). |
| ORDER_ERROR_INVALID_PERSISTENCE | 18 | Order was submitted with an invalid persistence for its type. |
| ORDER_ERROR_INVALID_TYPE | 19 | Order was submitted with an invalid type field. |
| ORDER_ERROR_SELF_TRADING | 20 | Order was stopped as it would have traded with another order submitted from the same party. |
| ORDER_ERROR_INSUFFICIENT_FUNDS_TO_PAY_FEES | 21 | Order was submitted, but the party did not have enough collateral to cover the fees for the order. |
| ORDER_ERROR_INCORRECT_MARKET_TYPE | 22 | Order was submitted with an incorrect or invalid market type. |
| ORDER_ERROR_INVALID_TIME_IN_FORCE | 23 | Order was submitted with invalid time in force |
<<<<<<< HEAD
| ORDER_ERROR_CANNOT_AMEND_TO_GTT_WITHOUT_EXPIRYAT | 27 | Attemp to amend order to GTT without ExpiryAt |
| ORDER_ERROR_EXPIRYAT_BEFORE_CREATEDAT | 28 | Attempt to amend ExpiryAt to a vlaue before CreatedAt |
| ORDER_ERROR_CANNOT_HAVE_GTC_AND_EXPIRYAT | 29 | Attempt to amend to GTC without an ExpiryAt value |
| ORDER_ERROR_CANNOT_AMEND_TO_FOK_OR_IOC | 30 | Amending to FOK or IOC is invalid |
| ORDER_ERROR_CANNOT_AMEND_TO_GFA_OR_GFN | 31 | Amending to GFA or GFN is invalid |
| ORDER_ERROR_CANNOT_AMEND_FROM_GFA_OR_GFN | 32 | Amending from GFA or GFN is invalid |
=======
| ORDER_ERROR_GFN_ORDER_DURING_AN_AUCTION | 24 | A GFN order has got to the market when it is in auction mode |
| ORDER_ERROR_GFA_ORDER_DURING_CONTINUOUS_TRADING | 25 | A GFA order has got to the market when it is in continuous trading mode |
>>>>>>> 5c673fb9



<a name="vega.Side"></a>

### Side
A side relates to the direction of an order, to Buy, or Sell.

| Name | Number | Description |
| ---- | ------ | ----------- |
| SIDE_UNSPECIFIED | 0 | Default value, always invalid. |
| SIDE_BUY | 1 | Buy order. |
| SIDE_SELL | 2 | Sell order. |



<a name="vega.Trade.Type"></a>

### Trade.Type
Type values for a trade.

| Name | Number | Description |
| ---- | ------ | ----------- |
| TYPE_UNSPECIFIED | 0 | Default value, always invalid. |
| TYPE_DEFAULT | 1 | Normal trading between two parties. |
| TYPE_NETWORK_CLOSE_OUT_GOOD | 2 | Trading initiated by the network with another party on the book, which helps to zero-out the positions of one or more distressed parties. |
| TYPE_NETWORK_CLOSE_OUT_BAD | 3 | Trading initiated by the network with another party off the book, with a distressed party in order to zero-out the position of the party. |



<a name="vega.TransferType"></a>

### TransferType
Transfers can occur between parties on Vega, these are the types that indicate why a transfer took place.

| Name | Number | Description |
| ---- | ------ | ----------- |
| TRANSFER_TYPE_UNSPECIFIED | 0 | Default value, always invalid. |
| TRANSFER_TYPE_LOSS | 1 | Loss. |
| TRANSFER_TYPE_WIN | 2 | Win. |
| TRANSFER_TYPE_CLOSE | 3 | Close. |
| TRANSFER_TYPE_MTM_LOSS | 4 | Mark to market loss. |
| TRANSFER_TYPE_MTM_WIN | 5 | Mark to market win. |
| TRANSFER_TYPE_MARGIN_LOW | 6 | Margin too low. |
| TRANSFER_TYPE_MARGIN_HIGH | 7 | Margin too high. |
| TRANSFER_TYPE_MARGIN_CONFISCATED | 8 | Margin was confiscated. |
| TRANSFER_TYPE_MAKER_FEE_PAY | 9 | Pay maker fee. |
| TRANSFER_TYPE_MAKER_FEE_RECEIVE | 10 | Receive maker fee. |
| TRANSFER_TYPE_INFRASTRUCTURE_FEE_PAY | 11 | Pay infrastructure fee. |
| TRANSFER_TYPE_LIQUIDITY_FEE_PAY | 12 | Pay liquidity fee. |



<a name="vega.Withdrawal.Status"></a>

### Withdrawal.Status
The status of the withdrawal

| Name | Number | Description |
| ---- | ------ | ----------- |
| WITHDRAWAL_STATUS_UNSPECIFIED | 0 | The default value |
| WITHDRAWAL_STATUS_OPEN | 1 | The withdrawal is open and being processed by the network |
| WITHDRAWAL_STATUS_CANCELLED | 2 | The withdrawal have been cancelled |
| WITHDRAWAL_STATUS_FINALIZED | 3 | The withdrawal went through and is fully finalized (funds remove from the vega network, and unlocked from the foreign chain bridge) |










## Scalar Value Types

| .proto Type | Notes | C++ | Java | Python | Go | C# | PHP | Ruby |
| ----------- | ----- | --- | ---- | ------ | -- | -- | --- | ---- |
| <a name="double" /> double |  | double | double | float | float64 | double | float | Float |
| <a name="float" /> float |  | float | float | float | float32 | float | float | Float |
| <a name="int32" /> int32 | Uses variable-length encoding. Inefficient for encoding negative numbers – if your field is likely to have negative values, use sint32 instead. | int32 | int | int | int32 | int | integer | Bignum or Fixnum (as required) |
| <a name="int64" /> int64 | Uses variable-length encoding. Inefficient for encoding negative numbers – if your field is likely to have negative values, use sint64 instead. | int64 | long | int/long | int64 | long | integer/string | Bignum |
| <a name="uint32" /> uint32 | Uses variable-length encoding. | uint32 | int | int/long | uint32 | uint | integer | Bignum or Fixnum (as required) |
| <a name="uint64" /> uint64 | Uses variable-length encoding. | uint64 | long | int/long | uint64 | ulong | integer/string | Bignum or Fixnum (as required) |
| <a name="sint32" /> sint32 | Uses variable-length encoding. Signed int value. These more efficiently encode negative numbers than regular int32s. | int32 | int | int | int32 | int | integer | Bignum or Fixnum (as required) |
| <a name="sint64" /> sint64 | Uses variable-length encoding. Signed int value. These more efficiently encode negative numbers than regular int64s. | int64 | long | int/long | int64 | long | integer/string | Bignum |
| <a name="fixed32" /> fixed32 | Always four bytes. More efficient than uint32 if values are often greater than 2^28. | uint32 | int | int | uint32 | uint | integer | Bignum or Fixnum (as required) |
| <a name="fixed64" /> fixed64 | Always eight bytes. More efficient than uint64 if values are often greater than 2^56. | uint64 | long | int/long | uint64 | ulong | integer/string | Bignum |
| <a name="sfixed32" /> sfixed32 | Always four bytes. | int32 | int | int | int32 | int | integer | Bignum or Fixnum (as required) |
| <a name="sfixed64" /> sfixed64 | Always eight bytes. | int64 | long | int/long | int64 | long | integer/string | Bignum |
| <a name="bool" /> bool |  | bool | boolean | boolean | bool | bool | boolean | TrueClass/FalseClass |
| <a name="string" /> string | A string must always contain UTF-8 encoded or 7-bit ASCII text. | string | String | str/unicode | string | string | string | String (UTF-8) |
| <a name="bytes" /> bytes | May contain any arbitrary sequence of bytes. | string | ByteString | str | []byte | ByteString | string | String (ASCII-8BIT) |
<|MERGE_RESOLUTION|>--- conflicted
+++ resolved
@@ -4949,17 +4949,14 @@
 | ORDER_ERROR_INSUFFICIENT_FUNDS_TO_PAY_FEES | 21 | Order was submitted, but the party did not have enough collateral to cover the fees for the order. |
 | ORDER_ERROR_INCORRECT_MARKET_TYPE | 22 | Order was submitted with an incorrect or invalid market type. |
 | ORDER_ERROR_INVALID_TIME_IN_FORCE | 23 | Order was submitted with invalid time in force |
-<<<<<<< HEAD
 | ORDER_ERROR_CANNOT_AMEND_TO_GTT_WITHOUT_EXPIRYAT | 27 | Attemp to amend order to GTT without ExpiryAt |
 | ORDER_ERROR_EXPIRYAT_BEFORE_CREATEDAT | 28 | Attempt to amend ExpiryAt to a vlaue before CreatedAt |
 | ORDER_ERROR_CANNOT_HAVE_GTC_AND_EXPIRYAT | 29 | Attempt to amend to GTC without an ExpiryAt value |
 | ORDER_ERROR_CANNOT_AMEND_TO_FOK_OR_IOC | 30 | Amending to FOK or IOC is invalid |
 | ORDER_ERROR_CANNOT_AMEND_TO_GFA_OR_GFN | 31 | Amending to GFA or GFN is invalid |
 | ORDER_ERROR_CANNOT_AMEND_FROM_GFA_OR_GFN | 32 | Amending from GFA or GFN is invalid |
-=======
 | ORDER_ERROR_GFN_ORDER_DURING_AN_AUCTION | 24 | A GFN order has got to the market when it is in auction mode |
 | ORDER_ERROR_GFA_ORDER_DURING_CONTINUOUS_TRADING | 25 | A GFA order has got to the market when it is in continuous trading mode |
->>>>>>> 5c673fb9
 
 
 
