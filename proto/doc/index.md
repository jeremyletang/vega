--- conflicted
+++ resolved
@@ -152,137 +152,9 @@
 
 
 
-<<<<<<< HEAD
-<a name="api.AccountsByPartyAndAssetRequest"></a>
-
-### AccountsByPartyAndAssetReques
-
-
-
-| Field | Type | Label | Description |
-| ----- | ---- | ----- | ----------- |
-| partyID | [string](#string) |  |  |
-| asset | [string](#string) |  |  |
-
-
-
-
-
-
-<a name="api.AccountsByPartyAndAssetResponse"></a>
-
-### AccountsByPartyAndAssetResponse
-
-
-
-| Field | Type | Label | Description |
-| ----- | ---- | ----- | ----------- |
-| accounts | [vega.Account](#vega.Account) | repeated |  |
-
-
-
-
-
-
-<a name="api.AccountsByPartyAndMarketRequest"></a>
-
-### AccountsByPartyAndMarketReques
-
-
-
-| Field | Type | Label | Description |
-| ----- | ---- | ----- | ----------- |
-| partyID | [string](#string) |  |  |
-| marketID | [string](#string) |  |  |
-| type | [vega.AccountType](#vega.AccountType) |  |  |
-
-
-
-
-
-
-<a name="api.AccountsByPartyAndMarketResponse"></a>
-
-### AccountsByPartyAndMarketResponse
-
-
-
-| Field | Type | Label | Description |
-| ----- | ---- | ----- | ----------- |
-| accounts | [vega.Account](#vega.Account) | repeated |  |
-
-
-
-
-
-
-<a name="api.AccountsByPartyAndTypeRequest"></a>
-
-### AccountsByPartyAndTypeReques
-
-
-
-| Field | Type | Label | Description |
-| ----- | ---- | ----- | ----------- |
-| partyID | [string](#string) |  |  |
-| type | [vega.AccountType](#vega.AccountType) |  |  |
-
-
-
-
-
-
-<a name="api.AccountsByPartyAndTypeResponse"></a>
-
-### AccountsByPartyAndTypeResponse
-
-
-
-| Field | Type | Label | Description |
-| ----- | ---- | ----- | ----------- |
-| accounts | [vega.Account](#vega.Account) | repeated |  |
-
-
-
-
-
-
-<a name="api.AccountsByPartyRequest"></a>
-
-### AccountsByPartyReques
-
-
-
-| Field | Type | Label | Description |
-| ----- | ---- | ----- | ----------- |
-| partyID | [string](#string) |  |  |
-| type | [vega.AccountType](#vega.AccountType) |  |  |
-
-
-
-
-
-
-<a name="api.AccountsByPartyResponse"></a>
-
-### AccountsByPartyResponse
-
-
-
-| Field | Type | Label | Description |
-| ----- | ---- | ----- | ----------- |
-| accounts | [vega.Account](#vega.Account) | repeated |  |
-
-
-
-
-
-
-=======
->>>>>>> 6d63b7d6
 <a name="api.AccountsSubscribeRequest"></a>
 
-### AccountsSubscribeReques
+### AccountsSubscribeRequest
 
 
 
@@ -300,7 +172,7 @@
 
 <a name="api.AmendOrderRequest"></a>
 
-### AmendOrderReques
+### AmendOrderRequest
 
 
 
@@ -316,7 +188,7 @@
 
 <a name="api.CancelOrderRequest"></a>
 
-### CancelOrderReques
+### CancelOrderRequest
 
 
 
@@ -332,7 +204,7 @@
 
 <a name="api.CandlesRequest"></a>
 
-### CandlesReques
+### CandlesRequest
 
 
 
@@ -364,7 +236,7 @@
 
 <a name="api.CandlesSubscribeRequest"></a>
 
-### CandlesSubscribeReques
+### CandlesSubscribeRequest
 
 
 
@@ -380,7 +252,7 @@
 
 <a name="api.CheckTokenRequest"></a>
 
-### CheckTokenReques
+### CheckTokenRequest
 
 
 
@@ -411,7 +283,7 @@
 
 <a name="api.LastTradeRequest"></a>
 
-### LastTradeReques
+### LastTradeRequest
 
 
 
@@ -441,7 +313,7 @@
 
 <a name="api.MarginLevelsRequest"></a>
 
-### MarginLevelsReques
+### MarginLevelsRequest
 
 
 
@@ -472,7 +344,7 @@
 
 <a name="api.MarginLevelsSubscribeRequest"></a>
 
-### MarginLevelsSubscribeReques
+### MarginLevelsSubscribeRequest
 
 
 
@@ -519,7 +391,7 @@
 
 <a name="api.MarketByIDRequest"></a>
 
-### MarketByIDReques
+### MarketByIDRequest
 
 
 
@@ -549,7 +421,7 @@
 
 <a name="api.MarketDataByIDRequest"></a>
 
-### MarketDataByIDReques
+### MarketDataByIDRequest
 
 
 
@@ -579,7 +451,7 @@
 
 <a name="api.MarketDepthRequest"></a>
 
-### MarketDepthReques
+### MarketDepthRequest
 
 
 
@@ -612,7 +484,7 @@
 
 <a name="api.MarketDepthSubscribeRequest"></a>
 
-### MarketDepthSubscribeReques
+### MarketDepthSubscribeRequest
 
 
 
@@ -642,7 +514,7 @@
 
 <a name="api.MarketsDataSubscribeRequest"></a>
 
-### MarketsDataSubscribeReques
+### MarketsDataSubscribeRequest
 
 
 
@@ -672,7 +544,7 @@
 
 <a name="api.NotifyTraderAccountRequest"></a>
 
-### NotifyTraderAccountReques
+### NotifyTraderAccountRequest
 
 
 
@@ -702,7 +574,7 @@
 
 <a name="api.OrderByMarketAndIdRequest"></a>
 
-### OrderByMarketAndIdReques
+### OrderByMarketAndIdRequest
 
 
 
@@ -733,7 +605,7 @@
 
 <a name="api.OrderByReferenceRequest"></a>
 
-### OrderByReferenceReques
+### OrderByReferenceRequest
 
 
 
@@ -763,7 +635,7 @@
 
 <a name="api.OrdersByMarketRequest"></a>
 
-### OrdersByMarketReques
+### OrdersByMarketRequest
 
 
 
@@ -795,7 +667,7 @@
 
 <a name="api.OrdersByPartyRequest"></a>
 
-### OrdersByPartyReques
+### OrdersByPartyRequest
 
 
 
@@ -842,7 +714,7 @@
 
 <a name="api.OrdersSubscribeRequest"></a>
 
-### OrdersSubscribeReques
+### OrdersSubscribeRequest
 
 
 
@@ -923,7 +795,7 @@
 
 <a name="api.PartyByIDRequest"></a>
 
-### PartyByIDReques
+### PartyByIDRequest
 
 
 
@@ -953,7 +825,7 @@
 
 <a name="api.PositionsByPartyRequest"></a>
 
-### PositionsByPartyReques
+### PositionsByPartyRequest
 
 
 
@@ -984,7 +856,7 @@
 
 <a name="api.PositionsSubscribeRequest"></a>
 
-### PositionsSubscribeReques
+### PositionsSubscribeRequest
 
 
 
@@ -999,7 +871,7 @@
 
 <a name="api.SignInRequest"></a>
 
-### SignInReques
+### SignInRequest
 
 
 
@@ -1030,7 +902,7 @@
 
 <a name="api.SubmitOrderRequest"></a>
 
-### SubmitOrderReques
+### SubmitOrderRequest
 
 
 
@@ -1046,7 +918,7 @@
 
 <a name="api.TradesByMarketRequest"></a>
 
-### TradesByMarketReques
+### TradesByMarketRequest
 
 
 
@@ -1077,7 +949,7 @@
 
 <a name="api.TradesByOrderRequest"></a>
 
-### TradesByOrderReques
+### TradesByOrderRequest
 
 
 
@@ -1107,7 +979,7 @@
 
 <a name="api.TradesByPartyRequest"></a>
 
-### TradesByPartyReques
+### TradesByPartyRequest
 
 
 
@@ -1154,7 +1026,7 @@
 
 <a name="api.TradesSubscribeRequest"></a>
 
-### TradesSubscribeReques
+### TradesSubscribeRequest
 
 
 
@@ -1185,7 +1057,7 @@
 
 <a name="api.WithdrawRequest"></a>
 
-### WithdrawReques
+### WithdrawRequest
 
 
 
@@ -1317,7 +1189,7 @@
 
 <a name="vega.EthereumEvent"></a>
 
-### EthereumEven
+### EthereumEvent
 
 
 
@@ -1401,7 +1273,7 @@
 
 <a name="vega.Instrument"></a>
 
-### Instrumen
+### Instrument
 
 
 
@@ -1453,7 +1325,7 @@
 
 <a name="vega.Market"></a>
 
-### Marke
+### Market
 
 
 
@@ -1538,7 +1410,7 @@
 
 <a name="vega.TradableInstrument"></a>
 
-### TradableInstrumen
+### TradableInstrument
 
 
 
@@ -1573,7 +1445,7 @@
 
 <a name="vega.Account"></a>
 
-### Accoun
+### Account
 
 
 
@@ -1593,7 +1465,7 @@
 
 <a name="vega.Amount"></a>
 
-### Amoun
+### Amount
 
 
 
@@ -1630,7 +1502,7 @@
 
 <a name="vega.FinancialAmount"></a>
 
-### FinancialAmoun
+### FinancialAmount
 
 
 
@@ -1749,7 +1621,7 @@
 
 <a name="vega.NotifyTraderAccount"></a>
 
-### NotifyTraderAccoun
+### NotifyTraderAccount
 
 
 
@@ -1793,7 +1665,7 @@
 
 <a name="vega.OrderAmendment"></a>
 
-### OrderAmendmen
+### OrderAmendment
 
 
 
@@ -1998,7 +1870,7 @@
 
 <a name="vega.RiskResult"></a>
 
-### RiskResul
+### RiskResult
 
 
 
@@ -2118,7 +1990,7 @@
 
 <a name="vega.TradeSet"></a>
 
-### TradeSe
+### TradeSet
 
 
 
@@ -2167,7 +2039,7 @@
 
 <a name="vega.TransferRequest"></a>
 
-### TransferReques
+### TransferRequest
 
 
 
