# Protocol Documentation
<a name="top"></a>

## Table of Contents

- [proto/api/trading.proto](#proto/api/trading.proto)
    - [AccountsSubscribeRequest](#api.AccountsSubscribeRequest)
    - [AmendOrderRequest](#api.AmendOrderRequest)
    - [CancelOrderRequest](#api.CancelOrderRequest)
    - [CandlesRequest](#api.CandlesRequest)
    - [CandlesResponse](#api.CandlesResponse)
    - [CandlesSubscribeRequest](#api.CandlesSubscribeRequest)
    - [GetNetworkParametersProposalsRequest](#api.GetNetworkParametersProposalsRequest)
    - [GetNetworkParametersProposalsResponse](#api.GetNetworkParametersProposalsResponse)
    - [GetNewAssetProposalsRequest](#api.GetNewAssetProposalsRequest)
    - [GetNewAssetProposalsResponse](#api.GetNewAssetProposalsResponse)
    - [GetNewMarketProposalsRequest](#api.GetNewMarketProposalsRequest)
    - [GetNewMarketProposalsResponse](#api.GetNewMarketProposalsResponse)
    - [GetProposalByIDRequest](#api.GetProposalByIDRequest)
    - [GetProposalByIDResponse](#api.GetProposalByIDResponse)
    - [GetProposalByReferenceRequest](#api.GetProposalByReferenceRequest)
    - [GetProposalByReferenceResponse](#api.GetProposalByReferenceResponse)
    - [GetProposalsByPartyRequest](#api.GetProposalsByPartyRequest)
    - [GetProposalsByPartyResponse](#api.GetProposalsByPartyResponse)
    - [GetProposalsRequest](#api.GetProposalsRequest)
    - [GetProposalsResponse](#api.GetProposalsResponse)
    - [GetUpdateMarketProposalsRequest](#api.GetUpdateMarketProposalsRequest)
    - [GetUpdateMarketProposalsResponse](#api.GetUpdateMarketProposalsResponse)
    - [GetVotesByPartyRequest](#api.GetVotesByPartyRequest)
    - [GetVotesByPartyResponse](#api.GetVotesByPartyResponse)
    - [LastTradeRequest](#api.LastTradeRequest)
    - [LastTradeResponse](#api.LastTradeResponse)
    - [MarginLevelsRequest](#api.MarginLevelsRequest)
    - [MarginLevelsResponse](#api.MarginLevelsResponse)
    - [MarginLevelsSubscribeRequest](#api.MarginLevelsSubscribeRequest)
    - [MarketAccountsRequest](#api.MarketAccountsRequest)
    - [MarketAccountsResponse](#api.MarketAccountsResponse)
    - [MarketByIDRequest](#api.MarketByIDRequest)
    - [MarketByIDResponse](#api.MarketByIDResponse)
    - [MarketDataByIDRequest](#api.MarketDataByIDRequest)
    - [MarketDataByIDResponse](#api.MarketDataByIDResponse)
    - [MarketDepthRequest](#api.MarketDepthRequest)
    - [MarketDepthResponse](#api.MarketDepthResponse)
    - [MarketDepthSubscribeRequest](#api.MarketDepthSubscribeRequest)
    - [MarketsDataResponse](#api.MarketsDataResponse)
    - [MarketsDataSubscribeRequest](#api.MarketsDataSubscribeRequest)
    - [MarketsResponse](#api.MarketsResponse)
    - [ObservePartyProposalsRequest](#api.ObservePartyProposalsRequest)
    - [ObservePartyVotesRequest](#api.ObservePartyVotesRequest)
    - [ObserveProposalVotesRequest](#api.ObserveProposalVotesRequest)
    - [OptionalProposalState](#api.OptionalProposalState)
    - [OrderByIDRequest](#api.OrderByIDRequest)
    - [OrderByMarketAndIdRequest](#api.OrderByMarketAndIdRequest)
    - [OrderByMarketAndIdResponse](#api.OrderByMarketAndIdResponse)
    - [OrderByReferenceIDRequest](#api.OrderByReferenceIDRequest)
    - [OrderByReferenceRequest](#api.OrderByReferenceRequest)
    - [OrderByReferenceResponse](#api.OrderByReferenceResponse)
    - [OrderVersionsByIDRequest](#api.OrderVersionsByIDRequest)
    - [OrderVersionsResponse](#api.OrderVersionsResponse)
    - [OrdersByMarketRequest](#api.OrdersByMarketRequest)
    - [OrdersByMarketResponse](#api.OrdersByMarketResponse)
    - [OrdersByPartyRequest](#api.OrdersByPartyRequest)
    - [OrdersByPartyResponse](#api.OrdersByPartyResponse)
    - [OrdersStream](#api.OrdersStream)
    - [OrdersSubscribeRequest](#api.OrdersSubscribeRequest)
    - [Pagination](#api.Pagination)
    - [PartiesResponse](#api.PartiesResponse)
    - [PartyAccountsRequest](#api.PartyAccountsRequest)
    - [PartyAccountsResponse](#api.PartyAccountsResponse)
    - [PartyByIDRequest](#api.PartyByIDRequest)
    - [PartyByIDResponse](#api.PartyByIDResponse)
    - [PositionsByPartyRequest](#api.PositionsByPartyRequest)
    - [PositionsByPartyResponse](#api.PositionsByPartyResponse)
    - [PositionsSubscribeRequest](#api.PositionsSubscribeRequest)
    - [PrepareAmendOrderResponse](#api.PrepareAmendOrderResponse)
    - [PrepareCancelOrderResponse](#api.PrepareCancelOrderResponse)
    - [PrepareProposalRequest](#api.PrepareProposalRequest)
    - [PrepareProposalResponse](#api.PrepareProposalResponse)
    - [PrepareSubmitOrderResponse](#api.PrepareSubmitOrderResponse)
    - [PrepareVoteRequest](#api.PrepareVoteRequest)
    - [PrepareVoteResponse](#api.PrepareVoteResponse)
    - [SubmitOrderRequest](#api.SubmitOrderRequest)
    - [SubmitTransactionRequest](#api.SubmitTransactionRequest)
    - [SubmitTransactionResponse](#api.SubmitTransactionResponse)
    - [TradesByMarketRequest](#api.TradesByMarketRequest)
    - [TradesByMarketResponse](#api.TradesByMarketResponse)
    - [TradesByOrderRequest](#api.TradesByOrderRequest)
    - [TradesByOrderResponse](#api.TradesByOrderResponse)
    - [TradesByPartyRequest](#api.TradesByPartyRequest)
    - [TradesByPartyResponse](#api.TradesByPartyResponse)
    - [TradesStream](#api.TradesStream)
    - [TradesSubscribeRequest](#api.TradesSubscribeRequest)
    - [VegaTimeResponse](#api.VegaTimeResponse)

    - [trading](#api.trading)
    - [trading_data](#api.trading_data)

- [proto/assets.proto](#proto/assets.proto)
    - [Asset](#vega.Asset)
    - [AssetSource](#vega.AssetSource)
    - [BuiltinAsset](#vega.BuiltinAsset)
    - [DevAssets](#vega.DevAssets)
    - [ERC20](#vega.ERC20)

- [proto/governance.proto](#proto/governance.proto)
    - [FutureProduct](#vega.FutureProduct)
    - [GovernanceData](#vega.GovernanceData)
<<<<<<< HEAD
    - [InstrumentConfiguration](#vega.InstrumentConfiguration)
=======
    - [GovernanceData.NoPartyEntry](#vega.GovernanceData.NoPartyEntry)
    - [GovernanceData.YesPartyEntry](#vega.GovernanceData.YesPartyEntry)
>>>>>>> 9e9c2921
    - [NetworkConfiguration](#vega.NetworkConfiguration)
    - [NewAsset](#vega.NewAsset)
    - [NewMarket](#vega.NewMarket)
    - [NewMarketConfiguration](#vega.NewMarketConfiguration)
    - [Proposal](#vega.Proposal)
    - [ProposalTerms](#vega.ProposalTerms)
    - [UpdateMarket](#vega.UpdateMarket)
    - [UpdateNetwork](#vega.UpdateNetwork)
    - [Vote](#vega.Vote)

    - [Proposal.State](#vega.Proposal.State)
    - [Vote.Value](#vega.Vote.Value)

- [proto/markets.proto](#proto/markets.proto)
    - [ContinuousTrading](#vega.ContinuousTrading)
    - [DiscreteTrading](#vega.DiscreteTrading)
    - [EthereumEvent](#vega.EthereumEvent)
    - [ExternalRiskModel](#vega.ExternalRiskModel)
    - [ExternalRiskModel.ConfigEntry](#vega.ExternalRiskModel.ConfigEntry)
    - [Future](#vega.Future)
    - [Instrument](#vega.Instrument)
    - [InstrumentMetadata](#vega.InstrumentMetadata)
    - [LogNormalModelParams](#vega.LogNormalModelParams)
    - [LogNormalRiskModel](#vega.LogNormalRiskModel)
    - [MarginCalculator](#vega.MarginCalculator)
    - [Market](#vega.Market)
    - [ScalingFactors](#vega.ScalingFactors)
    - [SimpleModelParams](#vega.SimpleModelParams)
    - [SimpleRiskModel](#vega.SimpleRiskModel)
    - [TradableInstrument](#vega.TradableInstrument)

- [proto/vega.proto](#proto/vega.proto)
    - [Account](#vega.Account)
    - [Amount](#vega.Amount)
    - [Candle](#vega.Candle)
    - [ErrorDetail](#vega.ErrorDetail)
    - [FinancialAmount](#vega.FinancialAmount)
    - [LedgerEntry](#vega.LedgerEntry)
    - [MarginLevels](#vega.MarginLevels)
    - [MarketData](#vega.MarketData)
    - [MarketDepth](#vega.MarketDepth)
    - [NodeRegistration](#vega.NodeRegistration)
    - [NodeVote](#vega.NodeVote)
    - [Order](#vega.Order)
    - [OrderAmendment](#vega.OrderAmendment)
    - [OrderCancellation](#vega.OrderCancellation)
    - [OrderCancellationConfirmation](#vega.OrderCancellationConfirmation)
    - [OrderConfirmation](#vega.OrderConfirmation)
    - [OrderSubmission](#vega.OrderSubmission)
    - [Party](#vega.Party)
    - [Position](#vega.Position)
    - [PositionTrade](#vega.PositionTrade)
    - [Price](#vega.Price)
    - [PriceLevel](#vega.PriceLevel)
    - [RiskFactor](#vega.RiskFactor)
    - [RiskResult](#vega.RiskResult)
    - [RiskResult.PredictedNextRiskFactorsEntry](#vega.RiskResult.PredictedNextRiskFactorsEntry)
    - [RiskResult.RiskFactorsEntry](#vega.RiskResult.RiskFactorsEntry)
    - [SignedBundle](#vega.SignedBundle)
    - [Statistics](#vega.Statistics)
    - [Timestamp](#vega.Timestamp)
    - [Trade](#vega.Trade)
    - [TradeSet](#vega.TradeSet)
    - [Transfer](#vega.Transfer)
    - [TransferBalance](#vega.TransferBalance)
    - [TransferRequest](#vega.TransferRequest)
    - [TransferResponse](#vega.TransferResponse)

    - [AccountType](#vega.AccountType)
    - [ChainStatus](#vega.ChainStatus)
    - [Interval](#vega.Interval)
    - [Order.Status](#vega.Order.Status)
    - [Order.TimeInForce](#vega.Order.TimeInForce)
    - [Order.Type](#vega.Order.Type)
    - [OrderError](#vega.OrderError)
    - [Side](#vega.Side)
    - [Trade.Type](#vega.Trade.Type)
    - [TransferType](#vega.TransferType)

- [Scalar Value Types](#scalar-value-types)



<a name="proto/api/trading.proto"></a>
<p align="right"><a href="#top">Top</a></p>

## proto/api/trading.proto



<a name="api.AccountsSubscribeRequest"></a>

### AccountsSubscribeRequest



| Field | Type | Label | Description |
| ----- | ---- | ----- | ----------- |
| marketID | [string](#string) |  |  |
| partyID | [string](#string) |  |  |
| asset | [string](#string) |  |  |
| type | [vega.AccountType](#vega.AccountType) |  |  |






<a name="api.AmendOrderRequest"></a>

### AmendOrderRequest



| Field | Type | Label | Description |
| ----- | ---- | ----- | ----------- |
| amendment | [vega.OrderAmendment](#vega.OrderAmendment) |  |  |






<a name="api.CancelOrderRequest"></a>

### CancelOrderRequest



| Field | Type | Label | Description |
| ----- | ---- | ----- | ----------- |
| cancellation | [vega.OrderCancellation](#vega.OrderCancellation) |  |  |






<a name="api.CandlesRequest"></a>

### CandlesRequest



| Field | Type | Label | Description |
| ----- | ---- | ----- | ----------- |
| marketID | [string](#string) |  |  |
| sinceTimestamp | [int64](#int64) |  | nanoseconds since the epoch. See [`VegaTimeResponse`](#api.VegaTimeResponse).`timestamp`. |
| interval | [vega.Interval](#vega.Interval) |  |  |






<a name="api.CandlesResponse"></a>

### CandlesResponse



| Field | Type | Label | Description |
| ----- | ---- | ----- | ----------- |
| candles | [vega.Candle](#vega.Candle) | repeated |  |






<a name="api.CandlesSubscribeRequest"></a>

### CandlesSubscribeRequest



| Field | Type | Label | Description |
| ----- | ---- | ----- | ----------- |
| marketID | [string](#string) |  |  |
| interval | [vega.Interval](#vega.Interval) |  |  |






<a name="api.GetNetworkParametersProposalsRequest"></a>

### GetNetworkParametersProposalsRequest



| Field | Type | Label | Description |
| ----- | ---- | ----- | ----------- |
| selectInState | [OptionalProposalState](#api.OptionalProposalState) |  |  |






<a name="api.GetNetworkParametersProposalsResponse"></a>

### GetNetworkParametersProposalsResponse



| Field | Type | Label | Description |
| ----- | ---- | ----- | ----------- |
| data | [vega.GovernanceData](#vega.GovernanceData) | repeated |  |






<a name="api.GetNewAssetProposalsRequest"></a>

### GetNewAssetProposalsRequest



| Field | Type | Label | Description |
| ----- | ---- | ----- | ----------- |
| selectInState | [OptionalProposalState](#api.OptionalProposalState) |  |  |






<a name="api.GetNewAssetProposalsResponse"></a>

### GetNewAssetProposalsResponse



| Field | Type | Label | Description |
| ----- | ---- | ----- | ----------- |
| data | [vega.GovernanceData](#vega.GovernanceData) | repeated |  |






<a name="api.GetNewMarketProposalsRequest"></a>

### GetNewMarketProposalsRequest



| Field | Type | Label | Description |
| ----- | ---- | ----- | ----------- |
| selectInState | [OptionalProposalState](#api.OptionalProposalState) |  |  |






<a name="api.GetNewMarketProposalsResponse"></a>

### GetNewMarketProposalsResponse



| Field | Type | Label | Description |
| ----- | ---- | ----- | ----------- |
| data | [vega.GovernanceData](#vega.GovernanceData) | repeated |  |






<a name="api.GetProposalByIDRequest"></a>

### GetProposalByIDRequest



| Field | Type | Label | Description |
| ----- | ---- | ----- | ----------- |
| proposalID | [string](#string) |  |  |






<a name="api.GetProposalByIDResponse"></a>

### GetProposalByIDResponse



| Field | Type | Label | Description |
| ----- | ---- | ----- | ----------- |
| data | [vega.GovernanceData](#vega.GovernanceData) |  |  |






<a name="api.GetProposalByReferenceRequest"></a>

### GetProposalByReferenceRequest



| Field | Type | Label | Description |
| ----- | ---- | ----- | ----------- |
| Reference | [string](#string) |  |  |






<a name="api.GetProposalByReferenceResponse"></a>

### GetProposalByReferenceResponse



| Field | Type | Label | Description |
| ----- | ---- | ----- | ----------- |
| data | [vega.GovernanceData](#vega.GovernanceData) |  |  |






<a name="api.GetProposalsByPartyRequest"></a>

### GetProposalsByPartyRequest



| Field | Type | Label | Description |
| ----- | ---- | ----- | ----------- |
| partyID | [string](#string) |  |  |
| selectInState | [OptionalProposalState](#api.OptionalProposalState) |  |  |






<a name="api.GetProposalsByPartyResponse"></a>

### GetProposalsByPartyResponse



| Field | Type | Label | Description |
| ----- | ---- | ----- | ----------- |
| data | [vega.GovernanceData](#vega.GovernanceData) | repeated |  |






<a name="api.GetProposalsRequest"></a>

### GetProposalsRequest



| Field | Type | Label | Description |
| ----- | ---- | ----- | ----------- |
| selectInState | [OptionalProposalState](#api.OptionalProposalState) |  |  |






<a name="api.GetProposalsResponse"></a>

### GetProposalsResponse



| Field | Type | Label | Description |
| ----- | ---- | ----- | ----------- |
| data | [vega.GovernanceData](#vega.GovernanceData) | repeated |  |






<a name="api.GetUpdateMarketProposalsRequest"></a>

### GetUpdateMarketProposalsRequest



| Field | Type | Label | Description |
| ----- | ---- | ----- | ----------- |
| marketID | [string](#string) |  |  |
| selectInState | [OptionalProposalState](#api.OptionalProposalState) |  |  |






<a name="api.GetUpdateMarketProposalsResponse"></a>

### GetUpdateMarketProposalsResponse



| Field | Type | Label | Description |
| ----- | ---- | ----- | ----------- |
| data | [vega.GovernanceData](#vega.GovernanceData) | repeated |  |






<a name="api.GetVotesByPartyRequest"></a>

### GetVotesByPartyRequest



| Field | Type | Label | Description |
| ----- | ---- | ----- | ----------- |
| partyID | [string](#string) |  |  |






<a name="api.GetVotesByPartyResponse"></a>

### GetVotesByPartyResponse



| Field | Type | Label | Description |
| ----- | ---- | ----- | ----------- |
| votes | [vega.Vote](#vega.Vote) | repeated |  |






<a name="api.LastTradeRequest"></a>

### LastTradeRequest



| Field | Type | Label | Description |
| ----- | ---- | ----- | ----------- |
| marketID | [string](#string) |  |  |






<a name="api.LastTradeResponse"></a>

### LastTradeResponse



| Field | Type | Label | Description |
| ----- | ---- | ----- | ----------- |
| trade | [vega.Trade](#vega.Trade) |  |  |






<a name="api.MarginLevelsRequest"></a>

### MarginLevelsRequest



| Field | Type | Label | Description |
| ----- | ---- | ----- | ----------- |
| partyID | [string](#string) |  |  |
| marketID | [string](#string) |  |  |






<a name="api.MarginLevelsResponse"></a>

### MarginLevelsResponse



| Field | Type | Label | Description |
| ----- | ---- | ----- | ----------- |
| marginLevels | [vega.MarginLevels](#vega.MarginLevels) | repeated |  |






<a name="api.MarginLevelsSubscribeRequest"></a>

### MarginLevelsSubscribeRequest



| Field | Type | Label | Description |
| ----- | ---- | ----- | ----------- |
| partyID | [string](#string) |  |  |
| marketID | [string](#string) |  |  |






<a name="api.MarketAccountsRequest"></a>

### MarketAccountsRequest



| Field | Type | Label | Description |
| ----- | ---- | ----- | ----------- |
| marketID | [string](#string) |  |  |
| asset | [string](#string) |  |  |






<a name="api.MarketAccountsResponse"></a>

### MarketAccountsResponse



| Field | Type | Label | Description |
| ----- | ---- | ----- | ----------- |
| accounts | [vega.Account](#vega.Account) | repeated |  |






<a name="api.MarketByIDRequest"></a>

### MarketByIDRequest



| Field | Type | Label | Description |
| ----- | ---- | ----- | ----------- |
| marketID | [string](#string) |  |  |






<a name="api.MarketByIDResponse"></a>

### MarketByIDResponse



| Field | Type | Label | Description |
| ----- | ---- | ----- | ----------- |
| market | [vega.Market](#vega.Market) |  |  |






<a name="api.MarketDataByIDRequest"></a>

### MarketDataByIDRequest



| Field | Type | Label | Description |
| ----- | ---- | ----- | ----------- |
| marketID | [string](#string) |  |  |






<a name="api.MarketDataByIDResponse"></a>

### MarketDataByIDResponse



| Field | Type | Label | Description |
| ----- | ---- | ----- | ----------- |
| marketData | [vega.MarketData](#vega.MarketData) |  |  |






<a name="api.MarketDepthRequest"></a>

### MarketDepthRequest



| Field | Type | Label | Description |
| ----- | ---- | ----- | ----------- |
| marketID | [string](#string) |  |  |
| maxDepth | [uint64](#uint64) |  |  |






<a name="api.MarketDepthResponse"></a>

### MarketDepthResponse



| Field | Type | Label | Description |
| ----- | ---- | ----- | ----------- |
| marketID | [string](#string) |  |  |
| buy | [vega.PriceLevel](#vega.PriceLevel) | repeated |  |
| sell | [vega.PriceLevel](#vega.PriceLevel) | repeated |  |
| lastTrade | [vega.Trade](#vega.Trade) |  |  |






<a name="api.MarketDepthSubscribeRequest"></a>

### MarketDepthSubscribeRequest



| Field | Type | Label | Description |
| ----- | ---- | ----- | ----------- |
| marketID | [string](#string) |  |  |






<a name="api.MarketsDataResponse"></a>

### MarketsDataResponse



| Field | Type | Label | Description |
| ----- | ---- | ----- | ----------- |
| marketsData | [vega.MarketData](#vega.MarketData) | repeated |  |






<a name="api.MarketsDataSubscribeRequest"></a>

### MarketsDataSubscribeRequest



| Field | Type | Label | Description |
| ----- | ---- | ----- | ----------- |
| marketID | [string](#string) |  |  |






<a name="api.MarketsResponse"></a>

### MarketsResponse



| Field | Type | Label | Description |
| ----- | ---- | ----- | ----------- |
| markets | [vega.Market](#vega.Market) | repeated | a list of Markets |






<a name="api.ObservePartyProposalsRequest"></a>

### ObservePartyProposalsRequest



| Field | Type | Label | Description |
| ----- | ---- | ----- | ----------- |
| partyID | [string](#string) |  |  |






<a name="api.ObservePartyVotesRequest"></a>

### ObservePartyVotesRequest



| Field | Type | Label | Description |
| ----- | ---- | ----- | ----------- |
| partyID | [string](#string) |  |  |






<a name="api.ObserveProposalVotesRequest"></a>

### ObserveProposalVotesRequest



| Field | Type | Label | Description |
| ----- | ---- | ----- | ----------- |
| proposalID | [string](#string) |  |  |






<a name="api.OptionalProposalState"></a>

### OptionalProposalState



| Field | Type | Label | Description |
| ----- | ---- | ----- | ----------- |
| value | [vega.Proposal.State](#vega.Proposal.State) |  |  |






<a name="api.OrderByIDRequest"></a>

### OrderByIDRequest



| Field | Type | Label | Description |
| ----- | ---- | ----- | ----------- |
| orderID | [string](#string) |  |  |
| version | [uint64](#uint64) |  | version of the order (0 for most recent; 1 for original; 2 for first amendment, etc) |






<a name="api.OrderByMarketAndIdRequest"></a>

### OrderByMarketAndIdRequest



| Field | Type | Label | Description |
| ----- | ---- | ----- | ----------- |
| marketID | [string](#string) |  |  |
| orderID | [string](#string) |  |  |






<a name="api.OrderByMarketAndIdResponse"></a>

### OrderByMarketAndIdResponse



| Field | Type | Label | Description |
| ----- | ---- | ----- | ----------- |
| order | [vega.Order](#vega.Order) |  |  |






<a name="api.OrderByReferenceIDRequest"></a>

### OrderByReferenceIDRequest



| Field | Type | Label | Description |
| ----- | ---- | ----- | ----------- |
| referenceID | [string](#string) |  |  |






<a name="api.OrderByReferenceRequest"></a>

### OrderByReferenceRequest



| Field | Type | Label | Description |
| ----- | ---- | ----- | ----------- |
| reference | [string](#string) |  |  |






<a name="api.OrderByReferenceResponse"></a>

### OrderByReferenceResponse



| Field | Type | Label | Description |
| ----- | ---- | ----- | ----------- |
| order | [vega.Order](#vega.Order) |  |  |






<a name="api.OrderVersionsByIDRequest"></a>

### OrderVersionsByIDRequest



| Field | Type | Label | Description |
| ----- | ---- | ----- | ----------- |
| orderID | [string](#string) |  |  |
| pagination | [Pagination](#api.Pagination) |  |  |






<a name="api.OrderVersionsResponse"></a>

### OrderVersionsResponse



| Field | Type | Label | Description |
| ----- | ---- | ----- | ----------- |
| orders | [vega.Order](#vega.Order) | repeated |  |






<a name="api.OrdersByMarketRequest"></a>

### OrdersByMarketRequest



| Field | Type | Label | Description |
| ----- | ---- | ----- | ----------- |
| marketID | [string](#string) |  |  |
| pagination | [Pagination](#api.Pagination) |  |  |
| open | [bool](#bool) |  |  |






<a name="api.OrdersByMarketResponse"></a>

### OrdersByMarketResponse



| Field | Type | Label | Description |
| ----- | ---- | ----- | ----------- |
| orders | [vega.Order](#vega.Order) | repeated |  |






<a name="api.OrdersByPartyRequest"></a>

### OrdersByPartyRequest



| Field | Type | Label | Description |
| ----- | ---- | ----- | ----------- |
| partyID | [string](#string) |  |  |
| pagination | [Pagination](#api.Pagination) |  |  |
| open | [bool](#bool) |  |  |






<a name="api.OrdersByPartyResponse"></a>

### OrdersByPartyResponse



| Field | Type | Label | Description |
| ----- | ---- | ----- | ----------- |
| orders | [vega.Order](#vega.Order) | repeated |  |






<a name="api.OrdersStream"></a>

### OrdersStream



| Field | Type | Label | Description |
| ----- | ---- | ----- | ----------- |
| orders | [vega.Order](#vega.Order) | repeated |  |






<a name="api.OrdersSubscribeRequest"></a>

### OrdersSubscribeRequest



| Field | Type | Label | Description |
| ----- | ---- | ----- | ----------- |
| marketID | [string](#string) |  |  |
| partyID | [string](#string) |  |  |






<a name="api.Pagination"></a>

### Pagination



| Field | Type | Label | Description |
| ----- | ---- | ----- | ----------- |
| skip | [uint64](#uint64) |  |  |
| limit | [uint64](#uint64) |  |  |
| descending | [bool](#bool) |  |  |






<a name="api.PartiesResponse"></a>

### PartiesResponse



| Field | Type | Label | Description |
| ----- | ---- | ----- | ----------- |
| parties | [vega.Party](#vega.Party) | repeated |  |






<a name="api.PartyAccountsRequest"></a>

### PartyAccountsRequest



| Field | Type | Label | Description |
| ----- | ---- | ----- | ----------- |
| partyID | [string](#string) |  |  |
| marketID | [string](#string) |  |  |
| type | [vega.AccountType](#vega.AccountType) |  |  |
| asset | [string](#string) |  |  |






<a name="api.PartyAccountsResponse"></a>

### PartyAccountsResponse



| Field | Type | Label | Description |
| ----- | ---- | ----- | ----------- |
| accounts | [vega.Account](#vega.Account) | repeated |  |






<a name="api.PartyByIDRequest"></a>

### PartyByIDRequest



| Field | Type | Label | Description |
| ----- | ---- | ----- | ----------- |
| partyID | [string](#string) |  |  |






<a name="api.PartyByIDResponse"></a>

### PartyByIDResponse



| Field | Type | Label | Description |
| ----- | ---- | ----- | ----------- |
| party | [vega.Party](#vega.Party) |  |  |






<a name="api.PositionsByPartyRequest"></a>

### PositionsByPartyRequest



| Field | Type | Label | Description |
| ----- | ---- | ----- | ----------- |
| partyID | [string](#string) |  |  |
| marketID | [string](#string) |  |  |






<a name="api.PositionsByPartyResponse"></a>

### PositionsByPartyResponse



| Field | Type | Label | Description |
| ----- | ---- | ----- | ----------- |
| positions | [vega.Position](#vega.Position) | repeated |  |






<a name="api.PositionsSubscribeRequest"></a>

### PositionsSubscribeRequest



| Field | Type | Label | Description |
| ----- | ---- | ----- | ----------- |
| partyID | [string](#string) |  |  |






<a name="api.PrepareAmendOrderResponse"></a>

### PrepareAmendOrderResponse



| Field | Type | Label | Description |
| ----- | ---- | ----- | ----------- |
| blob | [bytes](#bytes) |  |  |






<a name="api.PrepareCancelOrderResponse"></a>

### PrepareCancelOrderResponse



| Field | Type | Label | Description |
| ----- | ---- | ----- | ----------- |
| blob | [bytes](#bytes) |  |  |






<a name="api.PrepareProposalRequest"></a>

### PrepareProposalRequest



| Field | Type | Label | Description |
| ----- | ---- | ----- | ----------- |
| partyID | [string](#string) |  |  |
| reference | [string](#string) |  |  |
| proposal | [vega.ProposalTerms](#vega.ProposalTerms) |  |  |






<a name="api.PrepareProposalResponse"></a>

### PrepareProposalResponse



| Field | Type | Label | Description |
| ----- | ---- | ----- | ----------- |
| blob | [bytes](#bytes) |  |  |
| pendingProposal | [vega.Proposal](#vega.Proposal) |  |  |






<a name="api.PrepareSubmitOrderResponse"></a>

### PrepareSubmitOrderResponse



| Field | Type | Label | Description |
| ----- | ---- | ----- | ----------- |
| blob | [bytes](#bytes) |  |  |
| submitID | [string](#string) |  |  |






<a name="api.PrepareVoteRequest"></a>

### PrepareVoteRequest



| Field | Type | Label | Description |
| ----- | ---- | ----- | ----------- |
| vote | [vega.Vote](#vega.Vote) |  |  |






<a name="api.PrepareVoteResponse"></a>

### PrepareVoteResponse



| Field | Type | Label | Description |
| ----- | ---- | ----- | ----------- |
| blob | [bytes](#bytes) |  |  |
| vote | [vega.Vote](#vega.Vote) |  |  |






<a name="api.SubmitOrderRequest"></a>

### SubmitOrderRequest



| Field | Type | Label | Description |
| ----- | ---- | ----- | ----------- |
| submission | [vega.OrderSubmission](#vega.OrderSubmission) |  | the bulk of the Order, including market, party, price, size, side, time in force, etc. |






<a name="api.SubmitTransactionRequest"></a>

### SubmitTransactionRequest



| Field | Type | Label | Description |
| ----- | ---- | ----- | ----------- |
| tx | [vega.SignedBundle](#vega.SignedBundle) |  |  |






<a name="api.SubmitTransactionResponse"></a>

### SubmitTransactionResponse



| Field | Type | Label | Description |
| ----- | ---- | ----- | ----------- |
| success | [bool](#bool) |  |  |






<a name="api.TradesByMarketRequest"></a>

### TradesByMarketRequest



| Field | Type | Label | Description |
| ----- | ---- | ----- | ----------- |
| marketID | [string](#string) |  |  |
| pagination | [Pagination](#api.Pagination) |  |  |






<a name="api.TradesByMarketResponse"></a>

### TradesByMarketResponse



| Field | Type | Label | Description |
| ----- | ---- | ----- | ----------- |
| trades | [vega.Trade](#vega.Trade) | repeated |  |






<a name="api.TradesByOrderRequest"></a>

### TradesByOrderRequest



| Field | Type | Label | Description |
| ----- | ---- | ----- | ----------- |
| orderID | [string](#string) |  |  |






<a name="api.TradesByOrderResponse"></a>

### TradesByOrderResponse



| Field | Type | Label | Description |
| ----- | ---- | ----- | ----------- |
| trades | [vega.Trade](#vega.Trade) | repeated |  |






<a name="api.TradesByPartyRequest"></a>

### TradesByPartyRequest



| Field | Type | Label | Description |
| ----- | ---- | ----- | ----------- |
| partyID | [string](#string) |  |  |
| marketID | [string](#string) |  |  |
| pagination | [Pagination](#api.Pagination) |  |  |






<a name="api.TradesByPartyResponse"></a>

### TradesByPartyResponse



| Field | Type | Label | Description |
| ----- | ---- | ----- | ----------- |
| trades | [vega.Trade](#vega.Trade) | repeated |  |






<a name="api.TradesStream"></a>

### TradesStream



| Field | Type | Label | Description |
| ----- | ---- | ----- | ----------- |
| trades | [vega.Trade](#vega.Trade) | repeated |  |






<a name="api.TradesSubscribeRequest"></a>

### TradesSubscribeRequest



| Field | Type | Label | Description |
| ----- | ---- | ----- | ----------- |
| marketID | [string](#string) |  |  |
| partyID | [string](#string) |  |  |






<a name="api.VegaTimeResponse"></a>

### VegaTimeResponse



| Field | Type | Label | Description |
| ----- | ---- | ----- | ----------- |
| timestamp | [int64](#int64) |  | nanoseconds since the epoch, for example `1580473859111222333` corresponds to `2020-01-31T12:30:59.111222333Z` |












<a name="api.trading"></a>

### trading


| Method Name | Request Type | Response Type | Description |
| ----------- | ------------ | ------------- | ------------|
| PrepareSubmitOrder | [SubmitOrderRequest](#api.SubmitOrderRequest) | [PrepareSubmitOrderResponse](#api.PrepareSubmitOrderResponse) | Prepare a submit order request |
| PrepareCancelOrder | [CancelOrderRequest](#api.CancelOrderRequest) | [PrepareCancelOrderResponse](#api.PrepareCancelOrderResponse) | Cancel an Order |
| PrepareAmendOrder | [AmendOrderRequest](#api.AmendOrderRequest) | [PrepareAmendOrderResponse](#api.PrepareAmendOrderResponse) | Amend an Order |
| SubmitTransaction | [SubmitTransactionRequest](#api.SubmitTransactionRequest) | [SubmitTransactionResponse](#api.SubmitTransactionResponse) | Submit a signed transaction |
| PrepareProposal | [PrepareProposalRequest](#api.PrepareProposalRequest) | [PrepareProposalResponse](#api.PrepareProposalResponse) | Prepare proposal that can be sent out to the chain (via SubmitTransaction) |
| PrepareVote | [PrepareVoteRequest](#api.PrepareVoteRequest) | [PrepareVoteResponse](#api.PrepareVoteResponse) | Prepare a vote to be put on the chain (via SubmitTransaction) |


<a name="api.trading_data"></a>

### trading_data


| Method Name | Request Type | Response Type | Description |
| ----------- | ------------ | ------------- | ------------|
| MarketAccounts | [MarketAccountsRequest](#api.MarketAccountsRequest) | [MarketAccountsResponse](#api.MarketAccountsResponse) | Get a list of Accounts by Market |
| PartyAccounts | [PartyAccountsRequest](#api.PartyAccountsRequest) | [PartyAccountsResponse](#api.PartyAccountsResponse) | Get a list of Accounts by Party |
| Candles | [CandlesRequest](#api.CandlesRequest) | [CandlesResponse](#api.CandlesResponse) | Get a list of Candles by Market |
| MarketDataByID | [MarketDataByIDRequest](#api.MarketDataByIDRequest) | [MarketDataByIDResponse](#api.MarketDataByIDResponse) | Get Market Data by MarketID |
| MarketsData | [.google.protobuf.Empty](#google.protobuf.Empty) | [MarketsDataResponse](#api.MarketsDataResponse) | Get a list of Market Data |
| MarketByID | [MarketByIDRequest](#api.MarketByIDRequest) | [MarketByIDResponse](#api.MarketByIDResponse) | Get a Market by ID |
| MarketDepth | [MarketDepthRequest](#api.MarketDepthRequest) | [MarketDepthResponse](#api.MarketDepthResponse) | Get Market Depth |
| Markets | [.google.protobuf.Empty](#google.protobuf.Empty) | [MarketsResponse](#api.MarketsResponse) | Get a list of Markets |
| OrderByMarketAndID | [OrderByMarketAndIdRequest](#api.OrderByMarketAndIdRequest) | [OrderByMarketAndIdResponse](#api.OrderByMarketAndIdResponse) | Get an Order by Market and OrderID |
| OrderByReference | [OrderByReferenceRequest](#api.OrderByReferenceRequest) | [OrderByReferenceResponse](#api.OrderByReferenceResponse) | Get an Order by Pending Order reference (UUID) |
| OrdersByMarket | [OrdersByMarketRequest](#api.OrdersByMarketRequest) | [OrdersByMarketResponse](#api.OrdersByMarketResponse) | Get a list of Orders by Market |
| OrdersByParty | [OrdersByPartyRequest](#api.OrdersByPartyRequest) | [OrdersByPartyResponse](#api.OrdersByPartyResponse) | Get a list of Orders by Party |
| OrderByID | [OrderByIDRequest](#api.OrderByIDRequest) | [.vega.Order](#vega.Order) | Get a specific order by orderID |
| OrderByReferenceID | [OrderByReferenceIDRequest](#api.OrderByReferenceIDRequest) | [.vega.Order](#vega.Order) | Get a specific order by referenceID |
| OrderVersionsByID | [OrderVersionsByIDRequest](#api.OrderVersionsByIDRequest) | [OrderVersionsResponse](#api.OrderVersionsResponse) | Get all versions of the order by its orderID |
| MarginLevels | [MarginLevelsRequest](#api.MarginLevelsRequest) | [MarginLevelsResponse](#api.MarginLevelsResponse) | Get Margin Levels by PartyID |
| Parties | [.google.protobuf.Empty](#google.protobuf.Empty) | [PartiesResponse](#api.PartiesResponse) | Get a list of Parties |
| PartyByID | [PartyByIDRequest](#api.PartyByIDRequest) | [PartyByIDResponse](#api.PartyByIDResponse) | Get a Party by ID |
| PositionsByParty | [PositionsByPartyRequest](#api.PositionsByPartyRequest) | [PositionsByPartyResponse](#api.PositionsByPartyResponse) | Get a list of Positions by Party |
| LastTrade | [LastTradeRequest](#api.LastTradeRequest) | [LastTradeResponse](#api.LastTradeResponse) | Get latest Trade |
| TradesByMarket | [TradesByMarketRequest](#api.TradesByMarketRequest) | [TradesByMarketResponse](#api.TradesByMarketResponse) | Get a list of Trades by Market |
| TradesByOrder | [TradesByOrderRequest](#api.TradesByOrderRequest) | [TradesByOrderResponse](#api.TradesByOrderResponse) | Get a list of Trades by Order |
| TradesByParty | [TradesByPartyRequest](#api.TradesByPartyRequest) | [TradesByPartyResponse](#api.TradesByPartyResponse) | Get a list of Trades by Party |
| GetProposals | [GetProposalsRequest](#api.GetProposalsRequest) | [GetProposalsResponse](#api.GetProposalsResponse) | Get governance data (proposals and votes) for all proposals |
| GetProposalsByParty | [GetProposalsByPartyRequest](#api.GetProposalsByPartyRequest) | [GetProposalsByPartyResponse](#api.GetProposalsByPartyResponse) | Get governance data (proposals and votes) for proposals by party authoring them |
| GetVotesByParty | [GetVotesByPartyRequest](#api.GetVotesByPartyRequest) | [GetVotesByPartyResponse](#api.GetVotesByPartyResponse) | Get votes by party casting them |
| GetNewMarketProposals | [GetNewMarketProposalsRequest](#api.GetNewMarketProposalsRequest) | [GetNewMarketProposalsResponse](#api.GetNewMarketProposalsResponse) | Get governance data (proposals and votes) for proposals that aim creating new markets |
| GetUpdateMarketProposals | [GetUpdateMarketProposalsRequest](#api.GetUpdateMarketProposalsRequest) | [GetUpdateMarketProposalsResponse](#api.GetUpdateMarketProposalsResponse) | Get governance data (proposals and votes) for proposals that aim updating markets |
| GetNetworkParametersProposals | [GetNetworkParametersProposalsRequest](#api.GetNetworkParametersProposalsRequest) | [GetNetworkParametersProposalsResponse](#api.GetNetworkParametersProposalsResponse) | Get governance data (proposals and votes) for proposals that aim updating Vega network parameters |
| GetNewAssetProposals | [GetNewAssetProposalsRequest](#api.GetNewAssetProposalsRequest) | [GetNewAssetProposalsResponse](#api.GetNewAssetProposalsResponse) | Get governance data (proposals and votes) for proposals aiming to create new assets |
| GetProposalByID | [GetProposalByIDRequest](#api.GetProposalByIDRequest) | [GetProposalByIDResponse](#api.GetProposalByIDResponse) | Get governance data (proposals and votes) for a proposal located by ID |
| GetProposalByReference | [GetProposalByReferenceRequest](#api.GetProposalByReferenceRequest) | [GetProposalByReferenceResponse](#api.GetProposalByReferenceResponse) | Get governance data (proposals and votes) for a proposal located by reference |
| ObserveGovernance | [.google.protobuf.Empty](#google.protobuf.Empty) | [.vega.GovernanceData](#vega.GovernanceData) stream | Subscribe to a stream of all governance updates |
| ObservePartyProposals | [ObservePartyProposalsRequest](#api.ObservePartyProposalsRequest) | [.vega.GovernanceData](#vega.GovernanceData) stream | Subscribe to a stream of proposal updates |
| ObservePartyVotes | [ObservePartyVotesRequest](#api.ObservePartyVotesRequest) | [.vega.Vote](#vega.Vote) stream | Subscribe to a stream of votes cast by a specific party |
| ObserveProposalVotes | [ObserveProposalVotesRequest](#api.ObserveProposalVotesRequest) | [.vega.Vote](#vega.Vote) stream | Subscribe to a stream of proposal votes |
| Statistics | [.google.protobuf.Empty](#google.protobuf.Empty) | [.vega.Statistics](#vega.Statistics) | Get Statistics |
| GetVegaTime | [.google.protobuf.Empty](#google.protobuf.Empty) | [VegaTimeResponse](#api.VegaTimeResponse) | Get Time |
| AccountsSubscribe | [AccountsSubscribeRequest](#api.AccountsSubscribeRequest) | [.vega.Account](#vega.Account) stream | Subscribe to a stream of Accounts |
| CandlesSubscribe | [CandlesSubscribeRequest](#api.CandlesSubscribeRequest) | [.vega.Candle](#vega.Candle) stream | Subscribe to a stream of Candles |
| MarginLevelsSubscribe | [MarginLevelsSubscribeRequest](#api.MarginLevelsSubscribeRequest) | [.vega.MarginLevels](#vega.MarginLevels) stream | Subscribe to a stream of Margin Levels |
| MarketDepthSubscribe | [MarketDepthSubscribeRequest](#api.MarketDepthSubscribeRequest) | [.vega.MarketDepth](#vega.MarketDepth) stream | Subscribe to a stream of Market Depth |
| MarketsDataSubscribe | [MarketsDataSubscribeRequest](#api.MarketsDataSubscribeRequest) | [.vega.MarketData](#vega.MarketData) stream | Subscribe to a stream of Markets Data |
| OrdersSubscribe | [OrdersSubscribeRequest](#api.OrdersSubscribeRequest) | [OrdersStream](#api.OrdersStream) stream | Subscribe to a stream of Orders |
| PositionsSubscribe | [PositionsSubscribeRequest](#api.PositionsSubscribeRequest) | [.vega.Position](#vega.Position) stream | Subscribe to a stream of Positions |
| TradesSubscribe | [TradesSubscribeRequest](#api.TradesSubscribeRequest) | [TradesStream](#api.TradesStream) stream | Subscribe to a stream of Trades |
| TransferResponsesSubscribe | [.google.protobuf.Empty](#google.protobuf.Empty) | [.vega.TransferResponse](#vega.TransferResponse) stream | Subscribe to a stream of Transfer Responses |





<a name="proto/assets.proto"></a>
<p align="right"><a href="#top">Top</a></p>

## proto/assets.proto



<a name="vega.Asset"></a>

### Asset



| Field | Type | Label | Description |
| ----- | ---- | ----- | ----------- |
| ID | [string](#string) |  |  |
| name | [string](#string) |  |  |
| symbol | [string](#string) |  |  |
| totalSupply | [string](#string) |  | this may very much likely be a big.Int |
| decimals | [uint64](#uint64) |  |  |
| builtinAsset | [BuiltinAsset](#vega.BuiltinAsset) |  |  |
| erc20 | [ERC20](#vega.ERC20) |  |  |






<a name="vega.AssetSource"></a>

### AssetSource



| Field | Type | Label | Description |
| ----- | ---- | ----- | ----------- |
| builtinAsset | [BuiltinAsset](#vega.BuiltinAsset) |  |  |
| erc20 | [ERC20](#vega.ERC20) |  |  |






<a name="vega.BuiltinAsset"></a>

### BuiltinAsset



| Field | Type | Label | Description |
| ----- | ---- | ----- | ----------- |
| name | [string](#string) |  |  |
| symbol | [string](#string) |  |  |
| totalSupply | [string](#string) |  |  |
| decimals | [uint64](#uint64) |  |  |






<a name="vega.DevAssets"></a>

### DevAssets



| Field | Type | Label | Description |
| ----- | ---- | ----- | ----------- |
| sources | [AssetSource](#vega.AssetSource) | repeated |  |






<a name="vega.ERC20"></a>

### ERC20



| Field | Type | Label | Description |
| ----- | ---- | ----- | ----------- |
| contractAddress | [string](#string) |  |  |















<a name="proto/governance.proto"></a>
<p align="right"><a href="#top">Top</a></p>

## proto/governance.proto



<a name="vega.FutureProduct"></a>

### FutureProduct
Future product configuration


| Field | Type | Label | Description |
| ----- | ---- | ----- | ----------- |
| maturity | [string](#string) |  | Future product maturity (ISO8601/RFC3339 timestamp) |
| asset | [string](#string) |  | Product asset name |






<a name="vega.GovernanceData"></a>

### GovernanceData



| Field | Type | Label | Description |
| ----- | ---- | ----- | ----------- |
| proposal | [Proposal](#vega.Proposal) |  | Proposal |
| yes | [Vote](#vega.Vote) | repeated | All &#34;yes&#34; votes in favour of the proposal above. |
| no | [Vote](#vega.Vote) | repeated | All &#34;no&#34; votes against the proposal above. |
| yesParty | [GovernanceData.YesPartyEntry](#vega.GovernanceData.YesPartyEntry) | repeated | All latest YES votes by party (guaranteed to be unique) |
| noParty | [GovernanceData.NoPartyEntry](#vega.GovernanceData.NoPartyEntry) | repeated | All latest NO votes by party (unique) |






<a name="vega.GovernanceData.NoPartyEntry"></a>

### GovernanceData.NoPartyEntry



| Field | Type | Label | Description |
| ----- | ---- | ----- | ----------- |
| key | [string](#string) |  |  |
| value | [Vote](#vega.Vote) |  |  |






<a name="vega.GovernanceData.YesPartyEntry"></a>

### GovernanceData.YesPartyEntry



| Field | Type | Label | Description |
| ----- | ---- | ----- | ----------- |
| key | [string](#string) |  |  |
| value | [Vote](#vega.Vote) |  |  |






<a name="vega.InstrumentConfiguration"></a>

### InstrumentConfiguration



| Field | Type | Label | Description |
| ----- | ---- | ----- | ----------- |
| name | [string](#string) |  | Instrument name |
| code | [string](#string) |  | Instrument code |
| baseName | [string](#string) |  | Base security used as the reference |
| quoteName | [string](#string) |  | Quote (secondary) security |
| future | [FutureProduct](#vega.FutureProduct) |  |  |






<a name="vega.NetworkConfiguration"></a>

### NetworkConfiguration



| Field | Type | Label | Description |
| ----- | ---- | ----- | ----------- |
| minCloseInSeconds | [int64](#int64) |  | Constrains minimum duration since submission (in seconds) when vote closing time is allowed to be set for a proposal. |
| maxCloseInSeconds | [int64](#int64) |  | Constrains maximum duration since submission (in seconds) when vote closing time is allowed to be set for a proposal. |
| minEnactInSeconds | [int64](#int64) |  | Constrains minimum duration since submission (in seconds) when enactment is allowed to be set for a proposal. |
| maxEnactInSeconds | [int64](#int64) |  | Constrains maximum duration since submission (in seconds) when enactment is allowed to be set for a proposal. |
| requiredParticipation | [float](#float) |  | Participation level required for any proposal to pass. Value from `0` to `1`. |
| requiredMajority | [float](#float) |  | Majority level required for any proposal to pass. Value from `0.5` to `1`. |
| minProposerBalance | [float](#float) |  | Minimum balance required for a party to be able to submit a new proposal. Value greater than `0` to `1`. |
| minVoterBalance | [float](#float) |  | Minimum balance required for a party to be able to cast a vote. Value greater than `0` to `1`. |
| marginConfiguration | [ScalingFactors](#vega.ScalingFactors) |  | Scaling factors for all markets created via governance |






<a name="vega.NewAsset"></a>

### NewAsset
To be implemented


| Field | Type | Label | Description |
| ----- | ---- | ----- | ----------- |
| changes | [AssetSource](#vega.AssetSource) |  |  |






<a name="vega.NewMarket"></a>

### NewMarket



| Field | Type | Label | Description |
| ----- | ---- | ----- | ----------- |
| changes | [NewMarketConfiguration](#vega.NewMarketConfiguration) |  |  |






<a name="vega.NewMarketConfiguration"></a>

### NewMarketConfiguration



| Field | Type | Label | Description |
| ----- | ---- | ----- | ----------- |
| instrument | [InstrumentConfiguration](#vega.InstrumentConfiguration) |  | New market instrument configuration |
| simple | [SimpleModelParams](#vega.SimpleModelParams) |  | Simple risk model parameters, valid only if MODEL_SIMPLE is selected |
| logNormal | [LogNormalRiskModel](#vega.LogNormalRiskModel) |  | Log normal risk model parameters, valid only if MODEL_LOG_NORMAL is selected |
| decimalPlaces | [uint64](#uint64) |  | Decimal places used for the new market |
| metadata | [string](#string) | repeated | Optional new market meta data, tags |
| continuous | [ContinuousTrading](#vega.ContinuousTrading) |  |  |
| discrete | [DiscreteTrading](#vega.DiscreteTrading) |  |  |






<a name="vega.Proposal"></a>

### Proposal



| Field | Type | Label | Description |
| ----- | ---- | ----- | ----------- |
| ID | [string](#string) |  | Proposal unique identifier. |
| reference | [string](#string) |  | Proposal reference. |
| partyID | [string](#string) |  | Proposal author, identifier of the party submitting the proposal. |
| state | [Proposal.State](#vega.Proposal.State) |  | Proposal state (see Proposal.State definition) |
| timestamp | [int64](#int64) |  | Proposal timestamp for date and time (in nanoseconds) when proposal was submitted to the network. |
| terms | [ProposalTerms](#vega.ProposalTerms) |  | Proposal configuration and the actual change that is meant to be executed when proposal is enacted. |






<a name="vega.ProposalTerms"></a>

### ProposalTerms



| Field | Type | Label | Description |
| ----- | ---- | ----- | ----------- |
| closingTimestamp | [int64](#int64) |  | Timestamp (Unix time in seconds) when voting closes for this proposal. Constrained by `minCloseInSeconds` and `maxCloseInSeconds` network parameters. |
| enactmentTimestamp | [int64](#int64) |  | Timestamp (Unix time in seconds) when proposal gets enacted (if passed). Constrained by `minEnactInSeconds` and `maxEnactInSeconds` network parameters. |
| validationTimestamp | [int64](#int64) |  | TODO: this should be moved into `NewAsset` definition. |
| updateMarket | [UpdateMarket](#vega.UpdateMarket) |  | Proposal change for modifying an existing market on Vega. |
| newMarket | [NewMarket](#vega.NewMarket) |  | Proposal change for creating new market on Vega. |
| updateNetwork | [UpdateNetwork](#vega.UpdateNetwork) |  | Proposal change for updating Vega network parameters. |
| newAsset | [NewAsset](#vega.NewAsset) |  | Proposal change for creating new assets on Vega. |






<a name="vega.UpdateMarket"></a>

### UpdateMarket
TODO






<a name="vega.UpdateNetwork"></a>

### UpdateNetwork



| Field | Type | Label | Description |
| ----- | ---- | ----- | ----------- |
| changes | [NetworkConfiguration](#vega.NetworkConfiguration) |  |  |






<a name="vega.Vote"></a>

### Vote



| Field | Type | Label | Description |
| ----- | ---- | ----- | ----------- |
| partyID | [string](#string) |  | Voter&#39;s party identifier. |
| value | [Vote.Value](#vega.Vote.Value) |  | Actual vote. |
| proposalID | [string](#string) |  | Identifier of the proposal being voted on. |
| timestamp | [int64](#int64) |  | Vote timestamp for date and time (in nanoseconds) when vote was submitted to the network. |








<a name="vega.Proposal.State"></a>

### Proposal.State
Proposal state transition:
Open -&gt;
  - Passed -&gt; Enacted.
  - Passed -&gt; Failed.
  - Declined
Rejected
Proposal can enter Failed state from any other state.

| Name | Number | Description |
| ---- | ------ | ----------- |
| STATE_UNSPECIFIED | 0 | Default value, always invalid. |
| STATE_FAILED | 1 | Proposal enactment has failed - even though proposal has passed, its execusion could not be performed. |
| STATE_OPEN | 2 | Proposal is open for voting. |
| STATE_PASSED | 3 | Proposal has gained enough support to be executed. |
| STATE_REJECTED | 4 | Proposal wasn&#39;t accepted (proposal terms failed validation due to wrong configuration or failing to meet network requirements). |
| STATE_DECLINED | 5 | Proposal didn&#39;t get enough votes (either failing to gain required participation or majority level). |
| STATE_ENACTED | 6 |  |
| STATE_WAITING_FOR_NODE_VOTE | 7 | waiting for validators validation of the proposal |



<a name="vega.Vote.Value"></a>

### Vote.Value


| Name | Number | Description |
| ---- | ------ | ----------- |
| VALUE_UNSPECIFIED | 0 | Default value, always invalid. |
| VALUE_NO | 1 | A vote against the proposal. |
| VALUE_YES | 2 | A vote in favour of the proposal. |










<a name="proto/markets.proto"></a>
<p align="right"><a href="#top">Top</a></p>

## proto/markets.proto



<a name="vega.ContinuousTrading"></a>

### ContinuousTrading



| Field | Type | Label | Description |
| ----- | ---- | ----- | ----------- |
| tickSize | [uint64](#uint64) |  |  |






<a name="vega.DiscreteTrading"></a>

### DiscreteTrading



| Field | Type | Label | Description |
| ----- | ---- | ----- | ----------- |
| durationNs | [int64](#int64) |  | Duration in nanoseconds, maximum 1 month (2592000000000000 ns) |
| tickSize | [uint64](#uint64) |  |  |






<a name="vega.EthereumEvent"></a>

### EthereumEvent



| Field | Type | Label | Description |
| ----- | ---- | ----- | ----------- |
| contractID | [string](#string) |  |  |
| event | [string](#string) |  |  |
| value | [uint64](#uint64) |  |  |






<a name="vega.ExternalRiskModel"></a>

### ExternalRiskModel



| Field | Type | Label | Description |
| ----- | ---- | ----- | ----------- |
| name | [string](#string) |  |  |
| socket | [string](#string) |  |  |
| config | [ExternalRiskModel.ConfigEntry](#vega.ExternalRiskModel.ConfigEntry) | repeated |  |






<a name="vega.ExternalRiskModel.ConfigEntry"></a>

### ExternalRiskModel.ConfigEntry



| Field | Type | Label | Description |
| ----- | ---- | ----- | ----------- |
| key | [string](#string) |  |  |
| value | [string](#string) |  |  |






<a name="vega.Future"></a>

### Future



| Field | Type | Label | Description |
| ----- | ---- | ----- | ----------- |
| maturity | [string](#string) |  |  |
| asset | [string](#string) |  |  |
| ethereumEvent | [EthereumEvent](#vega.EthereumEvent) |  |  |






<a name="vega.Instrument"></a>

### Instrument



| Field | Type | Label | Description |
| ----- | ---- | ----- | ----------- |
| id | [string](#string) |  |  |
| code | [string](#string) |  |  |
| name | [string](#string) |  |  |
| baseName | [string](#string) |  |  |
| quoteName | [string](#string) |  |  |
| metadata | [InstrumentMetadata](#vega.InstrumentMetadata) |  |  |
| initialMarkPrice | [uint64](#uint64) |  |  |
| future | [Future](#vega.Future) |  |  |






<a name="vega.InstrumentMetadata"></a>

### InstrumentMetadata



| Field | Type | Label | Description |
| ----- | ---- | ----- | ----------- |
| tags | [string](#string) | repeated |  |






<a name="vega.LogNormalModelParams"></a>

### LogNormalModelParams



| Field | Type | Label | Description |
| ----- | ---- | ----- | ----------- |
| mu | [double](#double) |  |  |
| r | [double](#double) |  |  |
| sigma | [double](#double) |  |  |






<a name="vega.LogNormalRiskModel"></a>

### LogNormalRiskModel



| Field | Type | Label | Description |
| ----- | ---- | ----- | ----------- |
| riskAversionParameter | [double](#double) |  |  |
| tau | [double](#double) |  |  |
| params | [LogNormalModelParams](#vega.LogNormalModelParams) |  |  |






<a name="vega.MarginCalculator"></a>

### MarginCalculator



| Field | Type | Label | Description |
| ----- | ---- | ----- | ----------- |
| scalingFactors | [ScalingFactors](#vega.ScalingFactors) |  |  |






<a name="vega.Market"></a>

### Market



| Field | Type | Label | Description |
| ----- | ---- | ----- | ----------- |
| id | [string](#string) |  |  |
| tradableInstrument | [TradableInstrument](#vega.TradableInstrument) |  |  |
| decimalPlaces | [uint64](#uint64) |  | the number of decimal places that a price must be shifted by in order to get a correct price denominated in the currency of the Market. ie `realPrice = price / 10^decimalPlaces` |
| continuous | [ContinuousTrading](#vega.ContinuousTrading) |  |  |
| discrete | [DiscreteTrading](#vega.DiscreteTrading) |  |  |






<a name="vega.ScalingFactors"></a>

### ScalingFactors



| Field | Type | Label | Description |
| ----- | ---- | ----- | ----------- |
| searchLevel | [double](#double) |  |  |
| initialMargin | [double](#double) |  |  |
| collateralRelease | [double](#double) |  |  |






<a name="vega.SimpleModelParams"></a>

### SimpleModelParams



| Field | Type | Label | Description |
| ----- | ---- | ----- | ----------- |
| factorLong | [double](#double) |  |  |
| factorShort | [double](#double) |  |  |






<a name="vega.SimpleRiskModel"></a>

### SimpleRiskModel



| Field | Type | Label | Description |
| ----- | ---- | ----- | ----------- |
| params | [SimpleModelParams](#vega.SimpleModelParams) |  |  |






<a name="vega.TradableInstrument"></a>

### TradableInstrument



| Field | Type | Label | Description |
| ----- | ---- | ----- | ----------- |
| instrument | [Instrument](#vega.Instrument) |  |  |
| marginCalculator | [MarginCalculator](#vega.MarginCalculator) |  |  |
| logNormalRiskModel | [LogNormalRiskModel](#vega.LogNormalRiskModel) |  |  |
| externalRiskModel | [ExternalRiskModel](#vega.ExternalRiskModel) |  |  |
| simpleRiskModel | [SimpleRiskModel](#vega.SimpleRiskModel) |  |  |















<a name="proto/vega.proto"></a>
<p align="right"><a href="#top">Top</a></p>

## proto/vega.proto



<a name="vega.Account"></a>

### Account



| Field | Type | Label | Description |
| ----- | ---- | ----- | ----------- |
| id | [string](#string) |  |  |
| owner | [string](#string) |  |  |
| balance | [uint64](#uint64) |  |  |
| asset | [string](#string) |  |  |
| marketID | [string](#string) |  |  |
| type | [AccountType](#vega.AccountType) |  |  |






<a name="vega.Amount"></a>

### Amount



| Field | Type | Label | Description |
| ----- | ---- | ----- | ----------- |
| value | [string](#string) |  |  |






<a name="vega.Candle"></a>

### Candle



| Field | Type | Label | Description |
| ----- | ---- | ----- | ----------- |
| timestamp | [int64](#int64) |  | nanoseconds since the epoch. See [`VegaTimeResponse`](#api.VegaTimeResponse).`timestamp`. |
| datetime | [string](#string) |  | ISO 8601 datetime |
| high | [uint64](#uint64) |  |  |
| low | [uint64](#uint64) |  |  |
| open | [uint64](#uint64) |  |  |
| close | [uint64](#uint64) |  |  |
| volume | [uint64](#uint64) |  |  |
| interval | [Interval](#vega.Interval) |  |  |






<a name="vega.ErrorDetail"></a>

### ErrorDetail



| Field | Type | Label | Description |
| ----- | ---- | ----- | ----------- |
| code | [int32](#int32) |  | a Vega API domain specific unique error code, useful for client side mappings. e.g. 10004 |
| message | [string](#string) |  | a message that describes the error in more detail, should describe the problem encountered. |
| inner | [string](#string) |  | any inner error information that could add more context, or be helpful for error reporting. |






<a name="vega.FinancialAmount"></a>

### FinancialAmount



| Field | Type | Label | Description |
| ----- | ---- | ----- | ----------- |
| amount | [int64](#int64) |  |  |
| asset | [string](#string) |  |  |






<a name="vega.LedgerEntry"></a>

### LedgerEntry



| Field | Type | Label | Description |
| ----- | ---- | ----- | ----------- |
| fromAccount | [string](#string) |  |  |
| toAccount | [string](#string) |  |  |
| amount | [uint64](#uint64) |  |  |
| reference | [string](#string) |  |  |
| type | [string](#string) |  |  |
| timestamp | [int64](#int64) |  |  |






<a name="vega.MarginLevels"></a>

### MarginLevels



| Field | Type | Label | Description |
| ----- | ---- | ----- | ----------- |
| maintenanceMargin | [uint64](#uint64) |  |  |
| searchLevel | [uint64](#uint64) |  |  |
| initialMargin | [uint64](#uint64) |  |  |
| collateralReleaseLevel | [uint64](#uint64) |  |  |
| partyID | [string](#string) |  |  |
| marketID | [string](#string) |  |  |
| asset | [string](#string) |  |  |
| timestamp | [int64](#int64) |  |  |






<a name="vega.MarketData"></a>

### MarketData



| Field | Type | Label | Description |
| ----- | ---- | ----- | ----------- |
| markPrice | [uint64](#uint64) |  |  |
| bestBidPrice | [uint64](#uint64) |  |  |
| bestBidVolume | [uint64](#uint64) |  |  |
| bestOfferPrice | [uint64](#uint64) |  |  |
| bestOfferVolume | [uint64](#uint64) |  |  |
| midPrice | [uint64](#uint64) |  |  |
| market | [string](#string) |  |  |
| timestamp | [int64](#int64) |  |  |






<a name="vega.MarketDepth"></a>

### MarketDepth



| Field | Type | Label | Description |
| ----- | ---- | ----- | ----------- |
| marketID | [string](#string) |  |  |
| buy | [PriceLevel](#vega.PriceLevel) | repeated |  |
| sell | [PriceLevel](#vega.PriceLevel) | repeated |  |






<a name="vega.NodeRegistration"></a>

### NodeRegistration



| Field | Type | Label | Description |
| ----- | ---- | ----- | ----------- |
| pubKey | [bytes](#bytes) |  |  |
| chainPubKey | [bytes](#bytes) |  |  |






<a name="vega.NodeVote"></a>

### NodeVote



| Field | Type | Label | Description |
| ----- | ---- | ----- | ----------- |
| pubKey | [bytes](#bytes) |  |  |
| reference | [string](#string) |  |  |






<a name="vega.Order"></a>

### Order



| Field | Type | Label | Description |
| ----- | ---- | ----- | ----------- |
| id | [string](#string) |  |  |
| marketID | [string](#string) |  |  |
| partyID | [string](#string) |  |  |
| side | [Side](#vega.Side) |  |  |
| price | [uint64](#uint64) |  |  |
| size | [uint64](#uint64) |  |  |
| remaining | [uint64](#uint64) |  |  |
| timeInForce | [Order.TimeInForce](#vega.Order.TimeInForce) |  |  |
| type | [Order.Type](#vega.Order.Type) |  |  |
| createdAt | [int64](#int64) |  | nanoseconds since the epoch. See [`VegaTimeResponse`](#api.VegaTimeResponse).`timestamp`. |
| status | [Order.Status](#vega.Order.Status) |  | If `status` is `STATUS_REJECTED`, check `reason`. |
| expiresAt | [int64](#int64) |  |  |
| reference | [string](#string) |  |  |
| reason | [OrderError](#vega.OrderError) |  |  |
| updatedAt | [int64](#int64) |  |  |
| version | [uint64](#uint64) |  | Versioning support for amends, orders start at version 1 and increment after each successful amend |






<a name="vega.OrderAmendment"></a>

### OrderAmendment



| Field | Type | Label | Description |
| ----- | ---- | ----- | ----------- |
| orderID | [string](#string) |  | required to find the order, not being updated |
| partyID | [string](#string) |  |  |
| marketID | [string](#string) |  |  |
| price | [Price](#vega.Price) |  | these can be amended |
| sizeDelta | [int64](#int64) |  |  |
| expiresAt | [Timestamp](#vega.Timestamp) |  |  |
| timeInForce | [Order.TimeInForce](#vega.Order.TimeInForce) |  |  |






<a name="vega.OrderCancellation"></a>

### OrderCancellation



| Field | Type | Label | Description |
| ----- | ---- | ----- | ----------- |
| orderID | [string](#string) |  |  |
| marketID | [string](#string) |  |  |
| partyID | [string](#string) |  |  |






<a name="vega.OrderCancellationConfirmation"></a>

### OrderCancellationConfirmation



| Field | Type | Label | Description |
| ----- | ---- | ----- | ----------- |
| order | [Order](#vega.Order) |  |  |






<a name="vega.OrderConfirmation"></a>

### OrderConfirmation



| Field | Type | Label | Description |
| ----- | ---- | ----- | ----------- |
| order | [Order](#vega.Order) |  |  |
| trades | [Trade](#vega.Trade) | repeated |  |
| passiveOrdersAffected | [Order](#vega.Order) | repeated |  |






<a name="vega.OrderSubmission"></a>

### OrderSubmission



| Field | Type | Label | Description |
| ----- | ---- | ----- | ----------- |
| id | [string](#string) |  |  |
| marketID | [string](#string) |  |  |
| partyID | [string](#string) |  |  |
| price | [uint64](#uint64) |  | mandatory for Limit orders, not required for Market orders |
| size | [uint64](#uint64) |  |  |
| side | [Side](#vega.Side) |  |  |
| timeInForce | [Order.TimeInForce](#vega.Order.TimeInForce) |  |  |
| expiresAt | [int64](#int64) |  | mandatory for GTT orders, not required for GTC, IOC, FOK |
| type | [Order.Type](#vega.Order.Type) |  |  |
| reference | [string](#string) |  |  |






<a name="vega.Party"></a>

### Party



| Field | Type | Label | Description |
| ----- | ---- | ----- | ----------- |
| id | [string](#string) |  |  |






<a name="vega.Position"></a>

### Position



| Field | Type | Label | Description |
| ----- | ---- | ----- | ----------- |
| marketID | [string](#string) |  |  |
| partyID | [string](#string) |  |  |
| openVolume | [int64](#int64) |  |  |
| realisedPNL | [int64](#int64) |  |  |
| unrealisedPNL | [int64](#int64) |  |  |
| averageEntryPrice | [uint64](#uint64) |  |  |






<a name="vega.PositionTrade"></a>

### PositionTrade



| Field | Type | Label | Description |
| ----- | ---- | ----- | ----------- |
| volume | [int64](#int64) |  |  |
| price | [uint64](#uint64) |  |  |






<a name="vega.Price"></a>

### Price



| Field | Type | Label | Description |
| ----- | ---- | ----- | ----------- |
| value | [uint64](#uint64) |  |  |






<a name="vega.PriceLevel"></a>

### PriceLevel



| Field | Type | Label | Description |
| ----- | ---- | ----- | ----------- |
| price | [uint64](#uint64) |  |  |
| numberOfOrders | [uint64](#uint64) |  |  |
| volume | [uint64](#uint64) |  |  |
| cumulativeVolume | [uint64](#uint64) |  |  |






<a name="vega.RiskFactor"></a>

### RiskFactor



| Field | Type | Label | Description |
| ----- | ---- | ----- | ----------- |
| market | [string](#string) |  |  |
| short | [double](#double) |  |  |
| long | [double](#double) |  |  |






<a name="vega.RiskResult"></a>

### RiskResult



| Field | Type | Label | Description |
| ----- | ---- | ----- | ----------- |
| updatedTimestamp | [int64](#int64) |  | timestamp when these risk factors were generated |
| riskFactors | [RiskResult.RiskFactorsEntry](#vega.RiskResult.RiskFactorsEntry) | repeated | risk factors (long and short) for each marginable asset/currency (usually == settlement assets) in the market |
| nextUpdateTimestamp | [int64](#int64) |  | time when risk factors are expected to change (or empty if risk factors are continually updated) |
| predictedNextRiskFactors | [RiskResult.PredictedNextRiskFactorsEntry](#vega.RiskResult.PredictedNextRiskFactorsEntry) | repeated | predicted risk factors at next change (what they&#39;d be if the change occurred now) |






<a name="vega.RiskResult.PredictedNextRiskFactorsEntry"></a>

### RiskResult.PredictedNextRiskFactorsEntry



| Field | Type | Label | Description |
| ----- | ---- | ----- | ----------- |
| key | [string](#string) |  |  |
| value | [RiskFactor](#vega.RiskFactor) |  |  |






<a name="vega.RiskResult.RiskFactorsEntry"></a>

### RiskResult.RiskFactorsEntry



| Field | Type | Label | Description |
| ----- | ---- | ----- | ----------- |
| key | [string](#string) |  |  |
| value | [RiskFactor](#vega.RiskFactor) |  |  |






<a name="vega.SignedBundle"></a>

### SignedBundle



| Field | Type | Label | Description |
| ----- | ---- | ----- | ----------- |
| data | [bytes](#bytes) |  |  |
| sig | [bytes](#bytes) |  |  |
| address | [bytes](#bytes) |  |  |
| pubKey | [bytes](#bytes) |  |  |






<a name="vega.Statistics"></a>

### Statistics



| Field | Type | Label | Description |
| ----- | ---- | ----- | ----------- |
| blockHeight | [uint64](#uint64) |  |  |
| backlogLength | [uint64](#uint64) |  |  |
| totalPeers | [uint64](#uint64) |  |  |
| genesisTime | [string](#string) |  | ISO 8601 datetime, nanosecond precision |
| currentTime | [string](#string) |  | ISO 8601 datetime, nanosecond precision |
| vegaTime | [string](#string) |  | ISO 8601 datetime, nanosecond precision |
| status | [ChainStatus](#vega.ChainStatus) |  |  |
| txPerBlock | [uint64](#uint64) |  |  |
| averageTxBytes | [uint64](#uint64) |  |  |
| averageOrdersPerBlock | [uint64](#uint64) |  |  |
| tradesPerSecond | [uint64](#uint64) |  |  |
| ordersPerSecond | [uint64](#uint64) |  |  |
| totalMarkets | [uint64](#uint64) |  |  |
| totalAmendOrder | [uint64](#uint64) |  |  |
| totalCancelOrder | [uint64](#uint64) |  |  |
| totalCreateOrder | [uint64](#uint64) |  |  |
| totalOrders | [uint64](#uint64) |  |  |
| totalTrades | [uint64](#uint64) |  |  |
| orderSubscriptions | [uint32](#uint32) |  |  |
| tradeSubscriptions | [uint32](#uint32) |  |  |
| candleSubscriptions | [uint32](#uint32) |  |  |
| marketDepthSubscriptions | [uint32](#uint32) |  |  |
| positionsSubscriptions | [uint32](#uint32) |  |  |
| accountSubscriptions | [uint32](#uint32) |  |  |
| marketDataSubscriptions | [uint32](#uint32) |  |  |
| appVersionHash | [string](#string) |  |  |
| appVersion | [string](#string) |  |  |
| chainVersion | [string](#string) |  |  |
| blockDuration | [uint64](#uint64) |  | nanoseconds |
| uptime | [string](#string) |  | ISO 8601 datetime, nanosecond precision |
| chainID | [string](#string) |  | Unique ID of the blockchain |






<a name="vega.Timestamp"></a>

### Timestamp



| Field | Type | Label | Description |
| ----- | ---- | ----- | ----------- |
| value | [int64](#int64) |  |  |






<a name="vega.Trade"></a>

### Trade



| Field | Type | Label | Description |
| ----- | ---- | ----- | ----------- |
| id | [string](#string) |  |  |
| marketID | [string](#string) |  |  |
| price | [uint64](#uint64) |  |  |
| size | [uint64](#uint64) |  |  |
| buyer | [string](#string) |  |  |
| seller | [string](#string) |  |  |
| aggressor | [Side](#vega.Side) |  |  |
| buyOrder | [string](#string) |  |  |
| sellOrder | [string](#string) |  |  |
| timestamp | [int64](#int64) |  | nanoseconds since the epoch. See [`VegaTimeResponse`](#api.VegaTimeResponse).`timestamp`. |
| type | [Trade.Type](#vega.Trade.Type) |  |  |






<a name="vega.TradeSet"></a>

### TradeSet



| Field | Type | Label | Description |
| ----- | ---- | ----- | ----------- |
| trades | [Trade](#vega.Trade) | repeated |  |






<a name="vega.Transfer"></a>

### Transfer



| Field | Type | Label | Description |
| ----- | ---- | ----- | ----------- |
| owner | [string](#string) |  |  |
| amount | [FinancialAmount](#vega.FinancialAmount) |  |  |
| type | [TransferType](#vega.TransferType) |  |  |
| minAmount | [int64](#int64) |  |  |






<a name="vega.TransferBalance"></a>

### TransferBalance



| Field | Type | Label | Description |
| ----- | ---- | ----- | ----------- |
| account | [Account](#vega.Account) |  |  |
| balance | [uint64](#uint64) |  |  |






<a name="vega.TransferRequest"></a>

### TransferRequest



| Field | Type | Label | Description |
| ----- | ---- | ----- | ----------- |
| fromAccount | [Account](#vega.Account) | repeated |  |
| toAccount | [Account](#vega.Account) | repeated |  |
| amount | [uint64](#uint64) |  |  |
| minAmount | [uint64](#uint64) |  |  |
| asset | [string](#string) |  |  |
| reference | [string](#string) |  |  |






<a name="vega.TransferResponse"></a>

### TransferResponse



| Field | Type | Label | Description |
| ----- | ---- | ----- | ----------- |
| transfers | [LedgerEntry](#vega.LedgerEntry) | repeated |  |
| balances | [TransferBalance](#vega.TransferBalance) | repeated |  |








<a name="vega.AccountType"></a>

### AccountType


| Name | Number | Description |
| ---- | ------ | ----------- |
| ACCOUNT_TYPE_UNSPECIFIED | 0 |  |
| ACCOUNT_TYPE_INSURANCE | 1 |  |
| ACCOUNT_TYPE_SETTLEMENT | 2 |  |
| ACCOUNT_TYPE_MARGIN | 3 |  |
| ACCOUNT_TYPE_GENERAL | 4 |  |



<a name="vega.ChainStatus"></a>

### ChainStatus


| Name | Number | Description |
| ---- | ------ | ----------- |
| CHAIN_STATUS_UNSPECIFIED | 0 |  |
| CHAIN_STATUS_DISCONNECTED | 1 |  |
| CHAIN_STATUS_REPLAYING | 2 |  |
| CHAIN_STATUS_CONNECTED | 3 |  |



<a name="vega.Interval"></a>

### Interval


| Name | Number | Description |
| ---- | ------ | ----------- |
| INTERVAL_UNSPECIFIED | 0 | Default value, always invalid |
| INTERVAL_I1M | 60 | 1 minute |
| INTERVAL_I5M | 300 | 5 minutes |
| INTERVAL_I15M | 900 | 15 minutes |
| INTERVAL_I1H | 3600 | 1 hour |
| INTERVAL_I6H | 21600 | 6 hours |
| INTERVAL_I1D | 86400 | 1 day |



<a name="vega.Order.Status"></a>

### Order.Status
Order Status

See [What order types are available to trade on Vega?](https://docs.vega.xyz/docs/50-trading-questions/#what-order-types-are-available-to-trade-on-vega) for details.

| Name | Number | Description |
| ---- | ------ | ----------- |
| STATUS_INVALID | 0 | Default value, always invalid |
| STATUS_ACTIVE | 1 | used for active unfilled or partially filled orders |
| STATUS_EXPIRED | 2 | used for expired GTT orders |
| STATUS_CANCELLED | 3 | used for orders cancelled by the party that created the order |
| STATUS_STOPPED | 4 | used for unfilled FOK or IOC orders, and for orders that were stopped by the network |
| STATUS_FILLED | 5 | used for closed fully filled orders |
| STATUS_REJECTED | 6 | used for orders when not enough collateral was available to fill the margin requirements |
| STATUS_PARTIALLY_FILLED | 7 | used for closed partially filled IOC orders |



<a name="vega.Order.TimeInForce"></a>

### Order.TimeInForce
Order Time in Force

See [What order types are available to trade on Vega?](https://docs.vega.xyz/docs/50-trading-questions/#what-order-types-are-available-to-trade-on-vega) for details.

| Name | Number | Description |
| ---- | ------ | ----------- |
| TIF_UNSPECIFIED | 0 | Default value, can be valid for an amend |
| TIF_GTC | 1 | good til cancelled |
| TIF_GTT | 2 | good til time |
| TIF_IOC | 3 | immediate or cancel |
| TIF_FOK | 4 | fill or kill |



<a name="vega.Order.Type"></a>

### Order.Type
Order Type

| Name | Number | Description |
| ---- | ------ | ----------- |
| TYPE_UNSPECIFIED | 0 | Default value, always invalid |
| TYPE_LIMIT | 1 | used for Limit orders |
| TYPE_MARKET | 2 | used for Market orders |
| TYPE_NETWORK | 3 | used for orders where the initiating party is the network (used for distressed traders) |



<a name="vega.OrderError"></a>

### OrderError


| Name | Number | Description |
| ---- | ------ | ----------- |
| ORDER_ERROR_NONE | 0 |  |
| ORDER_ERROR_INVALID_MARKET_ID | 1 |  |
| ORDER_ERROR_INVALID_ORDER_ID | 2 |  |
| ORDER_ERROR_OUT_OF_SEQUENCE | 3 |  |
| ORDER_ERROR_INVALID_REMAINING_SIZE | 4 |  |
| ORDER_ERROR_TIME_FAILURE | 5 |  |
| ORDER_ERROR_REMOVAL_FAILURE | 6 |  |
| ORDER_ERROR_INVALID_EXPIRATION_DATETIME | 7 |  |
| ORDER_ERROR_INVALID_ORDER_REFERENCE | 8 |  |
| ORDER_ERROR_EDIT_NOT_ALLOWED | 9 |  |
| ORDER_ERROR_AMEND_FAILURE | 10 |  |
| ORDER_ERROR_NOT_FOUND | 11 |  |
| ORDER_ERROR_INVALID_PARTY_ID | 12 |  |
| ORDER_ERROR_MARKET_CLOSED | 13 |  |
| ORDER_ERROR_MARGIN_CHECK_FAILED | 14 |  |
| ORDER_ERROR_MISSING_GENERAL_ACCOUNT | 15 |  |
| ORDER_ERROR_INTERNAL_ERROR | 16 |  |
| ORDER_ERROR_INVALID_SIZE | 17 |  |
| ORDER_ERROR_INVALID_PERSISTENCE | 18 |  |
| ORDER_ERROR_INVALID_TYPE | 19 |  |



<a name="vega.Side"></a>

### Side


| Name | Number | Description |
| ---- | ------ | ----------- |
| SIDE_UNSPECIFIED | 0 | Default value, always invalid |
| SIDE_BUY | 1 | Buy |
| SIDE_SELL | 2 | Sell |



<a name="vega.Trade.Type"></a>

### Trade.Type


| Name | Number | Description |
| ---- | ------ | ----------- |
| TYPE_UNSPECIFIED | 0 | Default value, always invalid |
| TYPE_DEFAULT | 1 |  |
| TYPE_NETWORK_CLOSE_OUT_GOOD | 2 |  |
| TYPE_NETWORK_CLOSE_OUT_BAD | 3 |  |



<a name="vega.TransferType"></a>

### TransferType


| Name | Number | Description |
| ---- | ------ | ----------- |
| TRANSFER_TYPE_UNSPECIFIED | 0 |  |
| TRANSFER_TYPE_LOSS | 1 |  |
| TRANSFER_TYPE_WIN | 2 |  |
| TRANSFER_TYPE_CLOSE | 3 |  |
| TRANSFER_TYPE_MTM_LOSS | 4 |  |
| TRANSFER_TYPE_MTM_WIN | 5 |  |
| TRANSFER_TYPE_MARGIN_LOW | 6 |  |
| TRANSFER_TYPE_MARGIN_HIGH | 7 |  |
| TRANSFER_TYPE_MARGIN_CONFISCATED | 8 |  |










## Scalar Value Types

| .proto Type | Notes | C++ | Java | Python | Go | C# | PHP | Ruby |
| ----------- | ----- | --- | ---- | ------ | -- | -- | --- | ---- |
| <a name="double" /> double |  | double | double | float | float64 | double | float | Float |
| <a name="float" /> float |  | float | float | float | float32 | float | float | Float |
| <a name="int32" /> int32 | Uses variable-length encoding. Inefficient for encoding negative numbers – if your field is likely to have negative values, use sint32 instead. | int32 | int | int | int32 | int | integer | Bignum or Fixnum (as required) |
| <a name="int64" /> int64 | Uses variable-length encoding. Inefficient for encoding negative numbers – if your field is likely to have negative values, use sint64 instead. | int64 | long | int/long | int64 | long | integer/string | Bignum |
| <a name="uint32" /> uint32 | Uses variable-length encoding. | uint32 | int | int/long | uint32 | uint | integer | Bignum or Fixnum (as required) |
| <a name="uint64" /> uint64 | Uses variable-length encoding. | uint64 | long | int/long | uint64 | ulong | integer/string | Bignum or Fixnum (as required) |
| <a name="sint32" /> sint32 | Uses variable-length encoding. Signed int value. These more efficiently encode negative numbers than regular int32s. | int32 | int | int | int32 | int | integer | Bignum or Fixnum (as required) |
| <a name="sint64" /> sint64 | Uses variable-length encoding. Signed int value. These more efficiently encode negative numbers than regular int64s. | int64 | long | int/long | int64 | long | integer/string | Bignum |
| <a name="fixed32" /> fixed32 | Always four bytes. More efficient than uint32 if values are often greater than 2^28. | uint32 | int | int | uint32 | uint | integer | Bignum or Fixnum (as required) |
| <a name="fixed64" /> fixed64 | Always eight bytes. More efficient than uint64 if values are often greater than 2^56. | uint64 | long | int/long | uint64 | ulong | integer/string | Bignum |
| <a name="sfixed32" /> sfixed32 | Always four bytes. | int32 | int | int | int32 | int | integer | Bignum or Fixnum (as required) |
| <a name="sfixed64" /> sfixed64 | Always eight bytes. | int64 | long | int/long | int64 | long | integer/string | Bignum |
| <a name="bool" /> bool |  | bool | boolean | boolean | bool | bool | boolean | TrueClass/FalseClass |
| <a name="string" /> string | A string must always contain UTF-8 encoded or 7-bit ASCII text. | string | String | str/unicode | string | string | string | String (UTF-8) |
| <a name="bytes" /> bytes | May contain any arbitrary sequence of bytes. | string | ByteString | str | []byte | ByteString | string | String (ASCII-8BIT) |
<|MERGE_RESOLUTION|>--- conflicted
+++ resolved
@@ -92,8 +92,11 @@
     - [TradesSubscribeRequest](#api.TradesSubscribeRequest)
     - [VegaTimeResponse](#api.VegaTimeResponse)
 
+
+
     - [trading](#api.trading)
     - [trading_data](#api.trading_data)
+
 
 - [proto/assets.proto](#proto/assets.proto)
     - [Asset](#vega.Asset)
@@ -102,15 +105,16 @@
     - [DevAssets](#vega.DevAssets)
     - [ERC20](#vega.ERC20)
 
+
+
+
+
 - [proto/governance.proto](#proto/governance.proto)
     - [FutureProduct](#vega.FutureProduct)
     - [GovernanceData](#vega.GovernanceData)
-<<<<<<< HEAD
-    - [InstrumentConfiguration](#vega.InstrumentConfiguration)
-=======
     - [GovernanceData.NoPartyEntry](#vega.GovernanceData.NoPartyEntry)
     - [GovernanceData.YesPartyEntry](#vega.GovernanceData.YesPartyEntry)
->>>>>>> 9e9c2921
+    - [InstrumentConfiguration](#vega.InstrumentConfiguration)
     - [NetworkConfiguration](#vega.NetworkConfiguration)
     - [NewAsset](#vega.NewAsset)
     - [NewMarket](#vega.NewMarket)
@@ -123,6 +127,9 @@
 
     - [Proposal.State](#vega.Proposal.State)
     - [Vote.Value](#vega.Vote.Value)
+
+
+
 
 - [proto/markets.proto](#proto/markets.proto)
     - [ContinuousTrading](#vega.ContinuousTrading)
@@ -141,6 +148,10 @@
     - [SimpleModelParams](#vega.SimpleModelParams)
     - [SimpleRiskModel](#vega.SimpleRiskModel)
     - [TradableInstrument](#vega.TradableInstrument)
+
+
+
+
 
 - [proto/vega.proto](#proto/vega.proto)
     - [Account](#vega.Account)
@@ -189,6 +200,9 @@
     - [Side](#vega.Side)
     - [Trade.Type](#vega.Trade.Type)
     - [TransferType](#vega.TransferType)
+
+
+
 
 - [Scalar Value Types](#scalar-value-types)
 
@@ -3165,20 +3179,20 @@
 
 ## Scalar Value Types
 
-| .proto Type | Notes | C++ | Java | Python | Go | C# | PHP | Ruby |
-| ----------- | ----- | --- | ---- | ------ | -- | -- | --- | ---- |
-| <a name="double" /> double |  | double | double | float | float64 | double | float | Float |
-| <a name="float" /> float |  | float | float | float | float32 | float | float | Float |
-| <a name="int32" /> int32 | Uses variable-length encoding. Inefficient for encoding negative numbers – if your field is likely to have negative values, use sint32 instead. | int32 | int | int | int32 | int | integer | Bignum or Fixnum (as required) |
-| <a name="int64" /> int64 | Uses variable-length encoding. Inefficient for encoding negative numbers – if your field is likely to have negative values, use sint64 instead. | int64 | long | int/long | int64 | long | integer/string | Bignum |
-| <a name="uint32" /> uint32 | Uses variable-length encoding. | uint32 | int | int/long | uint32 | uint | integer | Bignum or Fixnum (as required) |
-| <a name="uint64" /> uint64 | Uses variable-length encoding. | uint64 | long | int/long | uint64 | ulong | integer/string | Bignum or Fixnum (as required) |
-| <a name="sint32" /> sint32 | Uses variable-length encoding. Signed int value. These more efficiently encode negative numbers than regular int32s. | int32 | int | int | int32 | int | integer | Bignum or Fixnum (as required) |
-| <a name="sint64" /> sint64 | Uses variable-length encoding. Signed int value. These more efficiently encode negative numbers than regular int64s. | int64 | long | int/long | int64 | long | integer/string | Bignum |
-| <a name="fixed32" /> fixed32 | Always four bytes. More efficient than uint32 if values are often greater than 2^28. | uint32 | int | int | uint32 | uint | integer | Bignum or Fixnum (as required) |
-| <a name="fixed64" /> fixed64 | Always eight bytes. More efficient than uint64 if values are often greater than 2^56. | uint64 | long | int/long | uint64 | ulong | integer/string | Bignum |
-| <a name="sfixed32" /> sfixed32 | Always four bytes. | int32 | int | int | int32 | int | integer | Bignum or Fixnum (as required) |
-| <a name="sfixed64" /> sfixed64 | Always eight bytes. | int64 | long | int/long | int64 | long | integer/string | Bignum |
-| <a name="bool" /> bool |  | bool | boolean | boolean | bool | bool | boolean | TrueClass/FalseClass |
-| <a name="string" /> string | A string must always contain UTF-8 encoded or 7-bit ASCII text. | string | String | str/unicode | string | string | string | String (UTF-8) |
-| <a name="bytes" /> bytes | May contain any arbitrary sequence of bytes. | string | ByteString | str | []byte | ByteString | string | String (ASCII-8BIT) |
+| .proto Type | Notes | C++ Type | Java Type | Python Type |
+| ----------- | ----- | -------- | --------- | ----------- |
+| <a name="double" /> double |  | double | double | float |
+| <a name="float" /> float |  | float | float | float |
+| <a name="int32" /> int32 | Uses variable-length encoding. Inefficient for encoding negative numbers – if your field is likely to have negative values, use sint32 instead. | int32 | int | int |
+| <a name="int64" /> int64 | Uses variable-length encoding. Inefficient for encoding negative numbers – if your field is likely to have negative values, use sint64 instead. | int64 | long | int/long |
+| <a name="uint32" /> uint32 | Uses variable-length encoding. | uint32 | int | int/long |
+| <a name="uint64" /> uint64 | Uses variable-length encoding. | uint64 | long | int/long |
+| <a name="sint32" /> sint32 | Uses variable-length encoding. Signed int value. These more efficiently encode negative numbers than regular int32s. | int32 | int | int |
+| <a name="sint64" /> sint64 | Uses variable-length encoding. Signed int value. These more efficiently encode negative numbers than regular int64s. | int64 | long | int/long |
+| <a name="fixed32" /> fixed32 | Always four bytes. More efficient than uint32 if values are often greater than 2^28. | uint32 | int | int |
+| <a name="fixed64" /> fixed64 | Always eight bytes. More efficient than uint64 if values are often greater than 2^56. | uint64 | long | int/long |
+| <a name="sfixed32" /> sfixed32 | Always four bytes. | int32 | int | int |
+| <a name="sfixed64" /> sfixed64 | Always eight bytes. | int64 | long | int/long |
+| <a name="bool" /> bool |  | bool | boolean | boolean |
+| <a name="string" /> string | A string must always contain UTF-8 encoded or 7-bit ASCII text. | string | String | str/unicode |
+| <a name="bytes" /> bytes | May contain any arbitrary sequence of bytes. | string | ByteString | str |
