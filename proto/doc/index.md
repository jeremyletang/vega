# Protocol Documentation
<a name="top"></a>

## Table of Contents

- [proto/api/trading.proto](#proto/api/trading.proto)
    - [AccountsSubscribeRequest](#api.AccountsSubscribeRequest)
    - [AmendOrderRequest](#api.AmendOrderRequest)
    - [AssetByIDRequest](#api.AssetByIDRequest)
    - [AssetByIDResponse](#api.AssetByIDResponse)
    - [AssetsRequest](#api.AssetsRequest)
    - [AssetsResponse](#api.AssetsResponse)
    - [CancelOrderRequest](#api.CancelOrderRequest)
    - [CandlesRequest](#api.CandlesRequest)
    - [CandlesResponse](#api.CandlesResponse)
    - [CandlesSubscribeRequest](#api.CandlesSubscribeRequest)
    - [DepositRequest](#api.DepositRequest)
    - [DepositResponse](#api.DepositResponse)
    - [DepositsRequest](#api.DepositsRequest)
    - [DepositsResponse](#api.DepositsResponse)
    - [ERC20WithdrawalApprovalRequest](#api.ERC20WithdrawalApprovalRequest)
    - [ERC20WithdrawalApprovalResponse](#api.ERC20WithdrawalApprovalResponse)
    - [EstimateFeeRequest](#api.EstimateFeeRequest)
    - [EstimateFeeResponse](#api.EstimateFeeResponse)
    - [EstimateMarginRequest](#api.EstimateMarginRequest)
    - [EstimateMarginResponse](#api.EstimateMarginResponse)
    - [FeeInfrastructureAccountsRequest](#api.FeeInfrastructureAccountsRequest)
    - [FeeInfrastructureAccountsResponse](#api.FeeInfrastructureAccountsResponse)
    - [GetNetworkParametersProposalsRequest](#api.GetNetworkParametersProposalsRequest)
    - [GetNetworkParametersProposalsResponse](#api.GetNetworkParametersProposalsResponse)
    - [GetNewAssetProposalsRequest](#api.GetNewAssetProposalsRequest)
    - [GetNewAssetProposalsResponse](#api.GetNewAssetProposalsResponse)
    - [GetNewMarketProposalsRequest](#api.GetNewMarketProposalsRequest)
    - [GetNewMarketProposalsResponse](#api.GetNewMarketProposalsResponse)
    - [GetNodeSignaturesAggregateRequest](#api.GetNodeSignaturesAggregateRequest)
    - [GetNodeSignaturesAggregateResponse](#api.GetNodeSignaturesAggregateResponse)
    - [GetProposalByIDRequest](#api.GetProposalByIDRequest)
    - [GetProposalByIDResponse](#api.GetProposalByIDResponse)
    - [GetProposalByReferenceRequest](#api.GetProposalByReferenceRequest)
    - [GetProposalByReferenceResponse](#api.GetProposalByReferenceResponse)
    - [GetProposalsByPartyRequest](#api.GetProposalsByPartyRequest)
    - [GetProposalsByPartyResponse](#api.GetProposalsByPartyResponse)
    - [GetProposalsRequest](#api.GetProposalsRequest)
    - [GetProposalsResponse](#api.GetProposalsResponse)
    - [GetUpdateMarketProposalsRequest](#api.GetUpdateMarketProposalsRequest)
    - [GetUpdateMarketProposalsResponse](#api.GetUpdateMarketProposalsResponse)
    - [GetVotesByPartyRequest](#api.GetVotesByPartyRequest)
    - [GetVotesByPartyResponse](#api.GetVotesByPartyResponse)
    - [LastTradeRequest](#api.LastTradeRequest)
    - [LastTradeResponse](#api.LastTradeResponse)
    - [LiquidityProvisionsRequest](#api.LiquidityProvisionsRequest)
    - [LiquidityProvisionsResponse](#api.LiquidityProvisionsResponse)
    - [MarginLevelsRequest](#api.MarginLevelsRequest)
    - [MarginLevelsResponse](#api.MarginLevelsResponse)
    - [MarginLevelsSubscribeRequest](#api.MarginLevelsSubscribeRequest)
    - [MarketAccountsRequest](#api.MarketAccountsRequest)
    - [MarketAccountsResponse](#api.MarketAccountsResponse)
    - [MarketByIDRequest](#api.MarketByIDRequest)
    - [MarketByIDResponse](#api.MarketByIDResponse)
    - [MarketDataByIDRequest](#api.MarketDataByIDRequest)
    - [MarketDataByIDResponse](#api.MarketDataByIDResponse)
    - [MarketDepthRequest](#api.MarketDepthRequest)
    - [MarketDepthResponse](#api.MarketDepthResponse)
    - [MarketDepthSubscribeRequest](#api.MarketDepthSubscribeRequest)
    - [MarketDepthUpdatesSubscribeRequest](#api.MarketDepthUpdatesSubscribeRequest)
    - [MarketsDataResponse](#api.MarketsDataResponse)
    - [MarketsDataSubscribeRequest](#api.MarketsDataSubscribeRequest)
    - [MarketsResponse](#api.MarketsResponse)
    - [NetworkParametersRequest](#api.NetworkParametersRequest)
    - [NetworkParametersResponse](#api.NetworkParametersResponse)
    - [ObserveEventsRequest](#api.ObserveEventsRequest)
    - [ObserveEventsResponse](#api.ObserveEventsResponse)
    - [ObservePartyProposalsRequest](#api.ObservePartyProposalsRequest)
    - [ObservePartyVotesRequest](#api.ObservePartyVotesRequest)
    - [ObserveProposalVotesRequest](#api.ObserveProposalVotesRequest)
    - [OptionalProposalState](#api.OptionalProposalState)
    - [OrderByIDRequest](#api.OrderByIDRequest)
    - [OrderByMarketAndIdRequest](#api.OrderByMarketAndIdRequest)
    - [OrderByMarketAndIdResponse](#api.OrderByMarketAndIdResponse)
    - [OrderByReferenceRequest](#api.OrderByReferenceRequest)
    - [OrderByReferenceResponse](#api.OrderByReferenceResponse)
    - [OrderVersionsByIDRequest](#api.OrderVersionsByIDRequest)
    - [OrderVersionsResponse](#api.OrderVersionsResponse)
    - [OrdersByMarketRequest](#api.OrdersByMarketRequest)
    - [OrdersByMarketResponse](#api.OrdersByMarketResponse)
    - [OrdersByPartyRequest](#api.OrdersByPartyRequest)
    - [OrdersByPartyResponse](#api.OrdersByPartyResponse)
    - [OrdersStream](#api.OrdersStream)
    - [OrdersSubscribeRequest](#api.OrdersSubscribeRequest)
    - [Pagination](#api.Pagination)
    - [PartiesResponse](#api.PartiesResponse)
    - [PartyAccountsRequest](#api.PartyAccountsRequest)
    - [PartyAccountsResponse](#api.PartyAccountsResponse)
    - [PartyByIDRequest](#api.PartyByIDRequest)
    - [PartyByIDResponse](#api.PartyByIDResponse)
    - [PositionsByPartyRequest](#api.PositionsByPartyRequest)
    - [PositionsByPartyResponse](#api.PositionsByPartyResponse)
    - [PositionsSubscribeRequest](#api.PositionsSubscribeRequest)
    - [PrepareAmendOrderResponse](#api.PrepareAmendOrderResponse)
    - [PrepareCancelOrderResponse](#api.PrepareCancelOrderResponse)
    - [PrepareLiquidityProvisionRequest](#api.PrepareLiquidityProvisionRequest)
    - [PrepareLiquidityProvisionResponse](#api.PrepareLiquidityProvisionResponse)
    - [PrepareProposalRequest](#api.PrepareProposalRequest)
    - [PrepareProposalResponse](#api.PrepareProposalResponse)
    - [PrepareSubmitOrderResponse](#api.PrepareSubmitOrderResponse)
    - [PrepareVoteRequest](#api.PrepareVoteRequest)
    - [PrepareVoteResponse](#api.PrepareVoteResponse)
    - [PrepareWithdrawRequest](#api.PrepareWithdrawRequest)
    - [PrepareWithdrawResponse](#api.PrepareWithdrawResponse)
    - [PropagateChainEventRequest](#api.PropagateChainEventRequest)
    - [PropagateChainEventResponse](#api.PropagateChainEventResponse)
    - [SubmitOrderRequest](#api.SubmitOrderRequest)
    - [SubmitTransactionRequest](#api.SubmitTransactionRequest)
    - [SubmitTransactionResponse](#api.SubmitTransactionResponse)
    - [TradesByMarketRequest](#api.TradesByMarketRequest)
    - [TradesByMarketResponse](#api.TradesByMarketResponse)
    - [TradesByOrderRequest](#api.TradesByOrderRequest)
    - [TradesByOrderResponse](#api.TradesByOrderResponse)
    - [TradesByPartyRequest](#api.TradesByPartyRequest)
    - [TradesByPartyResponse](#api.TradesByPartyResponse)
    - [TradesStream](#api.TradesStream)
    - [TradesSubscribeRequest](#api.TradesSubscribeRequest)
    - [VegaTimeResponse](#api.VegaTimeResponse)
    - [WithdrawalRequest](#api.WithdrawalRequest)
    - [WithdrawalResponse](#api.WithdrawalResponse)
    - [WithdrawalsRequest](#api.WithdrawalsRequest)
    - [WithdrawalsResponse](#api.WithdrawalsResponse)

    - [trading](#api.trading)
    - [trading_data](#api.trading_data)

- [proto/assets.proto](#proto/assets.proto)
    - [Asset](#vega.Asset)
    - [AssetSource](#vega.AssetSource)
    - [BuiltinAsset](#vega.BuiltinAsset)
    - [DevAssets](#vega.DevAssets)
    - [ERC20](#vega.ERC20)

- [proto/chain_events.proto](#proto/chain_events.proto)
    - [AddValidator](#vega.AddValidator)
    - [BTCDeposit](#vega.BTCDeposit)
    - [BTCEvent](#vega.BTCEvent)
    - [BTCWithdrawal](#vega.BTCWithdrawal)
    - [BitcoinAddress](#vega.BitcoinAddress)
    - [BuiltinAssetDeposit](#vega.BuiltinAssetDeposit)
    - [BuiltinAssetEvent](#vega.BuiltinAssetEvent)
    - [BuiltinAssetWithdrawal](#vega.BuiltinAssetWithdrawal)
    - [ChainEvent](#vega.ChainEvent)
    - [ERC20AssetDelist](#vega.ERC20AssetDelist)
    - [ERC20AssetList](#vega.ERC20AssetList)
    - [ERC20Deposit](#vega.ERC20Deposit)
    - [ERC20Event](#vega.ERC20Event)
    - [ERC20Withdrawal](#vega.ERC20Withdrawal)
    - [EthereumAddress](#vega.EthereumAddress)
    - [Identifier](#vega.Identifier)
    - [RemoveValidator](#vega.RemoveValidator)
    - [ValidatorEvent](#vega.ValidatorEvent)

- [proto/events.proto](#proto/events.proto)
    - [AuctionEvent](#vega.AuctionEvent)
    - [BusEvent](#vega.BusEvent)
    - [LossSocialization](#vega.LossSocialization)
    - [MarketEvent](#vega.MarketEvent)
    - [MarketTick](#vega.MarketTick)
    - [PositionResolution](#vega.PositionResolution)
    - [SettleDistressed](#vega.SettleDistressed)
    - [SettlePosition](#vega.SettlePosition)
    - [TimeUpdate](#vega.TimeUpdate)
    - [TradeSettlement](#vega.TradeSettlement)
    - [TransferResponses](#vega.TransferResponses)

    - [BusEventType](#vega.BusEventType)

- [proto/governance.proto](#proto/governance.proto)
    - [FutureProduct](#vega.FutureProduct)
    - [GovernanceData](#vega.GovernanceData)
    - [GovernanceData.NoPartyEntry](#vega.GovernanceData.NoPartyEntry)
    - [GovernanceData.YesPartyEntry](#vega.GovernanceData.YesPartyEntry)
    - [InstrumentConfiguration](#vega.InstrumentConfiguration)
    - [NewAsset](#vega.NewAsset)
    - [NewMarket](#vega.NewMarket)
    - [NewMarketConfiguration](#vega.NewMarketConfiguration)
    - [Proposal](#vega.Proposal)
    - [ProposalTerms](#vega.ProposalTerms)
    - [UpdateMarket](#vega.UpdateMarket)
    - [UpdateNetworkParameter](#vega.UpdateNetworkParameter)
    - [Vote](#vega.Vote)

    - [Proposal.State](#vega.Proposal.State)
    - [ProposalError](#vega.ProposalError)
    - [Vote.Value](#vega.Vote.Value)

- [proto/markets.proto](#proto/markets.proto)
    - [AuctionDuration](#vega.AuctionDuration)
    - [ContinuousTrading](#vega.ContinuousTrading)
    - [DiscreteTrading](#vega.DiscreteTrading)
    - [EthereumEvent](#vega.EthereumEvent)
    - [FeeFactors](#vega.FeeFactors)
    - [Fees](#vega.Fees)
    - [Future](#vega.Future)
    - [Instrument](#vega.Instrument)
    - [InstrumentMetadata](#vega.InstrumentMetadata)
    - [LogNormalModelParams](#vega.LogNormalModelParams)
    - [LogNormalRiskModel](#vega.LogNormalRiskModel)
    - [MarginCalculator](#vega.MarginCalculator)
    - [Market](#vega.Market)
    - [PriceMonitoringParameters](#vega.PriceMonitoringParameters)
    - [PriceMonitoringSettings](#vega.PriceMonitoringSettings)
    - [ScalingFactors](#vega.ScalingFactors)
    - [SimpleModelParams](#vega.SimpleModelParams)
    - [SimpleRiskModel](#vega.SimpleRiskModel)
    - [TradableInstrument](#vega.TradableInstrument)

- [proto/tm/replay.proto](#proto/tm/replay.proto)
    - [BlockParams](#vega.BlockParams)
    - [ConsensusParams](#vega.ConsensusParams)
    - [Event](#vega.Event)
    - [EventAttribute](#vega.EventAttribute)
    - [Evidence](#vega.Evidence)
    - [EvidenceParams](#vega.EvidenceParams)
    - [Header](#vega.Header)
    - [LastCommitInfo](#vega.LastCommitInfo)
    - [PublicKey](#vega.PublicKey)
    - [RequestBeginBlock](#vega.RequestBeginBlock)
    - [RequestDeliverTx](#vega.RequestDeliverTx)
    - [RequestInitChain](#vega.RequestInitChain)
    - [ResponseBeginBlock](#vega.ResponseBeginBlock)
    - [ResponseDeliverTx](#vega.ResponseDeliverTx)
    - [ResponseInitChain](#vega.ResponseInitChain)
    - [TmEvent](#vega.TmEvent)
    - [Validator](#vega.Validator)
    - [ValidatorParams](#vega.ValidatorParams)
    - [ValidatorUpdate](#vega.ValidatorUpdate)
    - [VersionParams](#vega.VersionParams)
    - [VoteInfo](#vega.VoteInfo)

    - [EvidenceType](#vega.EvidenceType)

- [proto/vega.proto](#proto/vega.proto)
    - [Account](#vega.Account)
    - [AuctionIndicativeState](#vega.AuctionIndicativeState)
    - [Candle](#vega.Candle)
    - [Deposit](#vega.Deposit)
    - [Erc20WithdrawExt](#vega.Erc20WithdrawExt)
    - [ErrorDetail](#vega.ErrorDetail)
    - [Fee](#vega.Fee)
    - [FinancialAmount](#vega.FinancialAmount)
    - [LedgerEntry](#vega.LedgerEntry)
    - [LiquidityOrder](#vega.LiquidityOrder)
    - [LiquidityOrderReference](#vega.LiquidityOrderReference)
    - [LiquidityProvision](#vega.LiquidityProvision)
    - [LiquidityProvisionSubmission](#vega.LiquidityProvisionSubmission)
    - [MarginLevels](#vega.MarginLevels)
    - [MarketData](#vega.MarketData)
    - [MarketDepth](#vega.MarketDepth)
    - [MarketDepthUpdate](#vega.MarketDepthUpdate)
    - [NetworkParameter](#vega.NetworkParameter)
    - [NodeRegistration](#vega.NodeRegistration)
    - [NodeSignature](#vega.NodeSignature)
    - [NodeVote](#vega.NodeVote)
    - [Order](#vega.Order)
    - [OrderAmendment](#vega.OrderAmendment)
    - [OrderCancellation](#vega.OrderCancellation)
    - [OrderCancellationConfirmation](#vega.OrderCancellationConfirmation)
    - [OrderConfirmation](#vega.OrderConfirmation)
    - [OrderSubmission](#vega.OrderSubmission)
    - [Party](#vega.Party)
    - [PeggedOffset](#vega.PeggedOffset)
    - [PeggedOrder](#vega.PeggedOrder)
    - [Position](#vega.Position)
    - [PositionTrade](#vega.PositionTrade)
    - [Price](#vega.Price)
    - [PriceLevel](#vega.PriceLevel)
    - [RiskFactor](#vega.RiskFactor)
    - [RiskResult](#vega.RiskResult)
    - [RiskResult.PredictedNextRiskFactorsEntry](#vega.RiskResult.PredictedNextRiskFactorsEntry)
    - [RiskResult.RiskFactorsEntry](#vega.RiskResult.RiskFactorsEntry)
    - [Signature](#vega.Signature)
    - [SignedBundle](#vega.SignedBundle)
    - [Statistics](#vega.Statistics)
    - [Timestamp](#vega.Timestamp)
    - [Trade](#vega.Trade)
    - [TradeSet](#vega.TradeSet)
    - [Transaction](#vega.Transaction)
    - [Transfer](#vega.Transfer)
    - [TransferBalance](#vega.TransferBalance)
    - [TransferRequest](#vega.TransferRequest)
    - [TransferResponse](#vega.TransferResponse)
    - [WithdrawExt](#vega.WithdrawExt)
    - [WithdrawSubmission](#vega.WithdrawSubmission)
    - [Withdrawal](#vega.Withdrawal)

    - [AccountType](#vega.AccountType)
    - [AuctionTrigger](#vega.AuctionTrigger)
    - [ChainStatus](#vega.ChainStatus)
    - [Deposit.Status](#vega.Deposit.Status)
    - [Interval](#vega.Interval)
    - [LiquidityProvision.Status](#vega.LiquidityProvision.Status)
    - [MarketState](#vega.MarketState)
    - [NodeSignatureKind](#vega.NodeSignatureKind)
    - [Order.Status](#vega.Order.Status)
    - [Order.TimeInForce](#vega.Order.TimeInForce)
    - [Order.Type](#vega.Order.Type)
    - [OrderError](#vega.OrderError)
    - [PeggedReference](#vega.PeggedReference)
    - [Side](#vega.Side)
    - [Trade.Type](#vega.Trade.Type)
    - [TransferType](#vega.TransferType)
    - [Withdrawal.Status](#vega.Withdrawal.Status)

- [Scalar Value Types](#scalar-value-types)



<a name="proto/api/trading.proto"></a>
<p align="right"><a href="#top">Top</a></p>

## proto/api/trading.proto



<a name="api.AccountsSubscribeRequest"></a>

### AccountsSubscribeRequest
Request to subscribe to a stream of (Accounts)[#vega.Account].


| Field | Type | Label | Description |
| ----- | ---- | ----- | ----------- |
| marketID | [string](#string) |  | Market identifier. |
| partyID | [string](#string) |  | Party identifier. |
| asset | [string](#string) |  | Asset identifier. |
| type | [vega.AccountType](#vega.AccountType) |  | Account type to subscribe to. Required field. |






<a name="api.AmendOrderRequest"></a>

### AmendOrderRequest
Request to amend an existing order.


| Field | Type | Label | Description |
| ----- | ---- | ----- | ----------- |
| amendment | [vega.OrderAmendment](#vega.OrderAmendment) |  | An order amendment. |






<a name="api.AssetByIDRequest"></a>

### AssetByIDRequest
Request for an asset given an asset identifier.


| Field | Type | Label | Description |
| ----- | ---- | ----- | ----------- |
| ID | [string](#string) |  | Asset identifier. Required field. |






<a name="api.AssetByIDResponse"></a>

### AssetByIDResponse
Response for an asset given an asset identifier.


| Field | Type | Label | Description |
| ----- | ---- | ----- | ----------- |
| asset | [vega.Asset](#vega.Asset) |  | An asset record, if found. |






<a name="api.AssetsRequest"></a>

### AssetsRequest
Request for a list of all assets enabled on Vega.






<a name="api.AssetsResponse"></a>

### AssetsResponse
Response for a list of all assets enabled on Vega.


| Field | Type | Label | Description |
| ----- | ---- | ----- | ----------- |
| assets | [vega.Asset](#vega.Asset) | repeated | A list of 0 or more assets. |






<a name="api.CancelOrderRequest"></a>

### CancelOrderRequest
Request to cancel an existing order.


| Field | Type | Label | Description |
| ----- | ---- | ----- | ----------- |
| cancellation | [vega.OrderCancellation](#vega.OrderCancellation) |  | An order cancellation. |






<a name="api.CandlesRequest"></a>

### CandlesRequest
Request for a list of candles for a market at an interval.


| Field | Type | Label | Description |
| ----- | ---- | ----- | ----------- |
| marketID | [string](#string) |  | Market identifier. Required field. |
| sinceTimestamp | [int64](#int64) |  | Timestamp to retrieve candles since, in nanoseconds since the epoch. See [`VegaTimeResponse`](#api.VegaTimeResponse).`timestamp`. Required field. |
| interval | [vega.Interval](#vega.Interval) |  | Time interval for the candles. Required field. |






<a name="api.CandlesResponse"></a>

### CandlesResponse
Response for a list of candles for a market at an interval.


| Field | Type | Label | Description |
| ----- | ---- | ----- | ----------- |
| candles | [vega.Candle](#vega.Candle) | repeated | A list of 0 or more candles. |






<a name="api.CandlesSubscribeRequest"></a>

### CandlesSubscribeRequest
Request to subscribe to a stream of (Candles)[#vega.Candle].


| Field | Type | Label | Description |
| ----- | ---- | ----- | ----------- |
| marketID | [string](#string) |  | Market identifier. Required field. |
| interval | [vega.Interval](#vega.Interval) |  | Time interval for the candles. Required field. |






<a name="api.DepositRequest"></a>

### DepositRequest
A request to get a specific deposit by ID


| Field | Type | Label | Description |
| ----- | ---- | ----- | ----------- |
| ID | [string](#string) |  | The id of the withdrawal |






<a name="api.DepositResponse"></a>

### DepositResponse
A response for a deposit


| Field | Type | Label | Description |
| ----- | ---- | ----- | ----------- |
| deposit | [vega.Deposit](#vega.Deposit) |  | The deposit matching the ID from the request |






<a name="api.DepositsRequest"></a>

### DepositsRequest
A request to get a list of deposit from a given party


| Field | Type | Label | Description |
| ----- | ---- | ----- | ----------- |
| partyID | [string](#string) |  | The party to get the deposits for |






<a name="api.DepositsResponse"></a>

### DepositsResponse
The response for a list of deposits


| Field | Type | Label | Description |
| ----- | ---- | ----- | ----------- |
| deposits | [vega.Deposit](#vega.Deposit) | repeated | The list of deposits for the specified party |






<a name="api.ERC20WithdrawalApprovalRequest"></a>

### ERC20WithdrawalApprovalRequest
The request to get all information required to bundle the call
to finalize the withdrawal on the erc20 bridge


| Field | Type | Label | Description |
| ----- | ---- | ----- | ----------- |
| withdrawalID | [string](#string) |  | The ID of the withdrawal |






<a name="api.ERC20WithdrawalApprovalResponse"></a>

### ERC20WithdrawalApprovalResponse
The response with all information required to bundle the call
to finalize the withdrawal on the erc20 bridge
function withdraw_asset(address asset_source, uint256 asset_id, uint256 amount, uint256 expiry, uint256 nonce, bytes memory signatures)


| Field | Type | Label | Description |
| ----- | ---- | ----- | ----------- |
| assetSource | [string](#string) |  | The address of asset on ethereum |
| amount | [string](#string) |  | The amount to be withdrawn |
| expiry | [int64](#int64) |  | The expiry / until what time the request is valid |
| nonce | [string](#string) |  | The nonce, which is actually the internal reference for the withdrawal |
| signatures | [string](#string) |  | The signatures bundle as hex encoded data, forward by 0x e.g: 0x &#43; sig1 &#43; sig2 &#43; ... &#43; sixN |






<a name="api.EstimateFeeRequest"></a>

### EstimateFeeRequest
Request to fetch the estimated fee if an order were to trade immediately


| Field | Type | Label | Description |
| ----- | ---- | ----- | ----------- |
| order | [vega.Order](#vega.Order) |  | Order to estimate fees for the following fields in the order are required: MarketID (used to specify the fee factors) Price (the price at which the order could trade) Size (the size at which the order could eventually trade) |






<a name="api.EstimateFeeResponse"></a>

### EstimateFeeResponse
Response to a EstimateFeeRequest, containing the estimated fees for a given order


| Field | Type | Label | Description |
| ----- | ---- | ----- | ----------- |
| fee | [vega.Fee](#vega.Fee) |  | Summary of the estimated fees for this order if it were to trade now |






<a name="api.EstimateMarginRequest"></a>

### EstimateMarginRequest
Request to fetch the estimated MarginLevels if an order were to trade immediately


| Field | Type | Label | Description |
| ----- | ---- | ----- | ----------- |
| order | [vega.Order](#vega.Order) |  | Order to estimate fees for |






<a name="api.EstimateMarginResponse"></a>

### EstimateMarginResponse
Response to a EstimateMarginRequest, containing the estimated marginLevels for a given order


| Field | Type | Label | Description |
| ----- | ---- | ----- | ----------- |
| marginLevels | [vega.MarginLevels](#vega.MarginLevels) |  | Summary of the estimated margins for this order if it were to trade now |






<a name="api.FeeInfrastructureAccountsRequest"></a>

### FeeInfrastructureAccountsRequest
Request for a list of infrastructure fee accounts.


| Field | Type | Label | Description |
| ----- | ---- | ----- | ----------- |
| asset | [string](#string) |  | Asset identifier. Required field. Set to an empty string to return all accounts. Set to an asset ID to return a single infrastructure fee account for a given asset. |






<a name="api.FeeInfrastructureAccountsResponse"></a>

### FeeInfrastructureAccountsResponse
Response for a list of infrastructure fee accounts.


| Field | Type | Label | Description |
| ----- | ---- | ----- | ----------- |
| accounts | [vega.Account](#vega.Account) | repeated | A list of 0 or more infrastructure fee accounts. |






<a name="api.GetNetworkParametersProposalsRequest"></a>

### GetNetworkParametersProposalsRequest
Request for a list of network parameter proposals.


| Field | Type | Label | Description |
| ----- | ---- | ----- | ----------- |
| selectInState | [OptionalProposalState](#api.OptionalProposalState) |  | Optional proposal state. |






<a name="api.GetNetworkParametersProposalsResponse"></a>

### GetNetworkParametersProposalsResponse
Response for a list of network parameter proposals.


| Field | Type | Label | Description |
| ----- | ---- | ----- | ----------- |
| data | [vega.GovernanceData](#vega.GovernanceData) | repeated | A list of 0 or more governance data. |






<a name="api.GetNewAssetProposalsRequest"></a>

### GetNewAssetProposalsRequest
Request for a list of new asset proposals.


| Field | Type | Label | Description |
| ----- | ---- | ----- | ----------- |
| selectInState | [OptionalProposalState](#api.OptionalProposalState) |  | Optional proposal state. |






<a name="api.GetNewAssetProposalsResponse"></a>

### GetNewAssetProposalsResponse
Response for a list of new asset proposals.


| Field | Type | Label | Description |
| ----- | ---- | ----- | ----------- |
| data | [vega.GovernanceData](#vega.GovernanceData) | repeated | A list of 0 or more governance data. |






<a name="api.GetNewMarketProposalsRequest"></a>

### GetNewMarketProposalsRequest
Request for a list of new market proposals.


| Field | Type | Label | Description |
| ----- | ---- | ----- | ----------- |
| selectInState | [OptionalProposalState](#api.OptionalProposalState) |  | Optional proposal state. |






<a name="api.GetNewMarketProposalsResponse"></a>

### GetNewMarketProposalsResponse
Response for a list of new market proposals.


| Field | Type | Label | Description |
| ----- | ---- | ----- | ----------- |
| data | [vega.GovernanceData](#vega.GovernanceData) | repeated | A list of 0 or more governance data. |






<a name="api.GetNodeSignaturesAggregateRequest"></a>

### GetNodeSignaturesAggregateRequest
Request to specify the identifier of the resource we want to retrieve aggregated signatures for.


| Field | Type | Label | Description |
| ----- | ---- | ----- | ----------- |
| ID | [string](#string) |  | Resource identifier. Required field. |






<a name="api.GetNodeSignaturesAggregateResponse"></a>

### GetNodeSignaturesAggregateResponse
Response to specify the identifier of the resource we want to retrieve aggregated signatures for.


| Field | Type | Label | Description |
| ----- | ---- | ----- | ----------- |
| signatures | [vega.NodeSignature](#vega.NodeSignature) | repeated | A list of 0 or more signatures. |






<a name="api.GetProposalByIDRequest"></a>

### GetProposalByIDRequest
Request for a governance proposal given a proposal identifier.


| Field | Type | Label | Description |
| ----- | ---- | ----- | ----------- |
| proposalID | [string](#string) |  | Proposal identifier. Required field. |






<a name="api.GetProposalByIDResponse"></a>

### GetProposalByIDResponse
Response for a governance proposal given a proposal identifier.


| Field | Type | Label | Description |
| ----- | ---- | ----- | ----------- |
| data | [vega.GovernanceData](#vega.GovernanceData) |  | Governance data, if found. |






<a name="api.GetProposalByReferenceRequest"></a>

### GetProposalByReferenceRequest
Request for a governance proposal given a proposal reference.


| Field | Type | Label | Description |
| ----- | ---- | ----- | ----------- |
| Reference | [string](#string) |  | Proposal reference. Required field. |






<a name="api.GetProposalByReferenceResponse"></a>

### GetProposalByReferenceResponse
Response for a governance proposal given a proposal reference.


| Field | Type | Label | Description |
| ----- | ---- | ----- | ----------- |
| data | [vega.GovernanceData](#vega.GovernanceData) |  | Governance data, if found. |






<a name="api.GetProposalsByPartyRequest"></a>

### GetProposalsByPartyRequest
Request for a list of proposals for a party.


| Field | Type | Label | Description |
| ----- | ---- | ----- | ----------- |
| partyID | [string](#string) |  | Party identifier. Required field. |
| selectInState | [OptionalProposalState](#api.OptionalProposalState) |  | Optional proposal state. |






<a name="api.GetProposalsByPartyResponse"></a>

### GetProposalsByPartyResponse
Response for a list of proposals for a party.


| Field | Type | Label | Description |
| ----- | ---- | ----- | ----------- |
| data | [vega.GovernanceData](#vega.GovernanceData) | repeated | A list of 0 or more governance data. |






<a name="api.GetProposalsRequest"></a>

### GetProposalsRequest
Request for a list of proposals.


| Field | Type | Label | Description |
| ----- | ---- | ----- | ----------- |
| selectInState | [OptionalProposalState](#api.OptionalProposalState) |  | Optional proposal state. |






<a name="api.GetProposalsResponse"></a>

### GetProposalsResponse
Response for a list of proposals.


| Field | Type | Label | Description |
| ----- | ---- | ----- | ----------- |
| data | [vega.GovernanceData](#vega.GovernanceData) | repeated | A list of 0 or more governance data. |






<a name="api.GetUpdateMarketProposalsRequest"></a>

### GetUpdateMarketProposalsRequest
Request for a list of update market proposals.


| Field | Type | Label | Description |
| ----- | ---- | ----- | ----------- |
| marketID | [string](#string) |  | Market identifier. Required field. |
| selectInState | [OptionalProposalState](#api.OptionalProposalState) |  | Proposal state. |






<a name="api.GetUpdateMarketProposalsResponse"></a>

### GetUpdateMarketProposalsResponse
Response for a list of update market proposals.


| Field | Type | Label | Description |
| ----- | ---- | ----- | ----------- |
| data | [vega.GovernanceData](#vega.GovernanceData) | repeated | A list of 0 or more governance data. |






<a name="api.GetVotesByPartyRequest"></a>

### GetVotesByPartyRequest
Request for a list of votes for a party.


| Field | Type | Label | Description |
| ----- | ---- | ----- | ----------- |
| partyID | [string](#string) |  | Party identifier. Required field. |






<a name="api.GetVotesByPartyResponse"></a>

### GetVotesByPartyResponse
Response for a list of votes for a party.


| Field | Type | Label | Description |
| ----- | ---- | ----- | ----------- |
| votes | [vega.Vote](#vega.Vote) | repeated | A list of 0 or more votes. |






<a name="api.LastTradeRequest"></a>

### LastTradeRequest
Request for the latest trade that occurred on Vega for a given market.


| Field | Type | Label | Description |
| ----- | ---- | ----- | ----------- |
| marketID | [string](#string) |  | Market identifier. Required field. |






<a name="api.LastTradeResponse"></a>

### LastTradeResponse
Response for the latest trade that occurred on Vega for a given market.


| Field | Type | Label | Description |
| ----- | ---- | ----- | ----------- |
| trade | [vega.Trade](#vega.Trade) |  | A trade, if found. |






<a name="api.LiquidityProvisionsRequest"></a>

### LiquidityProvisionsRequest
A message requesting for the list
of liquidity provisions orders for markets
one of the 2 filters is required or both


| Field | Type | Label | Description |
| ----- | ---- | ----- | ----------- |
| market | [string](#string) |  | the market we want to get liquidity provision orders from |
| party | [string](#string) |  | the party which submitted the liquidity provision orders |






<a name="api.LiquidityProvisionsResponse"></a>

### LiquidityProvisionsResponse
A response containing all of the
vega liquidity provisions orders


| Field | Type | Label | Description |
| ----- | ---- | ----- | ----------- |
| liquidityProvisions | [vega.LiquidityProvision](#vega.LiquidityProvision) | repeated |  |






<a name="api.MarginLevelsRequest"></a>

### MarginLevelsRequest
Request for margin levels for a party.


| Field | Type | Label | Description |
| ----- | ---- | ----- | ----------- |
| partyID | [string](#string) |  | Party identifier. Required field. |
| marketID | [string](#string) |  | Market identifier. |






<a name="api.MarginLevelsResponse"></a>

### MarginLevelsResponse
Response for margin levels for a party.


| Field | Type | Label | Description |
| ----- | ---- | ----- | ----------- |
| marginLevels | [vega.MarginLevels](#vega.MarginLevels) | repeated | A list of 0 or more margin levels. |






<a name="api.MarginLevelsSubscribeRequest"></a>

### MarginLevelsSubscribeRequest
Request to subscribe to a stream of MarginLevels data matching the given party identifier.
Optionally, the list can be additionally filtered by market.


| Field | Type | Label | Description |
| ----- | ---- | ----- | ----------- |
| partyID | [string](#string) |  | Party identifier. Required field. |
| marketID | [string](#string) |  | Market identifier. |






<a name="api.MarketAccountsRequest"></a>

### MarketAccountsRequest
Request for a list of accounts for a market.


| Field | Type | Label | Description |
| ----- | ---- | ----- | ----------- |
| marketID | [string](#string) |  | Market identifier. |
| asset | [string](#string) |  | Asset identifier. |






<a name="api.MarketAccountsResponse"></a>

### MarketAccountsResponse
Response for a list of accounts for a market.


| Field | Type | Label | Description |
| ----- | ---- | ----- | ----------- |
| accounts | [vega.Account](#vega.Account) | repeated | A list of 0 or more accounts. |






<a name="api.MarketByIDRequest"></a>

### MarketByIDRequest
Request for a market given a market identifier.


| Field | Type | Label | Description |
| ----- | ---- | ----- | ----------- |
| marketID | [string](#string) |  | Market identifier. Required field. |






<a name="api.MarketByIDResponse"></a>

### MarketByIDResponse
Response for a market given a market identifier.


| Field | Type | Label | Description |
| ----- | ---- | ----- | ----------- |
| market | [vega.Market](#vega.Market) |  | A market, if found. |






<a name="api.MarketDataByIDRequest"></a>

### MarketDataByIDRequest
Request for market data for a market.


| Field | Type | Label | Description |
| ----- | ---- | ----- | ----------- |
| marketID | [string](#string) |  | Market identifier. |






<a name="api.MarketDataByIDResponse"></a>

### MarketDataByIDResponse
Response for market data for a market.


| Field | Type | Label | Description |
| ----- | ---- | ----- | ----------- |
| marketData | [vega.MarketData](#vega.MarketData) |  | Market data, if found. |






<a name="api.MarketDepthRequest"></a>

### MarketDepthRequest
Request for the market depth/order book price levels on a market.
Optionally, a maximum depth can be set to limit the number of levels returned.


| Field | Type | Label | Description |
| ----- | ---- | ----- | ----------- |
| marketID | [string](#string) |  | Market identifier. Required field. |
| maxDepth | [uint64](#uint64) |  | Max depth limits the number of levels returned. Default is 0, which returns all levels. |






<a name="api.MarketDepthResponse"></a>

### MarketDepthResponse
Response for the market depth/order book price levels on a market.


| Field | Type | Label | Description |
| ----- | ---- | ----- | ----------- |
| marketID | [string](#string) |  | Market identifier. |
| buy | [vega.PriceLevel](#vega.PriceLevel) | repeated | Zero or more price levels for the buy side of the market depth data. |
| sell | [vega.PriceLevel](#vega.PriceLevel) | repeated | Zero or more price levels for the sell side of the market depth data. |
| lastTrade | [vega.Trade](#vega.Trade) |  | Last trade recorded on Vega at the time of retrieving the `MarketDepthResponse`. |
| sequenceNumber | [uint64](#uint64) |  | Sequence number incremented after each update |






<a name="api.MarketDepthSubscribeRequest"></a>

### MarketDepthSubscribeRequest
Request to subscribe to a stream of (MarketDepth)[#vega.MarketDepth] data.


| Field | Type | Label | Description |
| ----- | ---- | ----- | ----------- |
| marketID | [string](#string) |  | Market identifier. Required field. |






<a name="api.MarketDepthUpdatesSubscribeRequest"></a>

### MarketDepthUpdatesSubscribeRequest
Request to subscribe to a stream of (MarketDepth Update)[#vega.MarketDepthUpdate] data.


| Field | Type | Label | Description |
| ----- | ---- | ----- | ----------- |
| marketID | [string](#string) |  | Market identifier. Required field. |






<a name="api.MarketsDataResponse"></a>

### MarketsDataResponse
Response for market data.


| Field | Type | Label | Description |
| ----- | ---- | ----- | ----------- |
| marketsData | [vega.MarketData](#vega.MarketData) | repeated | A list of 0 or more market data. |






<a name="api.MarketsDataSubscribeRequest"></a>

### MarketsDataSubscribeRequest
Request to subscribe to a stream of MarketsData.
Optionally, the list can be additionally filtered by market.


| Field | Type | Label | Description |
| ----- | ---- | ----- | ----------- |
| marketID | [string](#string) |  | Market identifier. |






<a name="api.MarketsResponse"></a>

### MarketsResponse
Response for a list of markets on Vega.


| Field | Type | Label | Description |
| ----- | ---- | ----- | ----------- |
| markets | [vega.Market](#vega.Market) | repeated | A list of 0 or more markets. |






<a name="api.NetworkParametersRequest"></a>

### NetworkParametersRequest
A message requesting for the list
of all network parameters






<a name="api.NetworkParametersResponse"></a>

### NetworkParametersResponse
A response containing all of the
vega network parameters


| Field | Type | Label | Description |
| ----- | ---- | ----- | ----------- |
| networkParameters | [vega.NetworkParameter](#vega.NetworkParameter) | repeated |  |






<a name="api.ObserveEventsRequest"></a>

### ObserveEventsRequest
Request to subscribe to a stream of one or more event types from the Vega event bus


| Field | Type | Label | Description |
| ----- | ---- | ----- | ----------- |
| type | [vega.BusEventType](#vega.BusEventType) | repeated | One or more types of event. Required field. |
| marketID | [string](#string) |  | Market identifier. Optional field. |
| partyID | [string](#string) |  | Party identifier. Optional field. |
| batchSize | [int64](#int64) |  | Batch size. Optional field. If not specified, any events received will be sent immediately. If the client is not ready for the next data-set, data may be dropped a number of times, and eventually the stream is closed. if specified, the first batch will be sent when ready. To receive the next set of events, the client must write an `ObserveEventBatch` message on the stream to flush the buffer. If no message is received in 5 seconds, the stream is closed. Default: 0, send any and all events when they are available. |






<a name="api.ObserveEventsResponse"></a>

### ObserveEventsResponse
Response to a subscribed stream of events from the Vega event bus


| Field | Type | Label | Description |
| ----- | ---- | ----- | ----------- |
| events | [vega.BusEvent](#vega.BusEvent) | repeated | One or more events |






<a name="api.ObservePartyProposalsRequest"></a>

### ObservePartyProposalsRequest
Request to subscribe to a stream of governance proposals for a party.


| Field | Type | Label | Description |
| ----- | ---- | ----- | ----------- |
| partyID | [string](#string) |  | Party identifier. Required field. |






<a name="api.ObservePartyVotesRequest"></a>

### ObservePartyVotesRequest
Request to subscribe to a stream of governance votes for a party.


| Field | Type | Label | Description |
| ----- | ---- | ----- | ----------- |
| partyID | [string](#string) |  | Party identifier. Required field. |






<a name="api.ObserveProposalVotesRequest"></a>

### ObserveProposalVotesRequest
Request to subscribe to a stream of governance votes for a proposal.


| Field | Type | Label | Description |
| ----- | ---- | ----- | ----------- |
| proposalID | [string](#string) |  | Proposal identifier. Required field. |






<a name="api.OptionalProposalState"></a>

### OptionalProposalState
Optional proposal state.


| Field | Type | Label | Description |
| ----- | ---- | ----- | ----------- |
| value | [vega.Proposal.State](#vega.Proposal.State) |  | Proposal state value. |






<a name="api.OrderByIDRequest"></a>

### OrderByIDRequest
Request for an order with the specified order identifier.
Optionally, return a specific version of the order with the `version` field.


| Field | Type | Label | Description |
| ----- | ---- | ----- | ----------- |
| orderID | [string](#string) |  | Order identifier. Required field. |
| version | [uint64](#uint64) |  | Version of the order. Set `version` to 0 for most recent version of the order. Set `1` for original version of the order. Set `2` for first amendment, `3` for second amendment, etc. |






<a name="api.OrderByMarketAndIdRequest"></a>

### OrderByMarketAndIdRequest
Request for an order on a market given an order identifier.


| Field | Type | Label | Description |
| ----- | ---- | ----- | ----------- |
| marketID | [string](#string) |  | Market identifier. Required field. |
| orderID | [string](#string) |  | Order identifier. Required field. |






<a name="api.OrderByMarketAndIdResponse"></a>

### OrderByMarketAndIdResponse
Response for an order on a market given an order identifier.


| Field | Type | Label | Description |
| ----- | ---- | ----- | ----------- |
| order | [vega.Order](#vega.Order) |  | An order, if found. |






<a name="api.OrderByReferenceRequest"></a>

### OrderByReferenceRequest
Request for an order given an order reference.


| Field | Type | Label | Description |
| ----- | ---- | ----- | ----------- |
| reference | [string](#string) |  | Unique reference. Required field. |






<a name="api.OrderByReferenceResponse"></a>

### OrderByReferenceResponse
Response for an order given an order reference.


| Field | Type | Label | Description |
| ----- | ---- | ----- | ----------- |
| order | [vega.Order](#vega.Order) |  | An order, if found. |






<a name="api.OrderVersionsByIDRequest"></a>

### OrderVersionsByIDRequest
Request for a list of all versions of an order given the specified order identifier.


| Field | Type | Label | Description |
| ----- | ---- | ----- | ----------- |
| orderID | [string](#string) |  | Order identifier. Required field. |
| pagination | [Pagination](#api.Pagination) |  | Pagination controls. |






<a name="api.OrderVersionsResponse"></a>

### OrderVersionsResponse
Response to a request for a list of all versions of an order.


| Field | Type | Label | Description |
| ----- | ---- | ----- | ----------- |
| orders | [vega.Order](#vega.Order) | repeated | A list of 0 or more orders (list will contain the same order but with different versions, if it has been amended). |






<a name="api.OrdersByMarketRequest"></a>

### OrdersByMarketRequest
Request for a list of orders for a market.


| Field | Type | Label | Description |
| ----- | ---- | ----- | ----------- |
| marketID | [string](#string) |  | Market identifier. Required field. |
| pagination | [Pagination](#api.Pagination) |  | Optional pagination controls. |






<a name="api.OrdersByMarketResponse"></a>

### OrdersByMarketResponse
Response for a list of orders for a market.


| Field | Type | Label | Description |
| ----- | ---- | ----- | ----------- |
| orders | [vega.Order](#vega.Order) | repeated | A list of 0 or more orders. |






<a name="api.OrdersByPartyRequest"></a>

### OrdersByPartyRequest
Request for a list of orders for a party.


| Field | Type | Label | Description |
| ----- | ---- | ----- | ----------- |
| partyID | [string](#string) |  | Party identifier. Required field. |
| pagination | [Pagination](#api.Pagination) |  | Pagination controls. |






<a name="api.OrdersByPartyResponse"></a>

### OrdersByPartyResponse
Response for a list of orders for a party.


| Field | Type | Label | Description |
| ----- | ---- | ----- | ----------- |
| orders | [vega.Order](#vega.Order) | repeated | A list of 0 or more orders. |






<a name="api.OrdersStream"></a>

### OrdersStream
A stream of orders.


| Field | Type | Label | Description |
| ----- | ---- | ----- | ----------- |
| orders | [vega.Order](#vega.Order) | repeated | A list of 0 or more orders. |






<a name="api.OrdersSubscribeRequest"></a>

### OrdersSubscribeRequest
Request to subscribe to a stream of (Orders)[#vega.Order].

The fields for market identifier and party identifier are optional filters.
If omitted all orders, for all parties on all markets will be returned on the stream.
If market identifier is given, orders from that market will be returned on the stream.
If party identifier is given, orders from that party will be returned on the stream.
Both filters can be combined.


| Field | Type | Label | Description |
| ----- | ---- | ----- | ----------- |
| marketID | [string](#string) |  | Market identifier. |
| partyID | [string](#string) |  | Party identifier. |






<a name="api.Pagination"></a>

### Pagination
Pagination controls.


| Field | Type | Label | Description |
| ----- | ---- | ----- | ----------- |
| skip | [uint64](#uint64) |  | Skip the number of records specified. Default is 0. |
| limit | [uint64](#uint64) |  | Limit the number of returned records to the value specified. Default is 50. |
| descending | [bool](#bool) |  | Descending reverses the order of the records returned. Default is true, if false the results will be returned in ascending order. |






<a name="api.PartiesResponse"></a>

### PartiesResponse
Response to a request for a list of parties.


| Field | Type | Label | Description |
| ----- | ---- | ----- | ----------- |
| parties | [vega.Party](#vega.Party) | repeated | A list of 0 or more parties. |






<a name="api.PartyAccountsRequest"></a>

### PartyAccountsRequest
Request for a list of accounts for a party.


| Field | Type | Label | Description |
| ----- | ---- | ----- | ----------- |
| partyID | [string](#string) |  | Party identifier. |
| marketID | [string](#string) |  | Market identifier. |
| type | [vega.AccountType](#vega.AccountType) |  | Account type. Required field. |
| asset | [string](#string) |  | Asset identifier. |






<a name="api.PartyAccountsResponse"></a>

### PartyAccountsResponse
Response for a list of accounts for a party.


| Field | Type | Label | Description |
| ----- | ---- | ----- | ----------- |
| accounts | [vega.Account](#vega.Account) | repeated | A list of 0 or more accounts. |






<a name="api.PartyByIDRequest"></a>

### PartyByIDRequest
Request for a party given a party identifier.


| Field | Type | Label | Description |
| ----- | ---- | ----- | ----------- |
| partyID | [string](#string) |  | Party identifier. Required field. |






<a name="api.PartyByIDResponse"></a>

### PartyByIDResponse
Response for a party given a party identifier.


| Field | Type | Label | Description |
| ----- | ---- | ----- | ----------- |
| party | [vega.Party](#vega.Party) |  | A party, if found. |






<a name="api.PositionsByPartyRequest"></a>

### PositionsByPartyRequest
Request for a list of positions for a party.
Optionally, if a market identifier is set, the results will be filtered for that market only.


| Field | Type | Label | Description |
| ----- | ---- | ----- | ----------- |
| partyID | [string](#string) |  | Party identifier. Required field. |
| marketID | [string](#string) |  | Market identifier. |






<a name="api.PositionsByPartyResponse"></a>

### PositionsByPartyResponse
Response for a list of positions for a party.


| Field | Type | Label | Description |
| ----- | ---- | ----- | ----------- |
| positions | [vega.Position](#vega.Position) | repeated | A list of 0 or more positions. |






<a name="api.PositionsSubscribeRequest"></a>

### PositionsSubscribeRequest
Request to subscribe to a stream of (Positions)[#vega.Position].


| Field | Type | Label | Description |
| ----- | ---- | ----- | ----------- |
| partyID | [string](#string) |  | Party identifier. Optional field. |
| marketID | [string](#string) |  | Market identifier. Optional field. |






<a name="api.PrepareAmendOrderResponse"></a>

### PrepareAmendOrderResponse
Response for preparing an order amendment.


| Field | Type | Label | Description |
| ----- | ---- | ----- | ----------- |
| blob | [bytes](#bytes) |  | blob is an encoded representation of the order amendment ready to sign using the Vega Wallet and then submit as a transaction. |






<a name="api.PrepareCancelOrderResponse"></a>

### PrepareCancelOrderResponse
Response for preparing an order cancellation.


| Field | Type | Label | Description |
| ----- | ---- | ----- | ----------- |
| blob | [bytes](#bytes) |  | blob is an encoded representation of the order cancellation ready to sign using the Vega Wallet and then submit as a transaction. |






<a name="api.PrepareLiquidityProvisionRequest"></a>

### PrepareLiquidityProvisionRequest



| Field | Type | Label | Description |
| ----- | ---- | ----- | ----------- |
| submission | [vega.LiquidityProvisionSubmission](#vega.LiquidityProvisionSubmission) |  |  |






<a name="api.PrepareLiquidityProvisionResponse"></a>

### PrepareLiquidityProvisionResponse



| Field | Type | Label | Description |
| ----- | ---- | ----- | ----------- |
| blob | [bytes](#bytes) |  |  |






<a name="api.PrepareProposalRequest"></a>

### PrepareProposalRequest
Request to prepare a governance proposal.


| Field | Type | Label | Description |
| ----- | ---- | ----- | ----------- |
| partyID | [string](#string) |  | Party identifier. Required field. |
| reference | [string](#string) |  | Unique reference. |
| proposal | [vega.ProposalTerms](#vega.ProposalTerms) |  | Proposal terms. Required field. |






<a name="api.PrepareProposalResponse"></a>

### PrepareProposalResponse
Response to prepare a governance proposal.


| Field | Type | Label | Description |
| ----- | ---- | ----- | ----------- |
| blob | [bytes](#bytes) |  | blob is an encoded representation of the proposal ready to sign using the Vega Wallet and then submit as a transaction. |
| pendingProposal | [vega.Proposal](#vega.Proposal) |  | A copy of the prepared proposal. |






<a name="api.PrepareSubmitOrderResponse"></a>

### PrepareSubmitOrderResponse
Response for preparing an order submission.


| Field | Type | Label | Description |
| ----- | ---- | ----- | ----------- |
| blob | [bytes](#bytes) |  | blob is an encoded representation of the order submission ready to sign using the Vega Wallet and then submit as a transaction. |
| submitID | [string](#string) |  | Submission identifier (order reference). |






<a name="api.PrepareVoteRequest"></a>

### PrepareVoteRequest
Request to prepare a governance vote.


| Field | Type | Label | Description |
| ----- | ---- | ----- | ----------- |
| vote | [vega.Vote](#vega.Vote) |  | Vote. Required field. |






<a name="api.PrepareVoteResponse"></a>

### PrepareVoteResponse
Response to prepare a governance vote.


| Field | Type | Label | Description |
| ----- | ---- | ----- | ----------- |
| blob | [bytes](#bytes) |  | blob is an encoded representation of the vote ready to sign using the Vega Wallet and then submit as a transaction. |
| vote | [vega.Vote](#vega.Vote) |  | A copy of the prepared vote. |






<a name="api.PrepareWithdrawRequest"></a>

### PrepareWithdrawRequest
Request for preparing a withdrawal.


| Field | Type | Label | Description |
| ----- | ---- | ----- | ----------- |
| withdraw | [vega.WithdrawSubmission](#vega.WithdrawSubmission) |  | An asset withdrawal. |






<a name="api.PrepareWithdrawResponse"></a>

### PrepareWithdrawResponse
Response for preparing a withdrawal.


| Field | Type | Label | Description |
| ----- | ---- | ----- | ----------- |
| blob | [bytes](#bytes) |  | blob is an encoded representation of the withdrawal ready to sign using the Vega Wallet and then submit as a transaction. |






<a name="api.PropagateChainEventRequest"></a>

### PropagateChainEventRequest
Request for a new event sent by the blockchain queue to be propagated on Vega.


| Field | Type | Label | Description |
| ----- | ---- | ----- | ----------- |
| evt | [vega.ChainEvent](#vega.ChainEvent) |  | Chain event. |
| pubKey | [string](#string) |  | Public key. |
| signature | [bytes](#bytes) |  | Signature. |






<a name="api.PropagateChainEventResponse"></a>

### PropagateChainEventResponse
Response for a new event sent by the blockchain queue to be propagated on Vega.


| Field | Type | Label | Description |
| ----- | ---- | ----- | ----------- |
| success | [bool](#bool) |  | Success will be true if the event was accepted by the node. Important - success does not mean that the event is confirmed by consensus. |






<a name="api.SubmitOrderRequest"></a>

### SubmitOrderRequest
Request to submit a new order.


| Field | Type | Label | Description |
| ----- | ---- | ----- | ----------- |
| submission | [vega.OrderSubmission](#vega.OrderSubmission) |  | An order submission. |






<a name="api.SubmitTransactionRequest"></a>

### SubmitTransactionRequest
Request for submitting a transaction on Vega.

This request will take the signed `blob` result from a `prepare` call and submit it for inclusion in a block by the Vega blockchain.
Several commands are available on Vega:
- SubmitOrder, see [PrepareSubmitOrder](#api.trading).
- AmendOrder, see [PrepareAmendOrder](#api.trading).
- CancelOrder, see [PrepareCancelOrder](#api.trading).
- PrepareProposal, see [PrepareProposal](#api.trading).
- PrepareVote, see [PrepareVote](#api.trading).
- Withdraw, see [WithdrawRequest](#api.trading).
All of these can be prepared using this API. Payload data must be signed using Vega Wallet before submitting a transaction.


| Field | Type | Label | Description |
| ----- | ---- | ----- | ----------- |
| tx | [vega.SignedBundle](#vega.SignedBundle) |  | A bundle of signed payload and signature, to form a transaction that will be submitted to the Vega blockchain. |






<a name="api.SubmitTransactionResponse"></a>

### SubmitTransactionResponse
Response for submitting a transaction on Vega.


| Field | Type | Label | Description |
| ----- | ---- | ----- | ----------- |
| success | [bool](#bool) |  | Success will be true if the transaction was accepted by the node. Important - success does not mean that the transaction is confirmed by consensus. |






<a name="api.TradesByMarketRequest"></a>

### TradesByMarketRequest
Request for a list of trades on a market.


| Field | Type | Label | Description |
| ----- | ---- | ----- | ----------- |
| marketID | [string](#string) |  | Market identifier. Required field. |
| pagination | [Pagination](#api.Pagination) |  | Pagination controls. |






<a name="api.TradesByMarketResponse"></a>

### TradesByMarketResponse
Response for a list of trades on a market.


| Field | Type | Label | Description |
| ----- | ---- | ----- | ----------- |
| trades | [vega.Trade](#vega.Trade) | repeated | A list of 0 or more trades. |






<a name="api.TradesByOrderRequest"></a>

### TradesByOrderRequest
Request for a list of trades related to an order.


| Field | Type | Label | Description |
| ----- | ---- | ----- | ----------- |
| orderID | [string](#string) |  | Order identifier. Required field. |






<a name="api.TradesByOrderResponse"></a>

### TradesByOrderResponse
Response for a list of trades related to an order.


| Field | Type | Label | Description |
| ----- | ---- | ----- | ----------- |
| trades | [vega.Trade](#vega.Trade) | repeated | A list of 0 or more trades. |






<a name="api.TradesByPartyRequest"></a>

### TradesByPartyRequest
Request for a list of trades relating to the given party.
Optionally, the list can be additionally filtered for trades by market.


| Field | Type | Label | Description |
| ----- | ---- | ----- | ----------- |
| partyID | [string](#string) |  | Party identifier. Required field. |
| marketID | [string](#string) |  | Market identifier. |
| pagination | [Pagination](#api.Pagination) |  | Pagination controls. |






<a name="api.TradesByPartyResponse"></a>

### TradesByPartyResponse
Response for a list of trades relating to a party.


| Field | Type | Label | Description |
| ----- | ---- | ----- | ----------- |
| trades | [vega.Trade](#vega.Trade) | repeated | A list of 0 or more trades. |






<a name="api.TradesStream"></a>

### TradesStream
A stream of trades.


| Field | Type | Label | Description |
| ----- | ---- | ----- | ----------- |
| trades | [vega.Trade](#vega.Trade) | repeated | A list of 0 or more trades. |






<a name="api.TradesSubscribeRequest"></a>

### TradesSubscribeRequest
Request to subscribe to a stream of (Trades)[#vega.Trade].

The fields for market identifier and party identifier are optional filters.
If omitted all trades, for all parties on all markets will be returned on the stream.
If market identifier is given, trades from that market will be returned on the stream.
If party identifier is given, trades from that party will be returned on the stream.
Both filters can be combined.


| Field | Type | Label | Description |
| ----- | ---- | ----- | ----------- |
| marketID | [string](#string) |  | Market identifier. |
| partyID | [string](#string) |  | Party identifier. |






<a name="api.VegaTimeResponse"></a>

### VegaTimeResponse
Response for the current consensus coordinated time on the Vega network, referred to as &#34;VegaTime&#34;.


| Field | Type | Label | Description |
| ----- | ---- | ----- | ----------- |
| timestamp | [int64](#int64) |  | Timestamp representation of current VegaTime. Nanoseconds since the epoch, for example `1580473859111222333` corresponds to `2020-01-31T12:30:59.111222333Z` |






<a name="api.WithdrawalRequest"></a>

### WithdrawalRequest
A request to get a specific withdrawal by ID


| Field | Type | Label | Description |
| ----- | ---- | ----- | ----------- |
| ID | [string](#string) |  | The id of the withdrawal |






<a name="api.WithdrawalResponse"></a>

### WithdrawalResponse
A response for a withdrawal


| Field | Type | Label | Description |
| ----- | ---- | ----- | ----------- |
| withdrawal | [vega.Withdrawal](#vega.Withdrawal) |  | The withdrawal matching the ID from the request |






<a name="api.WithdrawalsRequest"></a>

### WithdrawalsRequest
A request to get a list of withdrawal from a given party


| Field | Type | Label | Description |
| ----- | ---- | ----- | ----------- |
| partyID | [string](#string) |  | The party to get the withdrawals for |






<a name="api.WithdrawalsResponse"></a>

### WithdrawalsResponse
The response for a list of withdrawals


| Field | Type | Label | Description |
| ----- | ---- | ----- | ----------- |
| withdrawals | [vega.Withdrawal](#vega.Withdrawal) | repeated | The list of withdrawals for the specified party |












<a name="api.trading"></a>

### trading


| Method Name | Request Type | Response Type | Description |
| ----------- | ------------ | ------------- | ------------|
| PrepareSubmitOrder | [SubmitOrderRequest](#api.SubmitOrderRequest) | [PrepareSubmitOrderResponse](#api.PrepareSubmitOrderResponse) | Prepare a submit order request |
| PrepareCancelOrder | [CancelOrderRequest](#api.CancelOrderRequest) | [PrepareCancelOrderResponse](#api.PrepareCancelOrderResponse) | Prepare a cancel order request |
| PrepareAmendOrder | [AmendOrderRequest](#api.AmendOrderRequest) | [PrepareAmendOrderResponse](#api.PrepareAmendOrderResponse) | Prepare an amend order request |
| PrepareWithdraw | [PrepareWithdrawRequest](#api.PrepareWithdrawRequest) | [PrepareWithdrawResponse](#api.PrepareWithdrawResponse) | Request a withdrawal |
| SubmitTransaction | [SubmitTransactionRequest](#api.SubmitTransactionRequest) | [SubmitTransactionResponse](#api.SubmitTransactionResponse) | Submit a signed transaction |
| PrepareProposal | [PrepareProposalRequest](#api.PrepareProposalRequest) | [PrepareProposalResponse](#api.PrepareProposalResponse) | Prepare a governance proposal |
| PrepareVote | [PrepareVoteRequest](#api.PrepareVoteRequest) | [PrepareVoteResponse](#api.PrepareVoteResponse) | Prepare a governance vote |
| PropagateChainEvent | [PropagateChainEventRequest](#api.PropagateChainEventRequest) | [PropagateChainEventResponse](#api.PropagateChainEventResponse) | Propagate a chain event |
| PrepareLiquidityProvision | [PrepareLiquidityProvisionRequest](#api.PrepareLiquidityProvisionRequest) | [PrepareLiquidityProvisionResponse](#api.PrepareLiquidityProvisionResponse) |  |


<a name="api.trading_data"></a>

### trading_data


| Method Name | Request Type | Response Type | Description |
| ----------- | ------------ | ------------- | ------------|
| MarketAccounts | [MarketAccountsRequest](#api.MarketAccountsRequest) | [MarketAccountsResponse](#api.MarketAccountsResponse) | Get a list of Accounts by Market |
| PartyAccounts | [PartyAccountsRequest](#api.PartyAccountsRequest) | [PartyAccountsResponse](#api.PartyAccountsResponse) | Get a list of Accounts by Party |
| FeeInfrastructureAccounts | [FeeInfrastructureAccountsRequest](#api.FeeInfrastructureAccountsRequest) | [FeeInfrastructureAccountsResponse](#api.FeeInfrastructureAccountsResponse) | Get the list of infrastructure fees accounts filter eventually by assets |
| Candles | [CandlesRequest](#api.CandlesRequest) | [CandlesResponse](#api.CandlesResponse) | Get a list of Candles by Market |
| MarketDataByID | [MarketDataByIDRequest](#api.MarketDataByIDRequest) | [MarketDataByIDResponse](#api.MarketDataByIDResponse) | Get Market Data by MarketID |
| MarketsData | [.google.protobuf.Empty](#google.protobuf.Empty) | [MarketsDataResponse](#api.MarketsDataResponse) | Get a list of Market Data |
| MarketByID | [MarketByIDRequest](#api.MarketByIDRequest) | [MarketByIDResponse](#api.MarketByIDResponse) | Get a Market by ID |
| MarketDepth | [MarketDepthRequest](#api.MarketDepthRequest) | [MarketDepthResponse](#api.MarketDepthResponse) | Get Market Depth |
| Markets | [.google.protobuf.Empty](#google.protobuf.Empty) | [MarketsResponse](#api.MarketsResponse) | Get a list of Markets |
| OrderByMarketAndID | [OrderByMarketAndIdRequest](#api.OrderByMarketAndIdRequest) | [OrderByMarketAndIdResponse](#api.OrderByMarketAndIdResponse) | Get an Order by Market and OrderID |
| OrderByReference | [OrderByReferenceRequest](#api.OrderByReferenceRequest) | [OrderByReferenceResponse](#api.OrderByReferenceResponse) | Get an Order by Pending Order reference (UUID) |
| OrdersByMarket | [OrdersByMarketRequest](#api.OrdersByMarketRequest) | [OrdersByMarketResponse](#api.OrdersByMarketResponse) | Get a list of Orders by Market |
| OrdersByParty | [OrdersByPartyRequest](#api.OrdersByPartyRequest) | [OrdersByPartyResponse](#api.OrdersByPartyResponse) | Get a list of Orders by Party |
| OrderByID | [OrderByIDRequest](#api.OrderByIDRequest) | [.vega.Order](#vega.Order) | Get a specific order by orderID |
| OrderVersionsByID | [OrderVersionsByIDRequest](#api.OrderVersionsByIDRequest) | [OrderVersionsResponse](#api.OrderVersionsResponse) | Get all versions of the order by its orderID |
| MarginLevels | [MarginLevelsRequest](#api.MarginLevelsRequest) | [MarginLevelsResponse](#api.MarginLevelsResponse) | Get Margin Levels by PartyID |
| Parties | [.google.protobuf.Empty](#google.protobuf.Empty) | [PartiesResponse](#api.PartiesResponse) | Get a list of Parties |
| PartyByID | [PartyByIDRequest](#api.PartyByIDRequest) | [PartyByIDResponse](#api.PartyByIDResponse) | Get a Party by ID |
| PositionsByParty | [PositionsByPartyRequest](#api.PositionsByPartyRequest) | [PositionsByPartyResponse](#api.PositionsByPartyResponse) | Get a list of Positions by Party |
| LastTrade | [LastTradeRequest](#api.LastTradeRequest) | [LastTradeResponse](#api.LastTradeResponse) | Get latest Trade |
| TradesByMarket | [TradesByMarketRequest](#api.TradesByMarketRequest) | [TradesByMarketResponse](#api.TradesByMarketResponse) | Get a list of Trades by Market |
| TradesByOrder | [TradesByOrderRequest](#api.TradesByOrderRequest) | [TradesByOrderResponse](#api.TradesByOrderResponse) | Get a list of Trades by Order |
| TradesByParty | [TradesByPartyRequest](#api.TradesByPartyRequest) | [TradesByPartyResponse](#api.TradesByPartyResponse) | Get a list of Trades by Party |
| GetProposals | [GetProposalsRequest](#api.GetProposalsRequest) | [GetProposalsResponse](#api.GetProposalsResponse) | Get governance data (proposals and votes) for all proposals |
| GetProposalsByParty | [GetProposalsByPartyRequest](#api.GetProposalsByPartyRequest) | [GetProposalsByPartyResponse](#api.GetProposalsByPartyResponse) | Get governance data (proposals and votes) for proposals by party authoring them |
| GetVotesByParty | [GetVotesByPartyRequest](#api.GetVotesByPartyRequest) | [GetVotesByPartyResponse](#api.GetVotesByPartyResponse) | Get votes by party casting them |
| GetNewMarketProposals | [GetNewMarketProposalsRequest](#api.GetNewMarketProposalsRequest) | [GetNewMarketProposalsResponse](#api.GetNewMarketProposalsResponse) | Get governance data (proposals and votes) for proposals that aim creating new markets |
| GetUpdateMarketProposals | [GetUpdateMarketProposalsRequest](#api.GetUpdateMarketProposalsRequest) | [GetUpdateMarketProposalsResponse](#api.GetUpdateMarketProposalsResponse) | Get governance data (proposals and votes) for proposals that aim updating markets |
| GetNetworkParametersProposals | [GetNetworkParametersProposalsRequest](#api.GetNetworkParametersProposalsRequest) | [GetNetworkParametersProposalsResponse](#api.GetNetworkParametersProposalsResponse) | Get governance data (proposals and votes) for proposals that aim updating Vega network parameters |
| GetNewAssetProposals | [GetNewAssetProposalsRequest](#api.GetNewAssetProposalsRequest) | [GetNewAssetProposalsResponse](#api.GetNewAssetProposalsResponse) | Get governance data (proposals and votes) for proposals aiming to create new assets |
| GetProposalByID | [GetProposalByIDRequest](#api.GetProposalByIDRequest) | [GetProposalByIDResponse](#api.GetProposalByIDResponse) | Get governance data (proposals and votes) for a proposal located by ID |
| GetProposalByReference | [GetProposalByReferenceRequest](#api.GetProposalByReferenceRequest) | [GetProposalByReferenceResponse](#api.GetProposalByReferenceResponse) | Get governance data (proposals and votes) for a proposal located by reference |
| ObserveGovernance | [.google.protobuf.Empty](#google.protobuf.Empty) | [.vega.GovernanceData](#vega.GovernanceData) stream | Subscribe to a stream of all governance updates |
| ObservePartyProposals | [ObservePartyProposalsRequest](#api.ObservePartyProposalsRequest) | [.vega.GovernanceData](#vega.GovernanceData) stream | Subscribe to a stream of proposal updates |
| ObservePartyVotes | [ObservePartyVotesRequest](#api.ObservePartyVotesRequest) | [.vega.Vote](#vega.Vote) stream | Subscribe to a stream of votes cast by a specific party |
| ObserveProposalVotes | [ObserveProposalVotesRequest](#api.ObserveProposalVotesRequest) | [.vega.Vote](#vega.Vote) stream | Subscribe to a stream of proposal votes |
| ObserveEventBus | [ObserveEventsRequest](#api.ObserveEventsRequest) stream | [ObserveEventsResponse](#api.ObserveEventsResponse) stream | Subscribe to a stream of events from the core |
| Statistics | [.google.protobuf.Empty](#google.protobuf.Empty) | [.vega.Statistics](#vega.Statistics) | Get Statistics |
| GetVegaTime | [.google.protobuf.Empty](#google.protobuf.Empty) | [VegaTimeResponse](#api.VegaTimeResponse) | Get Time |
| AccountsSubscribe | [AccountsSubscribeRequest](#api.AccountsSubscribeRequest) | [.vega.Account](#vega.Account) stream | Subscribe to a stream of Accounts |
| CandlesSubscribe | [CandlesSubscribeRequest](#api.CandlesSubscribeRequest) | [.vega.Candle](#vega.Candle) stream | Subscribe to a stream of Candles |
| MarginLevelsSubscribe | [MarginLevelsSubscribeRequest](#api.MarginLevelsSubscribeRequest) | [.vega.MarginLevels](#vega.MarginLevels) stream | Subscribe to a stream of Margin Levels |
| MarketDepthSubscribe | [MarketDepthSubscribeRequest](#api.MarketDepthSubscribeRequest) | [.vega.MarketDepth](#vega.MarketDepth) stream | Subscribe to a stream of Market Depth |
| MarketDepthUpdatesSubscribe | [MarketDepthUpdatesSubscribeRequest](#api.MarketDepthUpdatesSubscribeRequest) | [.vega.MarketDepthUpdate](#vega.MarketDepthUpdate) stream | Subscribe to a stream of Market Depth PriceLevel Updates |
| MarketsDataSubscribe | [MarketsDataSubscribeRequest](#api.MarketsDataSubscribeRequest) | [.vega.MarketData](#vega.MarketData) stream | Subscribe to a stream of Markets Data |
| OrdersSubscribe | [OrdersSubscribeRequest](#api.OrdersSubscribeRequest) | [OrdersStream](#api.OrdersStream) stream | Subscribe to a stream of Orders |
| PositionsSubscribe | [PositionsSubscribeRequest](#api.PositionsSubscribeRequest) | [.vega.Position](#vega.Position) stream | Subscribe to a stream of Positions |
| TradesSubscribe | [TradesSubscribeRequest](#api.TradesSubscribeRequest) | [TradesStream](#api.TradesStream) stream | Subscribe to a stream of Trades |
| TransferResponsesSubscribe | [.google.protobuf.Empty](#google.protobuf.Empty) | [.vega.TransferResponse](#vega.TransferResponse) stream | Subscribe to a stream of Transfer Responses |
| GetNodeSignaturesAggregate | [GetNodeSignaturesAggregateRequest](#api.GetNodeSignaturesAggregateRequest) | [GetNodeSignaturesAggregateResponse](#api.GetNodeSignaturesAggregateResponse) | Get an aggregate of signatures from all the nodes of the network. |
| AssetByID | [AssetByIDRequest](#api.AssetByIDRequest) | [AssetByIDResponse](#api.AssetByIDResponse) | Get an asset by its identifier. |
| Assets | [AssetsRequest](#api.AssetsRequest) | [AssetsResponse](#api.AssetsResponse) | Get a list of all assets on Vega. |
| EstimateFee | [EstimateFeeRequest](#api.EstimateFeeRequest) | [EstimateFeeResponse](#api.EstimateFeeResponse) | Get an estimate for the fee to be paid for a given order |
| EstimateMargin | [EstimateMarginRequest](#api.EstimateMarginRequest) | [EstimateMarginResponse](#api.EstimateMarginResponse) | Get an estimate for the margin required for a new order |
| ERC20WithdrawalApproval | [ERC20WithdrawalApprovalRequest](#api.ERC20WithdrawalApprovalRequest) | [ERC20WithdrawalApprovalResponse](#api.ERC20WithdrawalApprovalResponse) | Get the bundle approval for an ERC20 withdrawal these data are being used to bundle the call to the smart contract on the ethereum bridge |
| Withdrawal | [WithdrawalRequest](#api.WithdrawalRequest) | [WithdrawalResponse](#api.WithdrawalResponse) | Get a withdrawal by its ID |
| Withdrawals | [WithdrawalsRequest](#api.WithdrawalsRequest) | [WithdrawalsResponse](#api.WithdrawalsResponse) | Get withdrawals for a party |
| Deposit | [DepositRequest](#api.DepositRequest) | [DepositResponse](#api.DepositResponse) | Get a deposit by its ID |
| Deposits | [DepositsRequest](#api.DepositsRequest) | [DepositsResponse](#api.DepositsResponse) | Get withdrawals for a party |
| NetworkParameters | [NetworkParametersRequest](#api.NetworkParametersRequest) | [NetworkParametersResponse](#api.NetworkParametersResponse) | Get the network parameters |
| LiquidityProvisions | [LiquidityProvisionsRequest](#api.LiquidityProvisionsRequest) | [LiquidityProvisionsResponse](#api.LiquidityProvisionsResponse) | Get the liquidity provision orders |





<a name="proto/assets.proto"></a>
<p align="right"><a href="#top">Top</a></p>

## proto/assets.proto



<a name="vega.Asset"></a>

### Asset
The Vega representation of an external asset.


| Field | Type | Label | Description |
| ----- | ---- | ----- | ----------- |
| ID | [string](#string) |  | Internal identifier of the asset. |
| name | [string](#string) |  | Name of the asset (e.g: Great British Pound). |
| symbol | [string](#string) |  | Symbol of the asset (e.g: GBP). |
| totalSupply | [string](#string) |  | Total circulating supply for the asset. |
| decimals | [uint64](#uint64) |  | Number of decimals / precision handled by this asset. |
| source | [AssetSource](#vega.AssetSource) |  | The definition of the external source for this asset |






<a name="vega.AssetSource"></a>

### AssetSource
Asset source definition.


| Field | Type | Label | Description |
| ----- | ---- | ----- | ----------- |
| builtinAsset | [BuiltinAsset](#vega.BuiltinAsset) |  | A built-in asset. |
| erc20 | [ERC20](#vega.ERC20) |  | An Ethereum ERC20 asset. |






<a name="vega.BuiltinAsset"></a>

### BuiltinAsset
A Vega internal asset.


| Field | Type | Label | Description |
| ----- | ---- | ----- | ----------- |
| name | [string](#string) |  | Name of the asset (e.g: Great British Pound). |
| symbol | [string](#string) |  | Symbol of the asset (e.g: GBP). |
| totalSupply | [string](#string) |  | Total circulating supply for the asset. |
| decimals | [uint64](#uint64) |  | Number of decimal / precision handled by this asset. |
| maxFaucetAmountMint | [string](#string) |  | Maximum amount that can be requested by a party through the built-in asset faucet at a time. |






<a name="vega.DevAssets"></a>

### DevAssets
Dev assets are for use in development networks only.


| Field | Type | Label | Description |
| ----- | ---- | ----- | ----------- |
| sources | [AssetSource](#vega.AssetSource) | repeated | Asset sources for development networks. |






<a name="vega.ERC20"></a>

### ERC20
An ERC20 token based asset, living on the ethereum network.


| Field | Type | Label | Description |
| ----- | ---- | ----- | ----------- |
| contractAddress | [string](#string) |  | The address of the contract for the token, on the ethereum network |















<a name="proto/chain_events.proto"></a>
<p align="right"><a href="#top">Top</a></p>

## proto/chain_events.proto



<a name="vega.AddValidator"></a>

### AddValidator
A message to notify when a new validator is being added to the Vega network.


| Field | Type | Label | Description |
| ----- | ---- | ----- | ----------- |
| id | [Identifier](#vega.Identifier) |  | The identifier of the validator. |






<a name="vega.BTCDeposit"></a>

### BTCDeposit
A Bitcoin deposit into Vega.


| Field | Type | Label | Description |
| ----- | ---- | ----- | ----------- |
| vegaAssetID | [string](#string) |  | The Vega network internal identifier of the asset. |
| sourceBTCAddress | [string](#string) |  | The BTC wallet initiating the deposit. |
| targetPartyId | [string](#string) |  | The Vega party identifier (pub-key) which is the target of the deposit. |






<a name="vega.BTCEvent"></a>

### BTCEvent
An event from the Bitcoin network.


| Field | Type | Label | Description |
| ----- | ---- | ----- | ----------- |
| index | [uint64](#uint64) |  | The index of the transaction. |
| block | [uint64](#uint64) |  | The block in which the transaction happened. |
| deposit | [BTCDeposit](#vega.BTCDeposit) |  | Deposit BTC asset. |
| withdrawal | [BTCWithdrawal](#vega.BTCWithdrawal) |  | Withdraw BTC asset. |






<a name="vega.BTCWithdrawal"></a>

### BTCWithdrawal
A Bitcoin withdrawal from Vega.


| Field | Type | Label | Description |
| ----- | ---- | ----- | ----------- |
| vegaAssetID | [string](#string) |  | The vega network internal identifier of the asset. |
| sourcePartyId | [string](#string) |  | The party identifier (pub-key) initiating the withdrawal. |
| targetBTCAddress | [string](#string) |  | Target Bitcoin wallet address. |
| referenceNonce | [string](#string) |  | The nonce reference of the transaction. |






<a name="vega.BitcoinAddress"></a>

### BitcoinAddress
Used as a wrapper for a Bitcoin address (wallet).


| Field | Type | Label | Description |
| ----- | ---- | ----- | ----------- |
| address | [string](#string) |  | A Bitcoin address. |






<a name="vega.BuiltinAssetDeposit"></a>

### BuiltinAssetDeposit
A deposit for a Vega built-in asset.


| Field | Type | Label | Description |
| ----- | ---- | ----- | ----------- |
| vegaAssetID | [string](#string) |  | A Vega network internal asset identifier. |
| partyID | [string](#string) |  | A Vega party identifier (pub-key) |
| amount | [uint64](#uint64) |  | The amount to be deposited. |






<a name="vega.BuiltinAssetEvent"></a>

### BuiltinAssetEvent
An event related to a Vega built-in asset.


| Field | Type | Label | Description |
| ----- | ---- | ----- | ----------- |
| deposit | [BuiltinAssetDeposit](#vega.BuiltinAssetDeposit) |  | Built-in asset deposit. |
| withdrawal | [BuiltinAssetWithdrawal](#vega.BuiltinAssetWithdrawal) |  | Built-in asset withdrawal. |






<a name="vega.BuiltinAssetWithdrawal"></a>

### BuiltinAssetWithdrawal
A withdrawal for a Vega built-in asset.


| Field | Type | Label | Description |
| ----- | ---- | ----- | ----------- |
| vegaAssetID | [string](#string) |  | A Vega network internal asset identifier. |
| partyID | [string](#string) |  | A Vega network party identifier (pub-key) |
| amount | [uint64](#uint64) |  | The amount to be withdrawn. |






<a name="vega.ChainEvent"></a>

### ChainEvent
An event forwarded to the Vega network to provide information on events happening on other networks.


| Field | Type | Label | Description |
| ----- | ---- | ----- | ----------- |
| txID | [string](#string) |  | The identifier of the transaction in which the events happened, usually a hash. |
| nonce | [uint64](#uint64) |  | Arbitrary one-time integer used to prevent replay attacks. |
| builtin | [BuiltinAssetEvent](#vega.BuiltinAssetEvent) |  | Built-in asset event. |
| erc20 | [ERC20Event](#vega.ERC20Event) |  | Ethereum ERC20 event. |
| btc | [BTCEvent](#vega.BTCEvent) |  | Bitcoin BTC event. |
| validator | [ValidatorEvent](#vega.ValidatorEvent) |  | Validator event. |






<a name="vega.ERC20AssetDelist"></a>

### ERC20AssetDelist
An asset black-listing for an ERC20 token.


| Field | Type | Label | Description |
| ----- | ---- | ----- | ----------- |
| vegaAssetID | [string](#string) |  | The Vega network internal identifier of the asset. |






<a name="vega.ERC20AssetList"></a>

### ERC20AssetList
An asset white-listing for an ERC20 token.


| Field | Type | Label | Description |
| ----- | ---- | ----- | ----------- |
| vegaAssetID | [string](#string) |  | The Vega network internal identifier of the asset. |






<a name="vega.ERC20Deposit"></a>

### ERC20Deposit
An asset deposit for an ERC20 token.


| Field | Type | Label | Description |
| ----- | ---- | ----- | ----------- |
| vegaAssetID | [string](#string) |  | The vega network internal identifier of the asset. |
| sourceEthereumAddress | [string](#string) |  | The Ethereum wallet that initiated the deposit. |
| targetPartyID | [string](#string) |  | The Vega party identifier (pub-key) which is the target of the deposit. |






<a name="vega.ERC20Event"></a>

### ERC20Event
An event related to an ERC20 token.


| Field | Type | Label | Description |
| ----- | ---- | ----- | ----------- |
| index | [uint64](#uint64) |  | Index of the transaction |
| block | [uint64](#uint64) |  | The block in which the transaction was added |
| assetList | [ERC20AssetList](#vega.ERC20AssetList) |  | List an ERC20 asset. |
| assetDelist | [ERC20AssetDelist](#vega.ERC20AssetDelist) |  | De-list an ERC20 asset. |
| deposit | [ERC20Deposit](#vega.ERC20Deposit) |  | Deposit ERC20 asset. |
| withdrawal | [ERC20Withdrawal](#vega.ERC20Withdrawal) |  | Withdraw ERC20 asset. |






<a name="vega.ERC20Withdrawal"></a>

### ERC20Withdrawal
An asset withdrawal for an ERC20 token.


| Field | Type | Label | Description |
| ----- | ---- | ----- | ----------- |
| vegaAssetID | [string](#string) |  | The Vega network internal identifier of the asset. |
| targetEthereumAddress | [string](#string) |  | The target Ethereum wallet address. |
| referenceNonce | [string](#string) |  | The reference nonce used for the transaction. |






<a name="vega.EthereumAddress"></a>

### EthereumAddress
Used as a wrapper for an Ethereum address (wallet/contract).


| Field | Type | Label | Description |
| ----- | ---- | ----- | ----------- |
| address | [string](#string) |  | An Ethereum address. |






<a name="vega.Identifier"></a>

### Identifier
Used as a wrapper type on any possible network address supported by Vega.


| Field | Type | Label | Description |
| ----- | ---- | ----- | ----------- |
| ethereumAddress | [EthereumAddress](#vega.EthereumAddress) |  | Ethereum network. |
| bitcoinAddress | [BitcoinAddress](#vega.BitcoinAddress) |  | Bitcoin network. |






<a name="vega.RemoveValidator"></a>

### RemoveValidator
A message to notify when a validator is being removed from the Vega network.


| Field | Type | Label | Description |
| ----- | ---- | ----- | ----------- |
| id | [Identifier](#vega.Identifier) |  | The identifier of the validator. |






<a name="vega.ValidatorEvent"></a>

### ValidatorEvent
An event related to validator management with foreign networks.


| Field | Type | Label | Description |
| ----- | ---- | ----- | ----------- |
| sourceID | [string](#string) |  | The source identifier of the event. |
| add | [AddValidator](#vega.AddValidator) |  | Add a new validator. |
| rm | [RemoveValidator](#vega.RemoveValidator) |  | Remove an existing validator. |















<a name="proto/events.proto"></a>
<p align="right"><a href="#top">Top</a></p>

## proto/events.proto



<a name="vega.AuctionEvent"></a>

### AuctionEvent
An auction event indicating a change in auction state, for example starting or ending an auction


| Field | Type | Label | Description |
| ----- | ---- | ----- | ----------- |
| marketID | [string](#string) |  | Market identifier for the event |
| openingAuction | [bool](#bool) |  | True if the event indicates an auction opening and False otherwise |
| leave | [bool](#bool) |  | True if the event indicates leaving auction mode and False otherwise |
| start | [int64](#int64) |  | Timestamp containing the start time for an auction |
| end | [int64](#int64) |  | Timestamp containing the end time for an auction |
| trigger | [AuctionTrigger](#vega.AuctionTrigger) |  | the reason this market is/was in auction |






<a name="vega.BusEvent"></a>

### BusEvent
A bus event is a container for event bus events emitted by Vega


| Field | Type | Label | Description |
| ----- | ---- | ----- | ----------- |
| ID | [string](#string) |  | A unique event identifier for the message |
| block | [string](#string) |  | The batch (or block) of transactions that the events relate to |
| type | [BusEventType](#vega.BusEventType) |  | The type of bus event (one of the list below) |
| timeUpdate | [TimeUpdate](#vega.TimeUpdate) |  | Time update events, see [TimeUpdate](#vega.TimeUpdate) |
| transferResponses | [TransferResponses](#vega.TransferResponses) |  | Transfer responses update events, see [TransferResponses](#vega.TransferResponses) |
| positionResolution | [PositionResolution](#vega.PositionResolution) |  | Position resolution events, see [PositionResolution](#vega.PositionResolution) |
| order | [Order](#vega.Order) |  | Order events |
| account | [Account](#vega.Account) |  | Account events |
| party | [Party](#vega.Party) |  | Party events |
| trade | [Trade](#vega.Trade) |  | Trade events |
| marginLevels | [MarginLevels](#vega.MarginLevels) |  | Margin level update events |
| proposal | [Proposal](#vega.Proposal) |  | Proposal events (for governance) |
| vote | [Vote](#vega.Vote) |  | Vote events (for governance) |
| marketData | [MarketData](#vega.MarketData) |  | Market data events |
| nodeSignature | [NodeSignature](#vega.NodeSignature) |  | Node signature events |
| lossSocialization | [LossSocialization](#vega.LossSocialization) |  | Loss socialization events, see [LossSocialization](#vega.LossSocialization) |
| settlePosition | [SettlePosition](#vega.SettlePosition) |  | Position settlement events, see [SettlePosition](#vega.SettlePosition) |
| settleDistressed | [SettleDistressed](#vega.SettleDistressed) |  | Position distressed events, see [SettleDistressed](#vega.SettleDistressed) |
| marketCreated | [Market](#vega.Market) |  | Market created events |
| asset | [Asset](#vega.Asset) |  | Asset events |
| marketTick | [MarketTick](#vega.MarketTick) |  | Market tick events, see [MarketTick](#vega.MarketTick) |
| withdrawal | [Withdrawal](#vega.Withdrawal) |  | Withdrawal events |
| deposit | [Deposit](#vega.Deposit) |  | Deposit events |
| auction | [AuctionEvent](#vega.AuctionEvent) |  | Auction events, see [AuctionEvent](#vega.AuctionEvent) |
| riskFactor | [RiskFactor](#vega.RiskFactor) |  | Risk factor events |
| networkParameter | [NetworkParameter](#vega.NetworkParameter) |  | Network parameter events |
| liquidityProvision | [LiquidityProvision](#vega.LiquidityProvision) |  | LiquidityProvision events |
| market | [MarketEvent](#vega.MarketEvent) |  | Market tick events, see [MarketEvent](#vega.MarketEvent) |






<a name="vega.LossSocialization"></a>

### LossSocialization
A loss socialization event contains details on the amount of wins unable to be distributed


| Field | Type | Label | Description |
| ----- | ---- | ----- | ----------- |
| marketID | [string](#string) |  | Market identifier for the event |
| partyID | [string](#string) |  | Party identifier (public key) for the event |
| amount | [int64](#int64) |  | Amount distributed |






<a name="vega.MarketEvent"></a>

### MarketEvent
MarketEvent - the common denominator for all market events
interface has a method to return a string for logging


| Field | Type | Label | Description |
| ----- | ---- | ----- | ----------- |
| marketID | [string](#string) |  | Market identifier for the event |
| payload | [string](#string) |  | Payload is a unique information string. |






<a name="vega.MarketTick"></a>

### MarketTick
A market ticket event contains the time value for when a particular market was last processed on Vega


| Field | Type | Label | Description |
| ----- | ---- | ----- | ----------- |
| ID | [string](#string) |  | Market identifier for the event |
| time | [int64](#int64) |  | Timestamp containing latest update from Vega blockchain aka Vega-time |






<a name="vega.PositionResolution"></a>

### PositionResolution
A position resolution event contains information on distressed trades


| Field | Type | Label | Description |
| ----- | ---- | ----- | ----------- |
| marketID | [string](#string) |  | Market identifier for the event |
| distressed | [int64](#int64) |  | Number of distressed traders |
| closed | [int64](#int64) |  | Number of close outs |
| markPrice | [uint64](#uint64) |  | Mark price, as an integer, for example `123456` is a correctly formatted price of `1.23456` assuming market configured to 5 decimal places |






<a name="vega.SettleDistressed"></a>

### SettleDistressed
A settle distressed event contains information on distressed trading parties who are closed out

Note: Any PositionResolution event (market level) will most likely be followed by a number of these events


| Field | Type | Label | Description |
| ----- | ---- | ----- | ----------- |
| marketID | [string](#string) |  | Market identifier for the event |
| partyID | [string](#string) |  | Party identifier (public key) for the event |
| margin | [uint64](#uint64) |  | Margin value as an integer, for example `123456` is a correctly formatted price of `1.23456` assuming market configured to 5 decimal places |
| price | [uint64](#uint64) |  | Price as an integer, for example `123456` is a correctly formatted price of `1.23456` assuming market configured to 5 decimal places |






<a name="vega.SettlePosition"></a>

### SettlePosition
A settle position event contains position settlement information for a party


| Field | Type | Label | Description |
| ----- | ---- | ----- | ----------- |
| marketID | [string](#string) |  | Market identifier for the event |
| partyID | [string](#string) |  | Party identifier (public key) for the event |
| price | [uint64](#uint64) |  | Price of settlement as an integer, for example `123456` is a correctly formatted price of `1.23456` assuming market configured to 5 decimal places |
| tradeSettlements | [TradeSettlement](#vega.TradeSettlement) | repeated | A collection of 1 or more trade settlements |






<a name="vega.TimeUpdate"></a>

### TimeUpdate
A time update event contains the latest time update from Vega blockchain


| Field | Type | Label | Description |
| ----- | ---- | ----- | ----------- |
| timestamp | [int64](#int64) |  | Timestamp containing latest update from Vega blockchain aka Vega-time |






<a name="vega.TradeSettlement"></a>

### TradeSettlement
A trade settlement is part of the settle position event


| Field | Type | Label | Description |
| ----- | ---- | ----- | ----------- |
| size | [int64](#int64) |  | Size of trade settlement |
| price | [uint64](#uint64) |  | Price of settlement as an integer, for example `123456` is a correctly formatted price of `1.23456` assuming market configured to 5 decimal places |






<a name="vega.TransferResponses"></a>

### TransferResponses
A transfer responses event contains a collection of transfer information


| Field | Type | Label | Description |
| ----- | ---- | ----- | ----------- |
| responses | [TransferResponse](#vega.TransferResponse) | repeated | 1 or more entries containing internal transfer information |








<a name="vega.BusEventType"></a>

### BusEventType
An (event) bus event type is used to specify a type of event
It has 2 styles of event:
Single values (e.g. BUS_EVENT_TYPE_ORDER) where they represent one data item
Group values (e.g. BUS_EVENT_TYPE_AUCTION) where they represent a group of data items

| Name | Number | Description |
| ---- | ------ | ----------- |
| BUS_EVENT_TYPE_UNSPECIFIED | 0 | Default value, always invalid |
| BUS_EVENT_TYPE_ALL | 1 | Events of ALL event types, used when filtering stream from event bus |
| BUS_EVENT_TYPE_TIME_UPDATE | 2 | Event for blockchain time updates |
| BUS_EVENT_TYPE_TRANSFER_RESPONSES | 3 | Event for when a transfer happens internally, contains the transfer information |
| BUS_EVENT_TYPE_POSITION_RESOLUTION | 4 | Event indicating position resolution has occurred |
| BUS_EVENT_TYPE_ORDER | 5 | Event for order updates, both new and existing orders |
| BUS_EVENT_TYPE_ACCOUNT | 6 | Event for account updates |
| BUS_EVENT_TYPE_PARTY | 7 | Event for party updates |
| BUS_EVENT_TYPE_TRADE | 8 | Event indicating a new trade has occurred |
| BUS_EVENT_TYPE_MARGIN_LEVELS | 9 | Event indicating margin levels have changed for a party |
| BUS_EVENT_TYPE_PROPOSAL | 10 | Event for proposal updates (for governance) |
| BUS_EVENT_TYPE_VOTE | 11 | Event indicating a new vote has occurred (for governance) |
| BUS_EVENT_TYPE_MARKET_DATA | 12 | Event for market data updates |
| BUS_EVENT_TYPE_NODE_SIGNATURE | 13 | Event for a new signature for a Vega node |
| BUS_EVENT_TYPE_LOSS_SOCIALIZATION | 14 | Event indicating loss socialisation occurred for a party |
| BUS_EVENT_TYPE_SETTLE_POSITION | 15 | Event for when a position is being settled |
| BUS_EVENT_TYPE_SETTLE_DISTRESSED | 16 | Event for when a position is distressed |
| BUS_EVENT_TYPE_MARKET_CREATED | 17 | Event indicating a new market was created |
| BUS_EVENT_TYPE_ASSET | 18 | Event for when an asset is added to Vega |
| BUS_EVENT_TYPE_MARKET_TICK | 19 | Event indicating a market tick event |
| BUS_EVENT_TYPE_WITHDRAWAL | 20 | Event for when a withdrawal occurs |
| BUS_EVENT_TYPE_DEPOSIT | 21 | Event for when a deposit occurs |
| BUS_EVENT_TYPE_AUCTION | 22 | Event indicating a change in auction state, for example starting or ending an auction |
| BUS_EVENT_TYPE_RISK_FACTOR | 23 | Event indicating a risk factor has been updated |
| BUS_EVENT_TYPE_NETWORK_PARAMETER | 24 | Event indicating a network parameter has been added or updated |
| BUS_EVENT_TYPE_LIQUIDITY_PROVISION | 25 | Event indicating a liquidity provision has been created or updated |
| BUS_EVENT_TYPE_MARKET | 101 | Event indicating a market related event, for example when a market opens |










<a name="proto/governance.proto"></a>
<p align="right"><a href="#top">Top</a></p>

## proto/governance.proto



<a name="vega.FutureProduct"></a>

### FutureProduct
Future product configuration.


| Field | Type | Label | Description |
| ----- | ---- | ----- | ----------- |
| maturity | [string](#string) |  | Future product maturity (ISO8601/RFC3339 timestamp). |
| asset | [string](#string) |  | Product asset name. |






<a name="vega.GovernanceData"></a>

### GovernanceData
Governance data.


| Field | Type | Label | Description |
| ----- | ---- | ----- | ----------- |
| proposal | [Proposal](#vega.Proposal) |  | Proposal. |
| yes | [Vote](#vega.Vote) | repeated | All &#34;yes&#34; votes in favour of the proposal above. |
| no | [Vote](#vega.Vote) | repeated | All &#34;no&#34; votes against the proposal above. |
| yesParty | [GovernanceData.YesPartyEntry](#vega.GovernanceData.YesPartyEntry) | repeated | All latest YES votes by party (guaranteed to be unique). key (string) is the party ID (public key) value (Vote) is the vote cast by the given party |
| noParty | [GovernanceData.NoPartyEntry](#vega.GovernanceData.NoPartyEntry) | repeated | All latest NO votes by party (guaranteed to be unique). key (string) is the party ID (public key) value (Vote) is the vote cast by the given party |






<a name="vega.GovernanceData.NoPartyEntry"></a>

### GovernanceData.NoPartyEntry



| Field | Type | Label | Description |
| ----- | ---- | ----- | ----------- |
| key | [string](#string) |  |  |
| value | [Vote](#vega.Vote) |  |  |






<a name="vega.GovernanceData.YesPartyEntry"></a>

### GovernanceData.YesPartyEntry



| Field | Type | Label | Description |
| ----- | ---- | ----- | ----------- |
| key | [string](#string) |  |  |
| value | [Vote](#vega.Vote) |  |  |






<a name="vega.InstrumentConfiguration"></a>

### InstrumentConfiguration
Instrument configuration.


| Field | Type | Label | Description |
| ----- | ---- | ----- | ----------- |
| name | [string](#string) |  | Instrument name. |
| code | [string](#string) |  | Instrument code. |
| quoteName | [string](#string) |  | Quote (secondary) security. |
| future | [FutureProduct](#vega.FutureProduct) |  | Futures. |






<a name="vega.NewAsset"></a>

### NewAsset
New asset on Vega.


| Field | Type | Label | Description |
| ----- | ---- | ----- | ----------- |
| changes | [AssetSource](#vega.AssetSource) |  | Asset configuration. |






<a name="vega.NewMarket"></a>

### NewMarket
New market on Vega.


| Field | Type | Label | Description |
| ----- | ---- | ----- | ----------- |
| changes | [NewMarketConfiguration](#vega.NewMarketConfiguration) |  | Configuration. |






<a name="vega.NewMarketConfiguration"></a>

### NewMarketConfiguration
Configuration for a new market on Vega.


| Field | Type | Label | Description |
| ----- | ---- | ----- | ----------- |
| instrument | [InstrumentConfiguration](#vega.InstrumentConfiguration) |  | New market instrument configuration. |
| decimalPlaces | [uint64](#uint64) |  | Decimal places used for the new market. |
| metadata | [string](#string) | repeated | Optional new market meta data, tags. |
| openingAuctionDuration | [int64](#int64) |  | Time duration for the opening auction to last. |
| priceMonitoringSettings | [PriceMonitoringSettings](#vega.PriceMonitoringSettings) |  | price monitoring configuration |
| simple | [SimpleModelParams](#vega.SimpleModelParams) |  | Simple risk model parameters, valid only if MODEL_SIMPLE is selected |
| logNormal | [LogNormalRiskModel](#vega.LogNormalRiskModel) |  | Log normal risk model parameters, valid only if MODEL_LOG_NORMAL is selected |
| continuous | [ContinuousTrading](#vega.ContinuousTrading) |  | Continuous trading. |
| discrete | [DiscreteTrading](#vega.DiscreteTrading) |  | Discrete trading. |






<a name="vega.Proposal"></a>

### Proposal
Governance proposal.


| Field | Type | Label | Description |
| ----- | ---- | ----- | ----------- |
| ID | [string](#string) |  | Unique proposal identifier. |
| reference | [string](#string) |  | Proposal reference. |
| partyID | [string](#string) |  | Party identifier of the author (the party submitting the proposal). |
| state | [Proposal.State](#vega.Proposal.State) |  | Proposal state (see (Proposal.State)[#vega.Proposal.State] definition). |
| timestamp | [int64](#int64) |  | Proposal timestamp for date and time (in nanoseconds) when proposal was submitted to the network. |
| terms | [ProposalTerms](#vega.ProposalTerms) |  | Proposal configuration and the actual change that is meant to be executed when proposal is enacted. |
| reason | [ProposalError](#vega.ProposalError) |  | A reason for the current state of the proposal, this may be set in case of REJECTED and FAILED statuses. |






<a name="vega.ProposalTerms"></a>

### ProposalTerms
Terms for a governance proposal on Vega.


| Field | Type | Label | Description |
| ----- | ---- | ----- | ----------- |
| closingTimestamp | [int64](#int64) |  | Timestamp (Unix time in seconds) when voting closes for this proposal. Constrained by `minCloseInSeconds` and `maxCloseInSeconds` network parameters. |
| enactmentTimestamp | [int64](#int64) |  | Timestamp (Unix time in seconds) when proposal gets enacted (if passed). Constrained by `minEnactInSeconds` and `maxEnactInSeconds` network parameters. |
| validationTimestamp | [int64](#int64) |  | Validation timestamp (Unix time in seconds). |
| updateMarket | [UpdateMarket](#vega.UpdateMarket) |  | Proposal change for modifying an existing market on Vega. |
| newMarket | [NewMarket](#vega.NewMarket) |  | Proposal change for creating new market on Vega. |
| updateNetworkParameter | [UpdateNetworkParameter](#vega.UpdateNetworkParameter) |  | Proposal change for updating Vega network parameters. |
| newAsset | [NewAsset](#vega.NewAsset) |  | Proposal change for creating new assets on Vega. |






<a name="vega.UpdateMarket"></a>

### UpdateMarket
Update an existing market on Vega.






<a name="vega.UpdateNetworkParameter"></a>

### UpdateNetworkParameter
Update network configuration on Vega.


| Field | Type | Label | Description |
| ----- | ---- | ----- | ----------- |
| changes | [NetworkParameter](#vega.NetworkParameter) |  | The network parameter to update |






<a name="vega.Vote"></a>

### Vote
Governance vote.


| Field | Type | Label | Description |
| ----- | ---- | ----- | ----------- |
| partyID | [string](#string) |  | Voter&#39;s party identifier. |
| value | [Vote.Value](#vega.Vote.Value) |  | Actual vote. |
| proposalID | [string](#string) |  | Identifier of the proposal being voted on. |
| timestamp | [int64](#int64) |  | Vote timestamp for date and time (in nanoseconds) when vote was submitted to the network. |








<a name="vega.Proposal.State"></a>

### Proposal.State
Proposal state transition:
Open -&gt;
  - Passed -&gt; Enacted.
  - Passed -&gt; Failed.
  - Declined
Rejected
Proposal can enter Failed state from any other state.

| Name | Number | Description |
| ---- | ------ | ----------- |
| STATE_UNSPECIFIED | 0 | Default value, always invalid. |
| STATE_FAILED | 1 | Proposal enactment has failed - even though proposal has passed, its execution could not be performed. |
| STATE_OPEN | 2 | Proposal is open for voting. |
| STATE_PASSED | 3 | Proposal has gained enough support to be executed. |
| STATE_REJECTED | 4 | Proposal wasn&#39;t accepted (proposal terms failed validation due to wrong configuration or failing to meet network requirements). |
| STATE_DECLINED | 5 | Proposal didn&#39;t get enough votes (either failing to gain required participation or majority level). |
| STATE_ENACTED | 6 | Proposal enacted. |
| STATE_WAITING_FOR_NODE_VOTE | 7 | Waiting for node validation of the proposal |



<a name="vega.ProposalError"></a>

### ProposalError
A list of possible errors that can cause a proposal to be in state rejected or failed.

| Name | Number | Description |
| ---- | ------ | ----------- |
| PROPOSAL_ERROR_UNSPECIFIED | 0 | Default value. |
| PROPOSAL_ERROR_CLOSE_TIME_TOO_SOON | 1 | The specified close time is too early base on network parameters. |
| PROPOSAL_ERROR_CLOSE_TIME_TOO_LATE | 2 | The specified close time is too late based on network parameters. |
| PROPOSAL_ERROR_ENACT_TIME_TOO_SOON | 3 | The specified enact time is too early based on network parameters. |
| PROPOSAL_ERROR_ENACT_TIME_TOO_LATE | 4 | The specified enact time is too late based on network parameters. |
| PROPOSAL_ERROR_INSUFFICIENT_TOKENS | 5 | The proposer for this proposal as insufficient tokens. |
| PROPOSAL_ERROR_INVALID_INSTRUMENT_SECURITY | 6 | The instrument quote name and base name were the same. |
| PROPOSAL_ERROR_NO_PRODUCT | 7 | The proposal has no product. |
| PROPOSAL_ERROR_UNSUPPORTED_PRODUCT | 8 | The specified product is not supported. |
| PROPOSAL_ERROR_INVALID_FUTURE_PRODUCT_TIMESTAMP | 9 | Invalid future maturity timestamp (expect RFC3339). |
| PROPOSAL_ERROR_PRODUCT_MATURITY_IS_PASSED | 10 | The product maturity is past. |
| PROPOSAL_ERROR_NO_TRADING_MODE | 11 | The proposal has no trading mode. |
| PROPOSAL_ERROR_UNSUPPORTED_TRADING_MODE | 12 | The proposal has an unsupported trading mode. |
| PROPOSAL_ERROR_NODE_VALIDATION_FAILED | 13 | The proposal failed node validation. |
| PROPOSAL_ERROR_MISSING_BUILTIN_ASSET_FIELD | 14 | A field is missing in a builtin asset source. |
| PROPOSAL_ERROR_MISSING_ERC20_CONTRACT_ADDRESS | 15 | The contract address is missing in the ERC20 asset source. |
| PROPOSAL_ERROR_INVALID_ASSET | 16 | The asset id refer to no assets in vega. |
| PROPOSAL_ERROR_INCOMPATIBLE_TIMESTAMPS | 17 | Proposal terms timestamps are not compatible (Validation &lt; Closing &lt; Enactment). |
| PROPOSAL_ERROR_NO_RISK_PARAMETERS | 18 | No risk parameteres were specified |
| PROPOSAL_ERROR_NETWORK_PARAMETER_INVALID_KEY | 19 | Invalid key in update network parameter proposal |
| PROPOSAL_ERROR_NETWORK_PARAMETER_INVALID_VALUE | 20 | Invalid valid in update network parameter proposal |
| PROPOSAL_ERROR_NETWORK_PARAMETER_VALIDATION_FAILED | 21 | Validation failed for network parameter proposal |
| PROPOSAL_ERROR_OPENING_AUCTION_DURATION_TOO_SMALL | 22 | Opening auction duration is less than the network minimum opening auction time |
| PROPOSAL_ERROR_OPENING_AUCTION_DURATION_TOO_LARGE | 23 | Opening auction duration is more than the network minimum opening auction time |



<a name="vega.Vote.Value"></a>

### Vote.Value
Vote value.

| Name | Number | Description |
| ---- | ------ | ----------- |
| VALUE_UNSPECIFIED | 0 | Default value, always invalid. |
| VALUE_NO | 1 | A vote against the proposal. |
| VALUE_YES | 2 | A vote in favour of the proposal. |










<a name="proto/markets.proto"></a>
<p align="right"><a href="#top">Top</a></p>

## proto/markets.proto



<a name="vega.AuctionDuration"></a>

### AuctionDuration
An auction duration is used to configure 3 auction periods:
1. `duration &gt; 0`, `volume == 0`:
  The auction will last for at least N seconds.
2. `duration == 0`, `volume &gt; 0`:
  The auction will end once we can close with given traded volume.
3. `duration &gt; 0`, `volume &gt; 0`:
  The auction will take at least N seconds, but can end sooner if we can trade a certain volume.


| Field | Type | Label | Description |
| ----- | ---- | ----- | ----------- |
| duration | [int64](#int64) |  | Duration of the auction in seconds. |
| volume | [uint64](#uint64) |  | Target uncrossing trading volume. |






<a name="vega.ContinuousTrading"></a>

### ContinuousTrading
Continuous trading.


| Field | Type | Label | Description |
| ----- | ---- | ----- | ----------- |
| tickSize | [string](#string) |  | Tick size. |






<a name="vega.DiscreteTrading"></a>

### DiscreteTrading
Discrete trading.


| Field | Type | Label | Description |
| ----- | ---- | ----- | ----------- |
| durationNs | [int64](#int64) |  | Duration in nanoseconds, maximum 1 month (2592000000000000 ns) |
| tickSize | [string](#string) |  | Tick size. |






<a name="vega.EthereumEvent"></a>

### EthereumEvent
Ethereum event (for oracles).


| Field | Type | Label | Description |
| ----- | ---- | ----- | ----------- |
| contractID | [string](#string) |  | Ethereum contract identifier. |
| event | [string](#string) |  | Event. |
| value | [uint64](#uint64) |  | Value. |






<a name="vega.FeeFactors"></a>

### FeeFactors
Fee factors definition.


| Field | Type | Label | Description |
| ----- | ---- | ----- | ----------- |
| makerFee | [string](#string) |  | Maker fee. |
| infrastructureFee | [string](#string) |  | Infrastructure fee. |
| liquidityFee | [string](#string) |  | Liquidity fee. |






<a name="vega.Fees"></a>

### Fees
Fees definition.


| Field | Type | Label | Description |
| ----- | ---- | ----- | ----------- |
| factors | [FeeFactors](#vega.FeeFactors) |  | Fee factors. |






<a name="vega.Future"></a>

### Future
Future product definition.


| Field | Type | Label | Description |
| ----- | ---- | ----- | ----------- |
| maturity | [string](#string) |  | The maturity for the future. |
| asset | [string](#string) |  | The asset for the future. |
| ethereumEvent | [EthereumEvent](#vega.EthereumEvent) |  | Ethereum events. |






<a name="vega.Instrument"></a>

### Instrument
Instrument definition.


| Field | Type | Label | Description |
| ----- | ---- | ----- | ----------- |
| id | [string](#string) |  | Instrument identifier. |
| code | [string](#string) |  | Code for the instrument. |
| name | [string](#string) |  | Name of the instrument. |
| quoteName | [string](#string) |  | Quote name of the instrument. |
| metadata | [InstrumentMetadata](#vega.InstrumentMetadata) |  | A collection of instrument meta-data. |
| initialMarkPrice | [uint64](#uint64) |  | An initial mark price for the instrument. |
| future | [Future](#vega.Future) |  | Future. |






<a name="vega.InstrumentMetadata"></a>

### InstrumentMetadata
Instrument metadata definition.


| Field | Type | Label | Description |
| ----- | ---- | ----- | ----------- |
| tags | [string](#string) | repeated | A list of 0 or more tags. |






<a name="vega.LogNormalModelParams"></a>

### LogNormalModelParams
Risk model parameters for log normal.


| Field | Type | Label | Description |
| ----- | ---- | ----- | ----------- |
| mu | [double](#double) |  | Mu param. |
| r | [double](#double) |  | R param. |
| sigma | [double](#double) |  | Sigma param. |






<a name="vega.LogNormalRiskModel"></a>

### LogNormalRiskModel
Risk model for log normal.


| Field | Type | Label | Description |
| ----- | ---- | ----- | ----------- |
| riskAversionParameter | [double](#double) |  | Risk Aversion Parameter. |
| tau | [double](#double) |  | Tau. |
| params | [LogNormalModelParams](#vega.LogNormalModelParams) |  | Risk model parameters for log normal. |






<a name="vega.MarginCalculator"></a>

### MarginCalculator
Margin Calculator definition.


| Field | Type | Label | Description |
| ----- | ---- | ----- | ----------- |
| scalingFactors | [ScalingFactors](#vega.ScalingFactors) |  | Scaling factors for margin calculation. |






<a name="vega.Market"></a>

### Market
Market definition.


| Field | Type | Label | Description |
| ----- | ---- | ----- | ----------- |
| id | [string](#string) |  | Unique identifier. |
| tradableInstrument | [TradableInstrument](#vega.TradableInstrument) |  | Tradable instrument configuration. |
| decimalPlaces | [uint64](#uint64) |  | Number of decimal places that a price must be shifted by in order to get a correct price denominated in the currency of the market. For example: `realPrice = price / 10^decimalPlaces` |
| fees | [Fees](#vega.Fees) |  | Fees configuration. |
| openingAuction | [AuctionDuration](#vega.AuctionDuration) |  | Auction duration specifies how long the opening auction will run (minimum duration and optionally a minimum traded volume). |
| continuous | [ContinuousTrading](#vega.ContinuousTrading) |  | Continuous. |
| discrete | [DiscreteTrading](#vega.DiscreteTrading) |  | Discrete. |
| priceMonitoringSettings | [PriceMonitoringSettings](#vega.PriceMonitoringSettings) |  | PriceMonitoringSettings for the market. |






<a name="vega.PriceMonitoringParameters"></a>

### PriceMonitoringParameters
PriceMonitoringParameters holds together price projection horizon τ, probability level p, and auction extension duration


| Field | Type | Label | Description |
| ----- | ---- | ----- | ----------- |
| horizon | [int64](#int64) |  | Price monitoring projection horizon τ in seconds. |
| probability | [double](#double) |  | Price monitoirng probability level p. |
| auctionExtension | [int64](#int64) |  | Price monitoring auction extension duration in seconds should the price breach it&#39;s theoretical level over the specified horizon at the specified probability level. |






<a name="vega.PriceMonitoringSettings"></a>

### PriceMonitoringSettings



| Field | Type | Label | Description |
| ----- | ---- | ----- | ----------- |
| priceMonitoringParameters | [PriceMonitoringParameters](#vega.PriceMonitoringParameters) | repeated | Specifies a set of PriceMonitoringParameters to be used for price monitoring purposes |
| updateFrequency | [int64](#int64) |  | Specifies how often (expressed in seconds) the price monitoring bounds should be updated. |






<a name="vega.ScalingFactors"></a>

### ScalingFactors
Scaling Factors (for use in margin calculation).


| Field | Type | Label | Description |
| ----- | ---- | ----- | ----------- |
| searchLevel | [double](#double) |  | Search level. |
| initialMargin | [double](#double) |  | Initial margin level. |
| collateralRelease | [double](#double) |  | Collateral release level. |






<a name="vega.SimpleModelParams"></a>

### SimpleModelParams
Risk model parameters for simple modelling.


| Field | Type | Label | Description |
| ----- | ---- | ----- | ----------- |
| factorLong | [double](#double) |  | Pre-defined risk factor value for long. |
| factorShort | [double](#double) |  | Pre-defined risk factor value for short. |
| maxMoveUp | [double](#double) |  | Pre-defined maximum price move up that the model considers as valid. |
| minMoveDown | [double](#double) |  | Pre-defined minimum price move down that the model considers as valid. |






<a name="vega.SimpleRiskModel"></a>

### SimpleRiskModel
Risk model for simple modelling.


| Field | Type | Label | Description |
| ----- | ---- | ----- | ----------- |
| params | [SimpleModelParams](#vega.SimpleModelParams) |  | Risk model params for simple modelling. |






<a name="vega.TradableInstrument"></a>

### TradableInstrument
Tradable Instrument definition.


| Field | Type | Label | Description |
| ----- | ---- | ----- | ----------- |
| instrument | [Instrument](#vega.Instrument) |  | Instrument details. |
| marginCalculator | [MarginCalculator](#vega.MarginCalculator) |  | Margin calculator for the instrument. |
| logNormalRiskModel | [LogNormalRiskModel](#vega.LogNormalRiskModel) |  | Log normal. |
| simpleRiskModel | [SimpleRiskModel](#vega.SimpleRiskModel) |  | Simple. |















<a name="proto/tm/replay.proto"></a>
<p align="right"><a href="#top">Top</a></p>

## proto/tm/replay.proto



<a name="vega.BlockParams"></a>

### BlockParams



| Field | Type | Label | Description |
| ----- | ---- | ----- | ----------- |
| maxBytes | [int64](#int64) |  |  |
| maxGas | [int64](#int64) |  |  |






<a name="vega.ConsensusParams"></a>

### ConsensusParams



| Field | Type | Label | Description |
| ----- | ---- | ----- | ----------- |
| block | [BlockParams](#vega.BlockParams) |  |  |
| evidence | [EvidenceParams](#vega.EvidenceParams) |  |  |
| validator | [ValidatorParams](#vega.ValidatorParams) |  |  |
| version | [VersionParams](#vega.VersionParams) |  |  |






<a name="vega.Event"></a>

### Event



| Field | Type | Label | Description |
| ----- | ---- | ----- | ----------- |
| type | [string](#string) |  |  |
| attributes | [EventAttribute](#vega.EventAttribute) | repeated |  |






<a name="vega.EventAttribute"></a>

### EventAttribute



| Field | Type | Label | Description |
| ----- | ---- | ----- | ----------- |
| key | [bytes](#bytes) |  |  |
| value | [bytes](#bytes) |  |  |
| index | [bool](#bool) |  | nondeterministic |






<a name="vega.Evidence"></a>

### Evidence



| Field | Type | Label | Description |
| ----- | ---- | ----- | ----------- |
| type | [EvidenceType](#vega.EvidenceType) |  |  |
| validator | [Validator](#vega.Validator) |  |  |
| height | [int64](#int64) |  |  |
| time | [int64](#int64) |  |  |
| totalVotingPower | [int64](#int64) |  |  |






<a name="vega.EvidenceParams"></a>

### EvidenceParams



| Field | Type | Label | Description |
| ----- | ---- | ----- | ----------- |
| maxAgeNumBlocks | [int64](#int64) |  |  |
| maxAgeDuration | [int64](#int64) |  |  |
| max_num | [uint32](#uint32) |  |  |






<a name="vega.Header"></a>

### Header



| Field | Type | Label | Description |
| ----- | ---- | ----- | ----------- |
| chainId | [string](#string) |  |  |
| height | [int64](#int64) |  |  |
| time | [int64](#int64) |  |  |






<a name="vega.LastCommitInfo"></a>

### LastCommitInfo



| Field | Type | Label | Description |
| ----- | ---- | ----- | ----------- |
| round | [int32](#int32) |  |  |
| votes | [VoteInfo](#vega.VoteInfo) | repeated |  |






<a name="vega.PublicKey"></a>

### PublicKey



| Field | Type | Label | Description |
| ----- | ---- | ----- | ----------- |
| ed25519 | [bytes](#bytes) |  |  |






<a name="vega.RequestBeginBlock"></a>

### RequestBeginBlock



| Field | Type | Label | Description |
| ----- | ---- | ----- | ----------- |
| hash | [bytes](#bytes) |  |  |
| header | [Header](#vega.Header) |  |  |
| lastCommitInfo | [LastCommitInfo](#vega.LastCommitInfo) |  |  |
| byzantineValidators | [Evidence](#vega.Evidence) | repeated |  |






<a name="vega.RequestDeliverTx"></a>

### RequestDeliverTx



| Field | Type | Label | Description |
| ----- | ---- | ----- | ----------- |
| tx | [bytes](#bytes) |  |  |






<a name="vega.RequestInitChain"></a>

### RequestInitChain



| Field | Type | Label | Description |
| ----- | ---- | ----- | ----------- |
| time | [int64](#int64) |  |  |
| chainID | [string](#string) |  |  |
| consensusParams | [ConsensusParams](#vega.ConsensusParams) |  |  |
| validators | [ValidatorUpdate](#vega.ValidatorUpdate) | repeated |  |
| appStateBytes | [bytes](#bytes) |  |  |
| initialHeight | [int64](#int64) |  |  |






<a name="vega.ResponseBeginBlock"></a>

### ResponseBeginBlock



| Field | Type | Label | Description |
| ----- | ---- | ----- | ----------- |
| events | [Event](#vega.Event) | repeated |  |






<a name="vega.ResponseDeliverTx"></a>

### ResponseDeliverTx



| Field | Type | Label | Description |
| ----- | ---- | ----- | ----------- |
| code | [uint32](#uint32) |  |  |
| data | [bytes](#bytes) |  |  |
| log | [string](#string) |  | nondeterministic |
| info | [string](#string) |  | nondeterministic |
| gasWanted | [int64](#int64) |  |  |
| gasUsed | [int64](#int64) |  |  |
| events | [Event](#vega.Event) | repeated |  |
| codespace | [string](#string) |  |  |






<a name="vega.ResponseInitChain"></a>

### ResponseInitChain



| Field | Type | Label | Description |
| ----- | ---- | ----- | ----------- |
| consensusParams | [ConsensusParams](#vega.ConsensusParams) |  |  |
| validators | [ValidatorUpdate](#vega.ValidatorUpdate) | repeated |  |
| appHash | [bytes](#bytes) |  |  |






<a name="vega.TmEvent"></a>

### TmEvent



| Field | Type | Label | Description |
| ----- | ---- | ----- | ----------- |
| reqInitChain | [RequestInitChain](#vega.RequestInitChain) |  |  |
| resInitChain | [ResponseInitChain](#vega.ResponseInitChain) |  |  |
| reqDeliverTx | [RequestDeliverTx](#vega.RequestDeliverTx) |  |  |
| resDeliverTx | [ResponseDeliverTx](#vega.ResponseDeliverTx) |  |  |
| reqBeginBlock | [RequestBeginBlock](#vega.RequestBeginBlock) |  |  |
| resBeginBlock | [ResponseBeginBlock](#vega.ResponseBeginBlock) |  |  |






<a name="vega.Validator"></a>

### Validator



| Field | Type | Label | Description |
| ----- | ---- | ----- | ----------- |
| address | [bytes](#bytes) |  |  |
| power | [int64](#int64) |  |  |






<a name="vega.ValidatorParams"></a>

### ValidatorParams



| Field | Type | Label | Description |
| ----- | ---- | ----- | ----------- |
| pubKeyTypes | [string](#string) | repeated |  |






<a name="vega.ValidatorUpdate"></a>

### ValidatorUpdate



| Field | Type | Label | Description |
| ----- | ---- | ----- | ----------- |
| pub_key | [PublicKey](#vega.PublicKey) |  |  |
| power | [int64](#int64) |  |  |






<a name="vega.VersionParams"></a>

### VersionParams



| Field | Type | Label | Description |
| ----- | ---- | ----- | ----------- |
| appVersion | [uint64](#uint64) |  |  |






<a name="vega.VoteInfo"></a>

### VoteInfo



| Field | Type | Label | Description |
| ----- | ---- | ----- | ----------- |
| validator | [Validator](#vega.Validator) |  |  |
| signedLastBlock | [bool](#bool) |  |  |








<a name="vega.EvidenceType"></a>

### EvidenceType


| Name | Number | Description |
| ---- | ------ | ----------- |
| UNKNOWN | 0 |  |
| DUPLICATE_VOTE | 1 |  |
| LIGHT_CLIENT_ATTACK | 2 |  |










<a name="proto/vega.proto"></a>
<p align="right"><a href="#top">Top</a></p>

## proto/vega.proto



<a name="vega.Account"></a>

### Account
Represents an account for an asset on Vega for a particular owner or party.


| Field | Type | Label | Description |
| ----- | ---- | ----- | ----------- |
| id | [string](#string) |  | Unique account identifier (used internally by Vega). |
| owner | [string](#string) |  | The party that the account belongs to. Special values include `network`, which represents the Vega network and is most commonly seen during liquidation of distressed trading positions. |
| balance | [uint64](#uint64) |  | Balance of the asset, the balance is an integer, for example `123456` is a correctly formatted price of `1.23456` assuming market configured to 5 decimal places. Balances cannot be negative. |
| asset | [string](#string) |  | Asset identifier for the account. |
| marketID | [string](#string) |  | Market identifier for the account. If [`AccountType`](#vega.AccountType).`ACCOUNT_TYPE_GENERAL` this will be empty. |
| type | [AccountType](#vega.AccountType) |  | The account type related to this account. |






<a name="vega.AuctionIndicativeState"></a>

### AuctionIndicativeState
AuctionIndicativeState is used to emit an event with the indicative price/volume per market during an auction.


| Field | Type | Label | Description |
| ----- | ---- | ----- | ----------- |
| marketID | [string](#string) |  | The market identifier for which this state relates to. |
| indicativePrice | [uint64](#uint64) |  | The Indicative Uncrossing Price is the price at which all trades would occur if we uncrossed the auction now. |
| indicativeVolume | [uint64](#uint64) |  | The Indicative Uncrossing Volume is the volume available at the Indicative crossing price if we uncrossed the auction now. |
| auctionStart | [int64](#int64) |  | The timestamp at which the auction started. |
| auctionEnd | [int64](#int64) |  | The timestamp at which the auction is meant to stop. |






<a name="vega.Candle"></a>

### Candle
Represents the high, low, open, and closing prices for an interval of trading,
referred to commonly as a candlestick or candle.


| Field | Type | Label | Description |
| ----- | ---- | ----- | ----------- |
| timestamp | [int64](#int64) |  | Timestamp for the point in time when the candle was initially created/opened, in nanoseconds since the epoch. See [`VegaTimeResponse`](#api.VegaTimeResponse).`timestamp`. |
| datetime | [string](#string) |  | An ISO-8601 datetime with nanosecond precision for when the candle was last updated. |
| high | [uint64](#uint64) |  | Highest price for trading during the candle interval. |
| low | [uint64](#uint64) |  | Lowest price for trading during the candle interval. |
| open | [uint64](#uint64) |  | Open trade price. |
| close | [uint64](#uint64) |  | Closing trade price. |
| volume | [uint64](#uint64) |  | Total trading volume during the candle interval. |
| interval | [Interval](#vega.Interval) |  | Time interval for the candle. See [`Interval`](#vega.Interval). |






<a name="vega.Deposit"></a>

### Deposit
The representation of a deposit in the vega network


| Field | Type | Label | Description |
| ----- | ---- | ----- | ----------- |
| id | [string](#string) |  | The ID of the deposit |
| status | [Deposit.Status](#vega.Deposit.Status) |  | Status of the deposit |
| partyID | [string](#string) |  | The party initiating the deposit |
| asset | [string](#string) |  | The vega asset targeted by this deposit |
| amount | [string](#string) |  | The amount to be deposited |
| txHash | [string](#string) |  | The hash of the transaction from the foreign chain |
| creditedTimestamp | [int64](#int64) |  | The time where the vega account got updated with the deposit |
| createdTimestamp | [int64](#int64) |  | The time the deposit has been created in the vega network |






<a name="vega.Erc20WithdrawExt"></a>

### Erc20WithdrawExt
An extension of data required for the withdraw submissions


| Field | Type | Label | Description |
| ----- | ---- | ----- | ----------- |
| receiverAddress | [string](#string) |  | The address into which the bridge will release the funds |






<a name="vega.ErrorDetail"></a>

### ErrorDetail
Represents Vega domain specific error information over gRPC/Protobuf.


| Field | Type | Label | Description |
| ----- | ---- | ----- | ----------- |
| code | [int32](#int32) |  | A Vega API domain specific unique error code, useful for client side mappings. e.g. 10004 |
| message | [string](#string) |  | A message that describes the error in more detail, should describe the problem encountered. |
| inner | [string](#string) |  | Any inner error information that could add more context, or be helpful for error reporting. |






<a name="vega.Fee"></a>

### Fee
Represents any fees paid by a party, resulting from a trade.


| Field | Type | Label | Description |
| ----- | ---- | ----- | ----------- |
| makerFee | [uint64](#uint64) |  | Fee amount paid to the non-aggressive party of the trade. |
| infrastructureFee | [uint64](#uint64) |  | Fee amount paid for maintaining the Vega infrastructure. |
| liquidityFee | [uint64](#uint64) |  | Fee amount paid to market makers. |






<a name="vega.FinancialAmount"></a>

### FinancialAmount
Asset value information used within a transfer.


| Field | Type | Label | Description |
| ----- | ---- | ----- | ----------- |
| amount | [int64](#int64) |  | A signed integer amount of asset. |
| asset | [string](#string) |  | Asset identifier. |






<a name="vega.LedgerEntry"></a>

### LedgerEntry
Represents a ledger entry on Vega.


| Field | Type | Label | Description |
| ----- | ---- | ----- | ----------- |
| fromAccount | [string](#string) |  | One or more accounts to transfer from. |
| toAccount | [string](#string) |  | One or more accounts to transfer to. |
| amount | [uint64](#uint64) |  | An amount to transfer. |
| reference | [string](#string) |  | A reference for auditing purposes. |
| type | [string](#string) |  | Type of ledger entry. |
| timestamp | [int64](#int64) |  | Timestamp for the time the ledger entry was created, in nanoseconds since the epoch. See [`VegaTimeResponse`](#api.VegaTimeResponse).`timestamp`. |






<a name="vega.LiquidityOrder"></a>

### LiquidityOrder



| Field | Type | Label | Description |
| ----- | ---- | ----- | ----------- |
| reference | [PeggedReference](#vega.PeggedReference) |  |  |
| proportion | [uint32](#uint32) |  |  |
| offset | [int64](#int64) |  |  |






<a name="vega.LiquidityOrderReference"></a>

### LiquidityOrderReference
A pair of a liquidity order and the id of the generated order by the core


| Field | Type | Label | Description |
| ----- | ---- | ----- | ----------- |
| orderID | [string](#string) |  | The ID of the pegged order generated by the core to fullfill this liquidityOrder |
| liquidityOrder | [LiquidityOrder](#vega.LiquidityOrder) |  | The liquidity order from the original submission |






<a name="vega.LiquidityProvision"></a>

### LiquidityProvision
An Liquidity provider commitment


| Field | Type | Label | Description |
| ----- | ---- | ----- | ----------- |
| id | [string](#string) |  | LiquidityProvision identifier |
| partyID | [string](#string) |  | Party who created the provision |
| createdAt | [int64](#int64) |  | Timestamp for when the order was created at, in nanoseconds since the epoch. See [`VegaTimeResponse`](#api.VegaTimeResponse).`timestamp`. |
| updatedAt | [int64](#int64) |  | Timestamp for when the order was updated at, in nanoseconds since the epoch. See [`VegaTimeResponse`](#api.VegaTimeResponse).`timestamp`. |
| marketID | [string](#string) |  | Market identifier for the order. Required field. |
| commitmentAmount | [uint64](#uint64) |  | Specified as a unitless number that represents the amount of settlement asset of the market. |
| fee | [string](#string) |  | nominated liquidity fee factor, which is an input to the calculation of taker fees on the market, as per seeting fees and rewarding liquidity providers. |
| sells | [LiquidityOrderReference](#vega.LiquidityOrderReference) | repeated | a set of liquidity sell orders to meet the liquidity provision obligation, see MM orders spec. |
| buys | [LiquidityOrderReference](#vega.LiquidityOrderReference) | repeated | a set of liquidity buy orders to meet the liquidity provision obligation, see MM orders spec. |
| version | [string](#string) |  | version of this LiquidityProvision order |
| status | [LiquidityProvision.Status](#vega.LiquidityProvision.Status) |  | the status of this liquidity provision |






<a name="vega.LiquidityProvisionSubmission"></a>

### LiquidityProvisionSubmission



| Field | Type | Label | Description |
| ----- | ---- | ----- | ----------- |
| marketID | [string](#string) |  | Market identifier for the order. Required field. |
| commitmentAmount | [uint64](#uint64) |  | Specified as a unitless number that represents the amount of settlement asset of the market. |
| fee | [string](#string) |  | nominated liquidity fee factor, which is an input to the calculation of taker fees on the market, as per seeting fees and rewarding liquidity providers. |
| Sells | [LiquidityOrder](#vega.LiquidityOrder) | repeated | a set of liquidity sell orders to meet the liquidity provision obligation, see MM orders spec. |
| Buys | [LiquidityOrder](#vega.LiquidityOrder) | repeated | a set of liquidity buy orders to meet the liquidity provision obligation, see MM orders spec. |






<a name="vega.MarginLevels"></a>

### MarginLevels
Represents the margin levels for a party on a market at a given time.


| Field | Type | Label | Description |
| ----- | ---- | ----- | ----------- |
| maintenanceMargin | [uint64](#uint64) |  | Maintenance margin value. |
| searchLevel | [uint64](#uint64) |  | Search level value. |
| initialMargin | [uint64](#uint64) |  | Initial margin value. |
| collateralReleaseLevel | [uint64](#uint64) |  | Collateral release level value. |
| partyID | [string](#string) |  | Party identifier. |
| marketID | [string](#string) |  | Market identifier. |
| asset | [string](#string) |  | Asset identifier. |
| timestamp | [int64](#int64) |  | Timestamp for the time the ledger entry was created, in nanoseconds since the epoch. See [`VegaTimeResponse`](#api.VegaTimeResponse).`timestamp`. |






<a name="vega.MarketData"></a>

### MarketData
Represents data generated by a market when open.


| Field | Type | Label | Description |
| ----- | ---- | ----- | ----------- |
| markPrice | [uint64](#uint64) |  | Mark price, as an integer, for example `123456` is a correctly formatted price of `1.23456` assuming market configured to 5 decimal places. |
| bestBidPrice | [uint64](#uint64) |  | Highest price level on an order book for buy orders, as an integer, for example `123456` is a correctly formatted price of `1.23456` assuming market configured to 5 decimal places. |
| bestBidVolume | [uint64](#uint64) |  | Aggregated volume being bid at the best bid price. |
| bestOfferPrice | [uint64](#uint64) |  | Lowest price level on an order book for offer orders. |
| bestOfferVolume | [uint64](#uint64) |  | Aggregated volume being offered at the best offer price, as an integer, for example `123456` is a correctly // formatted price of `1.23456` assuming market configured to 5 decimal places. |
| midPrice | [uint64](#uint64) |  | Arithmetic average of the best bid price and best offer price, as an integer, for example `123456` is a correctly // formatted price of `1.23456` assuming market configured to 5 decimal places. |
| market | [string](#string) |  | Market identifier for the data. |
| timestamp | [int64](#int64) |  | Timestamp at which this mark price was relevant, in nanoseconds since the epoch. See [`VegaTimeResponse`](#api.VegaTimeResponse).`timestamp`. |
| openInterest | [uint64](#uint64) |  | The sum of the size of all positions greater than 0 on the market. |
| auctionEnd | [int64](#int64) |  | Time in seconds until the end of the auction (0 if currently not in auction period). |
| auctionStart | [int64](#int64) |  | Time until next auction (used in FBA&#39;s) - currently always 0. |
| indicativePrice | [uint64](#uint64) |  | indicative price (zero if not in auction) |
| indicativeVolume | [uint64](#uint64) |  | indicative volume (zero if not in auction) |
| marketState | [MarketState](#vega.MarketState) |  | the current state of the market |
| trigger | [AuctionTrigger](#vega.AuctionTrigger) |  | if the market is in auction state, this field indicates what triggered the auction |
| targetStake | [string](#string) |  | the targeted stake for the given market |
| suppliedStake | [string](#string) |  | the available stake fo the given market |






<a name="vega.MarketDepth"></a>

### MarketDepth
Represents market depth or order book data for the specified market on Vega.


| Field | Type | Label | Description |
| ----- | ---- | ----- | ----------- |
| marketID | [string](#string) |  | Market identifier. |
| buy | [PriceLevel](#vega.PriceLevel) | repeated | Collection of price levels for the buy side of the book. |
| sell | [PriceLevel](#vega.PriceLevel) | repeated | Collection of price levels for the sell side of the book. |
| sequenceNumber | [uint64](#uint64) |  | Sequence number for the market depth dump |






<a name="vega.MarketDepthUpdate"></a>

### MarketDepthUpdate
Represents the changed market depth since the last update


| Field | Type | Label | Description |
| ----- | ---- | ----- | ----------- |
| marketID | [string](#string) |  | Market identifier. |
| buy | [PriceLevel](#vega.PriceLevel) | repeated | Collection of updated price levels for the buy side of the book. |
| sell | [PriceLevel](#vega.PriceLevel) | repeated | Collection of updated price levels for the sell side of the book. |
| sequenceNumber | [uint64](#uint64) |  | Sequence number for the market depth update |






<a name="vega.NetworkParameter"></a>

### NetworkParameter



| Field | Type | Label | Description |
| ----- | ---- | ----- | ----------- |
| Key | [string](#string) |  |  |
| Value | [string](#string) |  |  |






<a name="vega.NodeRegistration"></a>

### NodeRegistration
Used to Register a node as a validator during network start-up.


| Field | Type | Label | Description |
| ----- | ---- | ----- | ----------- |
| pubKey | [bytes](#bytes) |  | Public key, required field. |
| chainPubKey | [bytes](#bytes) |  | Public key for the blockchain, required field. |






<a name="vega.NodeSignature"></a>

### NodeSignature
Represents a signature from a validator, to be used by a foreign chain in order to recognise a decision taken by the Vega network.


| Field | Type | Label | Description |
| ----- | ---- | ----- | ----------- |
| ID | [string](#string) |  | The identifier of the resource being signed. |
| sig | [bytes](#bytes) |  | The signature. |
| kind | [NodeSignatureKind](#vega.NodeSignatureKind) |  | The kind of resource being signed. |






<a name="vega.NodeVote"></a>

### NodeVote
Used when a node votes for validating a given resource exists or is valid.
For example, an ERC20 deposit is valid and exists on ethereum.


| Field | Type | Label | Description |
| ----- | ---- | ----- | ----------- |
| pubKey | [bytes](#bytes) |  | Public key, required field. |
| reference | [string](#string) |  | Reference, required field. |






<a name="vega.Order"></a>

### Order
An order can be submitted, amended and cancelled on Vega in an attempt to make trades with other parties.


| Field | Type | Label | Description |
| ----- | ---- | ----- | ----------- |
| id | [string](#string) |  | Unique identifier for the order (set by the system after consensus). |
| marketID | [string](#string) |  | Market identifier for the order. |
| partyID | [string](#string) |  | Party identifier for the order. |
| side | [Side](#vega.Side) |  | Side for the order, e.g. SIDE_BUY or SIDE_SELL. See [`Side`](#vega.Side). |
| price | [uint64](#uint64) |  | Price for the order, the price is an integer, for example `123456` is a correctly formatted price of `1.23456` assuming market configured to 5 decimal places. |
| size | [uint64](#uint64) |  | Size for the order, for example, in a futures market the size equals the number of contracts. |
| remaining | [uint64](#uint64) |  | Size remaining, when this reaches 0 then the order is fully filled and status becomes STATUS_FILLED. |
| timeInForce | [Order.TimeInForce](#vega.Order.TimeInForce) |  | Time in force indicates how long an order will remain active before it is executed or expires. See [`Order.TimeInForce`](#vega.Order.TimeInForce). |
| type | [Order.Type](#vega.Order.Type) |  | Type for the order. See [`Order.Type`](#vega.Order.Type). |
| createdAt | [int64](#int64) |  | Timestamp for when the order was created at, in nanoseconds since the epoch. See [`VegaTimeResponse`](#api.VegaTimeResponse).`timestamp`. |
| status | [Order.Status](#vega.Order.Status) |  | The current status for the order. See [`Order.Status`](#vega.Order.Status). For detail on `STATUS_REJECTED` please check the [`OrderError`](#vega.OrderError) value given in the `reason` field. |
| expiresAt | [int64](#int64) |  | Timestamp for when the order will expire, in nanoseconds since the epoch. See [`VegaTimeResponse`](#api.VegaTimeResponse).`timestamp`. Valid only for [`Order.TimeInForce`](#vega.Order.TimeInForce)`.TIF_GTT`. |
| reference | [string](#string) |  | Reference given for the order, this is typically used to retrieve an order submitted through consensus. Currently set internally by the node to return a unique reference identifier for the order submission. |
| reason | [OrderError](#vega.OrderError) |  | If the Order `status` is `STATUS_REJECTED` then an [`OrderError`](#vega.OrderError) reason will be specified. The default for this field is `ORDER_ERROR_NONE` which signifies that there were no errors. |
| updatedAt | [int64](#int64) |  | Timestamp for when the Order was last updated, in nanoseconds since the epoch. See [`VegaTimeResponse`](#api.VegaTimeResponse).`timestamp`. |
| version | [uint64](#uint64) |  | The version for the order, initial value is version 1 and is incremented after each successful amend |
| batchID | [uint64](#uint64) |  | Batch identifier for the order, used internally for orders submitted during auctions to keep track of the auction batch this order falls under (required for fees calculation). |
| peggedOrder | [PeggedOrder](#vega.PeggedOrder) |  | If this order represents a pegged order, the details are supplied here |






<a name="vega.OrderAmendment"></a>

### OrderAmendment
An order amendment is a request to amend or update an existing order on Vega.

The `orderID`, `partyID` and `marketID` fields are used for lookup of the order only and cannot be amended by this command.


| Field | Type | Label | Description |
| ----- | ---- | ----- | ----------- |
| orderID | [string](#string) |  | Order identifier, this is required to find the order and will not be updated. Required field. |
| partyID | [string](#string) |  | Party identifier, this is required to find the order and will not be updated. Required field. |
| marketID | [string](#string) |  | Market identifier, this is required to find the order and will not be updated. |
| price | [Price](#vega.Price) |  | Amend the price for the order, if the Price value is set, otherwise price will remain unchanged. See [`Price`](#vega.Price). |
| sizeDelta | [int64](#int64) |  | Amend the size for the order by the delta specified. To reduce the size from the current value set a negative integer value. To increase the size from the current value, set a positive integer value. To leave the size unchanged set a value of zero. |
| expiresAt | [Timestamp](#vega.Timestamp) |  | Amend the expiry time for the order, if the Timestamp value is set, otherwise expiry time will remain unchanged. See [`VegaTimeResponse`](#api.VegaTimeResponse).`timestamp`. |
| timeInForce | [Order.TimeInForce](#vega.Order.TimeInForce) |  | Amend the time in force for the order, set to TIF_UNSPECIFIED to remain unchanged. See [`TimeInForce`](#api.VegaTimeResponse).`timestamp`. |
| peggedOffset | [PeggedOffset](#vega.PeggedOffset) |  | Amend the pegged order offset for the order See [`PeggedOffset`](#api.PeggedOffset). |
| peggedReference | [PeggedReference](#vega.PeggedReference) |  | Amend the pegged order reference for the order See [`PeggedReference`](#api.PeggedReference). |






<a name="vega.OrderCancellation"></a>

### OrderCancellation
An order cancellation is a request to cancel an existing order on Vega.

The following three fields are used for lookup of the order only:


| Field | Type | Label | Description |
| ----- | ---- | ----- | ----------- |
| orderID | [string](#string) |  | Unique identifier for the order (set by the system after consensus). Required field. |
| marketID | [string](#string) |  | Market identifier for the order. Required field. |
| partyID | [string](#string) |  | Party identifier for the order. Required field. |






<a name="vega.OrderCancellationConfirmation"></a>

### OrderCancellationConfirmation
Used when cancelling an Order.


| Field | Type | Label | Description |
| ----- | ---- | ----- | ----------- |
| order | [Order](#vega.Order) |  | The order that was cancelled. |






<a name="vega.OrderConfirmation"></a>

### OrderConfirmation
Used when confirming an Order.


| Field | Type | Label | Description |
| ----- | ---- | ----- | ----------- |
| order | [Order](#vega.Order) |  | The order that was confirmed. |
| trades | [Trade](#vega.Trade) | repeated | 0 or more trades that were emitted. |
| passiveOrdersAffected | [Order](#vega.Order) | repeated | 0 or more passive orders that were affected. |






<a name="vega.OrderSubmission"></a>

### OrderSubmission
An order submission is a request to submit or create a new order on Vega.


| Field | Type | Label | Description |
| ----- | ---- | ----- | ----------- |
| id | [string](#string) |  | Unique identifier for the order (set by the system after consensus). |
| marketID | [string](#string) |  | Market identifier for the order. Required field. |
| partyID | [string](#string) |  | Party identifier for the order. Required field. |
| price | [uint64](#uint64) |  | Price for the order, the price is an integer, for example `123456` is a correctly formatted price of `1.23456` assuming market configured to 5 decimal places. Required field for Limit orders, however it is not required for market orders. |
| size | [uint64](#uint64) |  | Size for the order, for example, in a futures market the size equals the number of contracts. Cannot be negative. |
| side | [Side](#vega.Side) |  | Side for the order, e.g. SIDE_BUY or SIDE_SELL. See [`Side`](#vega.Side). Required field. |
| timeInForce | [Order.TimeInForce](#vega.Order.TimeInForce) |  | Time in force indicates how long an order will remain active before it is executed or expires. See [`Order.TimeInForce`](#vega.Order.TimeInForce). Required field. |
| expiresAt | [int64](#int64) |  | Timestamp for when the order will expire, in nanoseconds since the epoch. See [`VegaTimeResponse`](#api.VegaTimeResponse).`timestamp`. Required field only for [`Order.TimeInForce`](#vega.Order.TimeInForce)`.TIF_GTT`. |
| type | [Order.Type](#vega.Order.Type) |  | Type for the order. See [`Order.Type`](#vega.Order.Type). Required field. |
| reference | [string](#string) |  | Reference given for the order, this is typically used to retrieve an order submitted through consensus. Currently set internally by the node to return a unique reference identifier for the order submission. |
| peggedOrder | [PeggedOrder](#vega.PeggedOrder) |  | Pegged order details. If this sub message is supplied then the fields are used to configure a pegged order |






<a name="vega.Party"></a>

### Party
A party represents an entity who wishes to trade on or query a Vega network.


| Field | Type | Label | Description |
| ----- | ---- | ----- | ----------- |
| id | [string](#string) |  | A unique identifier for the party, typically represented by a public key. |






<a name="vega.PeggedOffset"></a>

### PeggedOffset



| Field | Type | Label | Description |
| ----- | ---- | ----- | ----------- |
| value | [int64](#int64) |  | PeggedOffset value used in pegged orders to represent the offset against the reference price |






<a name="vega.PeggedOrder"></a>

### PeggedOrder



| Field | Type | Label | Description |
| ----- | ---- | ----- | ----------- |
| reference | [PeggedReference](#vega.PeggedReference) |  | Which price point are we linked to |
| offset | [int64](#int64) |  | Offset from the price reference |






<a name="vega.Position"></a>

### Position
Represents position data for a party on the specified market on Vega.


| Field | Type | Label | Description |
| ----- | ---- | ----- | ----------- |
| marketID | [string](#string) |  | Market identifier. |
| partyID | [string](#string) |  | Party identifier. |
| openVolume | [int64](#int64) |  | Open volume for the position. Value is signed &#43;ve for long and -ve for short. |
| realisedPNL | [int64](#int64) |  | Realised profit and loss for the position. Value is signed &#43;ve for long and -ve for short. |
| unrealisedPNL | [int64](#int64) |  | Unrealised profit and loss for the position. Value is signed &#43;ve for long and -ve for short. |
| averageEntryPrice | [uint64](#uint64) |  | Average entry price for the position, the price is an integer, for example `123456` is a correctly formatted price of `1.23456` assuming market configured to 5 decimal places. |
| updatedAt | [int64](#int64) |  | last time the position was updated |






<a name="vega.PositionTrade"></a>

### PositionTrade



| Field | Type | Label | Description |
| ----- | ---- | ----- | ----------- |
| volume | [int64](#int64) |  | Volume for the position trade. Value is signed &#43;ve for long and -ve for short. |
| price | [uint64](#uint64) |  | Price for the position trade, the price is an integer, for example `123456` is a correctly formatted price of `1.23456` assuming market configured to 5 decimal places. |






<a name="vega.Price"></a>

### Price



| Field | Type | Label | Description |
| ----- | ---- | ----- | ----------- |
| value | [uint64](#uint64) |  | Price value, given as an integer, for example `123456` is a correctly formatted price of `1.23456` assuming market configured to 5 decimal places. |






<a name="vega.PriceLevel"></a>

### PriceLevel
Represents a price level from market depth or order book data.


| Field | Type | Label | Description |
| ----- | ---- | ----- | ----------- |
| price | [uint64](#uint64) |  | Price for the price level, the price is an integer, for example `123456` is a correctly formatted price of `1.23456` assuming market configured to 5 decimal places. |
| numberOfOrders | [uint64](#uint64) |  | Number of orders at the price level. |
| volume | [uint64](#uint64) |  | Volume at the price level. |






<a name="vega.RiskFactor"></a>

### RiskFactor
Risk factors are used to calculate the current risk associated with orders trading on a given market.


| Field | Type | Label | Description |
| ----- | ---- | ----- | ----------- |
| market | [string](#string) |  | Market ID that relates to this risk factor. |
| short | [double](#double) |  | Short Risk factor value. |
| long | [double](#double) |  | Long Risk factor value. |






<a name="vega.RiskResult"></a>

### RiskResult
Risk results are calculated internally by Vega to attempt to maintain safe trading.


| Field | Type | Label | Description |
| ----- | ---- | ----- | ----------- |
| updatedTimestamp | [int64](#int64) |  | Timestamp for when risk factors were generated. |
| riskFactors | [RiskResult.RiskFactorsEntry](#vega.RiskResult.RiskFactorsEntry) | repeated | Risk factors (long and short) for each margin-able asset/currency (usually == settlement assets) in the market. |
| nextUpdateTimestamp | [int64](#int64) |  | Timestamp for when risk factors are expected to change (or empty if risk factors are continually updated). |
| predictedNextRiskFactors | [RiskResult.PredictedNextRiskFactorsEntry](#vega.RiskResult.PredictedNextRiskFactorsEntry) | repeated | Predicted risk factors at next change (what they would be if the change occurred now). |






<a name="vega.RiskResult.PredictedNextRiskFactorsEntry"></a>

### RiskResult.PredictedNextRiskFactorsEntry



| Field | Type | Label | Description |
| ----- | ---- | ----- | ----------- |
| key | [string](#string) |  |  |
| value | [RiskFactor](#vega.RiskFactor) |  |  |






<a name="vega.RiskResult.RiskFactorsEntry"></a>

### RiskResult.RiskFactorsEntry



| Field | Type | Label | Description |
| ----- | ---- | ----- | ----------- |
| key | [string](#string) |  |  |
| value | [RiskFactor](#vega.RiskFactor) |  |  |






<a name="vega.Signature"></a>

### Signature
A signature to be authenticate a transaction
and to be verified by the vega network


| Field | Type | Label | Description |
| ----- | ---- | ----- | ----------- |
| sig | [bytes](#bytes) |  | The bytes of the signature |
| algo | [string](#string) |  | The algorithm used to create the signature |
| version | [uint64](#uint64) |  | The version of the signature used to create the signature |






<a name="vega.SignedBundle"></a>

### SignedBundle
A bundle of a transaction and it&#39;s signature.


| Field | Type | Label | Description |
| ----- | ---- | ----- | ----------- |
| tx | [bytes](#bytes) |  | Transaction payload (proto marshalled). |
| sig | [Signature](#vega.Signature) |  | The signature authenticating the transaction. |






<a name="vega.Statistics"></a>

### Statistics
Vega domain specific statistics as reported by the node the caller is connected to.


| Field | Type | Label | Description |
| ----- | ---- | ----- | ----------- |
| blockHeight | [uint64](#uint64) |  | Current block height as reported by the Vega blockchain. |
| backlogLength | [uint64](#uint64) |  | Current backlog length (number of transactions) that are waiting to be included in a block. |
| totalPeers | [uint64](#uint64) |  | Total number of connected peers to this node. |
| genesisTime | [string](#string) |  | Genesis block date and time formatted in ISO-8601 datetime format with nanosecond precision. |
| currentTime | [string](#string) |  | Current system date and time formatted in ISO-8601 datetime format with nanosecond precision. |
| vegaTime | [string](#string) |  | Current Vega date and time formatted in ISO-8601 datetime format with nanosecond precision. |
| status | [ChainStatus](#vega.ChainStatus) |  | Status of the connection to the Vega blockchain. See [`ChainStatus`](#vega.ChainStatus). |
| txPerBlock | [uint64](#uint64) |  | Transactions per block. |
| averageTxBytes | [uint64](#uint64) |  | Average transaction size in bytes. |
| averageOrdersPerBlock | [uint64](#uint64) |  | Average orders per block. |
| tradesPerSecond | [uint64](#uint64) |  | Trades emitted per second. |
| ordersPerSecond | [uint64](#uint64) |  | Orders affected per second. |
| totalMarkets | [uint64](#uint64) |  | Total markets on this Vega network. |
| totalAmendOrder | [uint64](#uint64) |  | Total number of order amendments since genesis (on all markets). |
| totalCancelOrder | [uint64](#uint64) |  | Total number of order cancellations since genesis (on all markets). |
| totalCreateOrder | [uint64](#uint64) |  | Total number of order submissions since genesis (on all markets). |
| totalOrders | [uint64](#uint64) |  | Total number of orders affected since genesis (on all markets). |
| totalTrades | [uint64](#uint64) |  | Total number of trades emitted since genesis (on all markets). |
| orderSubscriptions | [uint32](#uint32) |  | Current number of stream subscribers to order data. |
| tradeSubscriptions | [uint32](#uint32) |  | Current number of stream subscribers to trade data. |
| candleSubscriptions | [uint32](#uint32) |  | Current number of stream subscribers to candle-stick data. |
| marketDepthSubscriptions | [uint32](#uint32) |  | Current number of stream subscribers to market depth data. |
| positionsSubscriptions | [uint32](#uint32) |  | Current number of stream subscribers to positions data. |
| accountSubscriptions | [uint32](#uint32) |  | Current number of stream subscribers to account data. |
| marketDataSubscriptions | [uint32](#uint32) |  | Current number of stream subscribers to market data. |
| appVersionHash | [string](#string) |  | The version hash of the Vega node software. |
| appVersion | [string](#string) |  | The version of the Vega node software. |
| chainVersion | [string](#string) |  | The version of the underlying Vega blockchain. |
| blockDuration | [uint64](#uint64) |  | Current block duration, in nanoseconds. |
| uptime | [string](#string) |  | Total uptime for this node formatted in ISO-8601 datetime format with nanosecond precision. |
| chainID | [string](#string) |  | Unique identifier for the underlying Vega blockchain. |
| marketDepthUpdatesSubscriptions | [uint32](#uint32) |  | Current number of stream subscribers to market depth update data. |






<a name="vega.Timestamp"></a>

### Timestamp
A timestamp in nanoseconds since epoch.
See [`VegaTimeResponse`](#api.VegaTimeResponse).`timestamp`.


| Field | Type | Label | Description |
| ----- | ---- | ----- | ----------- |
| value | [int64](#int64) |  | Timestamp value. |






<a name="vega.Trade"></a>

### Trade
A trade occurs when an aggressive order crosses one or more passive orders on the order book for a market on Vega.


| Field | Type | Label | Description |
| ----- | ---- | ----- | ----------- |
| id | [string](#string) |  | Unique identifier for the trade (generated by Vega). |
| marketID | [string](#string) |  | Market identifier (the market that the trade occurred on). |
| price | [uint64](#uint64) |  | Price for the trade, the price is an integer, for example `123456` is a correctly formatted price of `1.23456` assuming market configured to 5 decimal places. |
| size | [uint64](#uint64) |  | Size filled for the trade. |
| buyer | [string](#string) |  | Unique party identifier for the buyer. |
| seller | [string](#string) |  | Unique party identifier for the seller. |
| aggressor | [Side](#vega.Side) |  | Direction of the aggressive party e.g. SIDE_BUY or SIDE_SELL. See [`Side`](#vega.Side). |
| buyOrder | [string](#string) |  | Identifier of the order from the buy side. |
| sellOrder | [string](#string) |  | Identifier of the order from the sell side. |
| timestamp | [int64](#int64) |  | Timestamp for when the trade occurred, in nanoseconds since the epoch. See [`VegaTimeResponse`](#api.VegaTimeResponse).`timestamp`. |
| type | [Trade.Type](#vega.Trade.Type) |  | Type for the trade. See [`Trade.Type`](#vega.Trade.Type). |
| buyerFee | [Fee](#vega.Fee) |  | Fee amount charged to the buyer party for the trade. |
| sellerFee | [Fee](#vega.Fee) |  | Fee amount charged to the seller party for the trade. |
| buyerAuctionBatch | [uint64](#uint64) |  | Auction batch number that the buy side order was placed in. |
| sellerAuctionBatch | [uint64](#uint64) |  | Auction batch number that the sell side order was placed in. |






<a name="vega.TradeSet"></a>

### TradeSet



| Field | Type | Label | Description |
| ----- | ---- | ----- | ----------- |
| trades | [Trade](#vega.Trade) | repeated | A set of one or more trades. |






<a name="vega.Transaction"></a>

### Transaction
Represents a transaction to be sent to Vega.


| Field | Type | Label | Description |
| ----- | ---- | ----- | ----------- |
| inputData | [bytes](#bytes) |  | One of the set of Vega commands (proto marshalled). |
| nonce | [uint64](#uint64) |  | A random number used to provided uniqueness and prevents against replay attack. |
| blockHeight | [uint64](#uint64) |  | The block height associated to the transaction. This should always be current height of the node at the time of sending the Tx. BlockHeight is used as a mechanism for replay protection. |
| address | [bytes](#bytes) |  | The address of the sender. |
| pubKey | [bytes](#bytes) |  | The public key of the sender. |






<a name="vega.Transfer"></a>

### Transfer
Represents a financial transfer within Vega.


| Field | Type | Label | Description |
| ----- | ---- | ----- | ----------- |
| owner | [string](#string) |  | Party identifier for the owner of the transfer. |
| amount | [FinancialAmount](#vega.FinancialAmount) |  | A financial amount (of an asset) to transfer. |
| type | [TransferType](#vega.TransferType) |  | The type of transfer, gives the reason for the transfer. |
| minAmount | [int64](#int64) |  | A minimum amount. |






<a name="vega.TransferBalance"></a>

### TransferBalance
Represents the balance for an account during a transfer.


| Field | Type | Label | Description |
| ----- | ---- | ----- | ----------- |
| account | [Account](#vega.Account) |  | The account relating to the transfer |
| balance | [uint64](#uint64) |  | The balance relating to the transfer |






<a name="vega.TransferRequest"></a>

### TransferRequest
Represents a request to transfer from one set of accounts to another.


| Field | Type | Label | Description |
| ----- | ---- | ----- | ----------- |
| fromAccount | [Account](#vega.Account) | repeated | One or more accounts to transfer from. |
| toAccount | [Account](#vega.Account) | repeated | One or more accounts to transfer to. |
| amount | [uint64](#uint64) |  | An amount to transfer for the asset. |
| minAmount | [uint64](#uint64) |  | A minimum amount. |
| asset | [string](#string) |  | Asset identifier. |
| reference | [string](#string) |  | A reference for auditing purposes. |






<a name="vega.TransferResponse"></a>

### TransferResponse
Represents the response from a transfer.


| Field | Type | Label | Description |
| ----- | ---- | ----- | ----------- |
| transfers | [LedgerEntry](#vega.LedgerEntry) | repeated | One or more ledger entries representing the transfers. |
| balances | [TransferBalance](#vega.TransferBalance) | repeated | One or more account balances. |






<a name="vega.WithdrawExt"></a>

### WithdrawExt



| Field | Type | Label | Description |
| ----- | ---- | ----- | ----------- |
| erc20 | [Erc20WithdrawExt](#vega.Erc20WithdrawExt) |  |  |






<a name="vega.WithdrawSubmission"></a>

### WithdrawSubmission
A request for withdrawing funds from a trader


| Field | Type | Label | Description |
| ----- | ---- | ----- | ----------- |
| partyID | [string](#string) |  | The party which wants to withdraw funds |
| amount | [uint64](#uint64) |  | The amount to be withdrawn |
| asset | [string](#string) |  | The asset we want to withdraw |
| ext | [WithdrawExt](#vega.WithdrawExt) |  | foreign chain specifics |






<a name="vega.Withdrawal"></a>

### Withdrawal
The representation of a withdrawal in the vega network


| Field | Type | Label | Description |
| ----- | ---- | ----- | ----------- |
| id | [string](#string) |  | The id of the withdrawal |
| partyID | [string](#string) |  | The party initiating the withdrawal |
| amount | [uint64](#uint64) |  | The amount to be withdrawn |
| asset | [string](#string) |  | The asset we want to withdraw funds from |
| status | [Withdrawal.Status](#vega.Withdrawal.Status) |  | The status of this withdrawal |
| ref | [string](#string) |  | The reference which is used by the foreign chain to refer to this withdrawal |
| expiry | [int64](#int64) |  | The time until when the withdrawal is valid |
| txHash | [string](#string) |  | The hash of the foreign chain for this transaction |
| createdTimestamp | [int64](#int64) |  | The time at which the network started to process this withdrawal |
| withdrawnTimestamp | [int64](#int64) |  | The time at which the withdrawal was finalized by the network |
| ext | [WithdrawExt](#vega.WithdrawExt) |  | foreign chain specifis |








<a name="vega.AccountType"></a>

### AccountType
Various collateral/account types as used by Vega.

| Name | Number | Description |
| ---- | ------ | ----------- |
| ACCOUNT_TYPE_UNSPECIFIED | 0 | Default value. |
| ACCOUNT_TYPE_INSURANCE | 1 | Insurance pool accounts contain insurance pool funds for a market. |
| ACCOUNT_TYPE_SETTLEMENT | 2 | Settlement accounts exist only during settlement or mark-to-market. |
| ACCOUNT_TYPE_MARGIN | 3 | Margin accounts contain margin funds for a party and each party will have multiple margin accounts, one for each market they have traded in.

Margin account funds will alter as margin requirements on positions change. |
| ACCOUNT_TYPE_GENERAL | 4 | General accounts contains general funds for a party. A party will have multiple general accounts, one for each asset they want to trade with.

General accounts are where funds are initially deposited or withdrawn from. It is also the account where funds are taken to fulfil fees and initial margin requirements. |
| ACCOUNT_TYPE_FEES_INFRASTRUCTURE | 5 | Infrastructure accounts contain fees earned by providing infrastructure on Vega. |
| ACCOUNT_TYPE_FEES_LIQUIDITY | 6 | Liquidity accounts contain fees earned by providing liquidity on Vega markets. |
| ACCOUNT_TYPE_FEES_MAKER | 7 | This account is created to hold fees earned by placing orders that sit on the book and are then matched with an incoming order to create a trade. These fees reward traders who provide the best priced liquidity that actually allows trading to take place. |
| ACCOUNT_TYPE_LOCK_WITHDRAW | 8 | This account is created to lock funds to be withdrawn by parties |
| ACCOUNT_TYPE_BOND | 9 | This account is created to maintain liquidity providers funds commitments |



<a name="vega.AuctionTrigger"></a>

### AuctionTrigger
What triggered an auction (if any)

| Name | Number | Description |
| ---- | ------ | ----------- |
| AUCTION_TRIGGER_UNSPECIFIED | 0 | No auction triggered |
| AUCTION_TRIGGER_BATCH | 1 | Batch auction |
| AUCTION_TRIGGER_OPENING | 2 | Opening auction |
| AUCTION_TRIGGER_PRICE | 3 | Price monitoring trigger |
| AUCTION_TRIGGER_LIQUIDITY | 4 | liquidity monitoring trigger |



<a name="vega.ChainStatus"></a>

### ChainStatus
The Vega blockchain status as reported by the node the caller is connected to.

| Name | Number | Description |
| ---- | ------ | ----------- |
| CHAIN_STATUS_UNSPECIFIED | 0 | Default value, always invalid. |
| CHAIN_STATUS_DISCONNECTED | 1 | Blockchain is disconnected. |
| CHAIN_STATUS_REPLAYING | 2 | Blockchain is replaying historic transactions. |
| CHAIN_STATUS_CONNECTED | 3 | Blockchain is connected and receiving transactions. |



<a name="vega.Deposit.Status"></a>

### Deposit.Status
The status of the deposit

| Name | Number | Description |
| ---- | ------ | ----------- |
| DEPOSIT_STATUS_UNSPECIFIED | 0 | Default value, always invalid. |
| DEPOSIT_STATUS_OPEN | 1 | The deposit is being processed by the network |
| DEPOSIT_STATUS_CANCELLED | 2 | The deposit has been cancelled by the network |
| DEPOSIT_STATUS_FINALIZED | 3 | The deposit has been finalized and accounts have been updated |



<a name="vega.Interval"></a>

### Interval
Represents a set of time intervals that are used when querying for candle-stick data.

| Name | Number | Description |
| ---- | ------ | ----------- |
| INTERVAL_UNSPECIFIED | 0 | Default value, always invalid. |
| INTERVAL_I1M | 60 | 1 minute. |
| INTERVAL_I5M | 300 | 5 minutes. |
| INTERVAL_I15M | 900 | 15 minutes. |
| INTERVAL_I1H | 3600 | 1 hour. |
| INTERVAL_I6H | 21600 | 6 hours. |
| INTERVAL_I1D | 86400 | 1 day. |



<a name="vega.LiquidityProvision.Status"></a>

### LiquidityProvision.Status
the status of a liquidity provision order

| Name | Number | Description |
| ---- | ------ | ----------- |
| LIQUIDITY_PROVISION_STATUS_UNSPECIFIED | 0 | The default value |
| LIQUIDITY_PROVISION_STATUS_ACTIVE | 1 | The liquidity provision is active |
| LIQUIDITY_PROVISION_STATUS_STOPPED | 2 | The liquidity provision was stopped by the network |
| LIQUIDITY_PROVISION_STATUS_CANCELLED | 3 | The liquidity provision was cancelled by the MM. |



<a name="vega.MarketState"></a>

### MarketState
What mode is the market currently running, also known as market state.

| Name | Number | Description |
| ---- | ------ | ----------- |
| MARKET_STATE_UNSPECIFIED | 0 | Default value, this is invalid |
| MARKET_STATE_CONTINUOUS | 1 | Normal trading |
| MARKET_STATE_BATCH_AUCTION | 2 | Auction trading (FBA) |
| MARKET_STATE_OPENING_AUCTION | 3 | Opening auction |
| MARKET_STATE_MONITORING_AUCTION | 4 | Auction triggered by monitoring |



<a name="vega.NodeSignatureKind"></a>

### NodeSignatureKind
The kind of the signature created by a node, for example, whitelisting a new asset, withdrawal etc.

| Name | Number | Description |
| ---- | ------ | ----------- |
| NODE_SIGNATURE_KIND_UNSPECIFIED | 0 | represents a unspecified / missing value from the input |
| NODE_SIGNATURE_KIND_ASSET_NEW | 1 | represents a signature for a new asset whitelisting |
| NODE_SIGNATURE_KIND_ASSET_WITHDRAWAL | 2 | represents a signature for a asset withdrawal |



<a name="vega.Order.Status"></a>

### Order.Status
Status values for an order.
See resulting status in [What order types are available to trade on Vega?](https://docs.vega.xyz/docs/trading-questions/#what-order-types-are-available-to-trade-on-vega) for more detail.

| Name | Number | Description |
| ---- | ------ | ----------- |
| STATUS_INVALID | 0 | Default value, always invalid. |
| STATUS_ACTIVE | 1 | Used for active unfilled or partially filled orders. |
| STATUS_EXPIRED | 2 | Used for expired GTT orders. |
| STATUS_CANCELLED | 3 | Used for orders cancelled by the party that created the order. |
| STATUS_STOPPED | 4 | Used for unfilled FOK or IOC orders, and for orders that were stopped by the network. |
| STATUS_FILLED | 5 | Used for closed fully filled orders. |
| STATUS_REJECTED | 6 | Used for orders when not enough collateral was available to fill the margin requirements. |
| STATUS_PARTIALLY_FILLED | 7 | Used for closed partially filled IOC orders. |
| STATUS_PARKED | 8 | The order ha been removed from the book and has been parked, applies to pegged order only |



<a name="vega.Order.TimeInForce"></a>

### Order.TimeInForce
Time in Force for an order.
See [What order types are available to trade on Vega?](https://docs.vega.xyz/docs/trading-questions/#what-order-types-are-available-to-trade-on-vega) for more detail.

| Name | Number | Description |
| ---- | ------ | ----------- |
| TIF_UNSPECIFIED | 0 | Default value for TimeInForce, can be valid for an amend. |
| TIF_GTC | 1 | Good until cancelled. |
| TIF_GTT | 2 | Good until specified time. |
| TIF_IOC | 3 | Immediate or cancel. |
| TIF_FOK | 4 | Fill or kill. |
| TIF_GFA | 5 | good for auction |
| TIF_GFN | 6 | good for normal |



<a name="vega.Order.Type"></a>

### Order.Type
Type values for an order.

| Name | Number | Description |
| ---- | ------ | ----------- |
| TYPE_UNSPECIFIED | 0 | Default value, always invalid. |
| TYPE_LIMIT | 1 | Used for Limit orders. |
| TYPE_MARKET | 2 | Used for Market orders. |
| TYPE_NETWORK | 3 | Used for orders where the initiating party is the network (with distressed traders). |



<a name="vega.OrderError"></a>

### OrderError
OrderError codes are returned in the `[Order](#vega.Order).reason` field.
If there is an issue with an order during it&#39;s life-cycle, it will be marked with `status.ORDER_STATUS_REJECTED`.

| Name | Number | Description |
| ---- | ------ | ----------- |
| ORDER_ERROR_NONE | 0 | Default value, no error reported. |
| ORDER_ERROR_INVALID_MARKET_ID | 1 | Order was submitted for a market that does not exist. |
| ORDER_ERROR_INVALID_ORDER_ID | 2 | Order was submitted with an invalid identifier. |
| ORDER_ERROR_OUT_OF_SEQUENCE | 3 | Order was amended with a sequence number that was not previous version &#43; 1. |
| ORDER_ERROR_INVALID_REMAINING_SIZE | 4 | Order was amended with an invalid remaining size (e.g. remaining greater than total size). |
| ORDER_ERROR_TIME_FAILURE | 5 | Node was unable to get Vega (blockchain) time. |
| ORDER_ERROR_REMOVAL_FAILURE | 6 | Failed to remove an order from the book. |
| ORDER_ERROR_INVALID_EXPIRATION_DATETIME | 7 | An order with `TimeInForce.TIF_GTT` was submitted or amended with an expiration that was badly formatted or otherwise invalid. |
| ORDER_ERROR_INVALID_ORDER_REFERENCE | 8 | Order was submitted or amended with an invalid reference field. |
| ORDER_ERROR_EDIT_NOT_ALLOWED | 9 | Order amend was submitted for an order field that cannot not be amended (e.g. order identifier). |
| ORDER_ERROR_AMEND_FAILURE | 10 | Amend failure because amend details do not match original order. |
| ORDER_ERROR_NOT_FOUND | 11 | Order not found in an order book or store. |
| ORDER_ERROR_INVALID_PARTY_ID | 12 | Order was submitted with an invalid or missing party identifier. |
| ORDER_ERROR_MARKET_CLOSED | 13 | Order was submitted for a market that has closed. |
| ORDER_ERROR_MARGIN_CHECK_FAILED | 14 | Order was submitted, but the party did not have enough collateral to cover the order. |
| ORDER_ERROR_MISSING_GENERAL_ACCOUNT | 15 | Order was submitted, but the party did not have an account for this asset. |
| ORDER_ERROR_INTERNAL_ERROR | 16 | Unspecified internal error. |
| ORDER_ERROR_INVALID_SIZE | 17 | Order was submitted with an invalid or missing size (e.g. 0). |
| ORDER_ERROR_INVALID_PERSISTENCE | 18 | Order was submitted with an invalid persistence for its type. |
| ORDER_ERROR_INVALID_TYPE | 19 | Order was submitted with an invalid type field. |
| ORDER_ERROR_SELF_TRADING | 20 | Order was stopped as it would have traded with another order submitted from the same party. |
| ORDER_ERROR_INSUFFICIENT_FUNDS_TO_PAY_FEES | 21 | Order was submitted, but the party did not have enough collateral to cover the fees for the order. |
| ORDER_ERROR_INCORRECT_MARKET_TYPE | 22 | Order was submitted with an incorrect or invalid market type. |
| ORDER_ERROR_INVALID_TIME_IN_FORCE | 23 | Order was submitted with invalid time in force |
| ORDER_ERROR_GFN_ORDER_DURING_AN_AUCTION | 24 | A GFN order has got to the market when it is in auction mode |
| ORDER_ERROR_GFA_ORDER_DURING_CONTINUOUS_TRADING | 25 | A GFA order has got to the market when it is in continuous trading mode |
| ORDER_ERROR_CANNOT_AMEND_TO_GTT_WITHOUT_EXPIRYAT | 26 | Attempt to amend order to GTT without ExpiryAt |
| ORDER_ERROR_EXPIRYAT_BEFORE_CREATEDAT | 27 | Attempt to amend ExpiryAt to a value before CreatedAt |
| ORDER_ERROR_CANNOT_HAVE_GTC_AND_EXPIRYAT | 28 | Attempt to amend to GTC without an ExpiryAt value |
| ORDER_ERROR_CANNOT_AMEND_TO_FOK_OR_IOC | 29 | Amending to FOK or IOC is invalid |
| ORDER_ERROR_CANNOT_AMEND_TO_GFA_OR_GFN | 30 | Amending to GFA or GFN is invalid |
| ORDER_ERROR_CANNOT_AMEND_FROM_GFA_OR_GFN | 31 | Amending from GFA or GFN is invalid |
| ORDER_ERROR_CANNOT_SEND_IOC_ORDER_DURING_AUCTION | 32 | IOC orders are not allowed during auction |
| ORDER_ERROR_CANNOT_SEND_FOK_ORDER_DURING_AUCTION | 33 | FOK orders are not allowed during auction |
| ORDER_ERROR_MUST_BE_LIMIT_ORDER | 34 | Pegged orders must be LIMIT orders |
| ORDER_ERROR_MUST_BE_GTT_OR_GTC | 35 | Pegged orders can only have TIF GTC or GTT |
| ORDER_ERROR_WITHOUT_REFERENCE_PRICE | 36 | Pegged order must have a reference price |
| ORDER_ERROR_BUY_CANNOT_REFERENCE_BEST_ASK_PRICE | 37 | Buy pegged order cannot reference best ask price |
| ORDER_ERROR_OFFSET_MUST_BE_LESS_OR_EQUAL_TO_ZERO | 38 | Pegged order offset must be &lt;= 0 |
| ORDER_ERROR_OFFSET_MUST_BE_LESS_THAN_ZERO | 39 | Pegged order offset must be &lt; 0 |
| ORDER_ERROR_OFFSET_MUST_BE_GREATER_OR_EQUAL_TO_ZERO | 40 | Pegged order offset must be &gt;= 0 |
| ORDER_ERROR_SELL_CANNOT_REFERENCE_BEST_BID_PRICE | 41 | Sell pegged order cannot reference best bid price |
| ORDER_ERROR_OFFSET_MUST_BE_GREATER_THAN_ZERO | 42 | Pegged order offset must be &gt; zero |
| ORDER_ERROR_INSUFFICIENT_ASSET_BALANCE | 43 | The party have an insufficient balance, or don&#39;t have a general account to submit the order (no deposits made for the required asset). |
<<<<<<< HEAD
| ORDER_ERROR_CANNOT_AMEND_PEGGED_ORDER_DETAILS_ON_NON_PEGGED_ORDER | 44 | Cannot amend a non pegged orders details |
=======
| ORDER_ERROR_UNABLE_TO_REPRICE_PEGGED_ORDER | 44 | We are unable to reprice a pegged order because a market price is unavailable |
>>>>>>> d4ddbf5f



<a name="vega.PeggedReference"></a>

### PeggedReference
Which price point is the pegged order linked to

| Name | Number | Description |
| ---- | ------ | ----------- |
| PEGGED_REFERENCE_UNSPECIFIED | 0 | No reference given |
| PEGGED_REFERENCE_MID | 1 | MID price |
| PEGGED_REFERENCE_BEST_BID | 2 | BEST BID price |
| PEGGED_REFERENCE_BEST_ASK | 3 | BEST ASK price |



<a name="vega.Side"></a>

### Side
A side relates to the direction of an order, to Buy, or Sell.

| Name | Number | Description |
| ---- | ------ | ----------- |
| SIDE_UNSPECIFIED | 0 | Default value, always invalid. |
| SIDE_BUY | 1 | Buy order. |
| SIDE_SELL | 2 | Sell order. |



<a name="vega.Trade.Type"></a>

### Trade.Type
Type values for a trade.

| Name | Number | Description |
| ---- | ------ | ----------- |
| TYPE_UNSPECIFIED | 0 | Default value, always invalid. |
| TYPE_DEFAULT | 1 | Normal trading between two parties. |
| TYPE_NETWORK_CLOSE_OUT_GOOD | 2 | Trading initiated by the network with another party on the book, which helps to zero-out the positions of one or more distressed parties. |
| TYPE_NETWORK_CLOSE_OUT_BAD | 3 | Trading initiated by the network with another party off the book, with a distressed party in order to zero-out the position of the party. |



<a name="vega.TransferType"></a>

### TransferType
Transfers can occur between parties on Vega, these are the types that indicate why a transfer took place.

| Name | Number | Description |
| ---- | ------ | ----------- |
| TRANSFER_TYPE_UNSPECIFIED | 0 | Default value, always invalid. |
| TRANSFER_TYPE_LOSS | 1 | Loss. |
| TRANSFER_TYPE_WIN | 2 | Win. |
| TRANSFER_TYPE_CLOSE | 3 | Close. |
| TRANSFER_TYPE_MTM_LOSS | 4 | Mark to market loss. |
| TRANSFER_TYPE_MTM_WIN | 5 | Mark to market win. |
| TRANSFER_TYPE_MARGIN_LOW | 6 | Margin too low. |
| TRANSFER_TYPE_MARGIN_HIGH | 7 | Margin too high. |
| TRANSFER_TYPE_MARGIN_CONFISCATED | 8 | Margin was confiscated. |
| TRANSFER_TYPE_MAKER_FEE_PAY | 9 | Pay maker fee. |
| TRANSFER_TYPE_MAKER_FEE_RECEIVE | 10 | Receive maker fee. |
| TRANSFER_TYPE_INFRASTRUCTURE_FEE_PAY | 11 | Pay infrastructure fee. |
| TRANSFER_TYPE_LIQUIDITY_FEE_PAY | 12 | Pay liquidity fee. |



<a name="vega.Withdrawal.Status"></a>

### Withdrawal.Status
The status of the withdrawal

| Name | Number | Description |
| ---- | ------ | ----------- |
| WITHDRAWAL_STATUS_UNSPECIFIED | 0 | The default value |
| WITHDRAWAL_STATUS_OPEN | 1 | The withdrawal is open and being processed by the network |
| WITHDRAWAL_STATUS_CANCELLED | 2 | The withdrawal have been cancelled |
| WITHDRAWAL_STATUS_FINALIZED | 3 | The withdrawal went through and is fully finalized (funds remove from the vega network, and unlocked from the foreign chain bridge) |










## Scalar Value Types

| .proto Type | Notes | C++ | Java | Python | Go | C# | PHP | Ruby |
| ----------- | ----- | --- | ---- | ------ | -- | -- | --- | ---- |
| <a name="double" /> double |  | double | double | float | float64 | double | float | Float |
| <a name="float" /> float |  | float | float | float | float32 | float | float | Float |
| <a name="int32" /> int32 | Uses variable-length encoding. Inefficient for encoding negative numbers – if your field is likely to have negative values, use sint32 instead. | int32 | int | int | int32 | int | integer | Bignum or Fixnum (as required) |
| <a name="int64" /> int64 | Uses variable-length encoding. Inefficient for encoding negative numbers – if your field is likely to have negative values, use sint64 instead. | int64 | long | int/long | int64 | long | integer/string | Bignum |
| <a name="uint32" /> uint32 | Uses variable-length encoding. | uint32 | int | int/long | uint32 | uint | integer | Bignum or Fixnum (as required) |
| <a name="uint64" /> uint64 | Uses variable-length encoding. | uint64 | long | int/long | uint64 | ulong | integer/string | Bignum or Fixnum (as required) |
| <a name="sint32" /> sint32 | Uses variable-length encoding. Signed int value. These more efficiently encode negative numbers than regular int32s. | int32 | int | int | int32 | int | integer | Bignum or Fixnum (as required) |
| <a name="sint64" /> sint64 | Uses variable-length encoding. Signed int value. These more efficiently encode negative numbers than regular int64s. | int64 | long | int/long | int64 | long | integer/string | Bignum |
| <a name="fixed32" /> fixed32 | Always four bytes. More efficient than uint32 if values are often greater than 2^28. | uint32 | int | int | uint32 | uint | integer | Bignum or Fixnum (as required) |
| <a name="fixed64" /> fixed64 | Always eight bytes. More efficient than uint64 if values are often greater than 2^56. | uint64 | long | int/long | uint64 | ulong | integer/string | Bignum |
| <a name="sfixed32" /> sfixed32 | Always four bytes. | int32 | int | int | int32 | int | integer | Bignum or Fixnum (as required) |
| <a name="sfixed64" /> sfixed64 | Always eight bytes. | int64 | long | int/long | int64 | long | integer/string | Bignum |
| <a name="bool" /> bool |  | bool | boolean | boolean | bool | bool | boolean | TrueClass/FalseClass |
| <a name="string" /> string | A string must always contain UTF-8 encoded or 7-bit ASCII text. | string | String | str/unicode | string | string | string | String (UTF-8) |
| <a name="bytes" /> bytes | May contain any arbitrary sequence of bytes. | string | ByteString | str | []byte | ByteString | string | String (ASCII-8BIT) |
<|MERGE_RESOLUTION|>--- conflicted
+++ resolved
@@ -5272,11 +5272,8 @@
 | ORDER_ERROR_SELL_CANNOT_REFERENCE_BEST_BID_PRICE | 41 | Sell pegged order cannot reference best bid price |
 | ORDER_ERROR_OFFSET_MUST_BE_GREATER_THAN_ZERO | 42 | Pegged order offset must be &gt; zero |
 | ORDER_ERROR_INSUFFICIENT_ASSET_BALANCE | 43 | The party have an insufficient balance, or don&#39;t have a general account to submit the order (no deposits made for the required asset). |
-<<<<<<< HEAD
 | ORDER_ERROR_CANNOT_AMEND_PEGGED_ORDER_DETAILS_ON_NON_PEGGED_ORDER | 44 | Cannot amend a non pegged orders details |
-=======
-| ORDER_ERROR_UNABLE_TO_REPRICE_PEGGED_ORDER | 44 | We are unable to reprice a pegged order because a market price is unavailable |
->>>>>>> d4ddbf5f
+| ORDER_ERROR_UNABLE_TO_REPRICE_PEGGED_ORDER | 45 | We are unable to reprice a pegged order because a market price is unavailable |
 
 
 
