--- conflicted
+++ resolved
@@ -35,11 +35,7 @@
 		--doc_out=proto/doc \
 		--doc_opt=markdown,index.md
 
-<<<<<<< HEAD
-sed -i -e 's#[ \t][ \t]*$##' proto/doc/index.md
-=======
 #sed -i -e 's#[ \t][ \t]*$##' proto/doc/index.md
->>>>>>> 6d63b7d6
 
 # Generate *.pb.gw.go and *.swagger.json
 grpc_api_configuration="grpc_api_configuration=gateway/rest/grpc-rest-bindings.yml"
