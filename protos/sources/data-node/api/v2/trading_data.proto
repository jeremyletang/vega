--- conflicted
+++ resolved
@@ -1330,19 +1330,7 @@
     AggregatedLedgerEntriesConnection ledger_entries = 1;
 }
 
-<<<<<<< HEAD
 // Represents the aggregated ledger entry data with corresponding cursor for it
-=======
-// Response that is received when exporting ledger entries
-message ExportLedgerEntriesResponse {
-    // Exported ledger entries data as byte stream.
-    bytes data = 1;
-    // Page information that is used for fetching further pages.
-    PageInfo page_info = 2;
-}
-
-// Aggregated ledger entry data with the corresponding cursor.
->>>>>>> 4ba4ad54
 message AggregatedLedgerEntriesEdge {
     // 'AggregatedLedgerEntry' data.
     AggregatedLedgerEntry node = 1;
