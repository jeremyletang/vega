--- conflicted
+++ resolved
@@ -396,13 +396,8 @@
 	require.Equal(t, num.NewUint(995000), rewardAccount.Balance)
 }
 
-<<<<<<< HEAD
 // test on epoch end such that the full reward account balance can be reward with delay
 func testOnEpochEventFullPayoutWithPayoutDelay(t *testing.T) {
-=======
-// test on epoch end such that the full reward account balance can be reward with delay.
-func testOnEpochEndFullPayoutWithPayoutDelay(t *testing.T) {
->>>>>>> c6d1d979
 	testEngine := getEngine(t)
 	engine := testEngine.engine
 	engine.registerStakingAndDelegationRewardScheme()
@@ -484,13 +479,8 @@
 	require.Equal(t, num.NewUint(331428*2), node3Acc.Balance)
 }
 
-<<<<<<< HEAD
 // test payout distribution on epoch end with no delay
 func testOnEpochEventNoPayoutDelay(t *testing.T) {
-=======
-// test payout distribution on epoch end with no delay.
-func testOnEpochEndNoPayoutDelay(t *testing.T) {
->>>>>>> c6d1d979
 	testEngine := getEngine(t)
 	engine := testEngine.engine
 	engine.registerStakingAndDelegationRewardScheme()
