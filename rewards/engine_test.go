package rewards

import (
	"bytes"
	"context"
	"testing"
	"time"

	snapshot "code.vegaprotocol.io/protos/vega/snapshot/v1"
	"code.vegaprotocol.io/vega/types/num"

	bmock "code.vegaprotocol.io/vega/broker/mocks"
	"code.vegaprotocol.io/vega/collateral"
	"code.vegaprotocol.io/vega/logging"
	"code.vegaprotocol.io/vega/rewards/mocks"
	"code.vegaprotocol.io/vega/types"
	"github.com/golang/mock/gomock"
	"github.com/golang/protobuf/proto"
	"github.com/stretchr/testify/require"
)

func Test(t *testing.T) {
	t.Run("Unsupported registration of reward scheme fails", testRegisterRewardSchemeErr)
	t.Run("Unsupported update of reward scheme fails", testUpdateRewardSchemeErr)
	t.Run("Hardcoded registration of reward scheme for staking and delegation succeeds", testRegisterStakingAndDelegationRewardScheme)
	t.Run("Update asset for staking and delegation reward succeeds", testUpdateAssetForStakingAndDelegationRewardScheme)
	t.Run("Update asset for staking and delegation reward after max payout already set up succeeds", testUpdateAssetForStakingAndDelegationRewardSchemeWithMaxPayoutSetup)
	t.Run("Update max payout per participant for staking and delegation reward scheme succeeds", testUpdateMaxPayoutPerParticipantForStakingRewardScheme)
	t.Run("Update payout fraction for staking and delegation reward succeeds", testUpdatePayoutFractionForStakingRewardScheme)
	t.Run("Update payout delay for staking and delegation reward succeeds", testUpdatePayoutDelayForStakingRewardScheme)
	t.Run("Update delegator share for staking and delegation reward succeeds", testUpdateDelegatorShareForStakingRewardScheme)
	t.Run("Calculation of reward payout succeeds", testCalculateRewards)
	t.Run("Calculation of reward payout succeeds, epoch reward amount is capped by the max", testCalculateRewardsCappedByMaxPerEpoch)
	t.Run("Payout distribution succeeds", testDistributePayout)
	t.Run("Process epoch end to calculate payout with payout delay - all balance left on reward account is paid out", testOnEpochEventFullPayoutWithPayoutDelay)
	t.Run("Process epoch end to calculate payout with no delay - rewards are distributed successfully", testOnEpochEventNoPayoutDelay)
	t.Run("Process pending payouts on time update - time for payout hasn't come yet so no payouts sent", testOnChainTimeUpdateNoPayoutsToSend)
	t.Run("Reward snapshot round trip with delayed payout", testRewardSnapshotRoundTrip)
	t.Run("Calculate rewards with delays such that pending payouts pile and are accounted for reward amount available for next round next rounds before being distributed", testMultipleEpochsWithPendingPayouts)
	t.Run("test checkpoint", testCheckpoint)
<<<<<<< HEAD
	t.Run("test key rotated with pending and active delegations", testKeyRotated)
=======
	t.Run("test should update voting power", testShouldUpdateVotingPower)
	t.Run("test voting power calculation", testVotingPowerCalculation)
}

func testShouldUpdateVotingPower(t *testing.T) {
	testEngine := getEngine(t)
	engine := testEngine.engine
	engine.registerStakingAndDelegationRewardScheme()
	engine.UpdateMinValidatorsStakingRewardScheme(context.Background(), 5)
	engine.UpdatePayoutFractionForStakingRewardScheme(context.Background(), 1.0)
	engine.UpdateDelegatorShareForStakingRewardScheme(context.Background(), 0.3)
	engine.UpdateMinimumValidatorStakeForStakingRewardScheme(context.Background(), num.NewDecimalFromFloat(0))
	engine.UpdateAssetForStakingAndDelegationRewardScheme(context.Background(), "ETH")
	engine.UpdateCompetitionLevelForStakingRewardScheme(context.Background(), 1.1)
	engine.UpdateMaxPayoutPerEpochStakeForStakingRewardScheme(context.Background(), num.NewDecimalFromFloat(1000000000))
	engine.UpdateOptimalStakeMultiplierStakingRewardScheme(context.Background(), num.NewDecimalFromFloat(3))
	engine.UpdateMaxPayoutPerParticipantForStakingRewardScheme(context.Background(), num.DecimalZero())
	engine.UpdatePayoutDelayForStakingRewardScheme(context.Background(), 120*time.Second)

	// now try to for all i between 1 and 999 and expect to get nil as no update is required
	for i := 1; i < 1000; i++ {
		require.Nil(t, engine.EndOfBlock(int64(i)))
	}
	testEngine.delegation.EXPECT().GetValidatorData().Return(testEngine.validatorData)
	require.NotNil(t, engine.EndOfBlock(0))
	testEngine.delegation.EXPECT().GetValidatorData().Return(testEngine.validatorData)
	require.NotNil(t, engine.EndOfBlock(1000))
	testEngine.delegation.EXPECT().GetValidatorData().Return(testEngine.validatorData)
	engine.OnEpochEvent(context.Background(), types.Epoch{Seq: 2})
	require.NotNil(t, engine.EndOfBlock(1001))
}

func testVotingPowerCalculation(t *testing.T) {
	testEngine := getEngine(t)
	engine := testEngine.engine
	engine.registerStakingAndDelegationRewardScheme()
	engine.UpdateMinValidatorsStakingRewardScheme(context.Background(), 5)
	engine.UpdatePayoutFractionForStakingRewardScheme(context.Background(), 1.0)
	engine.UpdateDelegatorShareForStakingRewardScheme(context.Background(), 0.3)
	engine.UpdateMinimumValidatorStakeForStakingRewardScheme(context.Background(), num.NewDecimalFromFloat(0))
	engine.UpdateAssetForStakingAndDelegationRewardScheme(context.Background(), "ETH")
	engine.UpdateCompetitionLevelForStakingRewardScheme(context.Background(), 1.1)
	engine.UpdateMaxPayoutPerEpochStakeForStakingRewardScheme(context.Background(), num.NewDecimalFromFloat(1000000000))
	engine.UpdateOptimalStakeMultiplierStakingRewardScheme(context.Background(), num.NewDecimalFromFloat(3))
	engine.UpdateMaxPayoutPerParticipantForStakingRewardScheme(context.Background(), num.DecimalZero())
	engine.UpdatePayoutDelayForStakingRewardScheme(context.Background(), 120*time.Second)

	engine.OnEpochEvent(context.Background(), types.Epoch{Seq: 1})
	delegatorForVal1 := map[string]*num.Uint{}
	delegatorForVal1["party1"] = num.NewUint(6000)
	delegatorForVal1["party2"] = num.NewUint(4000)
	validator1 := &types.ValidatorData{
		NodeID:            "node1",
		PubKey:            "node1",
		TmPubKey:          "node1",
		SelfStake:         num.Zero(),
		StakeByDelegators: num.NewUint(10000),
		Delegators:        delegatorForVal1,
	}
	validator2 := &types.ValidatorData{
		NodeID:            "node2",
		PubKey:            "node2",
		TmPubKey:          "node2",
		SelfStake:         num.NewUint(20000),
		StakeByDelegators: num.Zero(),
		Delegators:        map[string]*num.Uint{},
	}

	delegatorForVal3 := map[string]*num.Uint{}
	delegatorForVal3["party1"] = num.NewUint(40000)
	validator3 := &types.ValidatorData{
		NodeID:            "node3",
		PubKey:            "node3",
		TmPubKey:          "node3",
		SelfStake:         num.NewUint(30000),
		StakeByDelegators: num.NewUint(40000),
		Delegators:        delegatorForVal3,
	}

	validator4 := &types.ValidatorData{
		NodeID:            "node4",
		PubKey:            "node4",
		TmPubKey:          "node4",
		SelfStake:         num.Zero(),
		StakeByDelegators: num.Zero(),
		Delegators:        map[string]*num.Uint{},
	}

	validatorData := []*types.ValidatorData{validator1, validator2, validator3, validator4}
	testEngine.delegation.EXPECT().GetValidatorData().Return(validatorData)

	// the normalised scores are as follows (from the test above)
	// node1 - 0.25
	// node2 - 0.5
	// node3 - 0.25
	// node4 - 0
	res := engine.EndOfBlock(1)
	require.Equal(t, int64(2500), res[0].VotingPower)
	require.Equal(t, int64(5000), res[1].VotingPower)
	require.Equal(t, int64(2500), res[2].VotingPower)
	require.Equal(t, int64(0), res[3].VotingPower)
>>>>>>> f8d901c5
}

func setDefaultPendingPayouts(engine *Engine) {
	payoutTime11 := &payout{
		fromAccount:   "account1",
		asset:         "asset1",
		timestamp:     1,
		totalReward:   num.NewUint(10000),
		epochSeq:      "10",
		partyToAmount: map[string]*num.Uint{"p1": num.NewUint(123), "p2": num.NewUint(456)},
	}

	payoutTime12 := &payout{
		fromAccount:   "account2",
		asset:         "asset2",
		timestamp:     1,
		totalReward:   num.NewUint(20000),
		epochSeq:      "10",
		partyToAmount: map[string]*num.Uint{"p1": num.NewUint(234), "p3": num.NewUint(567)},
	}

	payoutTime21 := &payout{
		fromAccount:   "account1",
		asset:         "asset1",
		timestamp:     2,
		totalReward:   num.NewUint(30000),
		epochSeq:      "11",
		partyToAmount: map[string]*num.Uint{"p4": num.NewUint(432), "p5": num.NewUint(657)},
	}
	payoutTime22 := &payout{
		fromAccount:   "account2",
		asset:         "asset2",
		timestamp:     2,
		totalReward:   num.NewUint(40000),
		epochSeq:      "11",
		partyToAmount: map[string]*num.Uint{"p4": num.NewUint(423), "p6": num.NewUint(675)},
	}
	payoutTime3 := &payout{
		fromAccount:   "account1",
		asset:         "asset1",
		timestamp:     3,
		totalReward:   num.NewUint(50000),
		epochSeq:      "12",
		partyToAmount: map[string]*num.Uint{"p1": num.NewUint(666), "p2": num.NewUint(777), "p3": num.NewUint(888)},
	}

	engine.pendingPayouts[time.Now().Add(-5*time.Minute)] = []*payout{payoutTime11, payoutTime12}
	engine.pendingPayouts[time.Now().Add(-3*time.Minute)] = []*payout{payoutTime21, payoutTime22}
	engine.pendingPayouts[time.Now()] = []*payout{payoutTime3}
}

func testKeyRotated(t *testing.T) {
	testEngine := getEngine(t)
	engine := testEngine.engine
	setDefaultPendingPayouts(engine)
	engine.ValidatorKeyChanged(context.Background(), "p1", "party1_new")

	for _, payouts := range engine.pendingPayouts {
		for _, p := range payouts {
			_, ok := p.partyToAmount["p1"]
			require.False(t, ok)
			// the payouts are set such that all payouts for timestamps 1 and 3 have p1 originally
			if p.timestamp != 2 {
				_, ok := p.partyToAmount["party1_new"]
				require.True(t, ok)
			}
		}
	}
}

func testCheckpoint(t *testing.T) {
	testEngine := getEngine(t)
	engine := testEngine.engine
	setDefaultPendingPayouts(engine)

	cp, err := engine.Checkpoint()
	require.Nil(t, err)

	engine.pendingPayouts = map[time.Time][]*payout{}
	err = engine.Load(context.Background(), cp)
	require.Nil(t, err)

	cp2, err := engine.Checkpoint()
	require.Nil(t, err)
	require.True(t, bytes.Equal(cp, cp2))

	payoutTime4 := &payout{
		fromAccount:   "account4",
		asset:         "asset4",
		timestamp:     4,
		totalReward:   num.NewUint(60000),
		epochSeq:      "13",
		partyToAmount: map[string]*num.Uint{"p1": num.NewUint(777), "p2": num.NewUint(888), "p3": num.NewUint(999)},
	}

	engine.pendingPayouts[time.Now().Add(1*time.Minute)] = []*payout{payoutTime4}
	cp3, err := engine.Checkpoint()
	require.Nil(t, err)
	require.False(t, bytes.Equal(cp3, cp2))
}

func testMultipleEpochsWithPendingPayouts(t *testing.T) {
	testEngine := getEngine(t)
	engine := testEngine.engine
	engine.registerStakingAndDelegationRewardScheme()
	engine.UpdateMinValidatorsStakingRewardScheme(context.Background(), 5)
	engine.UpdatePayoutFractionForStakingRewardScheme(context.Background(), 1.0)
	engine.UpdateDelegatorShareForStakingRewardScheme(context.Background(), 0.3)
	engine.UpdateMinimumValidatorStakeForStakingRewardScheme(context.Background(), num.NewDecimalFromFloat(0))
	engine.UpdateAssetForStakingAndDelegationRewardScheme(context.Background(), "ETH")
	engine.UpdateCompetitionLevelForStakingRewardScheme(context.Background(), 1.1)
	engine.UpdateMaxPayoutPerEpochStakeForStakingRewardScheme(context.Background(), num.NewDecimalFromFloat(1000000000))
	engine.UpdateOptimalStakeMultiplierStakingRewardScheme(context.Background(), num.NewDecimalFromFloat(3))
	engine.UpdateMaxPayoutPerParticipantForStakingRewardScheme(context.Background(), num.DecimalZero())
	engine.UpdatePayoutDelayForStakingRewardScheme(context.Background(), 120*time.Second)
	rs := engine.rewardSchemes[stakingAndDelegationSchemeID]

	rs.PayoutFraction = num.DecimalFromFloat(0.5)

	// setup reward account balance
	err := testEngine.collateral.IncrementBalance(context.Background(), rs.RewardPoolAccountIDs[0], num.NewUint(1000000))
	require.Nil(t, err)

	// there is remaining 1000000 to distribute as payout
	now := time.Now()
	epoch1 := types.Epoch{StartTime: now, EndTime: now, Seq: 1}
	testEngine.broker.EXPECT().SendBatch(gomock.Any()).Times(1)
	testEngine.delegation.EXPECT().ProcessEpochDelegations(gomock.Any(), gomock.Any()).Return(testEngine.validatorData)
	engine.OnEpochEvent(context.Background(), epoch1)

	// at this point there should be a payout pending
	require.Equal(t, 1, len(engine.pendingPayouts))
	require.Equal(t, num.NewUint(499999), engine.pendingPayouts[now.Add(120*time.Second)][0].totalReward)
	require.Equal(t, num.NewUint(499999), engine.calcTotalPendingPayout(rs.RewardPoolAccountIDs[0]))

	// now add reward for epoch 2
	now2 := now.Add(10 * time.Second)
	epoch2 := types.Epoch{StartTime: now2, EndTime: now2, Seq: 2}
	testEngine.broker.EXPECT().SendBatch(gomock.Any()).Times(1)
	testEngine.delegation.EXPECT().ProcessEpochDelegations(gomock.Any(), gomock.Any()).Return(testEngine.validatorData)
	engine.OnEpochEvent(context.Background(), epoch2)

	// at this point there should be a payout pending
	require.Equal(t, 2, len(engine.pendingPayouts))
	require.Equal(t, num.NewUint(249999), engine.pendingPayouts[now2.Add(120*time.Second)][0].totalReward)
	require.Equal(t, num.NewUint(749998), engine.calcTotalPendingPayout(rs.RewardPoolAccountIDs[0]))

	// run to the end of delay to have payouts distributed

	now3 := now2.Add(121 * time.Second)
	engine.onChainTimeUpdate(context.Background(), now3)
	require.Equal(t, num.Zero(), engine.calcTotalPendingPayout(rs.RewardPoolAccountIDs[0]))
}

func testRewardSnapshotRoundTrip(t *testing.T) {
	testEngine := getEngine(t)
	engine := testEngine.engine
	engine.registerStakingAndDelegationRewardScheme()
	engine.UpdateMinValidatorsStakingRewardScheme(context.Background(), 5)
	engine.UpdatePayoutFractionForStakingRewardScheme(context.Background(), 1.0)
	engine.UpdateDelegatorShareForStakingRewardScheme(context.Background(), 0.3)
	engine.UpdateMinimumValidatorStakeForStakingRewardScheme(context.Background(), num.NewDecimalFromFloat(0))
	engine.UpdateAssetForStakingAndDelegationRewardScheme(context.Background(), "ETH")
	engine.UpdateCompetitionLevelForStakingRewardScheme(context.Background(), 1.1)
	engine.UpdateMaxPayoutPerEpochStakeForStakingRewardScheme(context.Background(), num.NewDecimalFromFloat(1000000000))
	engine.UpdateOptimalStakeMultiplierStakingRewardScheme(context.Background(), num.NewDecimalFromFloat(3))
	engine.UpdateMaxPayoutPerParticipantForStakingRewardScheme(context.Background(), num.DecimalZero())
	engine.UpdatePayoutDelayForStakingRewardScheme(context.Background(), 120*time.Second)
	rs := engine.rewardSchemes[stakingAndDelegationSchemeID]

	rs.PayoutFraction = num.DecimalFromFloat(0.1)

	// setup reward account balance
	err := testEngine.collateral.IncrementBalance(context.Background(), rs.RewardPoolAccountIDs[0], num.NewUint(1000000))
	require.Nil(t, err)

	// there is remaining 1000000 to distribute as payout
	now := time.Now()
	epoch := types.Epoch{StartTime: now, EndTime: now, Seq: 1}
	testEngine.broker.EXPECT().SendBatch(gomock.Any()).Times(1)
	testEngine.delegation.EXPECT().ProcessEpochDelegations(gomock.Any(), gomock.Any()).Return(testEngine.validatorData)
	engine.OnEpochEvent(context.Background(), epoch)

	// now we have a pending payout to be paid 2 minutes later
	// verify hash is consistent in the absence of change
	key = "pendingPayout"

	hash, err := engine.GetHash(key)
	require.Nil(t, err)
	state, _, err := engine.GetState(key)
	require.Nil(t, err)

	hashNoChange, err := engine.GetHash(key)
	require.Nil(t, err)
	stateNoChange, _, err := engine.GetState(key)
	require.Nil(t, err)

	require.True(t, bytes.Equal(hash, hashNoChange))
	require.True(t, bytes.Equal(state, stateNoChange))

	// reload the state
	var rewards snapshot.Payload
	proto.Unmarshal(state, &rewards)

	payload := types.PayloadFromProto(&rewards)

	_, err = engine.LoadState(context.Background(), payload)
	require.Nil(t, err)
	hashPostReload, _ := engine.GetHash(key)
	require.True(t, bytes.Equal(hash, hashPostReload))
	statePostReload, _, _ := engine.GetState(key)
	require.True(t, bytes.Equal(state, statePostReload))

	// add another pending payout
	epoch = types.Epoch{StartTime: now.Add(10 * time.Second), EndTime: now.Add(10 * time.Second), Seq: 2}
	testEngine.broker.EXPECT().SendBatch(gomock.Any()).Times(1)
	testEngine.delegation.EXPECT().ProcessEpochDelegations(gomock.Any(), gomock.Any()).Return(testEngine.validatorData)
	engine.OnEpochEvent(context.Background(), epoch)

	// expect hash and state to have changed
	newHash, err := engine.GetHash(key)
	require.Nil(t, err)
	newState, _, err := engine.GetState(key)
	require.Nil(t, err)

	require.False(t, bytes.Equal(hash, newHash))
	require.False(t, bytes.Equal(state, newState))

	proto.Unmarshal(newState, &rewards)
	payload = types.PayloadFromProto(&rewards)
	_, err = engine.LoadState(context.Background(), payload)
	require.Nil(t, err)
	newHashPostReload, _ := engine.GetHash(key)
	require.True(t, bytes.Equal(newHash, newHashPostReload))
	newStatePostReload, _, _ := engine.GetState(key)
	require.True(t, bytes.Equal(newState, newStatePostReload))

	// advance to after payouts have been paid and cleared
	engine.onChainTimeUpdate(context.Background(), now.Add(300*time.Second))
	emptyStateHash, err := engine.GetHash(key)
	require.Nil(t, err)
	emptyState, _, err := engine.GetState(key)
	require.Nil(t, err)

	require.False(t, bytes.Equal(hash, emptyStateHash))
	require.False(t, bytes.Equal(state, emptyState))
}

// test that registering reward scheme is unsupported.
func testRegisterRewardSchemeErr(t *testing.T) {
	testEngine := getEngine(t)
	require.Error(t, ErrUnsupported, testEngine.engine.RegisterRewardScheme(&types.RewardScheme{}))
}

// test that updating reward scheme is unsupported.
func testUpdateRewardSchemeErr(t *testing.T) {
	testEngine := getEngine(t)
	require.Error(t, ErrUnsupported, testEngine.engine.RegisterRewardScheme(&types.RewardScheme{}))
}

// test registration of hardcoded staking and delegation reward scheme.
func testRegisterStakingAndDelegationRewardScheme(t *testing.T) {
	testEngine := getEngine(t)
	engine := testEngine.engine
	engine.registerStakingAndDelegationRewardScheme()

	rs, ok := engine.rewardSchemes[stakingAndDelegationSchemeID]
	require.True(t, ok)
	require.Equal(t, rs.SchemeID, stakingAndDelegationSchemeID)
	require.Equal(t, types.RewardSchemeStakingAndDelegation, rs.Type)
	require.Equal(t, types.RewardSchemeScopeNetwork, rs.ScopeType)
	require.Equal(t, "", rs.Scope)
	require.Equal(t, 0, len(rs.Parameters))
	require.Equal(t, types.PayoutFractional, rs.PayoutType)
	require.Nil(t, rs.EndTime)
	require.Equal(t, 0, len(rs.RewardPoolAccountIDs))
}

// test updating of asset for staking and delegation reward which triggers the creation or get of the reward account for the asset.
func testUpdateAssetForStakingAndDelegationRewardScheme(t *testing.T) {
	testEngine := getEngine(t)
	engine := testEngine.engine
	engine.registerStakingAndDelegationRewardScheme()

	engine.UpdateAssetForStakingAndDelegationRewardScheme(context.Background(), "ETH")
	rs, ok := engine.rewardSchemes[stakingAndDelegationSchemeID]
	require.True(t, ok)
	require.Equal(t, 1, len(rs.RewardPoolAccountIDs))
	require.Equal(t, "!*ETH<", rs.RewardPoolAccountIDs[0])
}

// test updating of asset for staking and delegation reward which happens after max payout for asset has been updated.
func testUpdateAssetForStakingAndDelegationRewardSchemeWithMaxPayoutSetup(t *testing.T) {
	testEngine := getEngine(t)
	engine := testEngine.engine
	engine.registerStakingAndDelegationRewardScheme()
	rs := engine.rewardSchemes[stakingAndDelegationSchemeID]
	rs.MaxPayoutPerAssetPerParty[""] = num.NewUint(10000)

	engine.UpdateAssetForStakingAndDelegationRewardScheme(context.Background(), "ETH")
	require.Equal(t, 1, len(rs.RewardPoolAccountIDs))
	require.Equal(t, "!*ETH<", rs.RewardPoolAccountIDs[0])
	require.Equal(t, 1, len(rs.MaxPayoutPerAssetPerParty))
	require.Equal(t, num.NewUint(10000), rs.MaxPayoutPerAssetPerParty["ETH"])
}

// test updating of max payout per participant for staking and delegation reward scheme.
func testUpdateMaxPayoutPerParticipantForStakingRewardScheme(t *testing.T) {
	testEngine := getEngine(t)
	engine := testEngine.engine
	engine.registerStakingAndDelegationRewardScheme()
	require.Nil(t, engine.global.maxPayoutPerParticipant)

	engine.UpdateMaxPayoutPerParticipantForStakingRewardScheme(context.Background(), num.NewDecimalFromFloat(10000))
	require.Equal(t, num.NewUint(10000), engine.global.maxPayoutPerParticipant)
}

// test updading of payout fraction for staking and delegation reward scheme.
func testUpdatePayoutFractionForStakingRewardScheme(t *testing.T) {
	testEngine := getEngine(t)
	engine := testEngine.engine
	engine.registerStakingAndDelegationRewardScheme()
	rs := engine.rewardSchemes[stakingAndDelegationSchemeID]
	engine.UpdatePayoutFractionForStakingRewardScheme(context.Background(), 0.1)
	require.Equal(t, num.DecimalFromFloat(0.1), rs.PayoutFraction)

	engine.UpdatePayoutFractionForStakingRewardScheme(context.Background(), 0.2)
	require.Equal(t, num.DecimalFromFloat(0.2), rs.PayoutFraction)
}

// test updating of payout delay for staking and delegation reward scheme.
func testUpdatePayoutDelayForStakingRewardScheme(t *testing.T) {
	testEngine := getEngine(t)
	engine := testEngine.engine
	engine.registerStakingAndDelegationRewardScheme()
	require.Equal(t, time.Duration(0), engine.global.payoutDelay)

	engine.UpdatePayoutDelayForStakingRewardScheme(context.Background(), 1234*time.Second)
	require.Equal(t, 1234*time.Second, engine.global.payoutDelay)
}

// test updating of payout delay for staking and delegation reward scheme.
func testUpdateDelegatorShareForStakingRewardScheme(t *testing.T) {
	testEngine := getEngine(t)
	engine := testEngine.engine
	engine.registerStakingAndDelegationRewardScheme()

	engine.UpdateDelegatorShareForStakingRewardScheme(context.Background(), 0.123456)
	require.Equal(t, num.DecimalFromFloat(0.123456), engine.global.delegatorShare)
	engine.UpdateDelegatorShareForStakingRewardScheme(context.Background(), 0.654321)
	require.Equal(t, num.DecimalFromFloat(0.654321), engine.global.delegatorShare)
}

// test calculation of reward payout.
func testCalculateRewards(t *testing.T) {
	testEngine := getEngine(t)
	engine := testEngine.engine
	engine.registerStakingAndDelegationRewardScheme()
	engine.UpdateDelegatorShareForStakingRewardScheme(context.Background(), 0.3)
	engine.UpdateAssetForStakingAndDelegationRewardScheme(context.Background(), "ETH")
	engine.UpdateMinimumValidatorStakeForStakingRewardScheme(context.Background(), num.NewDecimalFromFloat(0))
	engine.UpdateMaxPayoutPerEpochStakeForStakingRewardScheme(context.Background(), num.NewDecimalFromFloat(1000000000))
	engine.UpdateCompetitionLevelForStakingRewardScheme(context.Background(), 1.1)
	engine.UpdateMinValidatorsStakingRewardScheme(context.Background(), 5)
	engine.UpdateOptimalStakeMultiplierStakingRewardScheme(context.Background(), num.DecimalFromFloat(5))
	engine.UpdatePayoutFractionForStakingRewardScheme(context.Background(), 1.0)
	engine.UpdateMaxPayoutPerParticipantForStakingRewardScheme(context.Background(), num.DecimalZero())
	rs := engine.rewardSchemes[stakingAndDelegationSchemeID]

	epoch := types.Epoch{EndTime: time.Now()}

	testEngine.delegation.EXPECT().ProcessEpochDelegations(gomock.Any(), gomock.Any()).Return(testEngine.validatorData)
	err := testEngine.collateral.IncrementBalance(context.Background(), rs.RewardPoolAccountIDs[0], num.NewUint(1000000))
	require.Nil(t, err)

	payouts := engine.calculateRewardPayouts(context.Background(), epoch)
	res := payouts[0]
	// node1, node2, node3, party1, party2
	require.Equal(t, 5, len(res.partyToAmount))

	require.Equal(t, num.NewUint(104571), res.partyToAmount["party1"])
	require.Equal(t, num.NewUint(24000), res.partyToAmount["party2"])
	require.Equal(t, num.NewUint(140000), res.partyToAmount["node1"])
	require.Equal(t, num.NewUint(400000), res.partyToAmount["node2"])
	require.Equal(t, num.NewUint(331428), res.partyToAmount["node3"])
	require.Equal(t, epoch.EndTime.UnixNano(), res.timestamp)
	require.Equal(t, num.NewUint(999999), res.totalReward)
}

// test calculation of reward payout where the amount for epoch is capped by the max net param.
func testCalculateRewardsCappedByMaxPerEpoch(t *testing.T) {
	testEngine := getEngine(t)
	engine := testEngine.engine
	engine.registerStakingAndDelegationRewardScheme()
	engine.UpdateDelegatorShareForStakingRewardScheme(context.Background(), 0.3)
	engine.UpdateAssetForStakingAndDelegationRewardScheme(context.Background(), "ETH")
	engine.UpdateMinimumValidatorStakeForStakingRewardScheme(context.Background(), num.NewDecimalFromFloat(0))
	engine.UpdateMaxPayoutPerEpochStakeForStakingRewardScheme(context.Background(), num.NewDecimalFromFloat(1000000))
	engine.UpdateCompetitionLevelForStakingRewardScheme(context.Background(), 1.1)
	engine.UpdateMinValidatorsStakingRewardScheme(context.Background(), 5)
	engine.UpdateOptimalStakeMultiplierStakingRewardScheme(context.Background(), num.DecimalFromFloat(5))
	engine.UpdatePayoutFractionForStakingRewardScheme(context.Background(), 1.0)
	engine.UpdateMaxPayoutPerParticipantForStakingRewardScheme(context.Background(), num.DecimalZero())

	rs := engine.rewardSchemes[stakingAndDelegationSchemeID]
	err := testEngine.collateral.IncrementBalance(context.Background(), rs.RewardPoolAccountIDs[0], num.NewUint(1000000))
	require.Nil(t, err)

	epoch := types.Epoch{}

	testEngine.delegation.EXPECT().ProcessEpochDelegations(gomock.Any(), gomock.Any()).Return(testEngine.validatorData)
	payouts := engine.calculateRewardPayouts(context.Background(), epoch)
	res := payouts[0]

	// node1, node2, node3, party1, party2
	require.Equal(t, 5, len(res.partyToAmount))

	require.Equal(t, num.NewUint(104571), res.partyToAmount["party1"])
	require.Equal(t, num.NewUint(24000), res.partyToAmount["party2"])
	require.Equal(t, num.NewUint(140000), res.partyToAmount["node1"])
	require.Equal(t, num.NewUint(400000), res.partyToAmount["node2"])
	require.Equal(t, num.NewUint(331428), res.partyToAmount["node3"])

	require.Equal(t, num.NewUint(999999), res.totalReward)
}

// test payout distribution.
func testDistributePayout(t *testing.T) {
	testEngine := getEngine(t)
	engine := testEngine.engine
	engine.registerStakingAndDelegationRewardScheme()

	// setup reward account
	engine.UpdateMinimumValidatorStakeForStakingRewardScheme(context.Background(), num.NewDecimalFromFloat(0))
	engine.UpdateAssetForStakingAndDelegationRewardScheme(context.Background(), "ETH")
	engine.UpdateMinValidatorsStakingRewardScheme(context.Background(), 5)
	engine.UpdateOptimalStakeMultiplierStakingRewardScheme(context.Background(), num.DecimalFromFloat(5))

	rs := engine.rewardSchemes[stakingAndDelegationSchemeID]

	// setup balance of reward account
	err := testEngine.collateral.IncrementBalance(context.Background(), rs.RewardPoolAccountIDs[0], num.NewUint(1000000))
	require.Nil(t, err)

	// setup general account for the party
	partyAccountID, err := testEngine.collateral.CreatePartyGeneralAccount(context.Background(), "party1", "ETH")
	require.Nil(t, err)

	partyToAmount := map[string]*num.Uint{}
	partyToAmount["party1"] = num.NewUint(5000)

	payout := &payout{
		fromAccount:   rs.RewardPoolAccountIDs[0],
		totalReward:   num.NewUint(5000),
		partyToAmount: partyToAmount,
		asset:         "ETH",
	}

	testEngine.broker.EXPECT().SendBatch(gomock.Any()).Times(1)
	engine.distributePayout(context.Background(), payout)

	rewardAccount, _ := engine.collateral.GetAccountByID(rs.RewardPoolAccountIDs[0])
	partyAccount, _ := engine.collateral.GetAccountByID(partyAccountID)

	require.Equal(t, num.NewUint(5000), partyAccount.Balance)
	require.Equal(t, num.NewUint(995000), rewardAccount.Balance)
}

// test on epoch end such that the full reward account balance can be reward with delay.
func testOnEpochEventFullPayoutWithPayoutDelay(t *testing.T) {
	testEngine := getEngine(t)
	engine := testEngine.engine
	engine.registerStakingAndDelegationRewardScheme()
	engine.UpdatePayoutFractionForStakingRewardScheme(context.Background(), 1.0)
	engine.UpdateDelegatorShareForStakingRewardScheme(context.Background(), 0.3)
	engine.UpdateMinimumValidatorStakeForStakingRewardScheme(context.Background(), num.NewDecimalFromFloat(0))
	engine.UpdateAssetForStakingAndDelegationRewardScheme(context.Background(), "ETH")
	engine.UpdateCompetitionLevelForStakingRewardScheme(context.Background(), 1.1)
	engine.UpdateMaxPayoutPerEpochStakeForStakingRewardScheme(context.Background(), num.NewDecimalFromFloat(1000000000))
	engine.UpdateMinValidatorsStakingRewardScheme(context.Background(), 5)
	engine.UpdateOptimalStakeMultiplierStakingRewardScheme(context.Background(), num.DecimalFromFloat(5))
	engine.UpdateMaxPayoutPerParticipantForStakingRewardScheme(context.Background(), num.DecimalZero())
	engine.UpdatePayoutDelayForStakingRewardScheme(context.Background(), 120*time.Second)
	rs := engine.rewardSchemes[stakingAndDelegationSchemeID]

	// setup reward account balance
	err := testEngine.collateral.IncrementBalance(context.Background(), rs.RewardPoolAccountIDs[0], num.NewUint(1000000))
	require.Nil(t, err)

	// there is remaining 1000000 to distribute as payout
	epoch := types.Epoch{StartTime: time.Now(), EndTime: time.Now(), Seq: 1}
	testEngine.broker.EXPECT().SendBatch(gomock.Any()).Times(1)
	testEngine.delegation.EXPECT().ProcessEpochDelegations(gomock.Any(), gomock.Any()).Return(testEngine.validatorData)
	engine.OnEpochEvent(context.Background(), epoch)

	// advance to the end of the delay for the second reward + topup the balance of the reward account to be 1M again
	err = testEngine.collateral.IncrementBalance(context.Background(), rs.RewardPoolAccountIDs[0], num.NewUint(999999))
	require.Nil(t, err)

	testEngine.broker.EXPECT().SendBatch(gomock.Any()).Times(1)
	testEngine.delegation.EXPECT().ProcessEpochDelegations(gomock.Any(), gomock.Any()).Return(testEngine.validatorData)

	// setup another pending reward at a later time to observe that it remains pending after the current payout is made
	epoch2 := types.Epoch{StartTime: time.Now().Add(60 * time.Second), EndTime: time.Now().Add(60 * time.Second), Seq: 2}
	engine.OnEpochEvent(context.Background(), epoch2)

	// let time advance by 2 minutes
	engine.onChainTimeUpdate(context.Background(), epoch.EndTime.Add(120*time.Second))

	// the second reward is pending
	require.Equal(t, 1, len(engine.pendingPayouts))

	// get party account balances
	party1Acc, _ := testEngine.collateral.GetPartyGeneralAccount("party1", "ETH")
	party2Acc, _ := testEngine.collateral.GetPartyGeneralAccount("party2", "ETH")
	node1Acc, _ := testEngine.collateral.GetPartyGeneralAccount("node1", "ETH")
	node2Acc, _ := testEngine.collateral.GetPartyGeneralAccount("node2", "ETH")
	node3Acc, _ := testEngine.collateral.GetPartyGeneralAccount("node3", "ETH")

	require.Equal(t, num.NewUint(104571), party1Acc.Balance)
	require.Equal(t, num.NewUint(24000), party2Acc.Balance)
	require.Equal(t, num.NewUint(140000), node1Acc.Balance)
	require.Equal(t, num.NewUint(400000), node2Acc.Balance)
	require.Equal(t, num.NewUint(331428), node3Acc.Balance)

	engine.onChainTimeUpdate(context.Background(), epoch2.EndTime.Add(120*time.Second))

	// nothing is left pending
	require.Equal(t, 0, len(engine.pendingPayouts))

	party1Acc, _ = testEngine.collateral.GetPartyGeneralAccount("party1", "ETH")
	party2Acc, _ = testEngine.collateral.GetPartyGeneralAccount("party2", "ETH")
	node1Acc, _ = testEngine.collateral.GetPartyGeneralAccount("node1", "ETH")
	node2Acc, _ = testEngine.collateral.GetPartyGeneralAccount("node2", "ETH")
	node3Acc, _ = testEngine.collateral.GetPartyGeneralAccount("node3", "ETH")

	// expect balances to have doubled
	require.Equal(t, num.NewUint(104571*2), party1Acc.Balance)
	require.Equal(t, num.NewUint(24000*2), party2Acc.Balance)
	require.Equal(t, num.NewUint(140000*2), node1Acc.Balance)
	require.Equal(t, num.NewUint(400000*2), node2Acc.Balance)
	require.Equal(t, num.NewUint(331428*2), node3Acc.Balance)
}

// test payout distribution on epoch end with no delay.
func testOnEpochEventNoPayoutDelay(t *testing.T) {
	testEngine := getEngine(t)
	engine := testEngine.engine
	engine.registerStakingAndDelegationRewardScheme()
	engine.UpdatePayoutFractionForStakingRewardScheme(context.Background(), 1.0)
	engine.UpdateDelegatorShareForStakingRewardScheme(context.Background(), 0.3)
	engine.UpdateMinimumValidatorStakeForStakingRewardScheme(context.Background(), num.NewDecimalFromFloat(0))
	engine.UpdateAssetForStakingAndDelegationRewardScheme(context.Background(), "ETH")
	engine.UpdateCompetitionLevelForStakingRewardScheme(context.Background(), 1.1)
	engine.UpdateMaxPayoutPerEpochStakeForStakingRewardScheme(context.Background(), num.NewDecimalFromFloat(1000000000))
	engine.UpdateMinValidatorsStakingRewardScheme(context.Background(), 5)
	engine.UpdateOptimalStakeMultiplierStakingRewardScheme(context.Background(), num.DecimalFromFloat(5))
	engine.UpdateMaxPayoutPerParticipantForStakingRewardScheme(context.Background(), num.DecimalZero())
	engine.UpdatePayoutDelayForStakingRewardScheme(context.Background(), 0*time.Second)

	// setup party accounts
	testEngine.collateral.CreatePartyGeneralAccount(context.Background(), "party1", "ETH")
	testEngine.collateral.CreatePartyGeneralAccount(context.Background(), "party2", "ETH")
	testEngine.collateral.CreatePartyGeneralAccount(context.Background(), "node1", "ETH")
	testEngine.collateral.CreatePartyGeneralAccount(context.Background(), "node2", "ETH")
	testEngine.collateral.CreatePartyGeneralAccount(context.Background(), "node3", "ETH")

	rs := engine.rewardSchemes[stakingAndDelegationSchemeID]

	// setup reward account balance
	err := testEngine.collateral.IncrementBalance(context.Background(), rs.RewardPoolAccountIDs[0], num.NewUint(1000000))
	require.Nil(t, err)

	// there is remaining 1000000 to distribute as payout
	epoch := types.Epoch{StartTime: time.Now(), EndTime: time.Now()}

	testEngine.delegation.EXPECT().ProcessEpochDelegations(gomock.Any(), gomock.Any()).Return(testEngine.validatorData)
	testEngine.broker.EXPECT().SendBatch(gomock.Any()).Times(1)
	engine.OnEpochEvent(context.Background(), epoch)
	engine.onChainTimeUpdate(context.Background(), epoch.EndTime.Add(120*time.Second))

	// total distributed is 999999
	require.Equal(t, 0, len(engine.pendingPayouts))

	// get party account balances
	party1Acc, _ := testEngine.collateral.GetPartyGeneralAccount("party1", "ETH")
	party2Acc, _ := testEngine.collateral.GetPartyGeneralAccount("party2", "ETH")
	node1Acc, _ := testEngine.collateral.GetPartyGeneralAccount("node1", "ETH")
	node2Acc, _ := testEngine.collateral.GetPartyGeneralAccount("node2", "ETH")
	node3Acc, _ := testEngine.collateral.GetPartyGeneralAccount("node3", "ETH")

	require.Equal(t, num.NewUint(104571), party1Acc.Balance)
	require.Equal(t, num.NewUint(24000), party2Acc.Balance)
	require.Equal(t, num.NewUint(140000), node1Acc.Balance)
	require.Equal(t, num.NewUint(400000), node2Acc.Balance)
	require.Equal(t, num.NewUint(331428), node3Acc.Balance)
}

// test on time update - there are pending payouts but they are not yet due so nothing is paid or changed.
func testOnChainTimeUpdateNoPayoutsToSend(t *testing.T) {
	testEngine := getEngine(t)
	engine := testEngine.engine

	engine.registerStakingAndDelegationRewardScheme()
	engine.UpdateAssetForStakingAndDelegationRewardScheme(context.Background(), "ETH")

	now := time.Now()
	payoutTime1 := now.Add(10 * time.Second)
	payoutTime2 := now.Add(20 * time.Second)

	engine.pendingPayouts[payoutTime1] = []*payout{{}}
	engine.pendingPayouts[payoutTime2] = []*payout{{}}

	testEngine.engine.onChainTimeUpdate(context.Background(), now)

	// expect no change to pending payouts as now is before the payout times
	require.Equal(t, 2, len(engine.pendingPayouts))
	require.Equal(t, 1, len(engine.pendingPayouts[payoutTime1]))
	require.Equal(t, 1, len(engine.pendingPayouts[payoutTime2]))
}

type testEngine struct {
	engine        *Engine
	ctrl          *gomock.Controller
	broker        *bmock.MockBroker
	epochEngine   *TestEpochEngine
	delegation    *mocks.MockDelegation
	collateral    *collateral.Engine
	validatorData []*types.ValidatorData
}

func getEngine(t *testing.T) *testEngine {
	t.Helper()
	conf := NewDefaultConfig()
	ctrl := gomock.NewController(t)
	broker := bmock.NewMockBroker(ctrl)
	logger := logging.NewTestLogger()
	delegation := mocks.NewMockDelegation(ctrl)
	epochEngine := &TestEpochEngine{callbacks: []func(context.Context, types.Epoch){}}
	ts := mocks.NewMockTimeService(ctrl)

	ts.EXPECT().GetTimeNow().AnyTimes()
	ts.EXPECT().NotifyOnTick(gomock.Any()).Times(1)
	broker.EXPECT().Send(gomock.Any()).AnyTimes()
	broker.EXPECT().SendBatch(gomock.Any()).AnyTimes()

	collateral := collateral.New(logger, collateral.NewDefaultConfig(), broker, ts.GetTimeNow())
	asset := types.Asset{
		ID: "ETH",
		Details: &types.AssetDetails{
			Symbol: "ETH",
		},
	}

	collateral.EnableAsset(context.Background(), asset)

	engine := New(logger, conf, broker, delegation, epochEngine, collateral, ts)

	broker.EXPECT().Send(gomock.Any()).AnyTimes()

	delegatorForVal1 := map[string]*num.Uint{}
	delegatorForVal1["party1"] = num.NewUint(6000)
	delegatorForVal1["party2"] = num.NewUint(4000)
	validator1 := &types.ValidatorData{
		NodeID:            "node1",
		PubKey:            "node1",
		SelfStake:         num.Zero(),
		StakeByDelegators: num.NewUint(10000),
		Delegators:        delegatorForVal1,
	}
	validator2 := &types.ValidatorData{
		NodeID:            "node2",
		PubKey:            "node2",
		SelfStake:         num.NewUint(20000),
		StakeByDelegators: num.Zero(),
		Delegators:        map[string]*num.Uint{},
	}

	delegatorForVal3 := map[string]*num.Uint{}
	delegatorForVal3["party1"] = num.NewUint(40000)
	validator3 := &types.ValidatorData{
		NodeID:            "node3",
		PubKey:            "node3",
		SelfStake:         num.NewUint(30000),
		StakeByDelegators: num.NewUint(40000),
		Delegators:        delegatorForVal3,
	}

	validator4 := &types.ValidatorData{
		NodeID:            "node4",
		PubKey:            "node4",
		SelfStake:         num.Zero(),
		StakeByDelegators: num.Zero(),
		Delegators:        map[string]*num.Uint{},
	}

	validatorData := []*types.ValidatorData{validator1, validator2, validator3, validator4}

	return &testEngine{
		engine:        engine,
		ctrl:          ctrl,
		broker:        broker,
		epochEngine:   epochEngine,
		delegation:    delegation,
		collateral:    collateral,
		validatorData: validatorData,
	}
}

type TestEpochEngine struct {
	callbacks []func(context.Context, types.Epoch)
}

func (e *TestEpochEngine) NotifyOnEpoch(f func(context.Context, types.Epoch)) {
	e.callbacks = append(e.callbacks, f)
}<|MERGE_RESOLUTION|>--- conflicted
+++ resolved
@@ -38,9 +38,7 @@
 	t.Run("Reward snapshot round trip with delayed payout", testRewardSnapshotRoundTrip)
 	t.Run("Calculate rewards with delays such that pending payouts pile and are accounted for reward amount available for next round next rounds before being distributed", testMultipleEpochsWithPendingPayouts)
 	t.Run("test checkpoint", testCheckpoint)
-<<<<<<< HEAD
 	t.Run("test key rotated with pending and active delegations", testKeyRotated)
-=======
 	t.Run("test should update voting power", testShouldUpdateVotingPower)
 	t.Run("test voting power calculation", testVotingPowerCalculation)
 }
@@ -142,7 +140,6 @@
 	require.Equal(t, int64(5000), res[1].VotingPower)
 	require.Equal(t, int64(2500), res[2].VotingPower)
 	require.Equal(t, int64(0), res[3].VotingPower)
->>>>>>> f8d901c5
 }
 
 func setDefaultPendingPayouts(engine *Engine) {
