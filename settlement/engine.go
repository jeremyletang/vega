package settlement

import (
	"sync"
	"time"

	"code.vegaprotocol.io/vega/events"
	"code.vegaprotocol.io/vega/logging"
	"code.vegaprotocol.io/vega/metrics"
	types "code.vegaprotocol.io/vega/proto"
)

// MarketPosition ...
//go:generate go run github.com/golang/mock/mockgen -destination mocks/market_position_mock.go -package mocks code.vegaprotocol.io/vega/settlement MarketPosition
type MarketPosition interface {
	Party() string
	Size() int64
	Buy() int64
	Sell() int64
	Price() uint64
	ClearPotentials()
}

// Product ...
//go:generate go run github.com/golang/mock/mockgen -destination mocks/settlement_product_mock.go -package mocks code.vegaprotocol.io/vega/settlement Product
type Product interface {
	Settle(entryPrice uint64, netPosition int64) (*types.FinancialAmount, error)
	GetAsset() string
}

//go:generate go run github.com/golang/mock/mockgen -destination mocks/settlement_buffer_mock.go -package mocks code.vegaprotocol.io/vega/settlement Buffer
type Buffer interface {
	Add([]events.SettlePosition)
	Flush() // this call can go here, because this engine knows when its done its job
}

// Engine - the main type (of course)
type Engine struct {
	Config
	log *logging.Logger

	market  string
	product Product
	pos     map[string]*pos
	mu      *sync.Mutex
	trades  map[string][]*pos
	buf     Buffer
}

<<<<<<< HEAD
// New instantiate a new instance of the settlement engine
func New(log *logging.Logger, conf Config, product Product, market string) *Engine {
=======
// New instanciate a new instance of the settlement engine
func New(log *logging.Logger, conf Config, product Product, market string, buf Buffer) *Engine {
>>>>>>> 8e2c301b
	// setup logger
	log = log.Named(namedLogger)
	log.SetLevel(conf.Level.Get())

	return &Engine{
		Config:  conf,
		log:     log,
		market:  market,
		product: product,
		pos:     map[string]*pos{},
		mu:      &sync.Mutex{},
		trades:  map[string][]*pos{},
		buf:     buf,
	}
}

// ReloadConf update the internal configuration of the settlement engined
func (e *Engine) ReloadConf(cfg Config) {
	e.log.Info("reloading configuration")
	if e.log.GetLevel() != cfg.Level.Get() {
		e.log.Info("updating log level",
			logging.String("old", e.log.GetLevel().String()),
			logging.String("new", cfg.Level.String()),
		)
		e.log.SetLevel(cfg.Level.Get())
	}

	e.Config = cfg
}

// Update merely adds positions to the settlement engine, and won't be useful for a MTM settlement
// this function is mainly used for testing, and should be used with extreme caution as a result
// perhaps the tests should be refactored to use the Settle call to create positions first
func (e *Engine) Update(positions []events.MarketPosition) {
	e.mu.Lock()
	for _, p := range positions {
		party := p.Party()
		if ps, ok := e.pos[party]; ok {
			// ATM, this can't possibly return an error, hence we're ignoring it
			_ = ps.update(p)
		} else {
			e.pos[party] = newPos(p)
		}
	}
	e.mu.Unlock()
}

// Settle run settlement over all the positions
func (e *Engine) Settle(t time.Time) ([]*types.Transfer, error) {
	e.log.Debugf("Settling market, closed at %s", t.Format(time.RFC3339))
	positions, err := e.settleAll()
	if err != nil {
		e.log.Error(
			"Something went wrong trying to settle positions",
			logging.Error(err),
		)
		return nil, err
	}
	return positions, nil
}

// AddTrade - this call is required to get the correct MTM settlement values
// each change in position has to be calculated using the exact price of the trade
func (e *Engine) AddTrade(trade *types.Trade) {
	e.mu.Lock()
	var (
		buyerSize, sellerSize int64
	)
	// checking the len of cd shouldn't be required here, but it is needed in the second if
	// in case the buyer and seller are one and the same...
	if cd, ok := e.trades[trade.Buyer]; !ok || len(cd) == 0 {
		e.trades[trade.Buyer] = []*pos{}
		// check if the buyer already has a known position
		if pos, ok := e.pos[trade.Buyer]; ok {
			buyerSize = pos.size
		}
	} else {
		buyerSize = cd[len(cd)-1].newSize
	}
	if cd, ok := e.trades[trade.Seller]; !ok || len(cd) == 0 {
		e.trades[trade.Seller] = []*pos{}
		// check if seller has a known position
		if pos, ok := e.pos[trade.Seller]; ok {
			sellerSize = pos.size
		}
	} else {
		sellerSize = cd[len(cd)-1].newSize
	}
	size := int64(trade.Size)
	// the traders both need to get a MTM settlement on the traded volume
	// and this MTM part has to be based on the _actual_ trade value
	e.trades[trade.Buyer] = append(e.trades[trade.Buyer], &pos{
		price:   trade.Price,
		size:    size,
		newSize: buyerSize + size,
	})
	e.trades[trade.Seller] = append(e.trades[trade.Seller], &pos{
		price:   trade.Price,
		size:    -size,
		newSize: sellerSize - size,
	})
	e.mu.Unlock()
}

func (e *Engine) SettleMTM(markPrice uint64, positions []events.MarketPosition) []events.Transfer {
	timer := metrics.NewTimeCounter("-", "settlement", "SettleOrder")
	e.mu.Lock()
	tCap := e.transferCap(positions)
	transfers := make([]events.Transfer, 0, tCap)
	// roughly half of the transfers should be wins, half losses
	wins := make([]events.Transfer, 0, tCap/2)
	trades := e.trades
	e.trades = map[string][]*pos{} // remove here, once we've processed it all here, we're done
	mpSigned := int64(markPrice)
	bufEvents := make([]events.SettlePosition, 0, len(positions))
	for _, evt := range positions {
		party := evt.Party()
		// get the current position, and all (if any) position changes because of trades
		current := e.getCurrentPosition(party, evt)
		// we don't care if this is a nil value
		traded, hasTraded := trades[party]
		// create (and add position to buffer)
		sp := &settlePos{
			MarketPosition: evt,
			marketID:       e.market,
			trades:         traded,
		}
		bufEvents = append(bufEvents, sp)
		// no changes in position, and the MTM price hasn't changed, we don't need to do anything
		if !hasTraded && current.price == markPrice {
			// no changes in position and markPrice hasn't changed -> nothing needs to be marked
			continue
		}
		// calculate MTM value, we need the signed mark-price, the OLD open position/volume
		// the new position is either the same, or accounted for by the traded var (added trades)
		// and the old mark price at which the trader held the position
		// the trades slice contains all trade positions (position changes for the trader)
		// at their exact trade price, so we can MTM that volume correctly, too
		mtmShare := calcMTM(mpSigned, current.size, int64(current.price), traded)
		// we've marked this trader to market, their position can now reflect this
		current.update(evt)
		current.price = markPrice
		// we don't want to accidentally MTM a trader who closed out completely when they open
		// a new position at a later point, so remove if size == 0
		if current.size == 0 {
			// broke this up into its own func for symmetry
			e.rmPosition(party)
		}
		// we don't need to create a transfer if there's no changes to the balance...
		if mtmShare == 0 {
			continue
		}
		settle := &types.Transfer{
			Owner: party,
			Size:  1, // this is an absolute delta based on volume, so size is always 1
			Amount: &types.FinancialAmount{
				Amount: mtmShare, // current delta -> mark price minus current position average
				Asset:  e.product.GetAsset(),
			},
		}

		if mtmShare > 0 {
			settle.Type = types.TransferType_MTM_WIN
			wins = append(wins, &mtmTransfer{
				MarketPosition: current,
				transfer:       settle,
			})
		} else {
			// losses are prepended
			settle.Type = types.TransferType_MTM_LOSS
			transfers = append(transfers, &mtmTransfer{
				MarketPosition: current,
				transfer:       settle,
			})
		}
	}
	e.buf.Add(bufEvents)
	// append wins after loss transfers
	transfers = append(transfers, wins...)
	// whatever was added to the buffer is now ready to be flushed
	e.buf.Flush()
	e.mu.Unlock()
	timer.EngineTimeCounterAdd()
	return transfers
}

// RemoveDistressed - remove whatever settlement data we have for distressed traders
// they are being closed out, and shouldn't be part of any MTM settlement or closing settlement
func (e *Engine) RemoveDistressed(traders []events.MarketPosition) {
	e.mu.Lock()
	for _, trader := range traders {
		key := trader.Party()
		delete(e.pos, key)
		delete(e.trades, key)
	}
	e.mu.Unlock()
}

// simplified settle call
func (e *Engine) settleAll() ([]*types.Transfer, error) {
	e.mu.Lock()
	// there should be as many positions as there are traders (obviously)
	aggregated := make([]*types.Transfer, 0, len(e.pos))
	// traders who are in the black should be appended (collect first).
	// The split won't always be 50-50, but it's a reasonable approximation
	owed := make([]*types.Transfer, 0, len(e.pos)/2)
	for party, pos := range e.pos {
		// this is possible now, with the Mark to Market stuff, it's possible we've settled any and all positions for a given trader
		if pos.size == 0 {
			continue
		}
		e.log.Debug("Settling position for trader", logging.String("trader-id", party))
		// @TODO - there was something here... the final amount had to be oracle - market or something
		// check with Tamlyn why that was, because we're only handling open positions here...
		amt, err := e.product.Settle(pos.price, pos.size)
		// for now, product.Settle returns the total value, we need to only settle the delta between a traders current position
		// and the final price coming from the oracle, so oracle_price - mark_price * volume (check with Tamlyn whether this should be absolute or not)
		if err != nil {
			e.log.Error(
				"Failed to settle position for trader",
				logging.String("trader-id", party),
				logging.Error(err),
			)
			e.mu.Unlock()
			return nil, err
		}
		settlePos := &types.Transfer{
			Owner:  party,
			Size:   1,
			Amount: amt,
		}
		e.log.Debug(
			"Settled position for trader",
			logging.String("trader-id", party),
			logging.Int64("amount", amt.Amount),
		)
		if amt.Amount < 0 {
			// trader is winning...
			settlePos.Type = types.TransferType_LOSS
			aggregated = append(aggregated, settlePos)
		} else {
			// bad name again, but SELL means trader is owed money
			settlePos.Type = types.TransferType_WIN
			owed = append(owed, settlePos)
		}
	}
	// append the traders in the black to the end
	aggregated = append(aggregated, owed...)
	e.mu.Unlock()
	return aggregated, nil
}

// this doesn't need the mutex wrap because it's an internal call and the function that is being
// called already locks the positions map
func (e *Engine) getCurrentPosition(party string, evt events.MarketPosition) *pos {
	p, ok := e.pos[party]
	if !ok {
		p = newPos(evt)
		e.pos[party] = p
	}
	return p
}

func (e *Engine) rmPosition(party string) {
	delete(e.pos, party)
}

// just get the max len as cap
func (e *Engine) transferCap(evts []events.MarketPosition) int {
	curLen, evtLen := len(e.pos), len(evts)
	if curLen >= evtLen {
		return curLen
	}
	return evtLen
}

//party.PREV_OPEN_VOLUME * (product.value(current_price) - product.value(prev_mark_price)) + SUM(from i=1 to new_trades.length)( new_trade(i).volume(party) * (product.value(current_price) - new_trade(i).price ) )
// the sum bit is a worry, we do not have all the trades available at this point...

// calcMTM only handles futures ATM. The formula is simple:
// amount =  prev_vol * (current_price - prev_mark_price) + SUM(new_trade := range trades)( new_trade(i).volume(party)*(current_price - new_trade(i).price )
// given that the new trades price will equal new mark price,  the sum(trades) bit will probably == 0 for nicenet
// the size here is the _new_ position size, the price is the OLD price!!
func calcMTM(markPrice, size, price int64, trades []*pos) (mtmShare int64) {
	mtmShare = (markPrice - price) * size
	for _, c := range trades {
		// add MTM compared to trade price for the positions changes for trades
		mtmShare += (markPrice - int64(c.price)) * c.size
	}
	return
}<|MERGE_RESOLUTION|>--- conflicted
+++ resolved
@@ -47,13 +47,8 @@
 	buf     Buffer
 }
 
-<<<<<<< HEAD
-// New instantiate a new instance of the settlement engine
-func New(log *logging.Logger, conf Config, product Product, market string) *Engine {
-=======
-// New instanciate a new instance of the settlement engine
+// New instantiates a new instance of the settlement engine
 func New(log *logging.Logger, conf Config, product Product, market string, buf Buffer) *Engine {
->>>>>>> 8e2c301b
 	// setup logger
 	log = log.Named(namedLogger)
 	log.SetLevel(conf.Level.Get())
