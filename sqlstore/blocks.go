package sqlstore

import (
	"context"
	"errors"
	"fmt"
	"sync"
	"time"

	"code.vegaprotocol.io/data-node/entities"
	"github.com/georgysavva/scany/pgxscan"
)

var (
	ErrNoLastBlock       = errors.New("No last block")
	ErrBlockWaitTimedout = errors.New("Timed out waiting for TimeUpdate event")
	BlockWaitTimeout     = 5 * time.Second
)

type Blocks struct {
	*SQLStore
	lastBlock        *entities.Block
	lastBlockChanged chan struct{}
	mu               sync.Mutex
}

func NewBlocks(sqlStore *SQLStore) *Blocks {
	b := &Blocks{
		SQLStore:         sqlStore,
		lastBlockChanged: make(chan struct{}),
	}
	return b
}

func (bs *Blocks) Add(b entities.Block) error {
	ctx := context.Background()
	_, err := bs.pool.Exec(ctx,
		`insert into blocks(vega_time, height, hash) values ($1, $2, $3)`,
		b.VegaTime, b.Height, b.Hash)

	if err != nil {
		return fmt.Errorf("adding block: %w", err)
	}

	bs.setLastBlock(b)
	return nil
}

func (bs *Blocks) GetAll() ([]entities.Block, error) {
	ctx := context.Background()
	blocks := []entities.Block{}
	err := pgxscan.Select(ctx, bs.pool, &blocks,
		`SELECT vega_time, height, hash
		FROM blocks
		ORDER BY vega_time desc`)
	return blocks, err
}

func (bs *Blocks) GetAtHeight(height int64) (entities.Block, error) {
	// Check if it's in our cache first
	block, err := bs.getLastBlock()
	if err == nil && block.Height == height {
		return block, nil
	}

	// Else query the database
	err = pgxscan.Get(context.Background(), bs.pool, &block,
		`SELECT vega_time, height, hash
		FROM blocks
		WHERE height=$1`, height)
	return block, err
}

<<<<<<< HEAD
=======
// WaitForBlockHeight will block until we have received an TimeUpdate message for this block
// This is a bit fiddly; because we can't control much about which order messages are sent or
// received on the event bus, sometimes we process events before the corresponding TimeUpdate
// message for that block has been processed. This is a  problem because we want to store the
// timestamp of the block on each row in the database. This function will block until we have
// the block time information for the specified block height, or fail after BlockWaitTimeout.
func (bs *Blocks) WaitForBlockHeight(height int64) (entities.Block, error) {
	ctx, cancel := context.WithTimeout(context.Background(), BlockWaitTimeout)
	defer cancel()
	for {
		if block, err := bs.GetAtHeight(height); err == nil {
			return block, nil
		}
		select {
		case <-bs.lastBlockChanged:
		case <-ctx.Done():
			return entities.Block{}, ErrBlockWaitTimedout
		}
	}
}

>>>>>>> 6dd04167
func (bs *Blocks) getLastBlock() (entities.Block, error) {
	bs.mu.Lock()
	defer bs.mu.Unlock()
	if bs.lastBlock != nil {
		return *bs.lastBlock, nil
	}
	return entities.Block{}, ErrNoLastBlock
}

func (bs *Blocks) setLastBlock(b entities.Block) {
	bs.mu.Lock()
	defer bs.mu.Unlock()
	bs.lastBlock = &b
	close(bs.lastBlockChanged)
	bs.lastBlockChanged = make(chan struct{})
}<|MERGE_RESOLUTION|>--- conflicted
+++ resolved
@@ -71,30 +71,6 @@
 	return block, err
 }
 
-<<<<<<< HEAD
-=======
-// WaitForBlockHeight will block until we have received an TimeUpdate message for this block
-// This is a bit fiddly; because we can't control much about which order messages are sent or
-// received on the event bus, sometimes we process events before the corresponding TimeUpdate
-// message for that block has been processed. This is a  problem because we want to store the
-// timestamp of the block on each row in the database. This function will block until we have
-// the block time information for the specified block height, or fail after BlockWaitTimeout.
-func (bs *Blocks) WaitForBlockHeight(height int64) (entities.Block, error) {
-	ctx, cancel := context.WithTimeout(context.Background(), BlockWaitTimeout)
-	defer cancel()
-	for {
-		if block, err := bs.GetAtHeight(height); err == nil {
-			return block, nil
-		}
-		select {
-		case <-bs.lastBlockChanged:
-		case <-ctx.Done():
-			return entities.Block{}, ErrBlockWaitTimedout
-		}
-	}
-}
-
->>>>>>> 6dd04167
 func (bs *Blocks) getLastBlock() (entities.Block, error) {
 	bs.mu.Lock()
 	defer bs.mu.Unlock()
