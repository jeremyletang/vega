--- conflicted
+++ resolved
@@ -41,7 +41,6 @@
 	}
 }
 
-<<<<<<< HEAD
 func (a *Asset) Type() events.Type {
 	return events.AssetEvent
 }
@@ -55,19 +54,6 @@
 	default:
 		as.log.Panic("Unknown event type in transfer response subscriber",
 			logging.String("Type", e.Type().String()))
-=======
-func (as *Asset) Types() []events.Type {
-	return []events.Type{
-		events.AssetEvent,
-	}
-}
-
-func (as *Asset) Push(evts ...events.Event) {
-	for _, e := range evts {
-		if ae, ok := e.(AssetEvent); ok {
-			as.consume(ae)
-		}
->>>>>>> 6dd04167
 	}
 }
 
