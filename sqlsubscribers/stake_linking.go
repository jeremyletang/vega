--- conflicted
+++ resolved
@@ -7,11 +7,6 @@
 	"code.vegaprotocol.io/data-node/logging"
 	eventspb "code.vegaprotocol.io/protos/vega/events/v1"
 	"code.vegaprotocol.io/vega/events"
-<<<<<<< HEAD
-=======
-
->>>>>>> 89b5fb4a
-	"github.com/pkg/errors"
 )
 
 type StakeLinkingEvent interface {
@@ -41,31 +36,24 @@
 	return []events.Type{events.StakeLinkingEvent}
 }
 
-<<<<<<< HEAD
-=======
-
->>>>>>> 89b5fb4a
 func (sl *StakeLinking) Push(evt events.Event) error {
 	switch e := evt.(type) {
 	case TimeUpdateEvent:
 		sl.vegaTime = e.Time()
 	case StakeLinkingEvent:
-		return sl.consume(e)
+		sl.consume(e)
 	}
-
-	return nil
 }
 
-func (sl StakeLinking) consume(event StakeLinkingEvent) error {
+func (sl StakeLinking) consume(event StakeLinkingEvent) {
 	stake := event.StakeLinking()
 	entity, err := entities.StakeLinkingFromProto(&stake, sl.vegaTime)
 	if err != nil {
-		return errors.Wrap(err, "converting stake linking event to database entity failed")
+		sl.log.Error("converting stake linking event to database entitiy failed", logging.Error(err))
+		return
 	}
 
-	return errors.Wrap(sl.store.Upsert(entity), "inserting stake linking event to SQL store failed")
-<<<<<<< HEAD
-}
-=======
-}
->>>>>>> 89b5fb4a
+	if err = sl.store.Upsert(entity); err != nil {
+		sl.log.Error("inserting stake linking event to SQL store failed", logging.Error(err))
+	}
+}