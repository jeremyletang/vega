--- conflicted
+++ resolved
@@ -21,15 +21,11 @@
 	Obtain(a *entities.Account) error
 }
 
-<<<<<<< HEAD
-type PartyStore interface{}
-=======
 type BalanceStore interface {
 	Add(b entities.Balance) error
 }
 type PartyStore interface {
 }
->>>>>>> 6dd04167
 
 type TransferResponseEvent interface {
 	events.Event
@@ -42,11 +38,8 @@
 	accounts AccountStore
 	parties  PartyStore
 	blocks   BlockStore
-<<<<<<< HEAD
 	vegaTime time.Time
-=======
 	balances BalanceStore
->>>>>>> 6dd04167
 	log      *logging.Logger
 }
 
@@ -98,7 +91,7 @@
 			}
 		}
 		for _, vb := range tr.Balances {
-			if err := t.addBalance(vb, block.VegaTime); err != nil {
+			if err := t.addBalance(vb, t.vegaTime); err != nil {
 				t.log.Error("couldn't add balance",
 					logging.Error(err),
 					logging.Reflect("balance", vb))
