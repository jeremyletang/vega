// Package rpc implements a WebSocket RPC Client interface to Tendermint.
package rpc

import (
	"context"
	"encoding/json"
	"errors"
	"fmt"
	"sync"
	"time"

	"vega/log"

	"github.com/gorilla/websocket"
)

const (
	address          = "127.0.0.1:46657"
	endpoint         = "/websocket"
	handshakeTimeout = 10 * time.Second
	writeTimeout     = 30 * time.Second
)

// Errors returned by the Client.
var (
	ErrCheckTxFailed = errors.New("rpc: CheckTx failed during the AddTransaction call")
	ErrClosed        = errors.New("rpc: Client has already been closed")
)

type opts map[string]interface{}

type request struct {
	ID      uint64          `json:"id,string"`
	JSONRPC string          `json:"jsonrpc"`
	Method  string          `json:"method"`
	Params  json.RawMessage `json:"params"`
}

type response struct {
	Error   *rpcError       `json:"error"`
	ID      uint64          `json:"id,string"`
	JSONRPC string          `json:"jsonrpc"`
	Result  json.RawMessage `json:"result"`
}

type rpcError struct {
	Code    int    `json:"code"`
	Data    string `json:"data"`
	Message string `json:"message"`
}

type TendermintClient interface {
	AddTransaction(ctx context.Context, txdata []byte) (*CheckTxResult, error)
	AsyncTransaction(ctx context.Context, txdata []byte) error
	Close() error
	Connect() error
	HasError() bool
	FindTransaction(ctx context.Context, query *Query, page int, perPage int, prove bool) (*TransactionList, error)
	GetBlockInfo(ctx context.Context, height int64) (*BlockInfo, error)
	Genesis(ctx context.Context) (*Genesis, error)
	GetBlockMetas(ctx context.Context, minHeight int64, maxHeight int64) ([]*BlockMeta, error)
	GetCommitInfo(ctx context.Context, height int64) (*CommitInfo, error)
	IsNodeReachable(ctx context.Context) (bool, error)
	NetInfo(ctx context.Context) (*NetInfo, error)
	Status(ctx context.Context) (*Status, error)
	Transaction(ctx context.Context, hash []byte, prove bool) (*Transaction, error)
	UnconfirmedTransactions(ctx context.Context, limit int) ([][]byte, error)
	Validators(ctx context.Context, height int) (*ValidatorSet, error)
}

func (err rpcError) Error() string {
	if err.Data != "" {
		return fmt.Sprintf("%d (%s): %s", err.Code, err.Message, err.Data)
	}
	return fmt.Sprintf("%d (%s)", err.Code, err.Message)
}

// Client can be used to interface with Tendermint. Initialise the Client by
// calling the Connect method, and then call the appropriate methods
// corresponding to Tendermint's JSON-RPC API.
type Client struct {
	Address          string        // Defaults to 127.0.0.1:46657
	HandshakeTimeout time.Duration // Defaults to 10 seconds
	WriteTimeout     time.Duration // Defaults to 30 seconds
	closed           chan struct{}
	conn             *websocket.Conn
	connClosed       bool
	err              error
	lastID           uint64
	mu               sync.RWMutex // Protects the closed, connClosed, err, lastID and results struct fields.
	pending          chan *request
	results          map[uint64]chan *response
}

// New provides a new Tendermint RPC Client can be used to interface with Tendermint abci server etc.
func New() TendermintClient {
	return &Client{}
}

// AddTransaction corresponds to the Tendermint BroadcastTxSync call. It adds
// the given transaction data to Tendermint's mempool and returns data from the
// corresponding ABCI CheckTx call.
//
// If the given transaction data fails CheckTx, then the method will return
// ErrCheckTxFailed, and the caller can inspect the returned CheckTxResult for
// the ABCI app-specific error code and log message.
func (c *Client) AddTransaction(ctx context.Context, txdata []byte) (*CheckTxResult, error) {
	resp := &CheckTxResult{}
	if err := c.call(ctx, "broadcast_tx_sync", opts{"tx": txdata}, resp); err != nil {
		return nil, err
	}
	if resp.Code != 0 {
		return resp, ErrCheckTxFailed
	}
	return resp, nil
}

// AsyncTransaction corresponds to the Tendermint BroadcastTxAsync call. It adds
// the given transaction data to Tendermint's mempool and returns immediately.
func (c *Client) AsyncTransaction(ctx context.Context, txdata []byte) error {
	return c.call(ctx, "broadcast_tx_async", opts{"tx": txdata}, nil)
}

// Close terminates the underlying WebSocket connection.
func (c *Client) Close() error {
	c.mu.Lock()
	defer c.mu.Unlock()
	return c.closeWithError(nil)
}

// Connect initialises the Client and establishes a WebSocket connection to the
// Tendermint endpoint. It must only be called once per Client.
func (c *Client) Connect() error {
	if c.Address == "" {
		c.Address = address
	}
	if c.HandshakeTimeout == 0 {
		c.HandshakeTimeout = handshakeTimeout
	}
	if c.WriteTimeout == 0 {
		c.WriteTimeout = writeTimeout
	}
	dialer := &websocket.Dialer{
		HandshakeTimeout: c.HandshakeTimeout,
	}
	w, _, err := dialer.Dial("ws://"+c.Address+endpoint, nil)
	if err != nil {
		return err
	}
	pings := make(chan string, 100)
	w.SetPingHandler(func(m string) error {
		select {
		case pings <- m:
		default:
		}
		return nil
	})
	c.closed = make(chan struct{})
	c.pending = make(chan *request, 100)
	c.results = map[uint64]chan *response{}
	c.conn = w
	go c.readLoop()
	go c.writeLoop(pings)
	return nil
}

func (c *Client) HasError() bool {
	c.mu.RLock()
	hasErr := c.err != nil
	c.mu.RUnlock()
	return hasErr
}

// FindTransaction corresponds to the Tendermint TxSearch call. It returns the
// set of matching transactions and the total number of results as part of the
// TransactionList response.
//
// The page parameter, which is 1-indexed, can be used to get the specific page
// of results that you're interested in. And the perPage variable defines the
// number of maximum results (up to 100) that you want per page.
//
// And if prove is set to true, then the response will include proofs of the
// transactions' inclusion in the Tendermint blockchain.
func (c *Client) FindTransaction(ctx context.Context, query *Query, page int, perPage int, prove bool) (*TransactionList, error) {
	qs, err := query.Expression()
	if err != nil {
		return nil, err
	}
	resp := &TransactionList{}
	err = c.call(ctx, "tx_search", opts{"query": qs, "page": page, "per_page": perPage, "prove": prove}, resp)
	return resp, err
}

// Genesis corresponds to the Tendermint Genesis call. It returns the
// initial conditions of the Tendermint blockchain.
func (c *Client) Genesis(ctx context.Context) (*Genesis, error) {
	type Container struct {
		Info *Genesis `json:"genesis"`
	}
	resp := &Container{}
	err := c.call(ctx, "genesis", nil, resp)
	return resp.Info, err
}

// GetBlockInfo corresponds to the Tendermint Block call. It returns the
// BlockInfo for the block at the given height, or the latest block if the
// height is 0 or negative.
func (c *Client) GetBlockInfo(ctx context.Context, height int64) (*BlockInfo, error) {
	params := opts{}
	if height > 0 {
		params["height"] = height
	}
	resp := &BlockInfo{}
	err := c.call(ctx, "block", params, resp)
	return resp, err
}

// GetBlockMetas corresponds to the Tendermint Blockchain call. It returns the
// BlockMeta info in descending order for all the blocks within the given
// [minHeight, maxHeight] range. At most 20 BlockMetas will be returned.
//
// If minHeight is less than 0 or negative, it defaults to 1. And if maxHeight
// is 0, it defaults to the height of the current blockchain, i.e. the latest
// block.
func (c *Client) GetBlockMetas(ctx context.Context, minHeight int64, maxHeight int64) ([]*BlockMeta, error) {
	if minHeight <= 0 {
		minHeight = 1
	}
	resp := []*BlockMeta{}
	err := c.call(ctx, "blockchain", opts{"minHeight": minHeight, "maxHeight": maxHeight}, resp)
	return resp, err
}

// GetCommitInfo corresponds to the Tendermint Commit call. It returns the
// CommitInfo for the block at the given height, or the latest block if the
// height is 0 or negative.
func (c *Client) GetCommitInfo(ctx context.Context, height int64) (*CommitInfo, error) {
	params := opts{}
	if height > 0 {
		params["height"] = height
	}
	resp := &CommitInfo{}
	err := c.call(ctx, "commit", params, resp)
	return resp, err
}

// IsNodeReachable corresponds to the Tendermint Health call. It can be used as
// a ping to test whether the Tendermint node is still up and running.
func (c *Client) IsNodeReachable(ctx context.Context) (bool, error) {
	var resp struct{}
	err := c.call(ctx, "health", nil, resp)
	return err != nil, err
}

// NetInfo corresponds to the Tendermint NetInfo call.
func (c *Client) NetInfo(ctx context.Context) (*NetInfo, error) {
	resp := &NetInfo{}
	err := c.call(ctx, "net_info", nil, resp)
	return resp, err
}

// Status corresponds to the Tendermint Status call. It returns a bunch of
// useful info relating to the current state of the Tendermint node.
func (c *Client) Status(ctx context.Context) (*Status, error) {
	resp := &Status{}
	err := c.call(ctx, "status", nil, resp)
	return resp, err
}

// Transaction corresponds to the Tendermint Tx call. It returns a Transaction
// matching the given transaction hash.
func (c *Client) Transaction(ctx context.Context, hash []byte, prove bool) (*Transaction, error) {
	resp := &Transaction{}
	err := c.call(ctx, "tx", opts{"hash": hash, "prove": prove}, resp)
	return resp, err
}

// UnconfirmedTransactions corresponds to the Tendermint UnconfirmedTxs call. It
// returns a list of transaction data for unconfirmed transactions up to the
// given limit. If the given limit is less than 1 or greater than 100, then the
// number of returned transactions defaults to 30.
func (c *Client) UnconfirmedTransactions(ctx context.Context, limit int) ([][]byte, error) {
	type Unconfirmed struct {
		Count        int      `json:"n_txs"`
		Transactions [][]byte `json:"txs"`
	}
	resp := &Unconfirmed{}
	err := c.call(ctx, "unconfirmed_txs", opts{"limit": limit}, resp)
	if err != nil {
		return nil, err
	}
	return resp.Transactions, nil
}

// UnconfirmedTransactionsCount corresponds to the Tendermint NumUnconfirmedTxs
// call. It returns the number of unconfirmed transactions.
func (c *Client) UnconfirmedTransactionsCount(ctx context.Context) (int, error) {
	type Unconfirmed struct {
		Count int `json:"n_txs"`
	}
	resp := &Unconfirmed{}
	err := c.call(ctx, "num_unconfirmed_txs", nil, resp)
	if err != nil {
		return 0, err
	}
	return resp.Count, nil
}

// Validators corresponds to the Tendermint Validators call. It returns the
// validator set at the given height, or the latest block if the height is 0 or
// negative.
func (c *Client) Validators(ctx context.Context, height int) (*ValidatorSet, error) {
	params := opts{}
	if height > 0 {
		params["height"] = height
	}
	resp := &ValidatorSet{}
	err := c.call(ctx, "validators", params, resp)
	return resp, err
}

// The call method encodes the given JSON-RPC 2.0 call over the underlying
// WebSocket connection.
func (c *Client) call(ctx context.Context, method string, params opts, resp interface{}) error {
	body, err := json.Marshal(params)
	if err != nil {
		return err
	}
	id := c.nextID()
	req := &request{
		ID:      id,
		JSONRPC: "2.0",
		Method:  method,
		Params:  body,
	}
	// At this top-level, we select on either putting the request into the
	// pending write queue, waiting for the provided Context to be done
	// (cancelled, deadline exceeded, etc.), or for the underlying connection to
	// be closed.
	select {
	case c.pending <- req:
		log.Infof("Made %s call\n", method)

		ch := make(chan *response, 1)
		c.mu.Lock()
		c.results[id] = ch
		c.mu.Unlock()


		// Once the request has been put onto the write queue, we select on
		// either receiving the response, or the underlying connection being
		// closed.
		if method == "broadcast_tx_async" {
			select {
			case resp := <-ch:
				c.mu.Lock()
				delete(c.results, id)
				c.mu.Unlock()
				if resp.Error != nil {
					return fmt.Errorf(
						"rpc: got error response from %s call to Tendermint: %s",
						method, resp.Error)
				}
				if resp != nil {
					return json.Unmarshal(resp.Result, resp)
				}
			case <-c.closed:
				return ErrClosed
			}
<<<<<<< HEAD
		} else {
			// Other commands use r, not resp
			select {
			case r := <-ch:
				c.mu.Lock()
				delete(c.results, id)
				c.mu.Unlock()
				if r.Error != nil {
					return fmt.Errorf(
						"rpc: got error response from %s call to Tendermint: %s",
						method, r.Error)
				}
				if r != nil {
					return json.Unmarshal(r.Result, resp)
				}
			case <-c.closed:
				return ErrClosed
=======
			if resp != nil {
				return json.Unmarshal(r.Result, resp)
>>>>>>> 13ccc33e
			}
		}

	case <-c.closed:
		return ErrClosed
	case <-ctx.Done():
		return ctx.Err()
	}
	return nil
}

func (c *Client) closeWithError(err error) error {
	if c.connClosed {
		return c.err
	}
	if err == nil {
		err = c.conn.Close()
	} else {
		c.conn.Close()
	}
	c.connClosed = true
	if err == nil {
		err = ErrClosed
	}
	c.err = err
	close(c.closed)
	return err
}

func (c *Client) handleError(err error) {
	log.Errorf("Got error: %s", err)
	c.mu.Lock()
	c.closeWithError(err)
	c.mu.Unlock()
}

func (c *Client) isClosed() bool {
	c.mu.RLock()
	defer c.mu.RUnlock()
	return c.connClosed
}

func (c *Client) nextID() uint64 {
	c.mu.Lock()
	c.lastID++
	next := c.lastID
	c.mu.Unlock()
	return next
}

func (c *Client) readLoop() {
	for {
		if c.isClosed() {
			return
		}
		// TODO(tav): Set a read deadline on the connection. The underlying
		// WebSocket implementation seems to treat all errors as fatal, even
		// read timeouts.
		resp := &response{}
		_, data, err := c.conn.ReadMessage()
		if err != nil {
			c.handleError(err)
			return
		}
		if err = json.Unmarshal(data, resp); err != nil {
			c.handleError(err)
			return
		}
		c.mu.RLock()
		ch, exists := c.results[resp.ID]
		c.mu.RUnlock()
		if !exists {
			log.Infof("Received unexpected response ID: %d", resp.ID)
			c.Close()
			return
		}
		ch <- resp
	}
}

func (c *Client) writeLoop(pings chan string) {
	for {
		if c.isClosed() {
			return
		}
		select {
		case m := <-pings:
			if err := c.conn.SetWriteDeadline(time.Now().Add(c.WriteTimeout)); err != nil {
				c.handleError(err)
				return
			}
			if err := c.conn.WriteMessage(websocket.PongMessage, []byte(m)); err != nil {
				c.handleError(err)
				return
			}
		case req := <-c.pending:
			if err := c.conn.SetWriteDeadline(time.Now().Add(c.WriteTimeout)); err != nil {
				c.handleError(err)
				return
			}
			if err := c.conn.WriteJSON(req); err != nil {
				c.handleError(err)
				return
			}
		case <-c.closed:
			return
		}
	}
}<|MERGE_RESOLUTION|>--- conflicted
+++ resolved
@@ -345,53 +345,25 @@
 		c.mu.Lock()
 		c.results[id] = ch
 		c.mu.Unlock()
-
-
 		// Once the request has been put onto the write queue, we select on
 		// either receiving the response, or the underlying connection being
 		// closed.
-		if method == "broadcast_tx_async" {
-			select {
-			case resp := <-ch:
-				c.mu.Lock()
-				delete(c.results, id)
-				c.mu.Unlock()
-				if resp.Error != nil {
-					return fmt.Errorf(
-						"rpc: got error response from %s call to Tendermint: %s",
-						method, resp.Error)
-				}
-				if resp != nil {
-					return json.Unmarshal(resp.Result, resp)
-				}
-			case <-c.closed:
-				return ErrClosed
-			}
-<<<<<<< HEAD
-		} else {
-			// Other commands use r, not resp
-			select {
-			case r := <-ch:
-				c.mu.Lock()
-				delete(c.results, id)
-				c.mu.Unlock()
-				if r.Error != nil {
-					return fmt.Errorf(
-						"rpc: got error response from %s call to Tendermint: %s",
-						method, r.Error)
-				}
-				if r != nil {
-					return json.Unmarshal(r.Result, resp)
-				}
-			case <-c.closed:
-				return ErrClosed
-=======
+		select {
+		case r := <-ch:
+			c.mu.Lock()
+			delete(c.results, id)
+			c.mu.Unlock()
+			if r.Error != nil {
+				return fmt.Errorf(
+					"rpc: got error response from %s call to Tendermint: %s",
+					method, r.Error)
+			}
 			if resp != nil {
 				return json.Unmarshal(r.Result, resp)
->>>>>>> 13ccc33e
-			}
-		}
-
+			}
+		case <-c.closed:
+			return ErrClosed
+		}
 	case <-c.closed:
 		return ErrClosed
 	case <-ctx.Done():
