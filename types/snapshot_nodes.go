package types

import (
	"time"

	"code.vegaprotocol.io/protos/vega"
	eventspb "code.vegaprotocol.io/protos/vega/events/v1"
	snapshot "code.vegaprotocol.io/protos/vega/snapshot/v1"
	"code.vegaprotocol.io/vega/types/num"

	"github.com/golang/protobuf/proto"
)

type Snapshot struct {
	Height     uint64
	Format     SnapshotFormat
	Chunks     uint32
	Hash       []byte
	Metadata   []byte
	Meta       *Metadata
	DataChunks []*Chunk
	Nodes      []*Payload
	ByteChunks [][]byte
	ChunksSeen uint32
	byteLen    int
}

type Metadata struct {
	Version     int64
	ChunkHashes []string
	NodeHashes  []*NodeHash
}

type NodeHash struct {
	FullKey   string
	Namespace SnapshotNamespace
	Key       string
	Hash      string
}

type Chunk struct {
	Data   []*Payload
	Nr, Of int64
}

type Payload struct {
	Data isPayload
	raw  []byte // access to the raw data for chunking
}

type isPayload interface {
	isPayload()
	plToProto() interface{}
	Namespace() SnapshotNamespace
	Key() string
}

type PayloadActiveAssets struct {
	ActiveAssets *ActiveAssets
}

type PayloadPendingAssets struct {
	PendingAssets *PendingAssets
}

type PayloadBankingWithdrawals struct {
	BankingWithdrawals *BankingWithdrawals
}

type PayloadBankingDeposits struct {
	BankingDeposits *BankingDeposits
}

type PayloadBankingSeen struct {
	BankingSeen *BankingSeen
}

type PayloadBankingAssetActions struct {
	BankingAssetActions *BankingAssetActions
}

type PayloadCheckpoint struct {
	Checkpoint *CPState
}

type PayloadCollateralAccounts struct {
	CollateralAccounts *CollateralAccounts
}

type PayloadCollateralAssets struct {
	CollateralAssets *CollateralAssets
}

type PayloadAppState struct {
	AppState *AppState
}

type PayloadNetParams struct {
	NetParams *NetParams
}

type PayloadDelegationActive struct {
	DelegationActive *DelegationActive
}

type PayloadDelegationPending struct {
	DelegationPending *DelegationPending
}

type PayloadDelegationAuto struct {
	DelegationAuto *DelegationAuto
}

type PayloadGovernanceActive struct {
	GovernanceActive *GovernanceActive
}

type PayloadGovernanceEnacted struct {
	GovernanceEnacted *GovernanceEnacted
}

type PayloadGovernanceNode struct {
	GovernanceNode *GovernanceNode
}

type PayloadMarketPositions struct {
	MarketPositions *MarketPositions
}

type PayloadMatchingBook struct {
	MatchingBook *MatchingBook
}

type PayloadExecutionMarkets struct {
	ExecutionMarkets *ExecutionMarkets
}

type PayloadExecutionIDGenerator struct {
	ExecutionIDGenerator *ExecutionIDGenerator
}

type PayloadStakingAccounts struct {
	StakingAccounts *StakingAccounts
}

type PayloadEpoch struct {
	EpochState *EpochState
}

type PayloadLimitState struct {
	LimitState *LimitState
}

type PayloadNotary struct {
	Notary *Notary
}

type MatchingBook struct {
	MarketID        string
	Buy             []*Order
	Sell            []*Order
	LastTradedPrice *num.Uint
	Auction         bool
	BatchID         uint64
}

type ExecutionMarkets struct {
	Markets []*ExecMarket
}

type ExecutionIDGenerator struct {
	Batches   uint64
	Orders    uint64
	Proposals uint64
}

type ExecMarket struct {
	Market                     *Market
	PriceMonitor               *PriceMonitor
	AuctionState               *AuctionState
	PeggedOrders               []*Order
	ExpiringOrders             []*Order
	LastBestBid                *num.Uint
	LastBestAsk                *num.Uint
	LastMidBid                 *num.Uint
	LastMidAsk                 *num.Uint
	LastMarketValueProxy       num.Decimal
	LastEquityShareDistributed int64
	EquityShare                *EquityShare
	CurrentMarkPrice           *num.Uint
}

type PriceMonitor struct {
	Initialised         bool
	FPHorizons          []*DecMap
	Now                 time.Time
	Update              time.Time
	Bounds              []*PriceBound
	PriceRangeCache     []*PriceRangeCache
	PriceRangeCacheTime time.Time
	RefPriceCache       []*DecMap
	RefPriceCacheTime   time.Time
}

type PriceBound struct {
	Active     bool
	UpFactor   num.Decimal
	DownFactor num.Decimal
	Trigger    *PriceMonitoringTrigger
}

type PriceRangeCache struct {
	Bound *PriceBound
	Range *PriceRange
}

type PriceRange struct {
	Min num.Decimal
	Max num.Decimal
	Ref num.Decimal
}

type DecMap struct {
	Key int64
	Val num.Decimal
}

type AuctionState struct {
	Mode        MarketTradingMode
	DefaultMode MarketTradingMode
	Begin       time.Time
	End         *AuctionDuration
	Start       bool
	Stop        bool
	Extension   AuctionTrigger
}

type EpochState struct {
	Seq                  uint64
	StartTime            time.Time
	ExpireTime           time.Time
	ReadyToStartNewEpoch bool
	ReadyToEndEpoch      bool
}

type LimitState struct {
	BlockCount               uint32
	CanProposeMarket         bool
	CanProposeAsset          bool
	GenesisLoaded            bool
	ProposeMarketEnabled     bool
	ProposeAssetEnabled      bool
	ProposeMarketEnabledFrom time.Time
	ProposeAssetEnabledFrom  time.Time
}

type EquityShare struct {
	Mvp                 num.Decimal
	OpeningAuctionEnded bool
	Lps                 []*EquityShareLP
}

type EquityShareLP struct {
	ID    string
	Stake num.Decimal
	Share num.Decimal
	Avg   num.Decimal
}

type ActiveAssets struct {
	Assets []*Asset
}

type PendingAssets struct {
	Assets []*Asset
}

type BankingWithdrawals struct {
	Withdrawals []*RWithdrawal
}

type RWithdrawal struct {
	Ref        string
	Withdrawal *Withdrawal
}

type BankingDeposits struct {
	Deposit []*BDeposit
}

type BDeposit struct {
	ID      string
	Deposit *Deposit
}

type BankingSeen struct {
	Refs []*TxRef
}

type TxRef struct {
	Asset    string
	BlockNr  uint64
	Hash     string
	LogIndex uint64
}

type BankingAssetActions struct {
	AssetAction []*AssetAction
}

type AssetAction struct {
	ID          string
	State       uint32
	Asset       string
	BlockNumber uint64
	TxIndex     uint64
	Hash        string
	BuiltinD    *BuiltinAssetDeposit
	Erc20D      *ERC20Deposit
	Erc20AL     *ERC20AssetList
}

type CPState struct {
	NextCp int64
}

type CollateralAccounts struct {
	Accounts []*Account
}

type CollateralAssets struct {
	Assets []*Asset
}

type AppState struct {
	Height uint64
	Block  string
	Time   int64
}

type NetParams struct {
	Params []*NetworkParameter
}

type DelegationActive struct {
	Delegations []*Delegation
}

type DelegationPending struct {
	Delegations  []*Delegation
	Undelegation []*Delegation
}

type DelegationAuto struct {
	Parties []string
}

type GovernanceActive struct {
	Proposals []*PendingProposal
}

type GovernanceEnacted struct {
	Proposals []*Proposal
}

type GovernanceNode struct {
	Proposals []*Proposal
}

type PendingProposal struct {
	Proposal *Proposal
	Yes      []*Vote
	No       []*Vote
	Invalid  []*Vote
}

type MarketPositions struct {
	MarketID  string
	Positions []*MarketPosition
}

type MarketPosition struct {
	PartyID         string
	Size, Buy, Sell int64
	Price           *num.Uint
	VwBuy, VwSell   *num.Uint
}

type StakingAccounts struct {
	Accounts []*StakingAccount
}

type StakingAccount struct {
	Party   string
	Balance *num.Uint
	Events  []*StakeLinking
}

type NotarySigs struct {
	ID   string
	Kind int32
	Node string
	Sig  string
}
type Notary struct {
	Sigs                   []*NotarySigs
	ValidatorVotesRequired float64
}

func SnapshotFromProto(s *snapshot.Snapshot) (*Snapshot, error) {
	meta := &snapshot.Metadata{}
	if err := proto.Unmarshal(s.Metadata, meta); err != nil {
		return nil, err
	}
	m, err := MetadataFromProto(meta)
	if err != nil {
		return nil, err
	}
	return &Snapshot{
		Height:     s.Height,
		Format:     s.Format,
		Chunks:     s.Chunks,
		Hash:       s.Hash,
		Metadata:   s.Metadata,
		Meta:       m,
		DataChunks: make([]*Chunk, 0, int(s.Chunks)),
	}, nil
}

func (s Snapshot) IntoProto() (*snapshot.Snapshot, error) {
	if len(s.Metadata) == 0 {
		m, err := proto.Marshal(s.Meta.IntoProto())
		if err != nil {
			return nil, err
		}
		s.Metadata = m
	}
	// just make sure the number of chunks is set
	if s.Chunks == 0 {
		s.Chunks = uint32(len(s.DataChunks))
	}
	return &snapshot.Snapshot{
		Height:   s.Height,
		Format:   s.Format,
		Chunks:   s.Chunks,
		Hash:     s.Hash,
		Metadata: s.Metadata,
	}, nil
}

func MetadataFromProto(m *snapshot.Metadata) (*Metadata, error) {
	nh := make([]*NodeHash, 0, len(m.NodeHashes))
	for _, h := range m.NodeHashes {
		hh, err := NodeHashFromProto(h)
		if err != nil {
			return nil, err
		}
		nh = append(nh, hh)
	}
	return &Metadata{
		Version:     m.Version,
		ChunkHashes: m.ChunkHashes[:],
		NodeHashes:  nh,
	}, nil
}

func (m Metadata) IntoProto() *snapshot.Metadata {
	nh := make([]*snapshot.NodeHash, 0, len(m.NodeHashes))
	for _, h := range m.NodeHashes {
		nh = append(nh, h.IntoProto())
	}
	return &snapshot.Metadata{
		Version:     m.Version,
		ChunkHashes: m.ChunkHashes[:],
		NodeHashes:  nh,
	}
}

func NodeHashFromProto(nh *snapshot.NodeHash) (*NodeHash, error) {
	ns, err := namespaceFromString(nh.Namespace)
	if err != nil {
		return nil, err
	}
	return &NodeHash{
		FullKey:   nh.FullKey,
		Namespace: ns,
		Key:       nh.Key,
		Hash:      nh.Hash,
	}, nil
}

func (n NodeHash) IntoProto() *snapshot.NodeHash {
	return &snapshot.NodeHash{
		FullKey:   n.FullKey,
		Namespace: n.Namespace.String(),
		Key:       n.Key,
		Hash:      n.Hash,
	}
}

func ChunkFromProto(c *snapshot.Chunk) *Chunk {
	data := make([]*Payload, 0, len(c.Data))
	for _, p := range c.Data {
		data = append(data, PayloadFromProto(p))
	}
	return &Chunk{
		Data: data,
		Nr:   c.Nr,
		Of:   c.Of,
	}
}

func (c Chunk) IntoProto() *snapshot.Chunk {
	data := make([]*snapshot.Payload, 0, len(c.Data))
	for _, p := range c.Data {
		data = append(data, p.IntoProto())
	}
	return &snapshot.Chunk{
		Data: data,
		Nr:   c.Nr,
		Of:   c.Of,
	}
}

func PayloadFromProto(p *snapshot.Payload) *Payload {
	ret := &Payload{}
	switch dt := p.Data.(type) {
	case *snapshot.Payload_AppState:
		ret.Data = PayloadAppStateFromProto(dt)
	case *snapshot.Payload_ActiveAssets:
		ret.Data = PayloadActiveAssetsFromProto(dt)
	case *snapshot.Payload_PendingAssets:
		ret.Data = PayloadPendingAssetsFromProto(dt)
	case *snapshot.Payload_BankingWithdrawals:
		ret.Data = PayloadBankingWithdrawalsFromProto(dt)
	case *snapshot.Payload_BankingDeposits:
		ret.Data = PayloadBankingDepositsFromProto(dt)
	case *snapshot.Payload_BankingSeen:
		ret.Data = PayloadBankingSeenFromProto(dt)
	case *snapshot.Payload_BankingAssetActions:
		ret.Data = PayloadBankingAssetActionsFromProto(dt)
	case *snapshot.Payload_Checkpoint:
		ret.Data = PayloadCheckpointFromProto(dt)
	case *snapshot.Payload_CollateralAssets:
		ret.Data = PayloadCollateralAssetsFromProto(dt)
	case *snapshot.Payload_CollateralAccounts:
		ret.Data = PayloadCollateralAccountsFromProto(dt)
	case *snapshot.Payload_NetworkParameters:
		ret.Data = PayloadNetParamsFromProto(dt)
	case *snapshot.Payload_DelegationActive:
		ret.Data = PayloadDelegationActiveFromProto(dt)
	case *snapshot.Payload_DelegationPending:
		ret.Data = PayloadDelegationPendingFromProto(dt)
	case *snapshot.Payload_GovernanceActive:
		ret.Data = PayloadGovernanceActiveFromProto(dt)
	case *snapshot.Payload_GovernanceEnacted:
		ret.Data = PayloadGovernanceEnactedFromProto(dt)
	case *snapshot.Payload_GovernanceNode:
		ret.Data = PayloadGovernanceNodeFromProto(dt)
	case *snapshot.Payload_MarketPositions:
		ret.Data = PayloadMarketPositionsFromProto(dt)
	case *snapshot.Payload_MatchingBook:
		ret.Data = PayloadMatchingBookFromProto(dt)
	case *snapshot.Payload_ExecutionMarkets:
		ret.Data = PayloadExecutionMarketsFromProto(dt)
	case *snapshot.Payload_ExecutionIdGenerator:
		ret.Data = PayloadExecutionIDGeneratorFromProto(dt)
	case *snapshot.Payload_Epoch:
		ret.Data = PayloadEpochFromProto(dt)
	case *snapshot.Payload_StakingAccounts:
		ret.Data = PayloadStakingAccountsFromProto(dt)
	case *snapshot.Payload_DelegationAuto:
		ret.Data = PayloadDelegationAutoFromProto(dt)
	case *snapshot.Payload_LimitState:
		ret.Data = PayloadLimitStateFromProto(dt)
	case *snapshot.Payload_RewardsPendingPayouts:
		ret.Data = PayloadRewardPayoutFromProto(dt)
<<<<<<< HEAD
	case *snapshot.Payload_Notary:
		ret.Data = PayloadNotaryFromProto(dt)
=======
	case *snapshot.Payload_VoteSpamPolicy:
		ret.Data = PayloadVoteSpamPolicyFromProto(dt)
	case *snapshot.Payload_SimpleSpamPolicy:
		ret.Data = PayloadSimpleSpamPolicyFromProto(dt)
>>>>>>> 0b6459c1
	}
	return ret
}

func (p Payload) Namespace() SnapshotNamespace {
	if p.Data == nil {
		return undefinedSnapshot
	}
	return p.Data.Namespace()
}

func (p Payload) Key() string {
	if p.Data == nil {
		return ""
	}
	return p.Data.Key()
}

func (p Payload) IntoProto() *snapshot.Payload {
	ret := snapshot.Payload{}
	if p.Data == nil {
		return &ret
	}
	d := p.Data.plToProto()
	switch dt := d.(type) {
	case *snapshot.Payload_AppState:
		ret.Data = dt
	case *snapshot.Payload_ActiveAssets:
		ret.Data = dt
	case *snapshot.Payload_PendingAssets:
		ret.Data = dt
	case *snapshot.Payload_BankingSeen:
		ret.Data = dt
	case *snapshot.Payload_BankingDeposits:
		ret.Data = dt
	case *snapshot.Payload_BankingWithdrawals:
		ret.Data = dt
	case *snapshot.Payload_BankingAssetActions:
		ret.Data = dt
	case *snapshot.Payload_CollateralAssets:
		ret.Data = dt
	case *snapshot.Payload_CollateralAccounts:
		ret.Data = dt
	case *snapshot.Payload_StakingAccounts:
		ret.Data = dt
	case *snapshot.Payload_ExecutionMarkets:
		ret.Data = dt
	case *snapshot.Payload_MatchingBook:
		ret.Data = dt
	case *snapshot.Payload_MarketPositions:
		ret.Data = dt
	case *snapshot.Payload_DelegationActive:
		ret.Data = dt
	case *snapshot.Payload_DelegationPending:
		ret.Data = dt
	case *snapshot.Payload_GovernanceActive:
		ret.Data = dt
	case *snapshot.Payload_GovernanceEnacted:
		ret.Data = dt
	case *snapshot.Payload_GovernanceNode:
		ret.Data = dt
	case *snapshot.Payload_Checkpoint:
		ret.Data = dt
	case *snapshot.Payload_Epoch:
		ret.Data = dt
	case *snapshot.Payload_DelegationAuto:
		ret.Data = dt
	case *snapshot.Payload_ExecutionIdGenerator:
		ret.Data = dt
	case *snapshot.Payload_LimitState:
		ret.Data = dt
	case *snapshot.Payload_RewardsPendingPayouts:
		ret.Data = dt
<<<<<<< HEAD
	case *snapshot.Payload_Notary:
=======
	case *snapshot.Payload_VoteSpamPolicy:
		ret.Data = dt
	case *snapshot.Payload_SimpleSpamPolicy:
>>>>>>> 0b6459c1
		ret.Data = dt
	}
	return &ret
}

func PayloadActiveAssetsFromProto(paa *snapshot.Payload_ActiveAssets) *PayloadActiveAssets {
	return &PayloadActiveAssets{
		ActiveAssets: ActiveAssetsFromProto(paa.ActiveAssets),
	}
}

func (p PayloadActiveAssets) IntoProto() *snapshot.Payload_ActiveAssets {
	return &snapshot.Payload_ActiveAssets{
		ActiveAssets: p.ActiveAssets.IntoProto(),
	}
}

func (*PayloadActiveAssets) isPayload() {}

func (p *PayloadActiveAssets) plToProto() interface{} {
	return p.IntoProto()
}

func (*PayloadActiveAssets) Namespace() SnapshotNamespace {
	return AssetsSnapshot
}

func (*PayloadActiveAssets) Key() string {
	return "active"
}

func PayloadPendingAssetsFromProto(ppa *snapshot.Payload_PendingAssets) *PayloadPendingAssets {
	return &PayloadPendingAssets{
		PendingAssets: PendingAssetsFromProto(ppa.PendingAssets),
	}
}

func (p PayloadPendingAssets) IntoProto() *snapshot.Payload_PendingAssets {
	return &snapshot.Payload_PendingAssets{
		PendingAssets: p.PendingAssets.IntoProto(),
	}
}

func (*PayloadPendingAssets) isPayload() {}

func (p *PayloadPendingAssets) plToProto() interface{} {
	return p.IntoProto()
}

func (*PayloadPendingAssets) Key() string {
	return "pending"
}

func (*PayloadPendingAssets) Namespace() SnapshotNamespace {
	return AssetsSnapshot
}

func PayloadBankingWithdrawalsFromProto(pbw *snapshot.Payload_BankingWithdrawals) *PayloadBankingWithdrawals {
	return &PayloadBankingWithdrawals{
		BankingWithdrawals: BankingWithdrawalsFromProto(pbw.BankingWithdrawals),
	}
}

func (p PayloadBankingWithdrawals) IntoProto() *snapshot.Payload_BankingWithdrawals {
	return &snapshot.Payload_BankingWithdrawals{
		BankingWithdrawals: p.BankingWithdrawals.IntoProto(),
	}
}

func (*PayloadBankingWithdrawals) isPayload() {}

func (p *PayloadBankingWithdrawals) plToProto() interface{} {
	return p.IntoProto()
}

func (*PayloadBankingWithdrawals) Key() string {
	return "withdrawals"
}

func (*PayloadBankingWithdrawals) Namespace() SnapshotNamespace {
	return BankingSnapshot
}

func PayloadBankingDepositsFromProto(pbd *snapshot.Payload_BankingDeposits) *PayloadBankingDeposits {
	return &PayloadBankingDeposits{
		BankingDeposits: BankingDepositsFromProto(pbd.BankingDeposits),
	}
}

func (p PayloadBankingDeposits) IntoProto() *snapshot.Payload_BankingDeposits {
	return &snapshot.Payload_BankingDeposits{
		BankingDeposits: p.BankingDeposits.IntoProto(),
	}
}

func (*PayloadBankingDeposits) isPayload() {}

func (p *PayloadBankingDeposits) plToProto() interface{} {
	return p.IntoProto()
}

func (*PayloadBankingDeposits) Key() string {
	return "deposits"
}

func (*PayloadBankingDeposits) Namespace() SnapshotNamespace {
	return BankingSnapshot
}

func PayloadBankingSeenFromProto(pbs *snapshot.Payload_BankingSeen) *PayloadBankingSeen {
	return &PayloadBankingSeen{
		BankingSeen: BankingSeenFromProto(pbs.BankingSeen),
	}
}

func (p PayloadBankingSeen) IntoProto() *snapshot.Payload_BankingSeen {
	return &snapshot.Payload_BankingSeen{
		BankingSeen: p.BankingSeen.IntoProto(),
	}
}

func (*PayloadBankingSeen) isPayload() {}

func (p *PayloadBankingSeen) plToProto() interface{} {
	return p.IntoProto()
}

func (*PayloadBankingSeen) Key() string {
	return "seen"
}

func (*PayloadBankingSeen) Namespace() SnapshotNamespace {
	return BankingSnapshot
}

func PayloadBankingAssetActionsFromProto(pbs *snapshot.Payload_BankingAssetActions) *PayloadBankingAssetActions {
	return &PayloadBankingAssetActions{
		BankingAssetActions: BankingAssetActionsFromProto(pbs.BankingAssetActions),
	}
}

func (p PayloadBankingAssetActions) IntoProto() *snapshot.Payload_BankingAssetActions {
	return &snapshot.Payload_BankingAssetActions{
		BankingAssetActions: p.BankingAssetActions.IntoProto(),
	}
}

func (*PayloadBankingAssetActions) isPayload() {}

func (p *PayloadBankingAssetActions) plToProto() interface{} {
	return p.IntoProto()
}

func (*PayloadBankingAssetActions) Key() string {
	return "assetActions"
}

func (*PayloadBankingAssetActions) Namespace() SnapshotNamespace {
	return BankingSnapshot
}

func PayloadCheckpointFromProto(pc *snapshot.Payload_Checkpoint) *PayloadCheckpoint {
	return &PayloadCheckpoint{
		Checkpoint: CheckpointFromProto(pc.Checkpoint),
	}
}

func (p PayloadCheckpoint) IntoProto() *snapshot.Payload_Checkpoint {
	return &snapshot.Payload_Checkpoint{
		Checkpoint: p.Checkpoint.IntoProto(),
	}
}

func (*PayloadCheckpoint) isPayload() {}

func (p *PayloadCheckpoint) plToProto() interface{} {
	return p.IntoProto()
}

func (*PayloadCheckpoint) Key() string {
	return "all"
}

func (*PayloadCheckpoint) Namespace() SnapshotNamespace {
	return CheckpointSnapshot
}

func PayloadCollateralAccountsFromProto(pca *snapshot.Payload_CollateralAccounts) *PayloadCollateralAccounts {
	return &PayloadCollateralAccounts{
		CollateralAccounts: CollateralAccountsFromProto(pca.CollateralAccounts),
	}
}

func (p PayloadCollateralAccounts) IntoProto() *snapshot.Payload_CollateralAccounts {
	return &snapshot.Payload_CollateralAccounts{
		CollateralAccounts: p.CollateralAccounts.IntoProto(),
	}
}

func (*PayloadCollateralAccounts) isPayload() {}

func (p *PayloadCollateralAccounts) plToProto() interface{} {
	return p.IntoProto()
}

func (*PayloadCollateralAccounts) Key() string {
	return "accounts"
}

func (*PayloadCollateralAccounts) Namespace() SnapshotNamespace {
	return CollateralSnapshot
}

func PayloadCollateralAssetsFromProto(pca *snapshot.Payload_CollateralAssets) *PayloadCollateralAssets {
	return &PayloadCollateralAssets{
		CollateralAssets: CollateralAssetsFromProto(pca.CollateralAssets),
	}
}

func (p PayloadCollateralAssets) IntoProto() *snapshot.Payload_CollateralAssets {
	return &snapshot.Payload_CollateralAssets{
		CollateralAssets: p.CollateralAssets.IntoProto(),
	}
}

func (*PayloadCollateralAssets) isPayload() {}

func (p *PayloadCollateralAssets) plToProto() interface{} {
	return p.IntoProto()
}

func (*PayloadCollateralAssets) Key() string {
	return "assets"
}

func (*PayloadCollateralAssets) Namespace() SnapshotNamespace {
	return CollateralSnapshot
}

func PayloadAppStateFromProto(pas *snapshot.Payload_AppState) *PayloadAppState {
	return &PayloadAppState{
		AppState: AppStateFromProto(pas.AppState),
	}
}

func (p PayloadAppState) IntoProto() *snapshot.Payload_AppState {
	return &snapshot.Payload_AppState{
		AppState: p.AppState.IntoProto(),
	}
}

func (*PayloadAppState) isPayload() {}

func (p *PayloadAppState) plToProto() interface{} {
	return p.IntoProto()
}

func (*PayloadAppState) Key() string {
	return "all"
}

func (*PayloadAppState) Namespace() SnapshotNamespace {
	return AppSnapshot
}

func PayloadNetParamsFromProto(pnp *snapshot.Payload_NetworkParameters) *PayloadNetParams {
	return &PayloadNetParams{
		NetParams: NetParamsFromProto(pnp.NetworkParameters),
	}
}

func (p PayloadNetParams) IntoProto() *snapshot.Payload_NetworkParameters {
	return &snapshot.Payload_NetworkParameters{
		NetworkParameters: p.NetParams.IntoProto(),
	}
}

func (*PayloadNetParams) isPayload() {}

func (p *PayloadNetParams) plToProto() interface{} {
	return p.IntoProto()
}

func (*PayloadNetParams) Key() string {
	return "all"
}

func (*PayloadNetParams) Namespace() SnapshotNamespace {
	return NetParamsSnapshot
}

func PayloadDelegationAutoFromProto(da *snapshot.Payload_DelegationAuto) *PayloadDelegationAuto {
	return &PayloadDelegationAuto{
		DelegationAuto: DelegationAutoFromProto(da.DelegationAuto),
	}
}

func (p PayloadDelegationAuto) IntoProto() *snapshot.Payload_DelegationAuto {
	return &snapshot.Payload_DelegationAuto{
		DelegationAuto: p.DelegationAuto.IntoProto(),
	}
}

func (*PayloadDelegationAuto) isPayload() {}

func (p *PayloadDelegationAuto) plToProto() interface{} {
	return p.IntoProto()
}

func (*PayloadDelegationAuto) Key() string {
	return "auto"
}

func (*PayloadDelegationAuto) Namespace() SnapshotNamespace {
	return DelegationSnapshot
}

func PayloadDelegationActiveFromProto(da *snapshot.Payload_DelegationActive) *PayloadDelegationActive {
	return &PayloadDelegationActive{
		DelegationActive: DelegationActiveFromProto(da.DelegationActive),
	}
}

func (p PayloadDelegationActive) IntoProto() *snapshot.Payload_DelegationActive {
	return &snapshot.Payload_DelegationActive{
		DelegationActive: p.DelegationActive.IntoProto(),
	}
}

func (*PayloadDelegationActive) isPayload() {}

func (p *PayloadDelegationActive) plToProto() interface{} {
	return p.IntoProto()
}

func (*PayloadDelegationActive) Key() string {
	return "active"
}

func (*PayloadDelegationActive) Namespace() SnapshotNamespace {
	return DelegationSnapshot
}

func PayloadDelegationPendingFromProto(da *snapshot.Payload_DelegationPending) *PayloadDelegationPending {
	return &PayloadDelegationPending{
		DelegationPending: DelegationPendingFromProto(da.DelegationPending),
	}
}

func (p PayloadDelegationPending) IntoProto() *snapshot.Payload_DelegationPending {
	return &snapshot.Payload_DelegationPending{
		DelegationPending: p.DelegationPending.IntoProto(),
	}
}

func (*PayloadDelegationPending) isPayload() {}

func (p *PayloadDelegationPending) plToProto() interface{} {
	return p.IntoProto()
}

func (*PayloadDelegationPending) Key() string {
	return "pending"
}

func (*PayloadDelegationPending) Namespace() SnapshotNamespace {
	return DelegationSnapshot
}

func PayloadGovernanceActiveFromProto(ga *snapshot.Payload_GovernanceActive) *PayloadGovernanceActive {
	return &PayloadGovernanceActive{
		GovernanceActive: GovernanceActiveFromProto(ga.GovernanceActive),
	}
}

func (p PayloadGovernanceActive) IntoProto() *snapshot.Payload_GovernanceActive {
	return &snapshot.Payload_GovernanceActive{
		GovernanceActive: p.GovernanceActive.IntoProto(),
	}
}

func (*PayloadGovernanceActive) isPayload() {}

func (p *PayloadGovernanceActive) plToProto() interface{} {
	return p.IntoProto()
}

func (*PayloadGovernanceActive) Key() string {
	return "active"
}

func (*PayloadGovernanceActive) Namespace() SnapshotNamespace {
	return GovernanceSnapshot
}

func PayloadGovernanceNodeFromProto(gn *snapshot.Payload_GovernanceNode) *PayloadGovernanceNode {
	return &PayloadGovernanceNode{
		GovernanceNode: GovernanceNodeFromProto(gn.GovernanceNode),
	}
}

func (p PayloadGovernanceNode) IntoProto() *snapshot.Payload_GovernanceNode {
	return &snapshot.Payload_GovernanceNode{
		GovernanceNode: p.GovernanceNode.IntoProto(),
	}
}

func (*PayloadGovernanceNode) isPayload() {}

func (p *PayloadGovernanceNode) plToProto() interface{} {
	return p.IntoProto()
}

func (*PayloadGovernanceNode) Key() string {
	return "node"
}

func (*PayloadGovernanceNode) Namespace() SnapshotNamespace {
	return GovernanceSnapshot
}

func PayloadGovernanceEnactedFromProto(ga *snapshot.Payload_GovernanceEnacted) *PayloadGovernanceEnacted {
	return &PayloadGovernanceEnacted{
		GovernanceEnacted: GovernanceEnactedFromProto(ga.GovernanceEnacted),
	}
}

func (p PayloadGovernanceEnacted) IntoProto() *snapshot.Payload_GovernanceEnacted {
	return &snapshot.Payload_GovernanceEnacted{
		GovernanceEnacted: p.GovernanceEnacted.IntoProto(),
	}
}

func (*PayloadGovernanceEnacted) isPayload() {}

func (p *PayloadGovernanceEnacted) plToProto() interface{} {
	return p.IntoProto()
}

func (*PayloadGovernanceEnacted) Key() string {
	return "enacted"
}

func (*PayloadGovernanceEnacted) Namespace() SnapshotNamespace {
	return GovernanceSnapshot
}

func PayloadMarketPositionsFromProto(mp *snapshot.Payload_MarketPositions) *PayloadMarketPositions {
	return &PayloadMarketPositions{
		MarketPositions: MarketPositionsFromProto(mp.MarketPositions),
	}
}

func (p PayloadMarketPositions) IntoProto() *snapshot.Payload_MarketPositions {
	return &snapshot.Payload_MarketPositions{
		MarketPositions: p.MarketPositions.IntoProto(),
	}
}

func (*PayloadMarketPositions) isPayload() {}

func (p *PayloadMarketPositions) plToProto() interface{} {
	return p.IntoProto()
}

func (p *PayloadMarketPositions) Key() string {
	return p.MarketPositions.MarketID
}

func (*PayloadMarketPositions) Namespace() SnapshotNamespace {
	return PositionsSnapshot
}

func PayloadMatchingBookFromProto(pmb *snapshot.Payload_MatchingBook) *PayloadMatchingBook {
	return &PayloadMatchingBook{
		MatchingBook: MatchingBookFromProto(pmb.MatchingBook),
	}
}

func (p PayloadMatchingBook) IntoProto() *snapshot.Payload_MatchingBook {
	return &snapshot.Payload_MatchingBook{
		MatchingBook: p.MatchingBook.IntoProto(),
	}
}

func (*PayloadMatchingBook) isPayload() {}

func (p *PayloadMatchingBook) plToProto() interface{} {
	return p.IntoProto()
}

func (p *PayloadMatchingBook) Key() string {
	return p.MatchingBook.MarketID
}

func (*PayloadMatchingBook) Namespace() SnapshotNamespace {
	return MatchingSnapshot
}

func PayloadExecutionIDGeneratorFromProto(pidg *snapshot.Payload_ExecutionIdGenerator) *PayloadExecutionIDGenerator {
	return &PayloadExecutionIDGenerator{
		ExecutionIDGenerator: ExecutionIDGeneratorFromProto(pidg.ExecutionIdGenerator),
	}
}

func (p PayloadExecutionIDGenerator) IntoProto() *snapshot.Payload_ExecutionIdGenerator {
	return &snapshot.Payload_ExecutionIdGenerator{
		ExecutionIdGenerator: p.ExecutionIDGenerator.IntoProto(),
	}
}

func (*PayloadExecutionIDGenerator) isPayload() {}

func (p *PayloadExecutionIDGenerator) plToProto() interface{} {
	return p.IntoProto()
}

func (*PayloadExecutionIDGenerator) Key() string {
	return "all"
}

func (*PayloadExecutionIDGenerator) Namespace() SnapshotNamespace {
	return ExecutionSnapshot
}

func PayloadExecutionMarketsFromProto(pem *snapshot.Payload_ExecutionMarkets) *PayloadExecutionMarkets {
	return &PayloadExecutionMarkets{
		ExecutionMarkets: ExecutionMarketsFromProto(pem.ExecutionMarkets),
	}
}

func (p PayloadExecutionMarkets) IntoProto() *snapshot.Payload_ExecutionMarkets {
	return &snapshot.Payload_ExecutionMarkets{
		ExecutionMarkets: p.ExecutionMarkets.IntoProto(),
	}
}

func (*PayloadExecutionMarkets) isPayload() {}

func (p *PayloadExecutionMarkets) plToProto() interface{} {
	return p.IntoProto()
}

func (*PayloadExecutionMarkets) Key() string {
	return "markets"
}

func (*PayloadExecutionMarkets) Namespace() SnapshotNamespace {
	return ExecutionSnapshot
}

func PayloadEpochFromProto(e *snapshot.Payload_Epoch) *PayloadEpoch {
	return &PayloadEpoch{
		EpochState: EpochFromProto(e.Epoch),
	}
}

func (p PayloadEpoch) IntoProto() *snapshot.Payload_Epoch {
	return &snapshot.Payload_Epoch{
		Epoch: p.EpochState.IntoProto(),
	}
}

func EpochFromProto(e *snapshot.EpochState) *EpochState {
	return &EpochState{
		Seq:                  e.Seq,
		StartTime:            time.Unix(0, e.StartTime).UTC(),
		ExpireTime:           time.Unix(0, e.ExpireTime).UTC(),
		ReadyToStartNewEpoch: e.ReadyToStartNewEpoch,
		ReadyToEndEpoch:      e.ReadyToEndEpoch,
	}
}

func (*PayloadEpoch) isPayload() {}

func (p *PayloadEpoch) plToProto() interface{} {
	return p.IntoProto()
}

func (*PayloadEpoch) Key() string {
	return "all"
}

func (*PayloadEpoch) Namespace() SnapshotNamespace {
	return EpochSnapshot
}

func PayloadLimitStateFromProto(l *snapshot.Payload_LimitState) *PayloadLimitState {
	return &PayloadLimitState{
		LimitState: LimitFromProto(l.LimitState),
	}
}

func (p PayloadLimitState) IntoProto() *snapshot.Payload_LimitState {
	return &snapshot.Payload_LimitState{
		LimitState: p.LimitState.IntoProto(),
	}
}

func LimitFromProto(l *snapshot.LimitState) *LimitState {
	return &LimitState{
		BlockCount:               l.BlockCount,
		CanProposeMarket:         l.CanProposeMarket,
		CanProposeAsset:          l.CanProposeAsset,
		GenesisLoaded:            l.GenesisLoaded,
		ProposeMarketEnabled:     l.ProposeMarketEnabled,
		ProposeAssetEnabled:      l.ProposeAssetEnabled,
		ProposeMarketEnabledFrom: time.Unix(0, l.ProposeMarketEnabledFrom).UTC(),
		ProposeAssetEnabledFrom:  time.Unix(0, l.ProposeAssetEnabledFrom).UTC(),
	}
}

func (*PayloadLimitState) isPayload() {}

func (p *PayloadLimitState) plToProto() interface{} {
	return p.IntoProto()
}

func (*PayloadLimitState) Key() string {
	return "all"
}

func (*PayloadLimitState) Namespace() SnapshotNamespace {
	return LimitSnapshot
}

func PayloadStakingAccountsFromProto(sa *snapshot.Payload_StakingAccounts) *PayloadStakingAccounts {
	return &PayloadStakingAccounts{
		StakingAccounts: StakingAccountsFromProto(sa.StakingAccounts),
	}
}

func (p PayloadStakingAccounts) IntoProto() *snapshot.Payload_StakingAccounts {
	return &snapshot.Payload_StakingAccounts{
		StakingAccounts: p.StakingAccounts.IntoProto(),
	}
}

func (*PayloadStakingAccounts) isPayload() {}

func (p *PayloadStakingAccounts) plToProto() interface{} {
	return p.IntoProto()
}

func (*PayloadStakingAccounts) Key() string {
	return "accounts"
}

func (*PayloadStakingAccounts) Namespace() SnapshotNamespace {
	return StakingSnapshot
}

func ActiveAssetsFromProto(aa *snapshot.ActiveAssets) *ActiveAssets {
	ret := ActiveAssets{
		Assets: make([]*Asset, 0, len(aa.Assets)),
	}
	for _, a := range aa.Assets {
		ret.Assets = append(ret.Assets, AssetFromProto(a))
	}
	return &ret
}

func (a ActiveAssets) IntoProto() *snapshot.ActiveAssets {
	ret := &snapshot.ActiveAssets{
		Assets: make([]*vega.Asset, 0, len(a.Assets)),
	}
	for _, a := range a.Assets {
		ret.Assets = append(ret.Assets, a.IntoProto())
	}
	return ret
}

func PendingAssetsFromProto(aa *snapshot.PendingAssets) *PendingAssets {
	ret := PendingAssets{
		Assets: make([]*Asset, 0, len(aa.Assets)),
	}
	for _, a := range aa.Assets {
		ret.Assets = append(ret.Assets, AssetFromProto(a))
	}
	return &ret
}

func (a PendingAssets) IntoProto() *snapshot.PendingAssets {
	ret := &snapshot.PendingAssets{
		Assets: make([]*vega.Asset, 0, len(a.Assets)),
	}
	for _, a := range a.Assets {
		ret.Assets = append(ret.Assets, a.IntoProto())
	}
	return ret
}

func BankingWithdrawalsFromProto(bw *snapshot.BankingWithdrawals) *BankingWithdrawals {
	ret := &BankingWithdrawals{
		Withdrawals: make([]*RWithdrawal, 0, len(bw.Withdrawals)),
	}
	for _, w := range bw.Withdrawals {
		ret.Withdrawals = append(ret.Withdrawals, RWithdrawalFromProto(w))
	}
	return ret
}

func (b BankingWithdrawals) IntoProto() *snapshot.BankingWithdrawals {
	ret := snapshot.BankingWithdrawals{
		Withdrawals: make([]*snapshot.Withdrawal, 0, len(b.Withdrawals)),
	}
	for _, w := range b.Withdrawals {
		ret.Withdrawals = append(ret.Withdrawals, w.IntoProto())
	}
	return &ret
}

func RWithdrawalFromProto(rw *snapshot.Withdrawal) *RWithdrawal {
	return &RWithdrawal{
		Ref:        rw.Ref,
		Withdrawal: WithdrawalFromProto(rw.Withdrawal),
	}
}

func (r RWithdrawal) IntoProto() *snapshot.Withdrawal {
	return &snapshot.Withdrawal{
		Ref:        r.Ref,
		Withdrawal: r.Withdrawal.IntoProto(),
	}
}

func BankingDepositsFromProto(bd *snapshot.BankingDeposits) *BankingDeposits {
	ret := &BankingDeposits{
		Deposit: make([]*BDeposit, 0, len(bd.Deposit)),
	}
	for _, d := range bd.Deposit {
		ret.Deposit = append(ret.Deposit, BDepositFromProto(d))
	}
	return ret
}

func (b BankingDeposits) IntoProto() *snapshot.BankingDeposits {
	ret := snapshot.BankingDeposits{
		Deposit: make([]*snapshot.Deposit, 0, len(b.Deposit)),
	}
	for _, d := range b.Deposit {
		ret.Deposit = append(ret.Deposit, d.IntoProto())
	}
	return &ret
}

func BDepositFromProto(d *snapshot.Deposit) *BDeposit {
	return &BDeposit{
		ID:      d.Id,
		Deposit: DepositFromProto(d.Deposit),
	}
}

func (b BDeposit) IntoProto() *snapshot.Deposit {
	return &snapshot.Deposit{
		Id:      b.ID,
		Deposit: b.Deposit.IntoProto(),
	}
}

func BankingSeenFromProto(bs *snapshot.BankingSeen) *BankingSeen {
	ret := BankingSeen{
		Refs: make([]*TxRef, 0, len(bs.Refs)),
	}
	for _, r := range bs.Refs {
		ret.Refs = append(ret.Refs, TxRefFromProto(r))
	}
	return &ret
}

func (b BankingSeen) IntoProto() *snapshot.BankingSeen {
	ret := snapshot.BankingSeen{
		Refs: make([]*snapshot.TxRef, 0, len(b.Refs)),
	}
	for _, r := range b.Refs {
		ret.Refs = append(ret.Refs, r.IntoProto())
	}
	return &ret
}

func (a *BankingAssetActions) IntoProto() *snapshot.BankingAssetActions {
	ret := snapshot.BankingAssetActions{
		AssetAction: make([]*snapshot.AssetAction, 0, len(a.AssetAction)),
	}
	for _, aa := range a.AssetAction {
		ret.AssetAction = append(ret.AssetAction, aa.IntoProto())
	}
	return &ret
}

func (aa *AssetAction) IntoProto() *snapshot.AssetAction {
	ret := &snapshot.AssetAction{
		Id:          aa.ID,
		State:       aa.State,
		Asset:       aa.Asset,
		BlockNumber: aa.BlockNumber,
		TxIndex:     aa.TxIndex,
		Hash:        aa.Hash,
	}
	if aa.BuiltinD != nil {
		ret.BuiltinDeposit = aa.BuiltinD.IntoProto()
	}
	if aa.Erc20D != nil {
		ret.Erc20Deposit = aa.Erc20D.IntoProto()
	}
	if aa.Erc20AL != nil {
		ret.AssetList = aa.Erc20AL.IntoProto()
	}
	return ret
}

func BankingAssetActionsFromProto(aa *snapshot.BankingAssetActions) *BankingAssetActions {
	ret := BankingAssetActions{
		AssetAction: make([]*AssetAction, 0, len(aa.AssetAction)),
	}

	for _, a := range aa.AssetAction {
		ret.AssetAction = append(ret.AssetAction, AssetActionFromProto(a))
	}
	return &ret
}

func AssetActionFromProto(a *snapshot.AssetAction) *AssetAction {
	aa := &AssetAction{
		ID:          a.Id,
		State:       a.State,
		Asset:       a.Asset,
		BlockNumber: a.BlockNumber,
		TxIndex:     a.TxIndex,
		Hash:        a.Hash,
	}
	if a.Erc20Deposit != nil {
		erc20d, err := NewERC20DepositFromProto(a.Erc20Deposit)
		if err == nil {
			aa.Erc20D = erc20d
		}
	} else {
		builtind, err := NewBuiltinAssetDepositFromProto(a.BuiltinDeposit)
		if err == nil {
			aa.BuiltinD = builtind
		}
	}

	if a.AssetList != nil {
		aa.Erc20AL = NewERC20AssetListFromProto(a.AssetList)
	}

	return aa
}

func TxRefFromProto(t *snapshot.TxRef) *TxRef {
	return &TxRef{
		Asset:    t.Asset,
		BlockNr:  t.BlockNr,
		Hash:     t.Hash,
		LogIndex: t.LogIndex,
	}
}

func (t TxRef) IntoProto() *snapshot.TxRef {
	return &snapshot.TxRef{
		Asset:    t.Asset,
		BlockNr:  t.BlockNr,
		Hash:     t.Hash,
		LogIndex: t.LogIndex,
	}
}

func CheckpointFromProto(c *snapshot.Checkpoint) *CPState {
	return &CPState{
		NextCp: c.NextCp,
	}
}

func (c CPState) IntoProto() *snapshot.Checkpoint {
	return &snapshot.Checkpoint{
		NextCp: c.NextCp,
	}
}

func CollateralAccountsFromProto(ca *snapshot.CollateralAccounts) *CollateralAccounts {
	ret := CollateralAccounts{
		Accounts: make([]*Account, 0, len(ca.Accounts)),
	}
	for _, a := range ca.Accounts {
		ret.Accounts = append(ret.Accounts, AccountFromProto(a))
	}
	return &ret
}

func (c CollateralAccounts) IntoProto() *snapshot.CollateralAccounts {
	accs := Accounts(c.Accounts)
	return &snapshot.CollateralAccounts{
		Accounts: accs.IntoProto(),
	}
}

func CollateralAssetsFromProto(ca *snapshot.CollateralAssets) *CollateralAssets {
	ret := CollateralAssets{
		Assets: make([]*Asset, 0, len(ca.Assets)),
	}
	for _, a := range ca.Assets {
		ret.Assets = append(ret.Assets, AssetFromProto(a))
	}
	return &ret
}

func (c CollateralAssets) IntoProto() *snapshot.CollateralAssets {
	ret := snapshot.CollateralAssets{
		Assets: make([]*vega.Asset, 0, len(c.Assets)),
	}
	for _, a := range c.Assets {
		ret.Assets = append(ret.Assets, a.IntoProto())
	}
	return &ret
}

func AppStateFromProto(as *snapshot.AppState) *AppState {
	return &AppState{
		Height: as.Height,
		Block:  as.Block,
		Time:   as.Time,
	}
}

func (a AppState) IntoProto() *snapshot.AppState {
	return &snapshot.AppState{
		Height: a.Height,
		Block:  a.Block,
		Time:   a.Time,
	}
}

func NetParamsFromProto(np *snapshot.NetParams) *NetParams {
	ret := NetParams{
		Params: make([]*NetworkParameter, 0, len(np.Params)),
	}
	for _, p := range np.Params {
		ret.Params = append(ret.Params, NetworkParameterFromProto(p))
	}
	return &ret
}

func (n NetParams) IntoProto() *snapshot.NetParams {
	ret := snapshot.NetParams{
		Params: make([]*vega.NetworkParameter, 0, len(n.Params)),
	}
	for _, p := range n.Params {
		ret.Params = append(ret.Params, p.IntoProto())
	}
	return &ret
}

func DelegationActiveFromProto(da *snapshot.DelegationActive) *DelegationActive {
	ret := DelegationActive{
		Delegations: make([]*Delegation, 0, len(da.Delegations)),
	}
	for _, d := range da.Delegations {
		ret.Delegations = append(ret.Delegations, DelegationFromProto(d))
	}
	return &ret
}

func (d DelegationActive) IntoProto() *snapshot.DelegationActive {
	ret := snapshot.DelegationActive{
		Delegations: make([]*vega.Delegation, 0, len(d.Delegations)),
	}
	for _, a := range d.Delegations {
		ret.Delegations = append(ret.Delegations, a.IntoProto())
	}
	return &ret
}

func DelegationPendingFromProto(dp *snapshot.DelegationPending) *DelegationPending {
	ret := DelegationPending{
		Delegations:  make([]*Delegation, 0, len(dp.Delegations)),
		Undelegation: make([]*Delegation, 0, len(dp.Undelegation)),
	}
	for _, d := range dp.Delegations {
		ret.Delegations = append(ret.Delegations, DelegationFromProto(d))
	}
	for _, d := range dp.Undelegation {
		ret.Undelegation = append(ret.Undelegation, DelegationFromProto(d))
	}
	return &ret
}

func (d DelegationPending) IntoProto() *snapshot.DelegationPending {
	ret := snapshot.DelegationPending{
		Delegations:  make([]*vega.Delegation, 0, len(d.Delegations)),
		Undelegation: make([]*vega.Delegation, 0, len(d.Undelegation)),
	}
	for _, a := range d.Delegations {
		ret.Delegations = append(ret.Delegations, a.IntoProto())
	}
	for _, u := range d.Undelegation {
		ret.Undelegation = append(ret.Undelegation, u.IntoProto())
	}
	return &ret
}

func DelegationAutoFromProto(da *snapshot.DelegationAuto) *DelegationAuto {
	return &DelegationAuto{
		Parties: da.Parties[:],
	}
}

func (d DelegationAuto) IntoProto() *snapshot.DelegationAuto {
	return &snapshot.DelegationAuto{
		Parties: d.Parties[:],
	}
}

func GovernanceEnactedFromProto(ge *snapshot.GovernanceEnacted) *GovernanceEnacted {
	ret := GovernanceEnacted{
		Proposals: make([]*Proposal, 0, len(ge.Proposals)),
	}
	for _, p := range ge.Proposals {
		ret.Proposals = append(ret.Proposals, ProposalFromProto(p))
	}
	return &ret
}

func (g GovernanceEnacted) IntoProto() *snapshot.GovernanceEnacted {
	ret := snapshot.GovernanceEnacted{
		Proposals: make([]*vega.Proposal, 0, len(g.Proposals)),
	}
	for _, p := range g.Proposals {
		ret.Proposals = append(ret.Proposals, p.IntoProto())
	}
	return &ret
}

func GovernanceNodeFromProto(ge *snapshot.GovernanceNode) *GovernanceNode {
	ret := GovernanceNode{
		Proposals: make([]*Proposal, 0, len(ge.Proposals)),
	}
	for _, p := range ge.Proposals {
		ret.Proposals = append(ret.Proposals, ProposalFromProto(p))
	}
	return &ret
}

func (g GovernanceNode) IntoProto() *snapshot.GovernanceNode {
	ret := snapshot.GovernanceNode{
		Proposals: make([]*vega.Proposal, 0, len(g.Proposals)),
	}
	for _, p := range g.Proposals {
		ret.Proposals = append(ret.Proposals, p.IntoProto())
	}
	return &ret
}

func PendingProposalFromProto(pp *snapshot.PendingProposal) *PendingProposal {
	ret := PendingProposal{
		Proposal: ProposalFromProto(pp.Proposal),
		Yes:      make([]*Vote, 0, len(pp.Yes)),
		No:       make([]*Vote, 0, len(pp.No)),
		Invalid:  make([]*Vote, 0, len(pp.Invalid)),
	}
	for _, v := range pp.Yes {
		// hashes were checked, comes from chain, this shouldn't result in errors
		// the balance and weight probably isn't even set, making errors impossible
		vote, _ := VoteFromProto(v)
		ret.Yes = append(ret.Yes, vote)
	}
	for _, v := range pp.No {
		vote, _ := VoteFromProto(v)
		ret.No = append(ret.No, vote)
	}
	for _, v := range pp.Invalid {
		vote, _ := VoteFromProto(v)
		ret.Invalid = append(ret.Invalid, vote)
	}
	return &ret
}

func (p PendingProposal) IntoProto() *snapshot.PendingProposal {
	ret := snapshot.PendingProposal{
		Proposal: p.Proposal.IntoProto(),
		Yes:      make([]*vega.Vote, 0, len(p.Yes)),
		No:       make([]*vega.Vote, 0, len(p.No)),
		Invalid:  make([]*vega.Vote, 0, len(p.Invalid)),
	}
	for _, v := range p.Yes {
		ret.Yes = append(ret.Yes, v.IntoProto())
	}
	for _, v := range p.No {
		ret.No = append(ret.No, v.IntoProto())
	}
	for _, v := range p.Invalid {
		ret.Invalid = append(ret.Invalid, v.IntoProto())
	}
	return &ret
}

func GovernanceActiveFromProto(ga *snapshot.GovernanceActive) *GovernanceActive {
	ret := GovernanceActive{
		Proposals: make([]*PendingProposal, 0, len(ga.Proposals)),
	}
	for _, p := range ga.Proposals {
		ret.Proposals = append(ret.Proposals, PendingProposalFromProto(p))
	}
	return &ret
}

func (g GovernanceActive) IntoProto() *snapshot.GovernanceActive {
	ret := snapshot.GovernanceActive{
		Proposals: make([]*snapshot.PendingProposal, 0, len(g.Proposals)),
	}
	for _, p := range g.Proposals {
		ret.Proposals = append(ret.Proposals, p.IntoProto())
	}
	return &ret
}

func MarketPositionFromProto(p *snapshot.Position) *MarketPosition {
	price, _ := num.UintFromString(p.Price, 10)
	vwBuy, _ := num.UintFromString(p.VwBuyPrice, 10)
	vwSell, _ := num.UintFromString(p.VwSellPrice, 10)
	return &MarketPosition{
		PartyID: p.PartyId,
		Size:    p.Size,
		Buy:     p.Buy,
		Sell:    p.Sell,
		Price:   price,
		VwBuy:   vwBuy,
		VwSell:  vwSell,
	}
}

func (p MarketPosition) IntoProto() *snapshot.Position {
	return &snapshot.Position{
		PartyId:     p.PartyID,
		Size:        p.Size,
		Buy:         p.Buy,
		Sell:        p.Sell,
		Price:       p.Price.String(),
		VwBuyPrice:  p.VwBuy.String(),
		VwSellPrice: p.VwSell.String(),
	}
}

func MarketPositionsFromProto(mp *snapshot.MarketPositions) *MarketPositions {
	ret := MarketPositions{
		MarketID:  mp.MarketId,
		Positions: make([]*MarketPosition, 0, len(mp.Positions)),
	}
	for _, p := range mp.Positions {
		ret.Positions = append(ret.Positions, MarketPositionFromProto(p))
	}
	return &ret
}

func (m MarketPositions) IntoProto() *snapshot.MarketPositions {
	ret := snapshot.MarketPositions{
		MarketId:  m.MarketID,
		Positions: make([]*snapshot.Position, 0, len(m.Positions)),
	}
	for _, p := range m.Positions {
		ret.Positions = append(ret.Positions, p.IntoProto())
	}
	return &ret
}

func MatchingBookFromProto(mb *snapshot.MatchingBook) *MatchingBook {
	lastTradedPrice, _ := num.UintFromString(mb.LastTradedPrice, 10)
	ret := MatchingBook{
		MarketID:        mb.MarketId,
		Buy:             make([]*Order, 0, len(mb.Buy)),
		Sell:            make([]*Order, 0, len(mb.Sell)),
		LastTradedPrice: lastTradedPrice,
		Auction:         mb.Auction,
		BatchID:         mb.BatchId,
	}
	for _, o := range mb.Buy {
		or, _ := OrderFromProto(o)
		ret.Buy = append(ret.Buy, or)
	}
	for _, o := range mb.Sell {
		or, _ := OrderFromProto(o)
		ret.Sell = append(ret.Sell, or)
	}
	return &ret
}

func (m MatchingBook) IntoProto() *snapshot.MatchingBook {
	ret := snapshot.MatchingBook{
		MarketId:        m.MarketID,
		Buy:             make([]*vega.Order, 0, len(m.Buy)),
		Sell:            make([]*vega.Order, 0, len(m.Sell)),
		LastTradedPrice: m.LastTradedPrice.String(),
		Auction:         m.Auction,
		BatchId:         m.BatchID,
	}
	for _, o := range m.Buy {
		ret.Buy = append(ret.Buy, o.IntoProto())
	}
	for _, o := range m.Sell {
		ret.Sell = append(ret.Sell, o.IntoProto())
	}
	return &ret
}

func EquityShareFromProto(es *snapshot.EquityShare) *EquityShare {
	var mvp num.Decimal
	if len(es.Mvp) > 0 {
		mvp, _ = num.DecimalFromString(es.Mvp)
	}
	ret := EquityShare{
		Mvp:                 mvp,
		OpeningAuctionEnded: es.OpeningAuctionEnded,
		Lps:                 make([]*EquityShareLP, 0, len(es.Lps)),
	}
	for _, s := range es.Lps {
		ret.Lps = append(ret.Lps, EquityShareLPFromProto(s))
	}
	return &ret
}

func (e EquityShare) IntoProto() *snapshot.EquityShare {
	ret := snapshot.EquityShare{
		Mvp:                 e.Mvp.String(),
		OpeningAuctionEnded: e.OpeningAuctionEnded,
		Lps:                 make([]*snapshot.EquityShareLP, 0, len(e.Lps)),
	}
	for _, s := range e.Lps {
		ret.Lps = append(ret.Lps, s.IntoProto())
	}
	return &ret
}

func EquityShareLPFromProto(esl *snapshot.EquityShareLP) *EquityShareLP {
	var (
		stake, share, avg num.Decimal
	)
	if len(esl.Stake) > 0 {
		stake, _ = num.DecimalFromString(esl.Stake)
	}
	if len(esl.Share) > 0 {
		share, _ = num.DecimalFromString(esl.Share)
	}
	if len(esl.Avg) > 0 {
		avg, _ = num.DecimalFromString(esl.Avg)
	}
	return &EquityShareLP{
		ID:    esl.Id,
		Stake: stake,
		Share: share,
		Avg:   avg,
	}
}

func (e EquityShareLP) IntoProto() *snapshot.EquityShareLP {
	return &snapshot.EquityShareLP{
		Id:    e.ID,
		Stake: e.Stake.String(),
		Share: e.Share.String(),
		Avg:   e.Avg.String(),
	}
}

func AuctionStateFromProto(as *snapshot.AuctionState) *AuctionState {
	var end *AuctionDuration
	if as.End != nil {
		end = AuctionDurationFromProto(as.End)
	}
	return &AuctionState{
		Mode:        as.Mode,
		DefaultMode: as.DefaultMode,
		Begin:       time.Unix(as.Begin, 0),
		End:         end,
		Start:       as.Start,
		Stop:        as.Stop,
		Extension:   as.Extension,
	}
}

func (a AuctionState) IntoProto() *snapshot.AuctionState {
	var end *vega.AuctionDuration
	if a.End != nil {
		end = a.End.IntoProto()
	}
	return &snapshot.AuctionState{
		Mode:        a.Mode,
		DefaultMode: a.DefaultMode,
		Begin:       a.Begin.Unix(),
		End:         end,
		Start:       a.Start,
		Stop:        a.Stop,
		Extension:   a.Extension,
	}
}

func (e *EpochState) IntoProto() *snapshot.EpochState {
	return &snapshot.EpochState{
		Seq:                  e.Seq,
		StartTime:            e.StartTime.UnixNano(),
		ExpireTime:           e.ExpireTime.UnixNano(),
		ReadyToStartNewEpoch: e.ReadyToStartNewEpoch,
		ReadyToEndEpoch:      e.ReadyToEndEpoch,
	}
}

func (l *LimitState) IntoProto() *snapshot.LimitState {
	return &snapshot.LimitState{
		BlockCount:               l.BlockCount,
		CanProposeMarket:         l.CanProposeMarket,
		CanProposeAsset:          l.CanProposeAsset,
		GenesisLoaded:            l.GenesisLoaded,
		ProposeMarketEnabled:     l.ProposeMarketEnabled,
		ProposeAssetEnabled:      l.ProposeAssetEnabled,
		ProposeMarketEnabledFrom: l.ProposeMarketEnabledFrom.UnixNano(),
		ProposeAssetEnabledFrom:  l.ProposeAssetEnabledFrom.UnixNano(),
	}
}

func DecMapFromProto(dm *snapshot.DecimalMap) *DecMap {
	var v num.Decimal
	if len(dm.Val) > 0 {
		v, _ = num.DecimalFromString(dm.Val)
	}
	return &DecMap{
		Key: dm.Key,
		Val: v,
	}
}

func (d DecMap) IntoProto() *snapshot.DecimalMap {
	return &snapshot.DecimalMap{
		Key: d.Key,
		Val: d.Val.String(),
	}
}

func PriceBoundFromProto(pb *snapshot.PriceBound) *PriceBound {
	var (
		up, down num.Decimal
	)
	if len(pb.UpFactor) > 0 {
		up, _ = num.DecimalFromString(pb.UpFactor)
	}
	if len(pb.DownFactor) > 0 {
		down, _ = num.DecimalFromString(pb.DownFactor)
	}
	return &PriceBound{
		Active:     pb.Active,
		UpFactor:   up,
		DownFactor: down,
		Trigger:    PriceMonitoringTriggerFromProto(pb.Trigger),
	}
}

func (p PriceBound) IntoProto() *snapshot.PriceBound {
	return &snapshot.PriceBound{
		Active:     p.Active,
		UpFactor:   p.UpFactor.String(),
		DownFactor: p.DownFactor.String(),
		Trigger:    p.Trigger.IntoProto(),
	}
}

func PriceRangeFromProto(pr *snapshot.PriceRange) *PriceRange {
	var (
		min, max, ref num.Decimal
	)
	if len(pr.Min) > 0 {
		min, _ = num.DecimalFromString(pr.Min)
	}
	if len(pr.Max) > 0 {
		max, _ = num.DecimalFromString(pr.Max)
	}
	if len(pr.Ref) > 0 {
		ref, _ = num.DecimalFromString(pr.Ref)
	}
	return &PriceRange{
		Min: min,
		Max: max,
		Ref: ref,
	}
}

func (p PriceRange) IntoProto() *snapshot.PriceRange {
	return &snapshot.PriceRange{
		Min: p.Min.String(),
		Max: p.Max.String(),
		Ref: p.Ref.String(),
	}
}

func PriceRangeCacheFromProto(prc *snapshot.PriceRangeCache) *PriceRangeCache {
	return &PriceRangeCache{
		Bound: PriceBoundFromProto(prc.Bound),
		Range: PriceRangeFromProto(prc.Range),
	}
}

func (p PriceRangeCache) IntoProto() *snapshot.PriceRangeCache {
	return &snapshot.PriceRangeCache{
		Bound: p.Bound.IntoProto(),
		Range: p.Range.IntoProto(),
	}
}

func PriceMonitorFromProto(pm *snapshot.PriceMonitor) *PriceMonitor {
	ret := PriceMonitor{
		Initialised:         pm.Initialised,
		FPHorizons:          make([]*DecMap, 0, len(pm.FpHorizons)),
		Now:                 time.Unix(pm.Now, 0),
		Update:              time.Unix(pm.Update, 0),
		Bounds:              make([]*PriceBound, 0, len(pm.Bounds)),
		PriceRangeCacheTime: time.Unix(pm.PriceRangeCacheTime, 0),
		PriceRangeCache:     make([]*PriceRangeCache, 0, len(pm.PriceRangeCache)),
		RefPriceCacheTime:   time.Unix(pm.RefPriceCacheTime, 0),
		RefPriceCache:       make([]*DecMap, 0, len(pm.RefPriceCache)),
	}
	for _, d := range pm.FpHorizons {
		ret.FPHorizons = append(ret.FPHorizons, DecMapFromProto(d))
	}
	for _, d := range pm.RefPriceCache {
		ret.RefPriceCache = append(ret.RefPriceCache, DecMapFromProto(d))
	}
	for _, b := range pm.Bounds {
		ret.Bounds = append(ret.Bounds, PriceBoundFromProto(b))
	}
	for _, r := range pm.PriceRangeCache {
		ret.PriceRangeCache = append(ret.PriceRangeCache, PriceRangeCacheFromProto(r))
	}
	return &ret
}

func (p PriceMonitor) IntoProto() *snapshot.PriceMonitor {
	ret := snapshot.PriceMonitor{
		Initialised:         p.Initialised,
		FpHorizons:          make([]*snapshot.DecimalMap, 0, len(p.FPHorizons)),
		Now:                 p.Now.Unix(),
		Update:              p.Update.Unix(),
		Bounds:              make([]*snapshot.PriceBound, 0, len(p.Bounds)),
		PriceRangeCacheTime: p.PriceRangeCacheTime.Unix(),
		PriceRangeCache:     make([]*snapshot.PriceRangeCache, 0, len(p.PriceRangeCache)),
		RefPriceCacheTime:   p.RefPriceCacheTime.Unix(),
		RefPriceCache:       make([]*snapshot.DecimalMap, 0, len(p.RefPriceCache)),
	}
	for _, d := range p.FPHorizons {
		ret.FpHorizons = append(ret.FpHorizons, d.IntoProto())
	}
	for _, d := range p.RefPriceCache {
		ret.RefPriceCache = append(ret.RefPriceCache, d.IntoProto())
	}
	for _, b := range p.Bounds {
		ret.Bounds = append(ret.Bounds, b.IntoProto())
	}
	for _, r := range p.PriceRangeCache {
		ret.PriceRangeCache = append(ret.PriceRangeCache, r.IntoProto())
	}
	return &ret
}

func ExecMarketFromProto(em *snapshot.Market) *ExecMarket {
	var (
		lastBB, lastBA, lastMB, lastMA, markPrice *num.Uint
		lastMVP                                   num.Decimal
	)
	lastBB, _ = num.UintFromString(em.LastBestBid, 10)
	lastBA, _ = num.UintFromString(em.LastBestAsk, 10)
	lastMB, _ = num.UintFromString(em.LastMidBid, 10)
	lastMA, _ = num.UintFromString(em.LastMidAsk, 10)
	markPrice, _ = num.UintFromString(em.CurrentMarkPrice, 10)
	if len(em.LastMarketValueProxy) > 0 {
		lastMVP, _ = num.DecimalFromString(em.LastMarketValueProxy)
	}
	ret := ExecMarket{
		Market:                     MarketFromProto(em.Market),
		PriceMonitor:               PriceMonitorFromProto(em.PriceMonitor),
		AuctionState:               AuctionStateFromProto(em.AuctionState),
		PeggedOrders:               make([]*Order, 0, len(em.PeggedOrders)),
		ExpiringOrders:             make([]*Order, 0, len(em.ExpiringOrders)),
		LastEquityShareDistributed: em.LastEquityShareDistributed,
		EquityShare:                EquityShareFromProto(em.EquityShare),
		LastBestAsk:                lastBA,
		LastBestBid:                lastBB,
		LastMidAsk:                 lastMA,
		LastMidBid:                 lastMB,
		LastMarketValueProxy:       lastMVP,
		CurrentMarkPrice:           markPrice,
	}
	for _, o := range em.PeggedOrders {
		or, _ := OrderFromProto(o)
		ret.PeggedOrders = append(ret.PeggedOrders, or)
	}
	for _, o := range em.ExpiringOrders {
		or, _ := OrderFromProto(o)
		ret.ExpiringOrders = append(ret.ExpiringOrders, or)
	}
	return &ret
}

func (e ExecMarket) IntoProto() *snapshot.Market {
	ret := snapshot.Market{
		Market:                     e.Market.IntoProto(),
		PriceMonitor:               e.PriceMonitor.IntoProto(),
		AuctionState:               e.AuctionState.IntoProto(),
		PeggedOrders:               make([]*vega.Order, 0, len(e.PeggedOrders)),
		ExpiringOrders:             make([]*vega.Order, 0, len(e.ExpiringOrders)),
		LastEquityShareDistributed: e.LastEquityShareDistributed,
		EquityShare:                e.EquityShare.IntoProto(),
		LastBestAsk:                e.LastBestAsk.String(),
		LastBestBid:                e.LastBestBid.String(),
		LastMidAsk:                 e.LastMidAsk.String(),
		LastMidBid:                 e.LastMidBid.String(),
		LastMarketValueProxy:       e.LastMarketValueProxy.String(),
		CurrentMarkPrice:           e.CurrentMarkPrice.String(),
	}
	for _, o := range e.PeggedOrders {
		ret.PeggedOrders = append(ret.PeggedOrders, o.IntoProto())
	}
	for _, o := range e.ExpiringOrders {
		ret.ExpiringOrders = append(ret.ExpiringOrders, o.IntoProto())
	}
	return &ret
}

func ExecutionMarketsFromProto(em *snapshot.ExecutionMarkets) *ExecutionMarkets {
	mkts := make([]*ExecMarket, 0, len(em.Markets))
	for _, m := range em.Markets {
		mkts = append(mkts, ExecMarketFromProto(m))
	}
	return &ExecutionMarkets{
		Markets: mkts,
	}
}

func (e ExecutionMarkets) IntoProto() *snapshot.ExecutionMarkets {
	mkts := make([]*snapshot.Market, 0, len(e.Markets))
	for _, m := range e.Markets {
		mkts = append(mkts, m.IntoProto())
	}
	return &snapshot.ExecutionMarkets{
		Markets: mkts,
	}
}

func StakingAccountsFromProto(sa *snapshot.StakingAccounts) *StakingAccounts {
	accs := make([]*StakingAccount, 0, len(sa.Accounts))
	for _, a := range sa.Accounts {
		accs = append(accs, StakingAccountFromProto(a))
	}
	return &StakingAccounts{
		Accounts: accs,
	}
}

func (s StakingAccounts) IntoProto() *snapshot.StakingAccounts {
	accs := make([]*snapshot.StakingAccount, 0, len(s.Accounts))
	for _, a := range s.Accounts {
		accs = append(accs, a.IntoProto())
	}
	return &snapshot.StakingAccounts{
		Accounts: accs,
	}
}

func StakingAccountFromProto(sa *snapshot.StakingAccount) *StakingAccount {
	bal, _ := num.UintFromString(sa.Balance, 10)
	evts := make([]*StakeLinking, 0, len(sa.Events))
	for _, e := range sa.Events {
		evts = append(evts, StakeLinkingFromProto(e))
	}
	return &StakingAccount{
		Party:   sa.Party,
		Balance: bal,
		Events:  evts,
	}
}

func (s StakingAccount) IntoProto() *snapshot.StakingAccount {
	evts := make([]*eventspb.StakeLinking, 0, len(s.Events))
	for _, e := range s.Events {
		evts = append(evts, e.IntoProto())
	}
	return &snapshot.StakingAccount{
		Party:   s.Party,
		Balance: s.Balance.String(),
		Events:  evts,
	}
}

func ExecutionIDGeneratorFromProto(eidg *snapshot.ExecutionIDGenerator) *ExecutionIDGenerator {
	return &ExecutionIDGenerator{
		Batches:   eidg.Batches,
		Orders:    eidg.Orders,
		Proposals: eidg.Proposals,
	}
}

func (p ExecutionIDGenerator) IntoProto() *snapshot.ExecutionIDGenerator {
	return &snapshot.ExecutionIDGenerator{
		Batches:   p.Batches,
		Orders:    p.Orders,
		Proposals: p.Orders,
	}
}

func (*ExecutionIDGenerator) isPayload() {}

func (p *ExecutionIDGenerator) plToProto() interface{} {
	return p.IntoProto()
}

func (*ExecutionIDGenerator) Namespace() SnapshotNamespace {
	return IDGenSnapshot
}

func (*ExecutionIDGenerator) Key() string {
	return "key"
}

type PartyTokenBalance struct {
	Party   string
	Balance *num.Uint
}

type PartyProposalVoteCount struct {
	Party    string
	Proposal string
	Count    uint64
}

type PartyCount struct {
	Party string
	Count uint64
}

type BannedParty struct {
	Party      string
	UntilEpoch uint64
}

type BlockRejectStats struct {
	Total    uint64
	Rejected uint64
}

type PayloadVoteSpamPolicy struct {
	VoteSpamPolicy *VoteSpamPolicy
}

type PayloadSimpleSpamPolicy struct {
	SimpleSpamPolicy *SimpleSpamPolicy
}

type SimpleSpamPolicy struct {
	PolicyName        string
	PartyToCount      []*PartyCount
	BannedParty       []*BannedParty
	PartyTokenBalance []*PartyTokenBalance
	CurrentEpochSeq   uint64
}

type VoteSpamPolicy struct {
	PartyProposalVoteCount  []*PartyProposalVoteCount
	BannedParty             []*BannedParty
	PartyTokenBalance       []*PartyTokenBalance
	RecentBlocksRejectStats []*BlockRejectStats
	CurrentBlockIndex       uint64
	LastIncreaseBlock       uint64
	CurrentEpochSeq         uint64
	MinVotingTokensFactor   *num.Uint
}

func PayloadSimpleSpamPolicyFromProto(ssp *snapshot.Payload_SimpleSpamPolicy) *PayloadSimpleSpamPolicy {
	return &PayloadSimpleSpamPolicy{
		SimpleSpamPolicy: SimpleSpamPolicyFromProto(ssp.SimpleSpamPolicy),
	}
}

func PayloadVoteSpamPolicyFromProto(vsp *snapshot.Payload_VoteSpamPolicy) *PayloadVoteSpamPolicy {
	return &PayloadVoteSpamPolicy{
		VoteSpamPolicy: VoteSpamPolicyFromProto(vsp.VoteSpamPolicy),
	}
}

func SimpleSpamPolicyFromProto(ssp *snapshot.SimpleSpamPolicy) *SimpleSpamPolicy {
	partyCount := make([]*PartyCount, 0, len(ssp.PartyToCount))
	for _, ptv := range ssp.PartyToCount {
		partyCount = append(partyCount, PartyCountFromProto(ptv))
	}

	bannedParties := make([]*BannedParty, 0, len(ssp.BannedParties))
	for _, ban := range ssp.BannedParties {
		bannedParties = append(bannedParties, BannedPartyFromProto(ban))
	}

	partyBalance := make([]*PartyTokenBalance, 0, len(ssp.TokenBalance))
	for _, balance := range ssp.TokenBalance {
		partyBalance = append(partyBalance, PartyTokenBalanceFromProto(balance))
	}

	return &SimpleSpamPolicy{
		PolicyName:        ssp.PolicyName,
		PartyToCount:      partyCount,
		BannedParty:       bannedParties,
		PartyTokenBalance: partyBalance,
		CurrentEpochSeq:   ssp.CurrentEpochSeq,
	}

}

func VoteSpamPolicyFromProto(vsp *snapshot.VoteSpamPolicy) *VoteSpamPolicy {
	partyProposalVoteCount := make([]*PartyProposalVoteCount, 0, len(vsp.PartyToVote))
	for _, ptv := range vsp.PartyToVote {
		partyProposalVoteCount = append(partyProposalVoteCount, PartyProposalVoteCountFromProto(ptv))
	}

	bannedParties := make([]*BannedParty, 0, len(vsp.BannedParties))
	for _, ban := range vsp.BannedParties {
		bannedParties = append(bannedParties, BannedPartyFromProto(ban))
	}

	partyBalance := make([]*PartyTokenBalance, 0, len(vsp.TokenBalance))
	for _, balance := range vsp.TokenBalance {
		partyBalance = append(partyBalance, PartyTokenBalanceFromProto(balance))
	}

	recentBlocksRejectStats := make([]*BlockRejectStats, 0, len(vsp.RecentBlocksRejectStats))
	for _, rejects := range vsp.RecentBlocksRejectStats {
		recentBlocksRejectStats = append(recentBlocksRejectStats, BlockRejectStatsFromProto(rejects))
	}

	minTokensFactor, _ := num.UintFromString(vsp.MinVotingTokensFactor, 10)

	return &VoteSpamPolicy{
		PartyProposalVoteCount:  partyProposalVoteCount,
		BannedParty:             bannedParties,
		PartyTokenBalance:       partyBalance,
		RecentBlocksRejectStats: recentBlocksRejectStats,
		LastIncreaseBlock:       vsp.LastIncreaseBlock,
		CurrentBlockIndex:       vsp.CurrentBlockIndex,
		CurrentEpochSeq:         vsp.CurrentEpochSeq,
		MinVotingTokensFactor:   minTokensFactor,
	}
}

func BlockRejectStatsFromProto(rejects *snapshot.BlockRejectStats) *BlockRejectStats {
	return &BlockRejectStats{
		Total:    rejects.Total,
		Rejected: rejects.Rejected,
	}
}

func (brs *BlockRejectStats) IntoProto() *snapshot.BlockRejectStats {
	return &snapshot.BlockRejectStats{
		Total:    brs.Total,
		Rejected: brs.Rejected,
	}
}

func PartyTokenBalanceFromProto(balance *snapshot.PartyTokenBalance) *PartyTokenBalance {
	b, _ := num.UintFromString(balance.Balance, 10)
	return &PartyTokenBalance{
		Party:   balance.Party,
		Balance: b,
	}
}

func BannedPartyFromProto(ban *snapshot.BannedParty) *BannedParty {
	return &BannedParty{
		Party:      ban.Party,
		UntilEpoch: ban.UntilEpoch,
	}
}

func PartyProposalVoteCountFromProto(ppvc *snapshot.PartyProposalVoteCount) *PartyProposalVoteCount {
	return &PartyProposalVoteCount{
		Party:    ppvc.Party,
		Proposal: ppvc.Proposal,
		Count:    ppvc.Count,
	}
}

func PartyCountFromProto(pc *snapshot.SpamPartyTransactionCount) *PartyCount {
	return &PartyCount{
		Party: pc.Party,
		Count: pc.Count,
	}
}

func (p *PartyProposalVoteCount) IntoProto() *snapshot.PartyProposalVoteCount {
	return &snapshot.PartyProposalVoteCount{
		Party:    p.Party,
		Proposal: p.Proposal,
		Count:    p.Count,
	}
}

func (b *BannedParty) IntoProto() *snapshot.BannedParty {
	return &snapshot.BannedParty{
		Party:      b.Party,
		UntilEpoch: b.UntilEpoch,
	}
}

func (ptc *PartyTokenBalance) IntoProto() *snapshot.PartyTokenBalance {
	return &snapshot.PartyTokenBalance{
		Party:   ptc.Party,
		Balance: ptc.Balance.String(),
	}
}

func (ssp *SimpleSpamPolicy) IntoProto() *snapshot.SimpleSpamPolicy {
	partyToCount := make([]*snapshot.SpamPartyTransactionCount, 0, len(ssp.PartyToCount))
	for _, pc := range ssp.PartyToCount {
		partyToCount = append(partyToCount, &snapshot.SpamPartyTransactionCount{Party: pc.Party, Count: pc.Count})
	}

	bannedParties := make([]*snapshot.BannedParty, 0, len(ssp.BannedParty))
	for _, ban := range ssp.BannedParty {
		bannedParties = append(bannedParties, ban.IntoProto())
	}

	partyBalance := make([]*snapshot.PartyTokenBalance, 0, len(ssp.PartyTokenBalance))
	for _, balance := range ssp.PartyTokenBalance {
		partyBalance = append(partyBalance, balance.IntoProto())
	}

	return &snapshot.SimpleSpamPolicy{
		PolicyName:      ssp.PolicyName,
		PartyToCount:    partyToCount,
		BannedParties:   bannedParties,
		TokenBalance:    partyBalance,
		CurrentEpochSeq: ssp.CurrentEpochSeq,
	}
}

func (vsp *VoteSpamPolicy) IntoProto() *snapshot.VoteSpamPolicy {

	partyProposalVoteCount := make([]*snapshot.PartyProposalVoteCount, 0, len(vsp.PartyProposalVoteCount))
	for _, ptv := range vsp.PartyProposalVoteCount {
		partyProposalVoteCount = append(partyProposalVoteCount, ptv.IntoProto())
	}

	bannedParties := make([]*snapshot.BannedParty, 0, len(vsp.BannedParty))
	for _, ban := range vsp.BannedParty {
		bannedParties = append(bannedParties, ban.IntoProto())
	}

	partyBalance := make([]*snapshot.PartyTokenBalance, 0, len(vsp.PartyTokenBalance))
	for _, balance := range vsp.PartyTokenBalance {
		partyBalance = append(partyBalance, balance.IntoProto())
	}

	recentBlocksRejectStats := make([]*snapshot.BlockRejectStats, 0, len(vsp.RecentBlocksRejectStats))
	for _, rejects := range vsp.RecentBlocksRejectStats {
		recentBlocksRejectStats = append(recentBlocksRejectStats, rejects.IntoProto())
	}
	return &snapshot.VoteSpamPolicy{
		PartyToVote:             partyProposalVoteCount,
		BannedParties:           bannedParties,
		TokenBalance:            partyBalance,
		RecentBlocksRejectStats: recentBlocksRejectStats,
		LastIncreaseBlock:       vsp.LastIncreaseBlock,
		CurrentBlockIndex:       vsp.CurrentBlockIndex,
		CurrentEpochSeq:         vsp.CurrentEpochSeq,
		MinVotingTokensFactor:   vsp.MinVotingTokensFactor.String(),
	}
}

func (p *PayloadVoteSpamPolicy) IntoProto() *snapshot.Payload_VoteSpamPolicy {
	return &snapshot.Payload_VoteSpamPolicy{
		VoteSpamPolicy: p.VoteSpamPolicy.IntoProto(),
	}
}

func (*PayloadVoteSpamPolicy) isPayload() {}

func (p *PayloadVoteSpamPolicy) plToProto() interface{} {
	return p.IntoProto()
}

func (*PayloadVoteSpamPolicy) Key() string {
	return "voteSpamPolicy"
}

func (*PayloadVoteSpamPolicy) Namespace() SnapshotNamespace {
	return SpamSnapshot
}

func (p *PayloadSimpleSpamPolicy) IntoProto() *snapshot.Payload_SimpleSpamPolicy {
	return &snapshot.Payload_SimpleSpamPolicy{
		SimpleSpamPolicy: p.SimpleSpamPolicy.IntoProto(),
	}
}

func (*PayloadSimpleSpamPolicy) isPayload() {}

func (p *PayloadSimpleSpamPolicy) plToProto() interface{} {
	return p.IntoProto()
}

func (p *PayloadSimpleSpamPolicy) Key() string {
	return p.SimpleSpamPolicy.PolicyName
}

func (*PayloadSimpleSpamPolicy) Namespace() SnapshotNamespace {
	return SpamSnapshot
}

type PayloadRewardsPayout struct {
	RewardsPendingPayouts *RewardsPendingPayouts
}

type RewardsPendingPayouts struct {
	ScheduledRewardsPayout []*ScheduledRewardsPayout
}

type ScheduledRewardsPayout struct {
	PayoutTime    int64
	RewardsPayout []*RewardsPayout
}

type RewardsPayout struct {
	FromAccount  string
	Asset        string
	PartyAmounts []*RewardsPartyAmount
	TotalReward  *num.Uint
	EpochSeq     string
	Timestamp    int64
}

type RewardsPartyAmount struct {
	Party  string
	Amount *num.Uint
}

func PayloadRewardPayoutFromProto(rpp *snapshot.Payload_RewardsPendingPayouts) *PayloadRewardsPayout {
	return &PayloadRewardsPayout{
		RewardsPendingPayouts: RewardPendingPayoutsFromProto(rpp.RewardsPendingPayouts),
	}
}

func RewardPendingPayoutsFromProto(rpps *snapshot.RewardsPendingPayouts) *RewardsPendingPayouts {
	scheduledPayouts := make([]*ScheduledRewardsPayout, 0, len(rpps.ScheduledRewardsPayout))

	for _, p := range rpps.ScheduledRewardsPayout {
		scheduledPayouts = append(scheduledPayouts, ScheduledRewardsPayoutFromProto(p))
	}

	return &RewardsPendingPayouts{
		ScheduledRewardsPayout: scheduledPayouts,
	}
}

func ScheduledRewardsPayoutFromProto(srp *snapshot.ScheduledRewardsPayout) *ScheduledRewardsPayout {
	payouts := make([]*RewardsPayout, 0, len(srp.RewardsPayout))
	for _, p := range srp.RewardsPayout {
		payouts = append(payouts, RewardsPayoutFromProto(p))
	}

	return &ScheduledRewardsPayout{
		PayoutTime:    srp.PayoutTime,
		RewardsPayout: payouts,
	}
}

func RewardsPayoutFromProto(p *snapshot.RewardsPayout) *RewardsPayout {
	totalReward, _ := num.UintFromString(p.TotalReward, 10)
	partyAmounts := make([]*RewardsPartyAmount, 0, len(p.RewardPartyAmount))
	for _, pa := range p.RewardPartyAmount {
		amount, _ := num.UintFromString(pa.Amount, 10)
		partyAmounts = append(partyAmounts, &RewardsPartyAmount{Party: pa.Party, Amount: amount})
	}

	return &RewardsPayout{
		FromAccount:  p.FromAccount,
		Asset:        p.Asset,
		TotalReward:  totalReward,
		EpochSeq:     p.EpochSeq,
		Timestamp:    p.Timestamp,
		PartyAmounts: partyAmounts,
	}
}

func (p PayloadRewardsPayout) IntoProto() *snapshot.Payload_RewardsPendingPayouts {
	return &snapshot.Payload_RewardsPendingPayouts{
		RewardsPendingPayouts: p.RewardsPendingPayouts.IntoProto(),
	}
}

func (rpp RewardsPendingPayouts) IntoProto() *snapshot.RewardsPendingPayouts {
	scheduled := make([]*snapshot.ScheduledRewardsPayout, 0, len(rpp.ScheduledRewardsPayout))
	for _, p := range rpp.ScheduledRewardsPayout {
		scheduled = append(scheduled, p.IntoProto())
	}
	return &snapshot.RewardsPendingPayouts{
		ScheduledRewardsPayout: scheduled,
	}
}

func (srp ScheduledRewardsPayout) IntoProto() *snapshot.ScheduledRewardsPayout {
	payouts := make([]*snapshot.RewardsPayout, 0, len(srp.RewardsPayout))
	for _, p := range srp.RewardsPayout {
		payouts = append(payouts, p.IntoProto())
	}

	return &snapshot.ScheduledRewardsPayout{
		PayoutTime:    srp.PayoutTime,
		RewardsPayout: payouts,
	}
}

func (rp *RewardsPayout) IntoProto() *snapshot.RewardsPayout {
	totalReward := rp.TotalReward.String()
	partyAmounts := make([]*snapshot.RewardsPartyAmount, 0, len(rp.PartyAmounts))
	for _, pa := range rp.PartyAmounts {
		amount := pa.Amount.String()
		partyAmounts = append(partyAmounts, &snapshot.RewardsPartyAmount{Party: pa.Party, Amount: amount})
	}

	return &snapshot.RewardsPayout{
		FromAccount:       rp.FromAccount,
		Asset:             rp.Asset,
		TotalReward:       totalReward,
		EpochSeq:          rp.EpochSeq,
		Timestamp:         rp.Timestamp,
		RewardPartyAmount: partyAmounts,
	}
}

func (*PayloadRewardsPayout) isPayload() {}

func (p *PayloadRewardsPayout) plToProto() interface{} {
	return p.IntoProto()
}

func (*PayloadRewardsPayout) Key() string {
	return "pendingPayout"
}

func (*PayloadRewardsPayout) Namespace() SnapshotNamespace {
	return RewardSnapshot
}

func PayloadNotaryFromProto(n *snapshot.Payload_Notary) *PayloadNotary {
	return &PayloadNotary{
		Notary: NotaryFromProto(n.Notary),
	}
}

func NotaryFromProto(n *snapshot.Notary) *Notary {
	sigKinds := make([]*NotarySigs, 0, len(n.NotarySigs))

	for _, sk := range n.NotarySigs {
		sigKinds = append(sigKinds, NotarySigFromProto(sk))
	}

	return &Notary{
		Sigs: sigKinds,
	}
}

func NotarySigFromProto(sk *snapshot.NotarySigs) *NotarySigs {

	return &NotarySigs{
		ID:   sk.Id,
		Kind: sk.Kind,
		Node: sk.Node,
		Sig:  sk.Sig,
	}
}

func (p PayloadNotary) IntoProto() *snapshot.Payload_Notary {
	return &snapshot.Payload_Notary{
		Notary: p.Notary.IntoProto(),
	}
}

func (n Notary) IntoProto() *snapshot.Notary {
	sigKinds := make([]*snapshot.NotarySigs, 0, len(n.Sigs))
	for _, sk := range n.Sigs {
		sigKinds = append(sigKinds, sk.IntoProto())
	}
	return &snapshot.Notary{
		NotarySigs: sigKinds,
	}
}

func (sk NotarySigs) IntoProto() *snapshot.NotarySigs {

	return &snapshot.NotarySigs{
		Id:   sk.ID,
		Kind: sk.Kind,
		Node: sk.Node,
		Sig:  sk.Sig,
	}
}

func (*PayloadNotary) isPayload() {}

func (p *PayloadNotary) plToProto() interface{} {
	return p.IntoProto()
}

func (*PayloadNotary) Key() string {
	return "all"
}

func (*PayloadNotary) Namespace() SnapshotNamespace {
	return NotarySnapshot
}<|MERGE_RESOLUTION|>--- conflicted
+++ resolved
@@ -575,15 +575,12 @@
 		ret.Data = PayloadLimitStateFromProto(dt)
 	case *snapshot.Payload_RewardsPendingPayouts:
 		ret.Data = PayloadRewardPayoutFromProto(dt)
-<<<<<<< HEAD
-	case *snapshot.Payload_Notary:
-		ret.Data = PayloadNotaryFromProto(dt)
-=======
 	case *snapshot.Payload_VoteSpamPolicy:
 		ret.Data = PayloadVoteSpamPolicyFromProto(dt)
 	case *snapshot.Payload_SimpleSpamPolicy:
 		ret.Data = PayloadSimpleSpamPolicyFromProto(dt)
->>>>>>> 0b6459c1
+	case *snapshot.Payload_Notary:
+		ret.Data = PayloadNotaryFromProto(dt)
 	}
 	return ret
 }
@@ -657,13 +654,11 @@
 		ret.Data = dt
 	case *snapshot.Payload_RewardsPendingPayouts:
 		ret.Data = dt
-<<<<<<< HEAD
-	case *snapshot.Payload_Notary:
-=======
 	case *snapshot.Payload_VoteSpamPolicy:
 		ret.Data = dt
 	case *snapshot.Payload_SimpleSpamPolicy:
->>>>>>> 0b6459c1
+		ret.Data = dt
+	case *snapshot.Payload_Notary:
 		ret.Data = dt
 	}
 	return &ret
