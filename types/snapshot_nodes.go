--- conflicted
+++ resolved
@@ -556,13 +556,10 @@
 		ret.Data = PayloadStakingAccountsFromProto(dt)
 	case *snapshot.Payload_DelegationAuto:
 		ret.Data = PayloadDelegationAutoFromProto(dt)
-<<<<<<< HEAD
 	case *snapshot.Payload_LimitState:
 		ret.Data = PayloadLimitStateFromProto(dt)
-=======
 	case *snapshot.Payload_RewardsPendingPayouts:
 		ret.Data = PayloadRewardPayoutFromProto(dt)
->>>>>>> 3b0fdd9a
 	}
 	return ret
 }
@@ -632,11 +629,9 @@
 		ret.Data = dt
 	case *snapshot.Payload_ExecutionIdGenerator:
 		ret.Data = dt
-<<<<<<< HEAD
 	case *snapshot.Payload_LimitState:
-=======
+		ret.Data = dt
 	case *snapshot.Payload_RewardsPendingPayouts:
->>>>>>> 3b0fdd9a
 		ret.Data = dt
 	}
 	return &ret
