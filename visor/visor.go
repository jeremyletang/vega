// Copyright (c) 2022 Gobalsky Labs Limited
//
// Use of this software is governed by the Business Source License included
// in the LICENSE file and at https://www.mariadb.com/bsl11.
//
// Change Date: 18 months from the later of the date of the first publicly
// available Distribution of this version of the repository, and 25 June 2022.
//
// On the date above, in accordance with the Business Source License, use
// of this software will be governed by version 3 or later of the GNU General
// Public License.

package visor

import (
	"context"
	"fmt"
	"time"

	"code.vegaprotocol.io/vega/core/types"
	"code.vegaprotocol.io/vega/logging"
	"code.vegaprotocol.io/vega/visor/client"
	"code.vegaprotocol.io/vega/visor/config"
	"code.vegaprotocol.io/vega/visor/utils"
)

const (
	upgradeAPICallTickerDuration = time.Second * 2
	maxUpgradeStatusErrs         = 10
	namedLogger                  = "visor"
)

type Visor struct {
	conf          *config.VisorConfig
	clientFactory client.Factory
	log           *logging.Logger
}

func NewVisor(ctx context.Context, log *logging.Logger, clientFactory client.Factory, homePath string) (*Visor, error) {
	homePath, err := utils.AbsPath(homePath)
	if err != nil {
		return nil, err
	}

	homeExists, err := utils.PathExists(homePath)
	if err != nil {
		return nil, err
	}

	if !homeExists {
		return nil, fmt.Errorf("home folder %q does not exists, it can initiated with init command", homePath)
	}

	visorConf, err := config.NewVisorConfig(log, homePath)
	if err != nil {
		return nil, fmt.Errorf("failed to get config: %w", err)
	}

	currentFolderExists, err := utils.PathExists(visorConf.CurrentRunConfigPath())
	if err != nil {
		return nil, err
	}

	v := &Visor{
		conf:          visorConf,
		clientFactory: clientFactory,
		log:           log.Named(namedLogger),
	}

	if !currentFolderExists {
		if err := v.setCurrentFolder(visorConf.GenesisFolder(), visorConf.CurrentFolder()); err != nil {
			return nil, fmt.Errorf("failed to set current folder to %q: %w", visorConf.CurrentFolder(), err)
		}
	}

	go v.watchForConfigUpdates(ctx)

	return v, nil
}

func (v *Visor) watchForConfigUpdates(ctx context.Context) {
	for {
		v.log.Debug("starting config file watcher")
		if err := v.conf.WatchForUpdate(ctx); err != nil {
			v.log.Error("config file watcher has failed", logging.Error(err))
		}
	}
}

func (v *Visor) Run(ctx context.Context) error {
	numOfRestarts := 0
	var currentReleaseInfo *types.ReleaseInfo

	upgradeTicker := time.NewTicker(upgradeAPICallTickerDuration)
	defer upgradeTicker.Stop()

	ctx, cancel := context.WithCancel(ctx)
	defer cancel()

	var isRestarting bool

	for {
		runConf, err := config.ParseRunConfig(v.conf.CurrentRunConfigPath())
		if err != nil {
			return fmt.Errorf("failed to parse run config: %w", err)
		}

<<<<<<< HEAD
		client := v.clientFactory.GetClient(
=======
		v.conf.SetHasDataNode(runConf.DataNode != nil)

		c := v.clientFactory.GetClient(
>>>>>>> 3c7c05e7
			runConf.Vega.RCP.SocketPath,
			runConf.Vega.RCP.HTTPPath,
		)

		maxNumberOfFirstConnectionRetries := v.conf.MaxNumberOfFirstConnectionRetries()

		numOfUpgradeStatusErrs := 0
		maxNumRestarts := v.conf.MaxNumberOfRestarts()
		restartsDelay := time.Second * time.Duration(v.conf.RestartsDelaySeconds())

		if isRestarting {
			v.log.Info("Restarting binaries")
		} else {
			v.log.Info("Starting binaries")
		}

		binRunner := NewBinariesRunner(
			v.log,
			v.conf.CurrentFolder(),
			time.Second*time.Duration(v.conf.StopSignalTimeoutSeconds()),
			currentReleaseInfo,
		)
		binErrs := binRunner.Run(ctx, runConf, isRestarting)

		upgradeTicker.Reset(upgradeAPICallTickerDuration)
		isRestarting = false

	CheckLoop:
		for {
			select {
			case <-ctx.Done():
				return ctx.Err()
			case err := <-binErrs:
				v.log.Error("Binaries executions has failed", logging.Error(err))

				if numOfRestarts >= maxNumRestarts {
					return fmt.Errorf("maximum number of possible restarts has been reached: %w", err)
				}

				numOfRestarts++
				v.log.Info("Binaries restart is scheduled", logging.Duration("restartDelay", restartsDelay))
				time.Sleep(restartsDelay)
				v.log.Info("Restarting binaries", logging.Int("remainingRestarts", maxNumRestarts-numOfRestarts))

				isRestarting = true

				break CheckLoop
			case <-upgradeTicker.C:
				upStatus, err := c.UpgradeStatus(ctx)
				if err != nil {
					// Binary has not started yet - waiting for first startup
					if numOfRestarts == 0 {
						if numOfUpgradeStatusErrs > maxNumberOfFirstConnectionRetries {
							return failedToGetStatusErr(maxNumberOfFirstConnectionRetries, err)
						}
					} else { // Binary has been started already. Something has failed after the startup
						if numOfUpgradeStatusErrs > maxUpgradeStatusErrs {
							return failedToGetStatusErr(maxUpgradeStatusErrs, err)
						}
					}

					v.log.Debug("failed to get upgrade status from API", logging.Error(err))
					numOfUpgradeStatusErrs++

					break
				}

				if !upStatus.ReadyToUpgrade {
					break
				}

				currentReleaseInfo = upStatus.AcceptedReleaseInfo

				v.log.Info("Preparing upgrade")

				if err := binRunner.Stop(); err != nil {
					v.log.Info("Failed to stop binaries, resorting to force kill", logging.Error(err))
					if err := binRunner.Kill(); err != nil {
						return fmt.Errorf("failed to force kill the running processes: %w", err)
					}
				}

				v.log.Info("Starting upgrade")

				if err := v.prepareNextUpgradeFolder(ctx, currentReleaseInfo.VegaReleaseTag); err != nil {
					return fmt.Errorf("failed to prepare next upgrade folder: %w", err)
				}

				numOfRestarts = 0
				numOfUpgradeStatusErrs = 0

				break CheckLoop
			}
		}
	}
}

func failedToGetStatusErr(numberOfErrs int, err error) error {
	return fmt.Errorf("failed to get upgrade status for maximum amount of %d times: %w", numberOfErrs, err)
}<|MERGE_RESOLUTION|>--- conflicted
+++ resolved
@@ -105,13 +105,7 @@
 			return fmt.Errorf("failed to parse run config: %w", err)
 		}
 
-<<<<<<< HEAD
 		client := v.clientFactory.GetClient(
-=======
-		v.conf.SetHasDataNode(runConf.DataNode != nil)
-
-		c := v.clientFactory.GetClient(
->>>>>>> 3c7c05e7
 			runConf.Vega.RCP.SocketPath,
 			runConf.Vega.RCP.HTTPPath,
 		)
