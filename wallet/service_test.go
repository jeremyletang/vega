package wallet_test

import (
	"bytes"
<<<<<<< HEAD
	"errors"
=======
	"encoding/json"
	"io/ioutil"
>>>>>>> 25f33e32
	"net/http"
	"net/http/httptest"
	"os"
	"testing"

	"code.vegaprotocol.io/vega/logging"
	"code.vegaprotocol.io/vega/wallet"
	"code.vegaprotocol.io/vega/wallet/crypto"
	"code.vegaprotocol.io/vega/wallet/mocks"

	"github.com/golang/mock/gomock"
	"github.com/julienschmidt/httprouter"
	"github.com/stretchr/testify/assert"
)

// this tests in general ensure request / response contracts are not broken for the service

type testService struct {
	*wallet.Service

	ctrl        *gomock.Controller
	handler     *mocks.MockWalletHandler
	nodeForward *mocks.MockNodeForward
}

func getTestService(t *testing.T) *testService {
	ctrl := gomock.NewController(t)
	handler := mocks.NewMockWalletHandler(ctrl)
	nodeForward := mocks.NewMockNodeForward(ctrl)
	// no needs of the conf or path as we do not run an actual service
	s, _ := wallet.NewServiceWith(logging.NewTestLogger(), nil, "", handler, nodeForward)
	return &testService{
		Service:     s,
		ctrl:        ctrl,
		handler:     handler,
		nodeForward: nodeForward,
	}
}

func TestService(t *testing.T) {
	t.Run("create wallet ok", testServiceCreateWalletOK)
	t.Run("create wallet fail invalid request", testServiceCreateWalletFailInvalidRequest)
	t.Run("login wallet ok", testServiceLoginWalletOK)
	t.Run("download wallet ok", testServiceDownloadWalletOK)
	t.Run("login wallet fail invalid request", testServiceLoginWalletFailInvalidRequest)
	t.Run("revoke token ok", testServiceRevokeTokenOK)
	t.Run("revoke token fail invalid request", testServiceRevokeTokenFailInvalidRequest)
	t.Run("gen keypair ok", testServiceGenKeypairOK)
	t.Run("gen keypair fail invalid request", testServiceGenKeypairFailInvalidRequest)
	t.Run("list keypair ok", testServiceListPublicKeysOK)
	t.Run("list keypair fail invalid request", testServiceListPublicKeysFailInvalidRequest)
	t.Run("get keypair ok", testServiceGetPublicKeyOK)
	t.Run("get keypair fail invalid request", testServiceGetPublicKeyFailInvalidRequest)
	t.Run("get keypair fail key not found", testServiceGetPublicKeyFailKeyNotFound)
	t.Run("get keypair fail misc error", testServiceGetPublicKeyFailMiscError)
	t.Run("sign ok", testServiceSignOK)
	t.Run("sign fail invalid request", testServiceSignFailInvalidRequest)
	t.Run("taint ok", testServiceTaintOK)
	t.Run("taint fail invalid request", testServiceTaintFailInvalidRequest)
	t.Run("update meta", testServiceUpdateMetaOK)
	t.Run("update meta invalid request", testServiceUpdateMetaFailInvalidRequest)
}

func testServiceCreateWalletOK(t *testing.T) {
	s := getTestService(t)
	defer s.ctrl.Finish()

	s.handler.EXPECT().CreateWallet(gomock.Any(), gomock.Any()).Times(1).Return("this is a token", nil)

	payload := `{"wallet": "jeremy", "passphrase": "oh yea?"}`
	r := httptest.NewRequest("POST", "scheme://host/path", bytes.NewBufferString(payload))
	w := httptest.NewRecorder()

	s.CreateWallet(w, r, nil)

	resp := w.Result()
	assert.Equal(t, http.StatusOK, resp.StatusCode)
}

func testServiceCreateWalletFailInvalidRequest(t *testing.T) {
	s := getTestService(t)
	defer s.ctrl.Finish()

	payload := `{"wall": "jeremy", "passphrase": "oh yea?"}`
	r := httptest.NewRequest("POST", "scheme://host/path", bytes.NewBufferString(payload))
	w := httptest.NewRecorder()

	s.CreateWallet(w, r, nil)

	resp := w.Result()
	assert.Equal(t, http.StatusBadRequest, resp.StatusCode)

	payload = `{"wallet": "jeremy", "passrase": "oh yea?"}`
	r = httptest.NewRequest("POST", "scheme://host/path", bytes.NewBufferString(payload))
	w = httptest.NewRecorder()

	s.CreateWallet(w, r, nil)

	resp = w.Result()
	assert.Equal(t, http.StatusBadRequest, resp.StatusCode)
}

func testServiceLoginWalletOK(t *testing.T) {
	s := getTestService(t)
	defer s.ctrl.Finish()

	s.handler.EXPECT().LoginWallet(gomock.Any(), gomock.Any()).Times(1).Return("this is a token", nil)

	payload := `{"wallet": "jeremy", "passphrase": "oh yea?"}`
	r := httptest.NewRequest("POST", "scheme://host/path", bytes.NewBufferString(payload))
	w := httptest.NewRecorder()

	s.Login(w, r, nil)

	resp := w.Result()
	assert.Equal(t, http.StatusOK, resp.StatusCode)
}

func testServiceDownloadWalletOK(t *testing.T) {
	s := getTestService(t)
	defer s.ctrl.Finish()

	s.handler.EXPECT().LoginWallet(gomock.Any(), gomock.Any()).Times(1).Return("this is a token", nil)

	payload := `{"wallet": "jeremy", "passphrase": "oh yea?"}`
	r := httptest.NewRequest("POST", "http://example.com/create", bytes.NewBufferString(payload))
	w := httptest.NewRecorder()

	s.Login(w, r)

	resp := w.Result()
	var token struct {
		Data string
	}
	assert.Equal(t, resp.StatusCode, http.StatusOK)
	raw, _ := ioutil.ReadAll(resp.Body)
	resp.Body.Close()
	_ = json.Unmarshal(raw, &token)

	tmpFile, _ := ioutil.TempFile(".", "test-wallet")
	defer func() {
		name := tmpFile.Name()
		tmpFile.Close()
		os.Remove(name)
	}()
	s.handler.EXPECT().WalletPath(token.Data).Times(1).Return(tmpFile.Name(), nil)

	// now get the file:
	r = httptest.NewRequest(http.MethodGet, "http://example.com/wallet", bytes.NewBufferString(""))
	w = httptest.NewRecorder()

	s.DownloadWallet(token.Data, w, r)
	resp = w.Result()

	assert.Equal(t, resp.StatusCode, http.StatusOK)
}

func testServiceLoginWalletFailInvalidRequest(t *testing.T) {
	s := getTestService(t)
	defer s.ctrl.Finish()

	payload := `{"wall": "jeremy", "passphrase": "oh yea?"}`
	r := httptest.NewRequest("POST", "scheme://host/path", bytes.NewBufferString(payload))
	w := httptest.NewRecorder()

	s.Login(w, r, nil)

	resp := w.Result()
	assert.Equal(t, http.StatusBadRequest, resp.StatusCode)

	payload = `{"wallet": "jeremy", "passrase": "oh yea?"}`
	r = httptest.NewRequest("POST", "scheme://host/path", bytes.NewBufferString(payload))
	w = httptest.NewRecorder()

	s.Login(w, r, nil)

	resp = w.Result()
	assert.Equal(t, http.StatusBadRequest, resp.StatusCode)
}

func testServiceRevokeTokenOK(t *testing.T) {
	s := getTestService(t)
	defer s.ctrl.Finish()

	s.handler.EXPECT().RevokeToken(gomock.Any()).Times(1).Return(nil)

	r := httptest.NewRequest("POST", "scheme://host/path", nil)
	r.Header.Add("Authorization", "Bearer eyXXzA")

	w := httptest.NewRecorder()

	wallet.ExtractToken(s.Revoke)(w, r, nil)

	resp := w.Result()
	assert.Equal(t, http.StatusOK, resp.StatusCode)
}

func testServiceRevokeTokenFailInvalidRequest(t *testing.T) {
	s := getTestService(t)
	defer s.ctrl.Finish()

	// invalid token
	r := httptest.NewRequest("POST", "scheme://host/path", nil)
	r.Header.Add("Authorization", "Bearer")

	w := httptest.NewRecorder()

	wallet.ExtractToken(s.Revoke)(w, r, nil)

	resp := w.Result()
	assert.Equal(t, http.StatusBadRequest, resp.StatusCode)

	// no token
	r = httptest.NewRequest("POST", "scheme://host/path", nil)
	w = httptest.NewRecorder()

	wallet.ExtractToken(s.Revoke)(w, r, nil)

	resp = w.Result()
	assert.Equal(t, http.StatusBadRequest, resp.StatusCode)
}

func testServiceGenKeypairOK(t *testing.T) {
	s := getTestService(t)
	defer s.ctrl.Finish()

	s.handler.EXPECT().GenerateKeypair(gomock.Any(), gomock.Any()).Times(1).Return("", nil)

	payload := `{"passphrase": "oh yea?"}`
	r := httptest.NewRequest("POST", "scheme://host/path", bytes.NewBufferString(payload))
	r.Header.Add("Authorization", "Bearer eyXXzA")

	w := httptest.NewRecorder()

	wallet.ExtractToken(s.GenerateKeypair)(w, r, nil)

	resp := w.Result()
	assert.Equal(t, http.StatusOK, resp.StatusCode)
}

func testServiceGenKeypairFailInvalidRequest(t *testing.T) {
	s := getTestService(t)
	defer s.ctrl.Finish()

	// invalid token
	r := httptest.NewRequest("POST", "scheme://host/path", nil)
	r.Header.Add("Authorization", "Bearer")

	w := httptest.NewRecorder()

	wallet.ExtractToken(s.GenerateKeypair)(w, r, nil)

	resp := w.Result()
	assert.Equal(t, http.StatusBadRequest, resp.StatusCode)

	// no token
	r = httptest.NewRequest("POST", "scheme://host/path", nil)
	w = httptest.NewRecorder()

	wallet.ExtractToken(s.GenerateKeypair)(w, r, nil)

	resp = w.Result()
	assert.Equal(t, http.StatusBadRequest, resp.StatusCode)

	// token but no payload
	r = httptest.NewRequest("POST", "scheme://host/path", nil)
	w = httptest.NewRecorder()
	r.Header.Add("Authorization", "Bearer eyXXzA")

	wallet.ExtractToken(s.GenerateKeypair)(w, r, nil)

	resp = w.Result()
	assert.Equal(t, http.StatusBadRequest, resp.StatusCode)

}

func testServiceListPublicKeysOK(t *testing.T) {
	s := getTestService(t)
	defer s.ctrl.Finish()

	s.handler.EXPECT().ListPublicKeys(gomock.Any()).Times(1).
		Return([]wallet.Keypair{}, nil)

	r := httptest.NewRequest("GET", "scheme://host/path", nil)
	r.Header.Add("Authorization", "Bearer eyXXzA")

	w := httptest.NewRecorder()

	wallet.ExtractToken(s.ListPublicKeys)(w, r, nil)

	resp := w.Result()
	assert.Equal(t, http.StatusOK, resp.StatusCode)
}

func testServiceListPublicKeysFailInvalidRequest(t *testing.T) {
	s := getTestService(t)
	defer s.ctrl.Finish()

	// invalid token
	r := httptest.NewRequest("POST", "scheme://host/path", nil)
	r.Header.Add("Authorization", "Bearer")

	w := httptest.NewRecorder()

	wallet.ExtractToken(s.ListPublicKeys)(w, r, nil)

	resp := w.Result()
	assert.Equal(t, http.StatusBadRequest, resp.StatusCode)

	// no token
	r = httptest.NewRequest("POST", "scheme://host/path", nil)
	w = httptest.NewRecorder()

	wallet.ExtractToken(s.ListPublicKeys)(w, r, nil)

	resp = w.Result()
	assert.Equal(t, http.StatusBadRequest, resp.StatusCode)
}

func testServiceGetPublicKeyOK(t *testing.T) {
	s := getTestService(t)
	defer s.ctrl.Finish()

	kp := wallet.Keypair{
		Pub:       "pub",
		Priv:      "",
		Algorithm: crypto.NewEd25519(),
		Tainted:   false,
		Meta:      []wallet.Meta{{Key: "a", Value: "b"}},
	}
	s.handler.EXPECT().GetPublicKey(gomock.Any(), gomock.Any()).Times(1).
		Return(&kp, nil)

	r := httptest.NewRequest("GET", "scheme://host/path", nil)
	r.Header.Add("Authorization", "Bearer eyXXzA")

	w := httptest.NewRecorder()

	wallet.ExtractToken(s.GetPublicKey)(w, r, httprouter.Params{{Key: "keyid", Value: "apubkey"}})

	resp := w.Result()
	assert.Equal(t, http.StatusOK, resp.StatusCode)
}

func testServiceGetPublicKeyFailInvalidRequest(t *testing.T) {
	s := getTestService(t)
	defer s.ctrl.Finish()

	// invalid token
	r := httptest.NewRequest("POST", "scheme://host/path", nil)
	r.Header.Add("Authorization", "Bearer")

	w := httptest.NewRecorder()

	wallet.ExtractToken(s.GetPublicKey)(w, r, nil)

	resp := w.Result()
	assert.Equal(t, http.StatusBadRequest, resp.StatusCode)

	// no token
	r = httptest.NewRequest("POST", "scheme://host/path", nil)
	w = httptest.NewRecorder()

	wallet.ExtractToken(s.GetPublicKey)(w, r, nil)

	resp = w.Result()
	assert.Equal(t, http.StatusBadRequest, resp.StatusCode)
}

func testServiceGetPublicKeyFailKeyNotFound(t *testing.T) {
	s := getTestService(t)
	defer s.ctrl.Finish()

	s.handler.EXPECT().GetPublicKey(gomock.Any(), gomock.Any()).Times(1).
		Return(nil, wallet.ErrPubKeyDoesNotExist)

	r := httptest.NewRequest("GET", "scheme://host/path", nil)
	r.Header.Add("Authorization", "Bearer eyXXzA")

	w := httptest.NewRecorder()

	wallet.ExtractToken(s.GetPublicKey)(w, r, httprouter.Params{{Key: "keyid", Value: "apubkey"}})

	resp := w.Result()
	assert.Equal(t, http.StatusNotFound, resp.StatusCode)
}

func testServiceGetPublicKeyFailMiscError(t *testing.T) {
	s := getTestService(t)
	defer s.ctrl.Finish()

	s.handler.EXPECT().GetPublicKey(gomock.Any(), gomock.Any()).Times(1).
		Return(nil, errors.New("an error"))

	r := httptest.NewRequest("GET", "scheme://host/path", nil)
	r.Header.Add("Authorization", "Bearer eyXXzA")

	w := httptest.NewRecorder()

	wallet.ExtractToken(s.GetPublicKey)(w, r, httprouter.Params{{Key: "keyid", Value: "apubkey"}})

	resp := w.Result()
	assert.Equal(t, http.StatusForbidden, resp.StatusCode)
}

func testServiceSignOK(t *testing.T) {
	s := getTestService(t)
	defer s.ctrl.Finish()

	s.handler.EXPECT().SignTx(gomock.Any(), gomock.Any(), gomock.Any()).
		Times(1).Return(wallet.SignedBundle{}, nil)
	payload := `{"tx": "some data", "pubKey": "asdasasdasd"}`
	r := httptest.NewRequest("POST", "scheme://host/path", bytes.NewBufferString(payload))
	r.Header.Add("Authorization", "Bearer eyXXzA")

	w := httptest.NewRecorder()

	wallet.ExtractToken(s.SignTx)(w, r, nil)

	resp := w.Result()
	assert.Equal(t, http.StatusOK, resp.StatusCode)
}

func testServiceSignFailInvalidRequest(t *testing.T) {
	s := getTestService(t)
	defer s.ctrl.Finish()

	// InvalidMethod
	r := httptest.NewRequest("GET", "scheme://host/path", nil)
	w := httptest.NewRecorder()

	wallet.ExtractToken(s.SignTx)(w, r, nil)

	resp := w.Result()
	assert.Equal(t, http.StatusBadRequest, resp.StatusCode)

	// invalid token
	r = httptest.NewRequest("POST", "scheme://host/path", nil)
	r.Header.Add("Authorization", "Bearer")

	w = httptest.NewRecorder()

	wallet.ExtractToken(s.SignTx)(w, r, nil)

	resp = w.Result()
	assert.Equal(t, http.StatusBadRequest, resp.StatusCode)

	// no token
	r = httptest.NewRequest("POST", "scheme://host/path", nil)
	w = httptest.NewRecorder()

	wallet.ExtractToken(s.SignTx)(w, r, nil)

	resp = w.Result()
	assert.Equal(t, http.StatusBadRequest, resp.StatusCode)

	// token but invalid payload
	payload := `{"t": "some data", "pubKey": "asdasasdasd"}`
	r = httptest.NewRequest("POST", "scheme://host/path", bytes.NewBufferString(payload))
	w = httptest.NewRecorder()
	r.Header.Add("Authorization", "Bearer eyXXzA")

	wallet.ExtractToken(s.SignTx)(w, r, nil)

	resp = w.Result()
	assert.Equal(t, http.StatusBadRequest, resp.StatusCode)

	payload = `{"tx": "some data", "puey": "asdasasdasd"}`
	r = httptest.NewRequest("POST", "scheme://host/path", bytes.NewBufferString(payload))
	w = httptest.NewRecorder()
	r.Header.Add("Authorization", "Bearer eyXXzA")

	wallet.ExtractToken(s.SignTx)(w, r, nil)

	resp = w.Result()
	assert.Equal(t, http.StatusBadRequest, resp.StatusCode)

}

func testServiceTaintOK(t *testing.T) {
	s := getTestService(t)
	defer s.ctrl.Finish()

	s.handler.EXPECT().TaintKey(gomock.Any(), gomock.Any(), gomock.Any()).
		Times(1).Return(nil)
	payload := `{"passphrase": "some data"}`
	r := httptest.NewRequest("POST", "scheme://host/path", bytes.NewBufferString(payload))
	r.Header.Add("Authorization", "Bearer eyXXzA")

	w := httptest.NewRecorder()

	wallet.ExtractToken(s.TaintKey)(w, r, httprouter.Params{{Key: "keyid", Value: "asdasasdasd"}})

	resp := w.Result()
	assert.Equal(t, http.StatusOK, resp.StatusCode)
}

func testServiceTaintFailInvalidRequest(t *testing.T) {
	s := getTestService(t)
	defer s.ctrl.Finish()

	// invalid token
	r := httptest.NewRequest("POST", "scheme://host/path", nil)
	r.Header.Add("Authorization", "Bearer")

	w := httptest.NewRecorder()

	wallet.ExtractToken(s.TaintKey)(w, r, nil)

	resp := w.Result()
	assert.Equal(t, http.StatusBadRequest, resp.StatusCode)

	// no token
	r = httptest.NewRequest("POST", "scheme://host/path", nil)
	w = httptest.NewRecorder()

	wallet.ExtractToken(s.TaintKey)(w, r, nil)

	resp = w.Result()
	assert.Equal(t, http.StatusBadRequest, resp.StatusCode)

	// token but invalid payload
	payload := `{"passhp": "some data", "pubKey": "asdasasdasd"}`
	r = httptest.NewRequest("POST", "scheme://host/path", bytes.NewBufferString(payload))
	w = httptest.NewRecorder()
	r.Header.Add("Authorization", "Bearer eyXXzA")

	wallet.ExtractToken(s.TaintKey)(w, r, nil)

	resp = w.Result()
	assert.Equal(t, http.StatusBadRequest, resp.StatusCode)

	payload = `{"passphrase": "some data", "puey": "asdasasdasd"}`
	r = httptest.NewRequest("POST", "scheme://host/path", bytes.NewBufferString(payload))
	w = httptest.NewRecorder()
	r.Header.Add("Authorization", "Bearer eyXXzA")

	wallet.ExtractToken(s.TaintKey)(w, r, nil)

	resp = w.Result()
	assert.Equal(t, http.StatusBadRequest, resp.StatusCode)

}

func testServiceUpdateMetaOK(t *testing.T) {
	s := getTestService(t)
	defer s.ctrl.Finish()

	s.handler.EXPECT().UpdateMeta(gomock.Any(), gomock.Any(), gomock.Any(), gomock.Any()).
		Times(1).Return(nil)
	payload := `{"passphrase": "some data", "meta": [{"key":"ok", "value":"primary"}]}`
	r := httptest.NewRequest("POST", "scheme://host/path", bytes.NewBufferString(payload))
	r.Header.Add("Authorization", "Bearer eyXXzA")

	w := httptest.NewRecorder()

	wallet.ExtractToken(s.UpdateMeta)(w, r, httprouter.Params{{Key: "keyid", Value: "asdasasdasd"}})

	resp := w.Result()
	assert.Equal(t, http.StatusOK, resp.StatusCode)
}

func testServiceUpdateMetaFailInvalidRequest(t *testing.T) {
	s := getTestService(t)
	defer s.ctrl.Finish()

	// invalid token
	r := httptest.NewRequest("POST", "scheme://host/path", nil)
	r.Header.Add("Authorization", "Bearer")

	w := httptest.NewRecorder()

	wallet.ExtractToken(s.UpdateMeta)(w, r, nil)

	resp := w.Result()
	assert.Equal(t, http.StatusBadRequest, resp.StatusCode)

	// no token
	r = httptest.NewRequest("POST", "scheme://host/path", nil)
	w = httptest.NewRecorder()

	wallet.ExtractToken(s.UpdateMeta)(w, r, nil)

	resp = w.Result()
	assert.Equal(t, http.StatusBadRequest, resp.StatusCode)

	// token but invalid payload
	payload := `{"passhp": "some data", "pubKey": "asdasasdasd"}`
	r = httptest.NewRequest("POST", "scheme://host/path", bytes.NewBufferString(payload))
	w = httptest.NewRecorder()
	r.Header.Add("Authorization", "Bearer eyXXzA")

	wallet.ExtractToken(s.UpdateMeta)(w, r, nil)

	resp = w.Result()
	assert.Equal(t, http.StatusBadRequest, resp.StatusCode)

	payload = `{"passphrase": "some data", "puey": "asdasasdasd"}`
	r = httptest.NewRequest("POST", "scheme://host/path", bytes.NewBufferString(payload))
	w = httptest.NewRecorder()
	r.Header.Add("Authorization", "Bearer eyXXzA")

	wallet.ExtractToken(s.UpdateMeta)(w, r, nil)

	resp = w.Result()
	assert.Equal(t, http.StatusBadRequest, resp.StatusCode)

}<|MERGE_RESOLUTION|>--- conflicted
+++ resolved
@@ -2,12 +2,9 @@
 
 import (
 	"bytes"
-<<<<<<< HEAD
+	"encoding/json"
 	"errors"
-=======
-	"encoding/json"
 	"io/ioutil"
->>>>>>> 25f33e32
 	"net/http"
 	"net/http/httptest"
 	"os"
